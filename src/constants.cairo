--- conflicted
+++ resolved
@@ -11,38 +11,6 @@
 const PRIME: felt252 = 3618502788666131213697322783095070105623107215331596699973092056135872020480;
 
 mod ResourceIds {
-<<<<<<< HEAD
-    const WOOD: u8 = 0;
-    const STONE: u8 = 1;
-    const COAL: u8 = 2;
-    const COPPER: u8 = 3;
-    const OBSIDIAN: u8 = 4;
-    const SILVER: u8 = 5;
-    const IRONWOOD: u8 = 6;
-    const COLD_IRON: u8 = 7;
-    const GOLD: u8 = 8;
-    const HARTWOOD: u8 = 9;
-    const DIAMONDS: u8 = 10;
-    const SAPPHIRE: u8 = 11;
-    const RUBY: u8 = 12;
-    const DEEP_CRYSTAL: u8 = 13;
-    const IGNIUM: u8 = 14;
-    const ETHEREAL_SILICA: u8 = 15;
-    const TRUE_ICE: u8 = 16;
-    const TWILIGHT_QUARTZ: u8 = 17;
-    const ALCHEMICAL_SILVER: u8 = 18;
-    const ADAMANTINE: u8 = 19;
-    const MITHRAL: u8 = 20;
-    const DRAGONHIDE: u8 = 21;
-    const DESERT_GLASS: u8 = 22;
-    const DIVINE_CLOTH: u8 = 23;
-    const CURIOUS_SPORE: u8 = 24;
-    const UNREFINED_ORE: u8 = 25;
-    const SUNKEN_SHEKEL: u8 = 26;
-    const DEMONHIDE: u8 = 27;
-    const WHEAT: u8 = 254;
-    const FISH: u8 = 255;
-=======
     const WOOD: u8 = 1;
     const STONE: u8 = 2;
     const COAL: u8 = 3;
@@ -71,9 +39,8 @@
     const UNREFINED_ORE: u8 = 26;
     const SUNKEN_SHEKEL: u8 = 27;
     const DEMONHIDE: u8 = 28;
-    const WHEAT: u128 = 10000;
-    const FISH: u128 = 10001;
->>>>>>> 9a6db242
+    const WHEAT: u8 = 254;
+    const FISH: u8 = 255;
 }
 
 
