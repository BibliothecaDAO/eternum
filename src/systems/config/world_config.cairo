--- conflicted
+++ resolved
@@ -17,11 +17,7 @@
     ) {
         // TODO: can only be executed by Governance Vote
         let _ = commands::set_entity(
-<<<<<<< HEAD
-            (WORLD_CONFIG_ID).into(),
-=======
             WORLD_CONFIG_ID.into(),
->>>>>>> 53445aa5
             (WorldConfig {
                 day_time,
                 vault_bp,
