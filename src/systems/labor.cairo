<<<<<<< HEAD
#[system]
mod BuildLabor {
    use traits::Into;
    use traits::TryInto;
    use array::ArrayTrait;
    use eternum::components::config::WorldConfig;
    use eternum::components::realm::Realm;
    use eternum::components::realm::RealmTrait;
    use eternum::components::resources::Resource;
    use eternum::components::labor::Labor;
    use eternum::components::labor::LaborTrait;
    use eternum::components::config::LaborConf;
    use eternum::components::config::LaborCR;
    use eternum::components::config::LaborCV;
    use starknet::ContractAddress;
    use eternum::constants::WORLD_CONFIG_ID;
    use eternum::constants::LABOR_CONFIG_ID;
    use eternum::constants::ResourceIds;
    use eternum::utils::convert::convert_u64_to_u128;
    use eternum::utils::convert::convert_u8_to_u128;
    use eternum::utils::unpack::unpack_resource_ids;

    use debug::PrintTrait;

    #[external]
    fn execute(realm_id: felt252, resource_id: u8, labor_units: u128, multiplier: u128) {
        // assert owner of realm
        let player_id: ContractAddress = starknet::get_caller_address();
        let realm: Realm = commands::<Realm>::entity(realm_id.into());
        assert(realm.owner == player_id, 'Realm does not belong to player');

        // check that resource is on realm
        assert(realm.has_resource(resource_id) == true, 'Resource is not on realm');

        // Get Config
        let labor_config: LaborConf = commands::<LaborConf>::entity(LABOR_CONFIG_ID.into());

        // transform timestamp from u64 to u128
        let ts: u128 = convert_u64_to_u128(starknet::get_block_timestamp());

        let resource_id_felt: felt252 = resource_id.into();
        let resource_query: Query = (realm_id, resource_id_felt).into();
        // get labor
        let maybe_labor = commands::<Labor>::try_entity(resource_query);
        let labor = match maybe_labor {
            Option::Some(labor) => labor,
            Option::None(_) => Labor { balance: 0, last_harvest: ts, multiplier: 1,  },
        };

        // config
        let additionnal_labor = labor_units * labor_config.base_labor_units;

        // set new labor balance
        let new_labor_balance = labor.get_new_labor_balance(additionnal_labor, ts);

        // assert multiplier higher than 0
        assert(multiplier > 0, 'Multiplier cannot be zero');

        // if multiplier is bigger than 1, verify that it's either fish or wheat 
        // assert ressource_id is fish or wheat
        if multiplier > 1 {
            if resource_id == ResourceIds::FISH {
                // assert that realm can have that many fishing villages
                let harbors: u128 = convert_u8_to_u128(realm.harbors);
                assert(harbors >= multiplier, 'Not enough harbors')
            } else {
                assert(resource_id == ResourceIds::WHEAT, 'Resource id is not valid');
                // assert that realm can have that many farms
                let rivers: u128 = convert_u8_to_u128(realm.rivers);
                assert(rivers >= multiplier, 'Not enough rivers')
            }
        }

        let maybe_current_resource = commands::<Resource>::try_entity(resource_query);

        // since we might harvest, check current resources
        let mut current_resource = match maybe_current_resource {
            Option::Some(current_resource) => {
                current_resource
            },
            Option::None(_) => {
                Resource { id: resource_id, balance: 0 }
            },
        };
        // if multiplier is different than previous multiplier, you need to harvest unharvested
        if multiplier != labor.multiplier { // get what has not been harvested and what will be harvested in the future
            let (labor_generated, is_complete, labor_unharvested) = labor.get_labor_generated(ts);
            let mut total_harvest = 0;
            if (is_complete == false) { // divide the unharvested resources by 4 and add them to the balance
                total_harvest = labor_generated + labor_unharvested / 4;
            } else {
                total_harvest = labor_generated;
            }
            let total_harvest_units = total_harvest
                / labor_config.base_labor_units; // get current resource
            // add these resources to balance
            commands::<Resource>::set_entity(
                resource_query,
                (Resource {
                    id: current_resource.id,
                    balance: current_resource.balance
                        + (total_harvest_units
                            * labor.multiplier
                            * labor_config.base_resources_per_cycle)
                })
            );
        }

        // update the labor
        commands::set_entity(
            resource_query,
            (Labor {
                balance: new_labor_balance,
                last_harvest: labor.last_harvest,
                multiplier: multiplier,
            }),
        );

        // pay for labor 
        let labor_cost_resources = commands::<LaborCR>::entity(resource_id_felt.into());
        let labor_cost_resource_ids: Array<u8> = unpack_resource_ids(
            labor_cost_resources.resource_ids_packed, labor_cost_resources.resource_ids_count
        );

        let mut index = 0_usize;
        loop {
            if index == labor_cost_resources.resource_ids_count.into() {
                break ();
            }
            let labor_cost_resource_id: felt252 = (*labor_cost_resource_ids[index]).into();
            let resource_query = (resource_id_felt, labor_cost_resource_id).into();
            let labor_cost_per_unit = commands::<LaborCV>::entity(resource_query);
            let current_resource: Resource = commands::<Resource>::entity(resource_query);
            let total_cost = labor_cost_per_unit.value * labor_units * multiplier;
            assert(current_resource.balance >= total_cost, 'Not enough resources');
            commands::<Resource>::set_entity(
                resource_query,
                (Resource {
                    id: current_resource.id, balance: current_resource.balance - total_cost
                })
            );
            index += 1;
        };
    }
}


#[system]
mod HarvestLabor {
    use traits::Into;
    use array::ArrayTrait;
    use traits::TryInto;
    use debug::PrintTrait;
    use integer::u128_safe_divmod;

    use eternum::components::config::WorldConfig;
    use eternum::components::realm::Realm;
    use eternum::components::realm::RealmTrait;
    use eternum::components::resources::Resource;
    use eternum::components::resources::Vault;
    use eternum::components::labor::Labor;
    use eternum::components::labor::LaborTrait;
    use eternum::components::config::LaborConf;
    use starknet::ContractAddress;
    use eternum::constants::WORLD_CONFIG_ID;
    use eternum::constants::LABOR_CONFIG_ID;
    use eternum::utils::convert::convert_u64_to_u128;
    use eternum::utils::convert::convert_u8_to_u128;
    use eternum::constants::ResourceIds;

    fn execute(realm_id: felt252, resource_id: u8) {
        let player_id: ContractAddress = starknet::get_caller_address();
        let realm: Realm = commands::<Realm>::entity(realm_id.into());

        // Check owner of s_realm
        assert(realm.owner == player_id, 'Realm does not belong to player');

        // Check resource on Realm
        assert(realm.has_resource(resource_id) == true, 'Resource is not on realm');

        // Get Config
        let labor_config: LaborConf = commands::<LaborConf>::entity(LABOR_CONFIG_ID.into());

        let resource_id_felt: felt252 = resource_id.into();
        let resource_query: Query = (realm_id, resource_id_felt).into();
        let maybe_labor = commands::<Labor>::try_entity(resource_query);
        let labor = match maybe_labor {
            Option::Some(labor) => labor,
            Option::None(_) => Labor { balance: 0, last_harvest: 0, multiplier: 1,  }
        };
        let maybe_resource = commands::<Resource>::try_entity(resource_query);
        let resource = match maybe_resource {
            Option::Some(resource) => resource,
            Option::None(_) => Resource { id: resource_id, balance: 0,  }
        };

        // transform timestamp from u64 to u128
        let ts: u128 = convert_u64_to_u128(starknet::get_block_timestamp());

        // generated labor
        let (labor_generated, _, _) = labor.get_labor_generated(ts);

        // assert base labor units not zero
        assert(labor_config.base_labor_units != 0, 'Base labor units cannot be zero');

        // labor units and part units
        let mut labor_units_generated = labor_generated / labor_config.base_labor_units;
        let rest = labor_generated % labor_config.base_labor_units;

        // remove the vault
        // get vault for that resource
        // let is_not_fish = ;
        // let is_not_wheat = ;
        let maybe_vault = commands::<Vault>::try_entity(resource_query);
        let vault = match maybe_vault {
            Option::Some(vault) => {
                vault
            },
            Option::None(_) => {
                Vault { balance: 0 }
            },
        };
        if resource_id != ResourceIds::FISH
            & resource_id != ResourceIds::WHEAT {
                // remove 25% to the vault
                let vault_units_generated = (labor_units_generated * labor_config.vault_percentage)
                    / 1000;
                labor_units_generated = labor_units_generated - vault_units_generated;

                // the balance in the vault is in cycles so need to multiply by base resource per cycle
                // update the vault
                commands::set_entity(
                    resource_query, (Vault { balance: vault.balance + vault_units_generated }, )
                );
            }

        // update the labor and resources
        commands::set_entity(
            resource_query,
            (
                Resource {
                    id: resource_id,
                    balance: resource.balance
                        + labor_units_generated * labor_config.base_resources_per_cycle
                    }, Labor {
                    balance: labor.balance + rest, last_harvest: ts, multiplier: labor.multiplier, 
                }
            )
        );
    }
}
// TODO: cannot use Pillage yet because of cairo error :
// #13661->#13662: Got 'Unknown ap change' error while moving [79]
// wait for it to be solved
// #[system]
// mod Pillage {
//     use traits::Into;
//     use array::ArrayTrait;

//     use eternum::components::config::WorldConfig;
//     use eternum::components::realm::Realm;
//     use eternum::components::realm::RealmTrait;
//     use eternum::components::resources::Resource;
//     use eternum::components::resources::Vault;
//     use eternum::components::labor::Labor;
//     use eternum::components::labor::LaborTrait;
//     use eternum::components::config::LaborConf;
//     use starknet::ContractAddress;
//     // todo need better way to store resources
//     use eternum::constants::WORLD_CONFIG_ID;
//     use eternum::constants::LABOR_CONFIG_ID;
//     use eternum::utils::convert::convert_u64_to_u128;
//     use eternum::utils::unpack::unpack_resource_ids;
//     use integer::u128_safe_divmod;
//     // 2. check ressources on realm
//     // 3. get_raidable => 25% of vault balance for each resource, as base labor units (86400 / 12)

//     #[external]
//     fn execute(realm_id: felt252, attacker: ContractAddress) {
//         // get all resources that are raidable
//         let pillaged_realm = commands::<Realm>::entity(realm_id.into());
//         let resource_ids: Array<u256> = unpack_resource_ids(
//             pillaged_realm.resource_ids_packed, pillaged_realm.resource_ids_count
//         );
//         let resource_ids_count = pillaged_realm.resource_ids_count;

//         //TODO: check if caller can pillage

//         let mut index = 0_usize;
//         // commands:: not working in loops for now
//         // loop {
//         if index == resource_ids_count { // break ();
//         }
//         // get 25% of the resource id in the vault
//         let resource_id: felt252 = (*resource_ids[index]).low.into();
//         let maybe_vault = commands::<Vault>::try_entity((realm_id, (resource_id)).into());
//         match maybe_vault {
//             Option::Some(vault) => {
//                 let mut pillaged_amount = vault.balance / 4;
//                 // only pillage if enough in the vault
//                 if pillaged_amount < vault.balance {
//                     // if not enough take all
//                     pillaged_amount = vault.balance;
//                 }
//                 commands::set_entity(
//                     (realm_id, (resource_id)).into(),
//                     (Vault { balance: vault.balance - pillaged_amount }),
//                 );
//                 let attacker_resources = commands::<Resource>::entity(
//                     (attacker.into(), (resource_id)).into()
//                 ); // add these resources to the pillager
//                 commands::set_entity(
//                     (attacker.into(), (resource_id)).into(),
//                     (Resource {
//                         id: resource_id, balance: attacker_resources.balance + (pillaged_amount * labor_config.base_resources_per_cycle)
//                     }),
//                 );
//             },
//             Option::None(_) => {},
//         }
//         index += 1_usize;
//     // }
//     }
// }

=======
mod build_labor;
mod harvest_labor;
mod pillage;
>>>>>>> 9a6db242
<|MERGE_RESOLUTION|>--- conflicted
+++ resolved
@@ -1,331 +1,3 @@
-<<<<<<< HEAD
-#[system]
-mod BuildLabor {
-    use traits::Into;
-    use traits::TryInto;
-    use array::ArrayTrait;
-    use eternum::components::config::WorldConfig;
-    use eternum::components::realm::Realm;
-    use eternum::components::realm::RealmTrait;
-    use eternum::components::resources::Resource;
-    use eternum::components::labor::Labor;
-    use eternum::components::labor::LaborTrait;
-    use eternum::components::config::LaborConf;
-    use eternum::components::config::LaborCR;
-    use eternum::components::config::LaborCV;
-    use starknet::ContractAddress;
-    use eternum::constants::WORLD_CONFIG_ID;
-    use eternum::constants::LABOR_CONFIG_ID;
-    use eternum::constants::ResourceIds;
-    use eternum::utils::convert::convert_u64_to_u128;
-    use eternum::utils::convert::convert_u8_to_u128;
-    use eternum::utils::unpack::unpack_resource_ids;
-
-    use debug::PrintTrait;
-
-    #[external]
-    fn execute(realm_id: felt252, resource_id: u8, labor_units: u128, multiplier: u128) {
-        // assert owner of realm
-        let player_id: ContractAddress = starknet::get_caller_address();
-        let realm: Realm = commands::<Realm>::entity(realm_id.into());
-        assert(realm.owner == player_id, 'Realm does not belong to player');
-
-        // check that resource is on realm
-        assert(realm.has_resource(resource_id) == true, 'Resource is not on realm');
-
-        // Get Config
-        let labor_config: LaborConf = commands::<LaborConf>::entity(LABOR_CONFIG_ID.into());
-
-        // transform timestamp from u64 to u128
-        let ts: u128 = convert_u64_to_u128(starknet::get_block_timestamp());
-
-        let resource_id_felt: felt252 = resource_id.into();
-        let resource_query: Query = (realm_id, resource_id_felt).into();
-        // get labor
-        let maybe_labor = commands::<Labor>::try_entity(resource_query);
-        let labor = match maybe_labor {
-            Option::Some(labor) => labor,
-            Option::None(_) => Labor { balance: 0, last_harvest: ts, multiplier: 1,  },
-        };
-
-        // config
-        let additionnal_labor = labor_units * labor_config.base_labor_units;
-
-        // set new labor balance
-        let new_labor_balance = labor.get_new_labor_balance(additionnal_labor, ts);
-
-        // assert multiplier higher than 0
-        assert(multiplier > 0, 'Multiplier cannot be zero');
-
-        // if multiplier is bigger than 1, verify that it's either fish or wheat 
-        // assert ressource_id is fish or wheat
-        if multiplier > 1 {
-            if resource_id == ResourceIds::FISH {
-                // assert that realm can have that many fishing villages
-                let harbors: u128 = convert_u8_to_u128(realm.harbors);
-                assert(harbors >= multiplier, 'Not enough harbors')
-            } else {
-                assert(resource_id == ResourceIds::WHEAT, 'Resource id is not valid');
-                // assert that realm can have that many farms
-                let rivers: u128 = convert_u8_to_u128(realm.rivers);
-                assert(rivers >= multiplier, 'Not enough rivers')
-            }
-        }
-
-        let maybe_current_resource = commands::<Resource>::try_entity(resource_query);
-
-        // since we might harvest, check current resources
-        let mut current_resource = match maybe_current_resource {
-            Option::Some(current_resource) => {
-                current_resource
-            },
-            Option::None(_) => {
-                Resource { id: resource_id, balance: 0 }
-            },
-        };
-        // if multiplier is different than previous multiplier, you need to harvest unharvested
-        if multiplier != labor.multiplier { // get what has not been harvested and what will be harvested in the future
-            let (labor_generated, is_complete, labor_unharvested) = labor.get_labor_generated(ts);
-            let mut total_harvest = 0;
-            if (is_complete == false) { // divide the unharvested resources by 4 and add them to the balance
-                total_harvest = labor_generated + labor_unharvested / 4;
-            } else {
-                total_harvest = labor_generated;
-            }
-            let total_harvest_units = total_harvest
-                / labor_config.base_labor_units; // get current resource
-            // add these resources to balance
-            commands::<Resource>::set_entity(
-                resource_query,
-                (Resource {
-                    id: current_resource.id,
-                    balance: current_resource.balance
-                        + (total_harvest_units
-                            * labor.multiplier
-                            * labor_config.base_resources_per_cycle)
-                })
-            );
-        }
-
-        // update the labor
-        commands::set_entity(
-            resource_query,
-            (Labor {
-                balance: new_labor_balance,
-                last_harvest: labor.last_harvest,
-                multiplier: multiplier,
-            }),
-        );
-
-        // pay for labor 
-        let labor_cost_resources = commands::<LaborCR>::entity(resource_id_felt.into());
-        let labor_cost_resource_ids: Array<u8> = unpack_resource_ids(
-            labor_cost_resources.resource_ids_packed, labor_cost_resources.resource_ids_count
-        );
-
-        let mut index = 0_usize;
-        loop {
-            if index == labor_cost_resources.resource_ids_count.into() {
-                break ();
-            }
-            let labor_cost_resource_id: felt252 = (*labor_cost_resource_ids[index]).into();
-            let resource_query = (resource_id_felt, labor_cost_resource_id).into();
-            let labor_cost_per_unit = commands::<LaborCV>::entity(resource_query);
-            let current_resource: Resource = commands::<Resource>::entity(resource_query);
-            let total_cost = labor_cost_per_unit.value * labor_units * multiplier;
-            assert(current_resource.balance >= total_cost, 'Not enough resources');
-            commands::<Resource>::set_entity(
-                resource_query,
-                (Resource {
-                    id: current_resource.id, balance: current_resource.balance - total_cost
-                })
-            );
-            index += 1;
-        };
-    }
-}
-
-
-#[system]
-mod HarvestLabor {
-    use traits::Into;
-    use array::ArrayTrait;
-    use traits::TryInto;
-    use debug::PrintTrait;
-    use integer::u128_safe_divmod;
-
-    use eternum::components::config::WorldConfig;
-    use eternum::components::realm::Realm;
-    use eternum::components::realm::RealmTrait;
-    use eternum::components::resources::Resource;
-    use eternum::components::resources::Vault;
-    use eternum::components::labor::Labor;
-    use eternum::components::labor::LaborTrait;
-    use eternum::components::config::LaborConf;
-    use starknet::ContractAddress;
-    use eternum::constants::WORLD_CONFIG_ID;
-    use eternum::constants::LABOR_CONFIG_ID;
-    use eternum::utils::convert::convert_u64_to_u128;
-    use eternum::utils::convert::convert_u8_to_u128;
-    use eternum::constants::ResourceIds;
-
-    fn execute(realm_id: felt252, resource_id: u8) {
-        let player_id: ContractAddress = starknet::get_caller_address();
-        let realm: Realm = commands::<Realm>::entity(realm_id.into());
-
-        // Check owner of s_realm
-        assert(realm.owner == player_id, 'Realm does not belong to player');
-
-        // Check resource on Realm
-        assert(realm.has_resource(resource_id) == true, 'Resource is not on realm');
-
-        // Get Config
-        let labor_config: LaborConf = commands::<LaborConf>::entity(LABOR_CONFIG_ID.into());
-
-        let resource_id_felt: felt252 = resource_id.into();
-        let resource_query: Query = (realm_id, resource_id_felt).into();
-        let maybe_labor = commands::<Labor>::try_entity(resource_query);
-        let labor = match maybe_labor {
-            Option::Some(labor) => labor,
-            Option::None(_) => Labor { balance: 0, last_harvest: 0, multiplier: 1,  }
-        };
-        let maybe_resource = commands::<Resource>::try_entity(resource_query);
-        let resource = match maybe_resource {
-            Option::Some(resource) => resource,
-            Option::None(_) => Resource { id: resource_id, balance: 0,  }
-        };
-
-        // transform timestamp from u64 to u128
-        let ts: u128 = convert_u64_to_u128(starknet::get_block_timestamp());
-
-        // generated labor
-        let (labor_generated, _, _) = labor.get_labor_generated(ts);
-
-        // assert base labor units not zero
-        assert(labor_config.base_labor_units != 0, 'Base labor units cannot be zero');
-
-        // labor units and part units
-        let mut labor_units_generated = labor_generated / labor_config.base_labor_units;
-        let rest = labor_generated % labor_config.base_labor_units;
-
-        // remove the vault
-        // get vault for that resource
-        // let is_not_fish = ;
-        // let is_not_wheat = ;
-        let maybe_vault = commands::<Vault>::try_entity(resource_query);
-        let vault = match maybe_vault {
-            Option::Some(vault) => {
-                vault
-            },
-            Option::None(_) => {
-                Vault { balance: 0 }
-            },
-        };
-        if resource_id != ResourceIds::FISH
-            & resource_id != ResourceIds::WHEAT {
-                // remove 25% to the vault
-                let vault_units_generated = (labor_units_generated * labor_config.vault_percentage)
-                    / 1000;
-                labor_units_generated = labor_units_generated - vault_units_generated;
-
-                // the balance in the vault is in cycles so need to multiply by base resource per cycle
-                // update the vault
-                commands::set_entity(
-                    resource_query, (Vault { balance: vault.balance + vault_units_generated }, )
-                );
-            }
-
-        // update the labor and resources
-        commands::set_entity(
-            resource_query,
-            (
-                Resource {
-                    id: resource_id,
-                    balance: resource.balance
-                        + labor_units_generated * labor_config.base_resources_per_cycle
-                    }, Labor {
-                    balance: labor.balance + rest, last_harvest: ts, multiplier: labor.multiplier, 
-                }
-            )
-        );
-    }
-}
-// TODO: cannot use Pillage yet because of cairo error :
-// #13661->#13662: Got 'Unknown ap change' error while moving [79]
-// wait for it to be solved
-// #[system]
-// mod Pillage {
-//     use traits::Into;
-//     use array::ArrayTrait;
-
-//     use eternum::components::config::WorldConfig;
-//     use eternum::components::realm::Realm;
-//     use eternum::components::realm::RealmTrait;
-//     use eternum::components::resources::Resource;
-//     use eternum::components::resources::Vault;
-//     use eternum::components::labor::Labor;
-//     use eternum::components::labor::LaborTrait;
-//     use eternum::components::config::LaborConf;
-//     use starknet::ContractAddress;
-//     // todo need better way to store resources
-//     use eternum::constants::WORLD_CONFIG_ID;
-//     use eternum::constants::LABOR_CONFIG_ID;
-//     use eternum::utils::convert::convert_u64_to_u128;
-//     use eternum::utils::unpack::unpack_resource_ids;
-//     use integer::u128_safe_divmod;
-//     // 2. check ressources on realm
-//     // 3. get_raidable => 25% of vault balance for each resource, as base labor units (86400 / 12)
-
-//     #[external]
-//     fn execute(realm_id: felt252, attacker: ContractAddress) {
-//         // get all resources that are raidable
-//         let pillaged_realm = commands::<Realm>::entity(realm_id.into());
-//         let resource_ids: Array<u256> = unpack_resource_ids(
-//             pillaged_realm.resource_ids_packed, pillaged_realm.resource_ids_count
-//         );
-//         let resource_ids_count = pillaged_realm.resource_ids_count;
-
-//         //TODO: check if caller can pillage
-
-//         let mut index = 0_usize;
-//         // commands:: not working in loops for now
-//         // loop {
-//         if index == resource_ids_count { // break ();
-//         }
-//         // get 25% of the resource id in the vault
-//         let resource_id: felt252 = (*resource_ids[index]).low.into();
-//         let maybe_vault = commands::<Vault>::try_entity((realm_id, (resource_id)).into());
-//         match maybe_vault {
-//             Option::Some(vault) => {
-//                 let mut pillaged_amount = vault.balance / 4;
-//                 // only pillage if enough in the vault
-//                 if pillaged_amount < vault.balance {
-//                     // if not enough take all
-//                     pillaged_amount = vault.balance;
-//                 }
-//                 commands::set_entity(
-//                     (realm_id, (resource_id)).into(),
-//                     (Vault { balance: vault.balance - pillaged_amount }),
-//                 );
-//                 let attacker_resources = commands::<Resource>::entity(
-//                     (attacker.into(), (resource_id)).into()
-//                 ); // add these resources to the pillager
-//                 commands::set_entity(
-//                     (attacker.into(), (resource_id)).into(),
-//                     (Resource {
-//                         id: resource_id, balance: attacker_resources.balance + (pillaged_amount * labor_config.base_resources_per_cycle)
-//                     }),
-//                 );
-//             },
-//             Option::None(_) => {},
-//         }
-//         index += 1_usize;
-//     // }
-//     }
-// }
-
-=======
 mod build_labor;
 mod harvest_labor;
-mod pillage;
->>>>>>> 9a6db242
+mod pillage;