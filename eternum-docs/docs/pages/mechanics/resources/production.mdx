import ResourceIcon from "../../../../components/ResourceIcon";

## Production

### Resource Requirements

<<<<<<< HEAD
- Most resources require other resources as inputs for production
- Food is the only resource that can be produced without input resources
- Each resource has specific input requirements that must be met
  > Example: Wood production requires Stone, Coal and Wheat as inputs

### Automated Production

- Production buildings will automatically produce resources when:
  - All required input resources are available
  - The building is not paused
  - Storage capacity is not full

### Resource Management

- Monitor your resource levels carefully
- Production will continue consuming inputs even if some required resources are missing
- When inputs are missing, no output will be produced but resources will still be consumed
=======
Producing resources requires careful planning and management:

- **Food Production**: Food is unique as it can be produced without any input resources.
- **Input Dependencies**: Most resources need other resources as inputs.

  > **Ex:** Wood production requires Stone, Coal, and Wheat.
  >
  > <div className="flex flex-row items-center gap-8">
  >   <div className="flex flex-col items-center gap-1">
  >     <ResourceIcon name="Stone" id="2" />
  >     <ResourceIcon name="Coal" id="3" />
  >     <ResourceIcon name="Wheat" id="254" />
  >   </div>
  >   <div className="text-4xl">➡</div>
  >   <ResourceIcon name="Wood" id="1" />
  > </div>

### Automated Production

Your production buildings work tirelessly to keep your realm thriving:

- **Automatic Operation**: Resources are produced automatically when all input requirements are met, the building is
  active, and storage isn't full.
- **Efficiency**: Ensure your buildings are always operational by managing inputs and storage effectively.

### Resource Management

Effective resource management is crucial for maintaining production efficiency:

- **Monitor Levels**: Keep a close eye on your resource levels to avoid shortages.
- **Input Consumption**: Be aware that inputs are consumed even if production halts due to missing resources.
>>>>>>> eebdc84b

> ⚠️ **Important**  
> To optimize resource efficiency:
>
> - Keep track of input resource levels
> - Pause production buildings when input resources are running low
> - Resume production once you have sufficient input resources
> - Consider setting up alerts or reminders to check resource levels<|MERGE_RESOLUTION|>--- conflicted
+++ resolved
@@ -4,25 +4,6 @@
 
 ### Resource Requirements
 
-<<<<<<< HEAD
-- Most resources require other resources as inputs for production
-- Food is the only resource that can be produced without input resources
-- Each resource has specific input requirements that must be met
-  > Example: Wood production requires Stone, Coal and Wheat as inputs
-
-### Automated Production
-
-- Production buildings will automatically produce resources when:
-  - All required input resources are available
-  - The building is not paused
-  - Storage capacity is not full
-
-### Resource Management
-
-- Monitor your resource levels carefully
-- Production will continue consuming inputs even if some required resources are missing
-- When inputs are missing, no output will be produced but resources will still be consumed
-=======
 Producing resources requires careful planning and management:
 
 - **Food Production**: Food is unique as it can be produced without any input resources.
@@ -54,7 +35,6 @@
 
 - **Monitor Levels**: Keep a close eye on your resource levels to avoid shortages.
 - **Input Consumption**: Be aware that inputs are consumed even if production halts due to missing resources.
->>>>>>> eebdc84b
 
 > ⚠️ **Important**  
 > To optimize resource efficiency:
