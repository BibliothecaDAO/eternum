---
title: Wonders
description: The Wonders of Realms Eternum
---

# The Wonders

Wonders are exclusive structures within Eternum, with only 50 out of the 8,000 realms designated as Wonders.

### Exclusive Benefits

1. **Cheaper Donkeys**

<<<<<<< HEAD
   - Wonders produce donkeys at 10% the Lords cost of a regular Realm at the same speed
=======
   - Wonders produce donkeys at **10%** the Lords cost of a regular Realm at the same speed
>>>>>>> d404d51c

2. **3x Starting Resources**
   - Wonders start with **three** times the resources of a regular Realm<|MERGE_RESOLUTION|>--- conflicted
+++ resolved
@@ -11,11 +11,8 @@
 
 1. **Cheaper Donkeys**
 
-<<<<<<< HEAD
-   - Wonders produce donkeys at 10% the Lords cost of a regular Realm at the same speed
-=======
-   - Wonders produce donkeys at **10%** the Lords cost of a regular Realm at the same speed
->>>>>>> d404d51c
+- # Wonders produce donkeys at 10% the Lords cost of a regular Realm at the same speed
+- Wonders produce donkeys at **10%** the Lords cost of a regular Realm at the same speed
 
 2. **3x Starting Resources**
    - Wonders start with **three** times the resources of a regular Realm