import { EternumGlobalConfig } from "@bibliothecadao/eternum";
import { formatNumberWithSpaces } from "../../../src/utils/formatting";

# Hyperstructures

<<<<<<< HEAD
Hyperstructures are massive social engineering projects
=======
Hyperstructures are massive social engineering projects that can be constructucted in the Eternum world.
>>>>>>> d404d51c

<img src="/buildings/hyperstructure.png" alt="Hyperstructure" width="200" className="relative z-[100000] float-right" />

## Construction Process

Initiating a Hyperstructure requires Ancient Fragments, precious artifacts that can only be obtained from Fragment
mines. Once you have the necessary Fragments, you can begin construction at any discovered location on the map. Once
constructed, an immunity period will begin where noone can attack the structure.

### Contribution Modes

- **Public Mode**: Opens construction to all players
- **Tribe-only Mode**: Restricts contributions to members of the owner's tribe

### Building Requirements

Construction of a Hyperstructure demands careful resource management and coordination:

- Requires contributions of all 22 resource types
- Multiple players can participate in the construction
- Structure becomes operational once all requirements are met

## Victory Points System

Hyperstructures offer two distinct ways to earn victory points:

### Contributing to its contruction

When a Hyperstructure is completed, contributors receive one-time point rewards based on:

- The quantity of resources they contributed
- The rarity value of their contributed resources

Finishing the construction of a hyperstructure awards
{formatNumberWithSpaces(EternumGlobalConfig.hyperstructures.hyperstructurePointsOnCompletion)} points, divided between
all contributors Points are calculated and distributed automatically upon construction completion.

### Holding shares of the Hyperstructure

Once operational, Hyperstructures become ongoing sources of points:

- {EternumGlobalConfig.hyperstructures.hyperstructurePointsPerCycle} points are generated each Eternum cycle
- Distribution follows a share-based system
- The structure owner can control and set share allocations
- Share modifications have a 48-hour cooldown period

## 💡 Strategic Considerations

💡 **Management**

> - Plan resource gathering before initialization
> - Consider tribe-only mode for security
> - Defend completed structures to maintain control
> - New owner gains share control upon capture
> - Previous share settings reset on capture<|MERGE_RESOLUTION|>--- conflicted
+++ resolved
@@ -3,11 +3,7 @@
 
 # Hyperstructures
 
-<<<<<<< HEAD
-Hyperstructures are massive social engineering projects
-=======
 Hyperstructures are massive social engineering projects that can be constructucted in the Eternum world.
->>>>>>> d404d51c
 
 <img src="/buildings/hyperstructure.png" alt="Hyperstructure" width="200" className="relative z-[100000] float-right" />
 
