import { EternumGlobalConfig } from "@bibliothecadao/eternum";
import { formatNumberWithSpaces } from "../../../src/utils/formatting";

# 🏛️ Hyperstructures

Hyperstructures are massive social engineering projects that can be constructucted in the Eternum world. View and manage
Hyperstructures in the World Map under World Structures.

<img
  src="/buildings/hyperstructure.png"
  alt="Hyperstructure"
  width="200"
  className="relative z-[100000] float-right mt-20"
/>

## Construction Process

Initiating a Hyperstructure requires Ancient Fragments, precious artifacts that can only be obtained from Fragment
mines. Once you have the necessary Fragments, you can begin construction at any discovered location on the map. Once
constructed:

- **No battle siege period**
- **One Eternum cycle immunity period** begins where it cannot be attacked
  > Note: Immunity ends on the start of the next Eternum day

### Contribution Modes

- **Public Mode**: Opens construction to all players
- **Tribe-only Mode**: Restricts contributions to members of the owner's tribe

### Building Requirements

Construction of a Hyperstructure demands careful resource management and coordination:

- Requires contributions of 22 resource types
- Multiple players can participate in the construction
- Structure becomes operational once all requirements are met

Hyperstructures will require a random amount of resources based on resource tiers. This means that a Hyperstructure may
be cheaper to complete compared to other Hyperstructures. These are based on random values and will only be discovered
once a Hyperstructure is created.

## Victory Points System

Hyperstructures offer two distinct ways to earn victory points:

### Contributing to contruction

When a Hyperstructure is completed, contributors receive one-time point rewards based on:

- The quantity of resources they contributed
- The rarity value of their contributed resources

Finishing the construction of a hyperstructure awards
{formatNumberWithSpaces(EternumGlobalConfig.hyperstructures.hyperstructurePointsOnCompletion)} points, divided between
all contributors Points are calculated and distributed automatically upon construction completion.

### Holding shares of the Hyperstructure

⚠️ **IMPORTANT: Setting Co-owners is Required for Points** ⚠️

Once a Hyperstructure is operational, you MUST set the co-owners and their share allocations before any points can be
generated. If you don't set co-owners, NO POINTS WILL BE ACCRUED, even if the Hyperstructure is complete. You can:

- Assign 100% of shares to yourself
- Distribute shares among multiple players
- Modify share allocations (with a 48-hour cooldown)

Once co-owners are set, points are generated as follows:

- {EternumGlobalConfig.hyperstructures.hyperstructurePointsPerCycle} points are generated each Eternum cycle
<<<<<<< HEAD
- Distribution follows a share-based system
- The structure owner can control and set share allocations
- Set Shares to your Hyperstructure from the World Structure menu
- Share modifications have a 48 hour cooldown period
=======
- Points are automatically distributed according to share percentages
- The structure owner controls share allocations
- Share modifications have a 48-hour cooldown period
>>>>>>> 7da0503c

## Strategic Considerations

💡 **Management**

> - Plan resource gathering before initialization
> - Consider tribe-only mode for security
> - Defend completed structures to maintain control
> - New owner gains share control upon capture
> - Previous share settings reset on capture
> - **Remember to set co-owners immediately after construction to start earning points**<|MERGE_RESOLUTION|>--- conflicted
+++ resolved
@@ -69,16 +69,12 @@
 Once co-owners are set, points are generated as follows:
 
 - {EternumGlobalConfig.hyperstructures.hyperstructurePointsPerCycle} points are generated each Eternum cycle
-<<<<<<< HEAD
+
 - Distribution follows a share-based system
+- Points are automatically distributed according to share percentages
 - The structure owner can control and set share allocations
 - Set Shares to your Hyperstructure from the World Structure menu
 - Share modifications have a 48 hour cooldown period
-=======
-- Points are automatically distributed according to share percentages
-- The structure owner controls share allocations
-- Share modifications have a 48-hour cooldown period
->>>>>>> 7da0503c
 
 ## Strategic Considerations
 
