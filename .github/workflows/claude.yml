--- conflicted
+++ resolved
@@ -58,10 +58,7 @@
         uses: anthropics/claude-code-action@beta
         with:
           anthropic_api_key: ${{ secrets.ANTHROPIC_API_KEY }}
-<<<<<<< HEAD
-=======
           mcp_config: /tmp/mcp-config/mcp-servers.json
->>>>>>> d53545b1
 
           # Optional: Specify model (defaults to Claude Sonnet 4, uncomment for Claude Opus 4)
           # model: "claude-opus-4-20250514"
@@ -72,20 +69,6 @@
           # Optional: Trigger when specific user is assigned to an issue
           # assignee_trigger: "claude-bot"
 
-<<<<<<< HEAD
-          # Optional: Allow Claude to run specific commands
-          # allowed_tools: "Bash(npm install),Bash(npm run build),Bash(npm run test:*),Bash(npm run lint:*)"
-
-          # Optional: Add custom instructions for Claude to customize its behavior for your project
-          # custom_instructions: |
-          #   Follow our coding standards
-          #   Ensure all new code has tests
-          #   Use TypeScript for new files
-
-          # Optional: Custom environment variables for Claude
-          # claude_env: |
-          #   NODE_ENV: test
-=======
           # Enable all available tools for comprehensive project work
           allowed_tools: "Bash(pnpm run format),Bash(pnpm run lint),Bash(pnpm run knip),Bash(pnpm run build:packages),Bash(pnpm test),mcp__github__get_issue,mcp__github__get_issue_comments,mcp__github__update_issue,mcp__github__search_issues,mcp__github__list_issues,mcp__github__create_issue,mcp__github__get_pull_request,mcp__github__list_pull_requests,mcp__github__create_pull_request,mcp__github__update_pull_request,mcp__github__get_file_contents,mcp__github__update_file,mcp__github__create_branch,mcp__github__list_branches,mcp__github__get_repository,mcp__github__list_repositories,mcp__github__search_repositories,mcp__github__get_user,mcp__github__list_commits,mcp__github__create_comment,mcp__github__list_comments,mcp__github__update_comment,mcp__github__delete_comment"
 
@@ -277,5 +260,4 @@
             - **Economic Security**: Prevent exploits in resource/trading systems
             - **Real-time Performance**: Optimize for live gaming experience
             - **Cross-package Compatibility**: Changes affect multiple applications
-            - **Blockchain Integration**: Ensure proper Starknet/Dojo integration
->>>>>>> d53545b1
+            - **Blockchain Integration**: Ensure proper Starknet/Dojo integration