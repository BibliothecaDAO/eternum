--- conflicted
+++ resolved
@@ -5,8 +5,5 @@
   - "config"
   - "bot"
   - "balancing"
-<<<<<<< HEAD
   - "landing"
-=======
-  - "season_pass/scripts/deployment"
->>>>>>> 81651758
+  - "season_pass/scripts/deployment"