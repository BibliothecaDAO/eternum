--- conflicted
+++ resolved
@@ -48,15 +48,5 @@
   const provider = getProvider();
   const accountAddress = process.env.STARKNET_ACCOUNT_ADDRESS;
   const privateKey = process.env.STARKNET_ACCOUNT_PRIVATE_KEY;
-<<<<<<< HEAD
-  return new Account(
-    provider, 
-    accountAddress, 
-    privateKey, 
-    undefined, 
-    constants.TRANSACTION_VERSION.V3
-  );
-=======
   return new Account(provider, accountAddress, privateKey, undefined, constants.TRANSACTION_VERSION.V3);
->>>>>>> 2e1c8e6f
 };