--- conflicted
+++ resolved
@@ -5336,13 +5336,8 @@
       ]
     },
     {
-<<<<<<< HEAD
-      "address": "0xcf1de56aad4ce5389234d9d1fee81ed342de0c39a1d1561212d9676e6bc0b6",
-      "class_hash": "0x41334b453e006b78855480a28686cea963daaa9a1abffb351f2d09d6a423d38",
-=======
       "address": "0x45330ad370c5f919f0d6d2e976d3128ba7f6e0f2dd4207cf0e12f0f63266f1e",
       "class_hash": "0x755282f9d261b9c4de3987e336a2425797e67e326e8f7c6382a665b572e7708",
->>>>>>> fda70bc8
       "abi": [
         {
           "type": "impl",
