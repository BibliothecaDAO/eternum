--- conflicted
+++ resolved
@@ -1,6 +1,2 @@
 scarb 2.7.0
-<<<<<<< HEAD
-dojo 1.0.0-alpha.16
-=======
-dojo 1.0.0-alpha.17
->>>>>>> 47da8e00
+dojo 1.0.0-alpha.17