--- conflicted
+++ resolved
@@ -110,12 +110,9 @@
     pillager_army_entity_id: ID,
     pillaged_structure_owner: ContractAddress,
     pillaged_structure_entity_id: ID,
-<<<<<<< HEAD
     attacker_lost_troops: Troops,
     structure_lost_troops: Troops,
-=======
 	pillaged_structure_owner_name: felt252,
->>>>>>> 636d21b7
     winner: BattleSide,
     x: u32,
     y: u32,
