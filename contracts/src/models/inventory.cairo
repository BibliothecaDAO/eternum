--- conflicted
+++ resolved
@@ -35,26 +35,7 @@
     }
 
     fn next_item_fk(self: Inventory, world: IWorldDispatcher) -> ForeignKey {
-<<<<<<< HEAD
         let next_fk = self.item_fk(world, self.items_count);
         next_fk
     }       
-=======
-        // next_item_fk.entity_id should always be 0
-        self.item_fk(world, self.items_count)
-    }
-
-    fn set_next_item(ref self: Inventory, world: IWorldDispatcher, item_id: u128) {
-        // next_item_fk.entity_id should always be 0
-        let mut next_item_fk = self.next_item_fk(world);
-        // assert(next_item_fk.entity_id == 0, 'wrong next item fk');
-        next_item_fk.entity_id = item_id;
-
-        set!(world, (next_item_fk));
-
-        // update inventory item count
-        self.items_count += 1;
-        set!(world, (self));
-    }
->>>>>>> 6bb2434c
 }