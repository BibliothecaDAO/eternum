--- conflicted
+++ resolved
@@ -75,41 +75,4 @@
         let epoch = get!(world, (hyperstructure_entity_id, index), Epoch);
         epoch
     }
-<<<<<<< HEAD
-=======
-}
-
-#[generate_trait]
-pub impl SeasonCustomImpl of SeasonCustomTrait {
-    fn end_season(world: IWorldDispatcher) {
-        set!(world, (Season { config_id: WORLD_CONFIG_ID, is_over: true }));
-    }
-
-    fn assert_season_is_not_over(world: IWorldDispatcher) {
-        let season = get!(world, WORLD_CONFIG_ID, Season);
-        assert!(season.is_over == false, "Season is over");
-    }
-}
-
-
-#[generate_trait]
-pub impl HyperstructureCustomImpl of HyperstructureCustomTrait {
-    fn assert_access(self: Hyperstructure, world: IWorldDispatcher) {
-        let contributor_address = starknet::get_caller_address();
-        let hyperstructure_owner = get!(world, self.entity_id, Owner);
-
-        match self.access {
-            Access::Public => {},
-            Access::Private => {
-                assert!(contributor_address == hyperstructure_owner.address, "Hyperstructure is private");
-            },
-            Access::GuildOnly => {
-                let guild_member = get!(world, contributor_address, GuildMember);
-
-                let owner_guild_member = get!(world, hyperstructure_owner.address, GuildMember);
-                assert!(guild_member.guild_entity_id == owner_guild_member.guild_entity_id, "not in the same guild");
-            }
-        }
-    }
->>>>>>> 34a4a72b
 }