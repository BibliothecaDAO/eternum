use alexandria_data_structures::array_ext::ArrayTraitExt;
use dojo::world::{IWorldDispatcher, IWorldDispatcherTrait};
use eternum::alias::ID;
use eternum::{
<<<<<<< HEAD
    models::{combat::Army, config::{StaminaConfig, TickConfig, TickImpl}},
    constants::{ResourceTypes, WORLD_CONFIG_ID}
=======
    models::{combat::Army, config::{StaminaConfig, StaminaRefillConfig, TickConfig, TickImpl}},
    constants::{ResourceTypes, TravelTypes, TravelTypesImpl, WORLD_CONFIG_ID}
>>>>>>> 0f111b62
};

#[derive(IntrospectPacked, Copy, Drop, Serde)]
#[dojo::model]
pub struct Stamina {
    #[key]
    entity_id: ID,
    amount: u16,
    last_refill_tick: u64,
}

#[generate_trait]
impl StaminaCustomImpl of StaminaCustomTrait {
    fn handle_stamina_costs(army_entity_id: ID, stamina_cost: u16, world: IWorldDispatcher) {
        let mut stamina = get!(world, (army_entity_id), Stamina);
        stamina.refill_if_next_tick(world);
        stamina.assert_enough_stamina(stamina_cost);
        stamina.substract_costs(stamina_cost, world);
    }

    fn refill_if_next_tick(ref self: Stamina, world: IWorldDispatcher) {
        let armies_tick_config = TickImpl::get_armies_tick_config(world);
        if (self.last_refill_tick != armies_tick_config.current()) {
            self.refill(world);
        }
    }

    fn drain(ref self: Stamina, world: IWorldDispatcher) {
        self.refill_if_next_tick(world);
        self.substract_costs(self.amount, world);
    }

    fn substract_costs(ref self: Stamina, costs: u16, world: IWorldDispatcher) {
        self.amount -= costs;
        self.sset(world);
    }

    fn sset(ref self: Stamina, world: IWorldDispatcher) {
        set!(world, (self));
    }

    fn max(ref self: Stamina, world: IWorldDispatcher) -> u16 {
        let army = get!(world, (self.entity_id,), Army);
        let troops = army.troops;
        let mut maxes = array![];

        if (troops.knight_count > 0) {
            let knight_config = get!(world, (WORLD_CONFIG_ID, ResourceTypes::KNIGHT), StaminaConfig);
            maxes.append(knight_config.max_stamina);
        }
        if (troops.paladin_count > 0) {
            let paladin_config = get!(world, (WORLD_CONFIG_ID, ResourceTypes::PALADIN), StaminaConfig);
            maxes.append(paladin_config.max_stamina);
        }
        if (troops.crossbowman_count > 0) {
            let crossbowman_config = get!(world, (WORLD_CONFIG_ID, ResourceTypes::CROSSBOWMAN), StaminaConfig);
            maxes.append(crossbowman_config.max_stamina);
        }

        assert(maxes.len() > 0, 'No troops in army');

        maxes.min().unwrap()
    }

    fn refill(ref self: Stamina, world: IWorldDispatcher) {
        let stamina_refill_config = get!(world, WORLD_CONFIG_ID, StaminaRefillConfig);
        let stamina_per_tick = stamina_refill_config.amount_per_tick;

        let current_tick = TickImpl::get_armies_tick_config(world).current();
        let num_ticks_passed = current_tick - self.last_refill_tick;
        let total_stamina_since_last_tick: u16 = (num_ticks_passed * stamina_per_tick.into()).try_into().unwrap();

        self.amount = core::cmp::min(self.amount + total_stamina_since_last_tick, self.max(world));
        self.last_refill_tick = current_tick;
        self.sset(world);
    }


    fn assert_enough_stamina(self: Stamina, cost: u16) {
        assert(self.amount >= cost, 'not enough stamina');
    }
}<|MERGE_RESOLUTION|>--- conflicted
+++ resolved
@@ -2,13 +2,10 @@
 use dojo::world::{IWorldDispatcher, IWorldDispatcherTrait};
 use eternum::alias::ID;
 use eternum::{
-<<<<<<< HEAD
-    models::{combat::Army, config::{StaminaConfig, TickConfig, TickImpl}},
-    constants::{ResourceTypes, WORLD_CONFIG_ID}
-=======
+
     models::{combat::Army, config::{StaminaConfig, StaminaRefillConfig, TickConfig, TickImpl}},
     constants::{ResourceTypes, TravelTypes, TravelTypesImpl, WORLD_CONFIG_ID}
->>>>>>> 0f111b62
+
 };
 
 #[derive(IntrospectPacked, Copy, Drop, Serde)]
