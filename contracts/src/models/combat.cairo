use core::array::ArrayTrait;
use core::integer::BoundedInt;
use core::option::OptionTrait;
use core::poseidon::poseidon_hash_span;
use core::traits::Into;
use core::traits::TryInto;
use dojo::world::{IWorldDispatcher, IWorldDispatcherTrait};
use eternum::alias::ID;
use eternum::constants::all_resource_ids;
<<<<<<< HEAD
use eternum::models::capacity::{Capacity, CapacityCustomTrait};
use eternum::models::config::{BattleConfig, BattleConfigCustomImpl, BattleConfigCustomTrait};
use eternum::models::config::{TroopConfig, TroopConfigCustomImpl, TroopConfigCustomTrait};
use eternum::models::config::{WeightConfig, WeightConfigCustomImpl};
use eternum::models::quantity::{Quantity, QuantityTracker, QuantityTrackerType, QuantityCustomTrait};
use eternum::models::resources::OwnedResourcesTrackerCustomTrait;
use eternum::models::resources::ResourceCustomTrait;
use eternum::models::resources::ResourceTransferLockCustomTrait;
=======
use eternum::models::capacity::{Capacity, CapacityTrait};
use eternum::models::config::{BattleConfig, BattleConfigImpl, BattleConfigTrait};
use eternum::models::config::{TroopConfig, TroopConfigImpl, TroopConfigTrait};
use eternum::models::config::{WeightConfig, WeightConfigImpl};
use eternum::models::quantity::{Quantity, QuantityTracker, QuantityTrackerType, QuantityTrait};
use eternum::models::resources::OwnedResourcesTrackerTrait;
use eternum::models::resources::ResourceTrait;
use eternum::models::resources::ResourceTransferLockTrait;
>>>>>>> 371b02fd
use eternum::models::resources::{
    Resource, ResourceCustomImpl, ResourceCost, ResourceTransferLock, OwnedResourcesTracker,
    OwnedResourcesTrackerCustomImpl
};
use eternum::models::structure::{Structure, StructureCustomImpl};
use eternum::models::weight::Weight;
<<<<<<< HEAD
use eternum::models::weight::WeightCustomTrait;
=======
use eternum::models::weight::WeightTrait;
>>>>>>> 371b02fd
use eternum::utils::math::{PercentageImpl, PercentageValueImpl, min, max};
use eternum::utils::number::NumberTrait;

const STRENGTH_PRECISION: u256 = 10_000;


#[derive(IntrospectPacked, Copy, Drop, Serde, Default)]
#[dojo::model]
pub struct Health {
    #[key]
    entity_id: ID,
    current: u128,
    lifetime: u128
}

#[generate_trait]
impl HealthCustomImpl of HealthCustomTrait {
    fn increase_by(ref self: Health, value: u128) {
        self.current += value;
        self.lifetime += value;
    }

    fn clear(ref self: Health) {
        self.current = 0;
        self.lifetime = 0;
    }

    fn decrease_current_by(ref self: Health, value: u128) {
        if self.current > value {
            self.current -= value;
        } else {
            self.current = 0;
        }
    }

    fn is_alive(self: Health) -> bool {
        self.current > 0
    }

    fn assert_alive(self: Health, entity_name: ByteArray) {
        assert!(self.is_alive(), "{} is dead", entity_name);
    }

    fn steps_to_die(self: @Health, mut deduction: u128) -> u128 {
        if deduction == 0 {
            return 0;
        };

        let mut num_steps = *self.current / deduction;
        if (num_steps % deduction) > 0 {
            num_steps += 1;
        }

        // this condition is here in case
        // self.current < deduction which would make
        // num_steps = 0 but that would cause the
        // "inaccurate winner invariant" error so we make it
        // at least 1.
        max(num_steps, 1)
    }

    fn percentage_left(self: Health) -> u128 {
        if self.lifetime == 0 {
            return 0;
        }
        self.current * PercentageValueImpl::_100().into() / self.lifetime
    }
}


#[derive(Copy, Drop, Serde, Introspect, Debug, PartialEq, Default)]
struct Troops {
    knight_count: u64,
    paladin_count: u64,
    crossbowman_count: u64,
}


#[derive(Copy, Drop, Serde)]
enum TroopType {
    Knight,
    Paladin,
    Crossbowman,
}

#[generate_trait]
impl TroopsImpl of TroopsTrait {
    fn add(ref self: Troops, other: Troops) {
        self.knight_count += other.knight_count;
        self.paladin_count += other.paladin_count;
        self.crossbowman_count += other.crossbowman_count;
    }

    fn deduct(ref self: Troops, other: Troops) {
        self.knight_count -= other.knight_count;
        self.paladin_count -= other.paladin_count;
        self.crossbowman_count -= other.crossbowman_count;
    }

    fn full_health(self: Troops, troop_config: TroopConfig) -> u128 {
        let h: u128 = troop_config.health.into();
        let total_knight_health: u128 = h * self.knight_count.into();
        let total_paladin_health: u128 = h * self.paladin_count.into();
        let total_crossbowman_health: u128 = h * self.crossbowman_count.into();
        total_knight_health + total_paladin_health + total_crossbowman_health
    }


    fn full_strength(self: Troops, troop_config: TroopConfig) -> u128 {
        let knight_count: u128 = self.knight_count.into();
        let paladin_count: u128 = self.paladin_count.into();
        let crossbowman_count: u128 = self.crossbowman_count.into();
        let total_knight_strength: u128 = troop_config.knight_strength.into() * knight_count;
        let total_paladin_strength: u128 = troop_config.paladin_strength.into() * paladin_count;
        let total_crossbowman_strength: u128 = troop_config.crossbowman_strength.into() * crossbowman_count;

        total_knight_strength + total_paladin_strength + total_crossbowman_strength
    }


    fn purchase(
        self: Troops, purchaser_id: ID, troops_resources: (Resource, Resource, Resource),
    ) -> (Resource, Resource, Resource) {
        let (mut knight_resource, mut paladin_resoure, mut crossbowman_resoure) = troops_resources;

        knight_resource.burn(self.knight_count.into());
        paladin_resoure.burn(self.paladin_count.into());
        crossbowman_resoure.burn(self.crossbowman_count.into());

        return (knight_resource, paladin_resoure, crossbowman_resoure);
    }


    fn delta(
        self: @Troops, self_health: @Health, enemy_troops: @Troops, enemy_health: @Health, troop_config: TroopConfig
    ) -> (u64, u64) {
        let self_delta: i128 = self.strength_against(self_health, enemy_troops, enemy_health, troop_config);
        let self_delta_abs: u64 = Into::<i128, felt252>::into(self_delta.abs()).try_into().unwrap();

        let enemy_delta: i128 = enemy_troops.strength_against(enemy_health, self, self_health, troop_config);
        let enemy_delta_abs: u64 = Into::<i128, felt252>::into(enemy_delta.abs()).try_into().unwrap();

        return (enemy_delta_abs, self_delta_abs);
    }

    /// @dev Calculates the net combat strength of one troop against another, factoring in
    /// troop-specific strengths and advantages/disadvantages.
    /// @param self Reference to the instance of the Troops struct representing the attacking
    /// troops.
    /// @param enemy_troops Reference to the instance of the Troops struct representing the
    /// defending troops.
    /// @param troop_config Configuration object containing strength and advantage/disadvantage
    /// percentages for each troop type.
    /// @return The net combat strength as an integer, where a positive number indicates a strength
    /// advantage for the attacking troops.
    fn strength_against(
        self: @Troops, self_health: @Health, enemy_troops: @Troops, enemy_health: @Health, troop_config: TroopConfig
    ) -> i128 {
        let self = *self;
        let enemy_troops = *enemy_troops;

        ///////////////         Calculate the strength of the Attacker      //////////////////////
        //////////////////////////////////////////////////////////////////////////////////////////

        let mut self_knight_strength: u64 = self.actual_type_count(TroopType::Knight, self_health).into()
            * troop_config.knight_strength.into();
        self_knight_strength += PercentageImpl::get(self_knight_strength.into(), troop_config.advantage_percent.into());

        let mut self_paladin_strength: u64 = self.actual_type_count(TroopType::Paladin, self_health).into()
            * troop_config.paladin_strength.into();
        self_paladin_strength +=
            PercentageImpl::get(self_paladin_strength.into(), troop_config.advantage_percent.into());

        let mut self_crossbowman_strength: u64 = self.actual_type_count(TroopType::Crossbowman, self_health).into()
            * troop_config.crossbowman_strength.into();
        self_crossbowman_strength +=
            PercentageImpl::get(self_crossbowman_strength.into(), troop_config.advantage_percent.into());

        ///////////////         Calculate the strength of the Defender      //////////////////////
        //////////////////////////////////////////////////////////////////////////////////////////

        let mut enemy_knight_strength: u64 = enemy_troops.actual_type_count(TroopType::Knight, enemy_health).into()
            * troop_config.knight_strength.into();
        enemy_knight_strength -= PercentageImpl::get(enemy_knight_strength, troop_config.disadvantage_percent.into());

        let mut enemy_paladin_strength: u64 = enemy_troops.actual_type_count(TroopType::Paladin, enemy_health).into()
            * troop_config.paladin_strength.into();
        enemy_paladin_strength -= PercentageImpl::get(enemy_paladin_strength, troop_config.disadvantage_percent.into());

        let mut enemy_crossbowman_strength: u64 = enemy_troops
            .actual_type_count(TroopType::Crossbowman, enemy_health)
            .into()
            * troop_config.crossbowman_strength.into();
        enemy_crossbowman_strength -=
            PercentageImpl::get(enemy_crossbowman_strength, troop_config.disadvantage_percent.into());

        ///////////////          Calculate the strength difference          //////////////////////
        //////////////////////////////////////////////////////////////////////////////////////////

        let self_knight_strength: i128 = self_knight_strength.into() - enemy_paladin_strength.into();
        let self_paladin_strength: i128 = self_paladin_strength.into() - enemy_crossbowman_strength.into();
        let self_crossbowman_strength: i128 = self_crossbowman_strength.into() - enemy_knight_strength.into();

        self_knight_strength + self_paladin_strength + self_crossbowman_strength
    }

    fn count(self: Troops) -> u64 {
        self.knight_count + self.paladin_count + self.crossbowman_count
    }

    fn reset_count_and_health(ref self: Troops, ref health: Health, troop_config: TroopConfig) {
        // make the troop count a percentage of the old health
        self.knight_count = self.actual_type_count(TroopType::Knight, @health);
        self.paladin_count = self.actual_type_count(TroopType::Paladin, @health);
        self.crossbowman_count = self.actual_type_count(TroopType::Crossbowman, @health);

        // make the new health be the full health of updated troops
        health.clear();
        health.increase_by(self.full_health(troop_config));
    }

    /// Get the actual count of a troop type using
    ///  the percentage of health remaining
    ///
    /// e.g if there were originally 50 paladins with 10/100 health left,
    /// the actual remaining paladin count is 50 * 10 /100 = 5;

    fn actual_type_count(self: Troops, _type: TroopType, health: @Health) -> u64 {
        let count = match _type {
            TroopType::Knight => { self.knight_count },
            TroopType::Paladin => { self.paladin_count },
            TroopType::Crossbowman => { self.crossbowman_count }
        };

        if *health.current == 0 {
            return 0;
        };

        ((count.into() * *health.current) / (*health).lifetime).try_into().unwrap()
    }

    /// Get the actual count of a all troops using
    /// the percentage of health remaining
    ///
    /// e.g if there were originally 50 paladins, 60 knights and 70 crossbowmen
    /// and with 10/100 health left, the actual remaining
    /// paladin count is 50 * 10 /100 = 5;
    /// knight count is 60 * 10 /100 = 6;
    /// crossbowman count is 70 * 10 /100 = 7;
    ///
    /// so total is 5 + 6 + 7 = 18
    ///
    fn actual_total_count(self: Troops, health: @Health) -> u64 {
        (self.actual_type_count(TroopType::Knight, health)
            + self.actual_type_count(TroopType::Paladin, health)
            + self.actual_type_count(TroopType::Crossbowman, health))
            .try_into()
            .unwrap()
    }
}

#[generate_trait]
<<<<<<< HEAD
impl ArmyQuantityTracker of ArmyQuantityTrackerTrait {
=======
impl AttackingArmyQuantityTracker of ArmyQuantityTrackerTrait {
>>>>>>> 371b02fd
    fn key(entity_id: ID) -> felt252 {
        poseidon_hash_span(array![entity_id.into(), QuantityTrackerType::ARMY_COUNT.into()].span())
    }
}

#[derive(Copy, Drop, Serde, Default)]
#[dojo::model]
pub struct Army {
    #[key]
    entity_id: ID,
    troops: Troops,
    battle_id: ID,
    battle_side: BattleSide
}

#[derive(Copy, Drop, Serde, Introspect, Default)]
struct BattleArmy {
    troops: Troops,
    battle_id: ID,
    battle_side: BattleSide
}

impl ArmyIntoBattlrArmyCustomImpl of Into<Army, BattleArmy> {
    fn into(self: Army) -> BattleArmy {
        return BattleArmy { troops: self.troops, battle_id: self.battle_id, battle_side: self.battle_side };
    }
}


#[derive(Introspect, Copy, Drop, Serde, Default)]
struct BattleHealth {
    current: u128,
    lifetime: u128
}

impl HealthIntoBattleHealthCustomImpl of Into<Health, BattleHealth> {
    fn into(self: Health) -> BattleHealth {
        return BattleHealth { // entity_id: self.entity_id,
         current: self.current, lifetime: self.lifetime };
    }
}

impl BattleHealthIntoHealthCustomImpl of Into<BattleHealth, Health> {
    fn into(self: BattleHealth) -> Health {
        return Health { entity_id: 0, current: self.current, lifetime: self.lifetime };
    }
}

#[generate_trait]
impl BattleHealthCustomImpl of BattleHealthCustomTrait {
    fn increase_by(ref self: BattleHealth, value: u128) {
        self.current += value;
        self.lifetime += value;
    }

    fn decrease_current_by(ref self: BattleHealth, value: u128) {
        if self.current > value {
            self.current -= value;
        } else {
            self.current = 0;
        }
    }
    fn is_alive(self: BattleHealth) -> bool {
        Into::<BattleHealth, Health>::into(self).is_alive()
    }

    fn assert_alive(self: BattleHealth) {
        Into::<BattleHealth, Health>::into(self).assert_alive("Army")
    }

    fn steps_to_die(self: @BattleHealth, deduction: u128) -> u128 {
        Into::<BattleHealth, Health>::into(*self).steps_to_die(deduction)
    }

    fn percentage_left(self: BattleHealth) -> u128 {
        Into::<BattleHealth, Health>::into(self).percentage_left()
    }
}


#[generate_trait]
impl ArmyCustomImpl of ArmyCustomTrait {
    fn won_battle(self: Army, battle: Battle) -> bool {
        self.battle_side == battle.winner()
    }

    fn is_in_battle(self: Army) -> bool {
        self.battle_id.is_non_zero()
    }

    fn assert_in_battle(self: Army) {
        assert!(self.battle_id.is_non_zero(), "army not in battle")
    }

    fn assert_not_in_battle(self: Army) {
        assert!(self.battle_id.is_zero(), "army in battle")
    }
}


#[derive(IntrospectPacked, Copy, Drop, Serde, Default)]
#[dojo::model]
pub struct Protector {
    #[key]
    entity_id: ID,
    army_id: ID,
}

#[generate_trait]
impl ProtectorCustomImpl of ProtectorCustomTrait {
    fn assert_has_no_defensive_army(self: Protector) {
        assert!(self.army_id.is_zero(), "Structure {} already has a defensive army", self.entity_id);
    }
}

#[derive(IntrospectPacked, Copy, Drop, Serde, Default)]
#[dojo::model]
pub struct Protectee {
    #[key]
    army_id: ID,
    protectee_id: ID
}

#[generate_trait]
impl ProtecteeCustomImpl of ProtecteeCustomTrait {
    fn is_none(self: Protectee) -> bool {
        self.protectee_id == 0
    }

    fn is_other(self: Protectee) -> bool {
        self.protectee_id != 0
    }

    fn protected_resources_holder(self: Protectee) -> ID {
        if self.is_other() {
            self.protectee_id
        } else {
            self.army_id
        }
    }
}


#[derive(Copy, Drop, Serde, Default)]
#[dojo::model]
pub struct Battle {
    #[key]
    entity_id: ID,
    attack_army: BattleArmy,
    attack_army_lifetime: BattleArmy,
    defence_army: BattleArmy,
    defence_army_lifetime: BattleArmy,
    attackers_resources_escrow_id: ID,
    defenders_resources_escrow_id: ID,
    attack_army_health: BattleHealth,
    defence_army_health: BattleHealth,
    attack_delta: u64,
    defence_delta: u64,
    last_updated: u64,
    duration_left: u64
}


#[derive(Copy, Drop, Serde, PartialEq, Debug, Introspect)]
enum BattleSide {
    None,
    Attack,
    Defence
}

impl BattleSideDefault of Default<BattleSide> {
    fn default() -> BattleSide {
        BattleSide::None
    }
}

impl BattleSideIntoFelt252 of Into<BattleSide, felt252> {
    fn into(self: BattleSide) -> felt252 {
        match self {
            BattleSide::None => 0,
            BattleSide::Attack => 1,
            BattleSide::Defence => 2,
        }
    }
}

#[generate_trait]
impl BattleEscrowImpl of BattleEscrowTrait {
    fn deposit_balance(ref self: Battle, world: IWorldDispatcher, from_army: Army, from_army_protectee: Protectee) {
        let from_army_protectee_id = from_army_protectee.protected_resources_holder();
        let from_army_protectee_is_self: bool = !get!(world, from_army_protectee_id, Structure).is_structure();
        if from_army_protectee_is_self {
            // detail items locked in box
            let escrow_id = match from_army.battle_side {
                BattleSide::None => { panic!("wrong battle side") },
                BattleSide::Attack => { self.attackers_resources_escrow_id },
                BattleSide::Defence => { self.defenders_resources_escrow_id }
            };
            let from_army_owned_resources: OwnedResourcesTracker = get!(
                world, from_army_protectee_id, OwnedResourcesTracker
            );

            let mut all_resources = all_resource_ids();
            loop {
                match all_resources.pop_front() {
                    Option::Some(resource_type) => {
                        if from_army_owned_resources.owns_resource_type(resource_type) {
                            let from_army_resource = ResourceCustomImpl::get(
                                world, (from_army_protectee_id, resource_type)
                            );
                            let mut escrow_resource = ResourceCustomImpl::get(world, (escrow_id, resource_type));
                            escrow_resource.add(from_army_resource.balance);
                            escrow_resource.save(world);
                        }
                    },
                    Option::None => { break; }
                }
            };
        }

        // lock the resources protected by the army
        let mut from_army_resource_lock: ResourceTransferLock = get!(
            world, from_army_protectee_id, ResourceTransferLock
        );
        from_army_resource_lock.assert_not_locked();
        from_army_resource_lock.release_at = BoundedInt::max();
        set!(world, (from_army_resource_lock));
    }

    fn withdraw_balance_and_reward(
        ref self: Battle, world: IWorldDispatcher, to_army: Army, to_army_protectee: Protectee
    ) {
        let (escrow_id, other_side_escrow_id) = match to_army.battle_side {
            BattleSide::None => { panic!("wrong battle side") },
            BattleSide::Attack => { (self.attackers_resources_escrow_id, self.defenders_resources_escrow_id) },
            BattleSide::Defence => { (self.defenders_resources_escrow_id, self.attackers_resources_escrow_id) }
        };

        let to_army_protectee_id = to_army_protectee.protected_resources_holder();
        let to_army_protectee_is_self: bool = !get!(world, to_army_protectee_id, Structure).is_structure();

        let winner_side: BattleSide = self.winner();
        let to_army_dead = to_army.troops.count().is_zero();

        // the reason for checking if `to_army_dead` is `true` is that
        // it's possible for the battle be a draw and both sides die in the process.
        // if this edge case occurs, we assume they both lost for the purpose of this
        // function. They both forfeit their balances.
<<<<<<< HEAD
        let to_army_lost = to_army_dead || (winner_side != to_army.battle_side && winner_side != BattleSide::None);
=======
        let to_army_lost = to_army_dead
            || (winner_side != to_army.battle_side && winner_side != BattleSide::None);
>>>>>>> 371b02fd
        let to_army_won = (winner_side == to_army.battle_side && winner_side != BattleSide::None);
        let to_army_lost_or_battle_not_ended = !self.has_ended() || (self.has_ended() && to_army_lost);
        let to_army_owned_resources: OwnedResourcesTracker = get!(world, to_army_protectee_id, OwnedResourcesTracker);
        let mut all_resources = all_resource_ids();
        let mut subtracted_resources_weight = 0;
        let mut added_resources_weight = 0;

        loop {
            match all_resources.pop_front() {
                Option::Some(resource_type) => {
                    if to_army_protectee_is_self && to_army_owned_resources.owns_resource_type(resource_type) {
                        let mut to_army_resource = ResourceCustomImpl::get(
                            world, (to_army_protectee_id, resource_type)
                        );
                        if to_army_lost_or_battle_not_ended {
                            // army forfeits resources
                            to_army_resource.burn((to_army_resource.balance));
                            to_army_resource.save(world);

                            // update army's subtracted weight
                            subtracted_resources_weight +=
                                WeightConfigCustomImpl::get_weight(world, resource_type, to_army_resource.balance);
                        } else {
                            // army won or drew so it can leave with its resources
                            //
                            // remove items from from battle escrow
                            let mut escrow_resource = ResourceCustomImpl::get(world, (escrow_id, resource_type));
                            escrow_resource.burn(to_army_resource.balance);
                            escrow_resource.save(world);
                        }
                    }

                    if to_army_won {
                        // give winner loot share
                        let other_side_escrow_owned_resources: OwnedResourcesTracker = get!(
                            world, other_side_escrow_id, OwnedResourcesTracker
                        );
                        if other_side_escrow_owned_resources.owns_resource_type(resource_type) {
                            let to_army_side = if to_army.battle_side == BattleSide::Attack {
                                self.attack_army
                            } else {
                                self.defence_army
                            };

                            let mut other_side_escrow_resource = ResourceCustomImpl::get(
                                world, (other_side_escrow_id, resource_type)
                            );

                            let share_amount = (other_side_escrow_resource.balance * to_army.troops.count().into())
                                / to_army_side.troops.count().into();

                            // burn share from escrow balance
                            other_side_escrow_resource.burn(share_amount);
                            other_side_escrow_resource.save(world);

                            // give loot share to winner
                            let mut to_army_resource = ResourceCustomImpl::get(
                                world, (to_army_protectee_id, resource_type)
                            );
                            to_army_resource.add(share_amount);
                            to_army_resource.save(world);

                            // update army's added weight
                            added_resources_weight +=
                                WeightConfigCustomImpl::get_weight(world, resource_type, share_amount);
                        }
                    }
                },
                Option::None => { break; }
            }
        };

        // update weight after balance update
        let mut to_army_protectee_weight: Weight = get!(world, to_army_protectee_id, Weight);
        let to_army_protectee_capacity: Capacity = get!(world, to_army_protectee_id, Capacity);
        let to_army_protectee_quantity: Quantity = get!(world, to_army_protectee_id, Quantity);
        // decrease protectee weight if necessary
        if subtracted_resources_weight.is_non_zero() {
            to_army_protectee_weight.deduct(to_army_protectee_capacity, subtracted_resources_weight);
        }
        // increase protectee weight if necessary
        if added_resources_weight.is_non_zero() {
            to_army_protectee_weight
                .add(to_army_protectee_capacity, to_army_protectee_quantity, added_resources_weight);
        }
        set!(world, (to_army_protectee_weight));

        // release lock on resource
        let mut to_army_resource_lock: ResourceTransferLock = get!(world, to_army_protectee_id, ResourceTransferLock);
        to_army_resource_lock.assert_locked();
        to_army_resource_lock.release_at = starknet::get_block_timestamp();
        set!(world, (to_army_resource_lock));
    }
}


#[generate_trait]
impl BattleCustomImpl of BattleCustomTrait {
    /// This function updated the armies health and duration
    /// of battle according to the set delta and battle duration
    ///
    /// Update state should be called before reading
    /// battle model values so that the correct values
    /// are gotten
    fn update_state(ref self: Battle) {
        let battle_duration_passed = self.duration_passed();
        self.attack_army_health.decrease_current_by((self.defence_delta.into() * battle_duration_passed.into()));
        self.defence_army_health.decrease_current_by((self.attack_delta.into() * battle_duration_passed.into()));
    }
    /// This function calculates the delta (rate at which health goes down per second)
    /// and therefore, the duration of tha battle.
    ///
    /// Reset delta should be called ONLY when the armies in the
    /// battle have changed. e.g when a new army is added to defence
    /// or attack.
    fn reset_delta(ref self: Battle, troop_config: TroopConfig) {
        // ensure state has been updated
        assert!(self.last_updated == starknet::get_block_timestamp(), "state not updated");

        // reset attack and defence delta
        let (attack_delta, defence_delta) = self
            .attack_army
            .troops
            .delta(
                @self.attack_army_health.into(),
                @self.defence_army.troops,
                @self.defence_army_health.into(),
                troop_config
            );

        self.attack_delta = attack_delta;
        self.defence_delta = defence_delta;

        // get duration with latest delta
        self.duration_left = self.duration();
    }


    fn duration(self: Battle) -> u64 {
        let mut attack_num_seconds_to_death = self.attack_army_health.steps_to_die(self.defence_delta.into());

        let mut defence_num_seconds_to_death = self.defence_army_health.steps_to_die(self.attack_delta.into());

        min(defence_num_seconds_to_death, attack_num_seconds_to_death).try_into().unwrap()
    }


    fn duration_passed(ref self: Battle) -> u64 {
        let now = starknet::get_block_timestamp();
        let duration_since_last_update = now - self.last_updated;
        if self.duration_left >= duration_since_last_update {
            self.duration_left -= duration_since_last_update;
            self.last_updated = now;

            duration_since_last_update
        } else {
            let duration = self.duration_left;
            self.duration_left = 0;
            self.last_updated = now;

            duration
        }
    }

    fn has_ended(self: Battle) -> bool {
        self.duration_left == 0
    }

    fn has_winner(self: Battle) -> bool {
        self.winner() != BattleSide::None
    }

    fn winner(self: Battle) -> BattleSide {
        if self.has_ended() {
            assert!(
                self.attack_army_health.current == 0 || self.defence_army_health.current == 0,
                "inaccurate winner invariant"
            );
            if self.attack_army_health.current > 0 {
                return BattleSide::Attack;
            }
            if self.defence_army_health.current > 0 {
                return BattleSide::Defence;
            }
        }
        // it's possible that both killed each other or battle has not ended
        return BattleSide::None;
    }
}


#[cfg(test)]
mod tests {
    use dojo::world::IWorldDispatcherTrait;
    use eternum::constants::ID;
    use eternum::constants::ResourceTypes;
    use eternum::models::combat::BattleCustomTrait;
    use eternum::models::combat::BattleEscrowTrait;
    use eternum::models::combat::BattleHealthCustomTrait;
    use eternum::models::combat::TroopsTrait;
    use eternum::models::resources::ResourceCustomTrait;
    use eternum::models::resources::ResourceTransferLockCustomTrait;
    use eternum::models::resources::{Resource, ResourceCustomImpl, ResourceTransferLock};
    use eternum::utils::testing::world::spawn_eternum;
    use super::{Battle, BattleHealth, BattleArmy, BattleSide, Troops, TroopConfig, Army, ArmyCustomImpl, Protectee};

    fn mock_troop_config() -> TroopConfig {
        TroopConfig {
            config_id: 0,
            health: 7_200,
            knight_strength: 1,
            paladin_strength: 1,
            crossbowman_strength: 1,
            advantage_percent: 1000,
            disadvantage_percent: 1000,
            pillage_health_divisor: 8,
            army_free_per_structure: 100,
            army_extra_per_building: 100,
        }
    }

    fn mock_troops(a: u64, b: u64, c: u64) -> Troops {
        Troops { knight_count: a, paladin_count: b, crossbowman_count: c, }
    }


    fn mock_battle(attack_troops_each: u64, defence_troops_each: u64) -> Battle {
        let troop_config = mock_troop_config();
        let attack_troops = mock_troops(attack_troops_each, attack_troops_each, attack_troops_each);
        let defence_troops = mock_troops(defence_troops_each, defence_troops_each, defence_troops_each);

        let mut battle: Battle = Battle {
            entity_id: 45,
            attack_army: BattleArmy { troops: attack_troops, battle_id: 0, battle_side: BattleSide::Attack },
            defence_army: BattleArmy { troops: defence_troops, battle_id: 0, battle_side: BattleSide::Defence },
            attackers_resources_escrow_id: 998,
            defenders_resources_escrow_id: 999,
            attack_army_health: BattleHealth {
                current: attack_troops.full_health(troop_config), lifetime: attack_troops.full_health(troop_config)
            },
            defence_army_health: BattleHealth {
                current: defence_troops.full_health(troop_config), lifetime: defence_troops.full_health(troop_config)
            },
            attack_delta: 0,
            defence_delta: 0,
            last_updated: starknet::get_block_timestamp(),
            duration_left: 0,
            defence_army_lifetime: BattleArmy {
                troops: defence_troops, battle_id: 0, battle_side: BattleSide::Defence
            },
            attack_army_lifetime: BattleArmy { troops: attack_troops, battle_id: 0, battle_side: BattleSide::Attack },
        };

        battle.reset_delta(mock_troop_config());

        battle
    }

    #[test]
    fn test_battle_reset_delta() {
        let attack_troop_each = 10_000;
        let defence_troop_each = 10_000;
        let mut battle = mock_battle(attack_troop_each, defence_troop_each);
        assert!(battle.duration_left > 0, "duration should be more than 0 ");

        let first_duration = battle.duration_left;
        let troop_config = mock_troop_config();

        // give defence more strength and health
        battle.defence_army.troops.paladin_count += defence_troop_each;
        battle.defence_army_health.increase_by(troop_config.health.into() * defence_troop_each.into());
        battle.reset_delta(troop_config);

        // ensure the defence is now stronger and battle time is shorter
        assert!(battle.duration_left < first_duration, "battle should be shorter");

        let second_duration = battle.duration_left;

        // take strength and health from defence
        battle.defence_army.troops.paladin_count -= defence_troop_each;
        battle.defence_army_health.decrease_current_by(troop_config.health.into() * defence_troop_each.into());
        battle.defence_army_health.lifetime -= troop_config.health.into() * defence_troop_each.into();
        battle.reset_delta(troop_config);

        // ensure the defence is now stronger and battle time is longer
        assert!(battle.duration_left > second_duration, "battle should be longer");
    }


    #[test]
    fn test_battle_update_state_before_battle_end() {
        let attack_troop_each = 10_000;
        let defence_troop_each = 10_000;
        let mut battle = mock_battle(attack_troop_each, defence_troop_each);
        assert!(battle.duration_left > 0, "duration should be more than 0 ");

        // move time up but before battle ends
        starknet::testing::set_block_timestamp(battle.duration_left - 1);
        battle.update_state();
        assert!(battle.has_ended() == false, "battle should not have ended");
    }


    #[test]
    fn test_battle_update_state_after_battle_end() {
        let attack_troop_each = 10_000;
        let defence_troop_each = 10_000;
        let mut battle = mock_battle(attack_troop_each, defence_troop_each);
        assert!(battle.duration_left > 0, "duration should be more than 0 ");

        // move time up to battle duration
        starknet::testing::set_block_timestamp(battle.duration_left);
        battle.update_state();
        assert!(battle.has_ended() == true, "battle should have ended");
    }


    #[test]
    fn test_battle_deposit_balance() {
        // set block timestamp to 1
        starknet::testing::set_block_timestamp(1);

        let attack_troop_each = 10_000;
        let defence_troop_each = 10_000;
        let mut battle = mock_battle(attack_troop_each, defence_troop_each);
        assert!(battle.duration_left > 0, "duration should be more than 0 ");

        let world = spawn_eternum();
        world.uuid(); // use id 0;

        // recreate army for testing
        let attack_army = Army {
            entity_id: world.uuid(),
            troops: mock_troops(attack_troop_each, attack_troop_each, attack_troop_each),
            battle_id: battle.entity_id,
            battle_side: BattleSide::Attack
        };

        // give the army wheat and coal
        let mut attack_army_wheat_resource: Resource = Resource {
            entity_id: attack_army.entity_id, resource_type: ResourceTypes::WHEAT, balance: 699
        };
        let mut attack_army_coal_resource = Resource {
            entity_id: attack_army.entity_id, resource_type: ResourceTypes::COAL, balance: 844
        };
        attack_army_wheat_resource.save(world);
        attack_army_coal_resource.save(world);

        // deposit everything the army owns
        let attack_army_protectee = get!(world, attack_army.entity_id, Protectee);
        battle.deposit_balance(world, attack_army, attack_army_protectee);

        // ensure the deposit was sent to the right escrow
        let escrow_id = battle.attackers_resources_escrow_id;
        let escrow_wheat: Resource = get!(world, (escrow_id, ResourceTypes::WHEAT), Resource);
        let escrow_coal: Resource = get!(world, (escrow_id, ResourceTypes::COAL), Resource);
        assert_eq!(escrow_wheat.balance, attack_army_wheat_resource.balance);
        assert_eq!(escrow_coal.balance, attack_army_coal_resource.balance);

        // ensure transfer lock was enabled
        let army_transfer_lock: ResourceTransferLock = get!(world, attack_army.entity_id, ResourceTransferLock);
        army_transfer_lock.assert_locked();
    }


    #[test]
    fn test_battle_deposit_balance_for_structure_army() {
        // set block timestamp to 1
        starknet::testing::set_block_timestamp(1);

        let attack_troop_each = 10_000;
        let defence_troop_each = 10_000;
        let mut battle = mock_battle(attack_troop_each, defence_troop_each);
        assert!(battle.duration_left > 0, "duration should be more than 0 ");

        let world = spawn_eternum();
        world.uuid(); // use id 0;

        // recreate army for testing
        let attack_army = Army {
            entity_id: world.uuid(),
            troops: mock_troops(attack_troop_each, attack_troop_each, attack_troop_each),
            battle_id: battle.entity_id,
            battle_side: BattleSide::Attack
        };

        // give the army wheat and coal
        let mut attack_army_wheat_resource: Resource = Resource {
            entity_id: attack_army.entity_id, resource_type: ResourceTypes::WHEAT, balance: 699
        };
        let mut attack_army_coal_resource = Resource {
            entity_id: attack_army.entity_id, resource_type: ResourceTypes::COAL, balance: 844
        };
        attack_army_wheat_resource.save(world);
        attack_army_coal_resource.save(world);

        // deposit everything the army owns
        let attack_army_protectee = Protectee { army_id: attack_army.entity_id, protectee_id: 67890989 // non zero
         };
        battle.deposit_balance(world, attack_army, attack_army_protectee);

        // ensure escrow does not receive the resources because
        // it will cost too much gas
        let escrow_id = battle.attackers_resources_escrow_id;
        let escrow_wheat: Resource = get!(world, (escrow_id, ResourceTypes::WHEAT), Resource);
        let escrow_coal: Resource = get!(world, (escrow_id, ResourceTypes::COAL), Resource);
        assert_eq!(escrow_wheat.balance, 0);
        assert_eq!(escrow_coal.balance, 0);

        // ensure transfer lock was enabled
        let army_transfer_lock: ResourceTransferLock = get!(
            world, attack_army_protectee.protectee_id, ResourceTransferLock
        );
        army_transfer_lock.assert_locked();
    }


    #[test]
    fn test_battle_withdraw_balance_and_reward__when_you_lose() {
        // set block timestamp to 1
        starknet::testing::set_block_timestamp(1);

        // use small army
        let attack_troop_each = 500;
        let defence_troop_each = 10_000;
        let mut battle = mock_battle(attack_troop_each, defence_troop_each);
        assert!(battle.duration_left > 0, "duration should be more than 0 ");

        let world = spawn_eternum();
        world.uuid(); // use id 0;

        //////////////////////    Defence Army    /////////////////////////
        ///
        // recreate defense army for testing
        let defence_army = Army {
            entity_id: world.uuid(),
            troops: mock_troops(defence_troop_each, defence_troop_each, defence_troop_each),
            battle_id: battle.entity_id,
            battle_side: BattleSide::Defence
        };

        // give defence army stone
        let mut defence_army_stone_resource: Resource = Resource {
            entity_id: defence_army.entity_id, resource_type: ResourceTypes::STONE, balance: 344
        };
        defence_army_stone_resource.save(world);

        // deposit everything the defence army owns
        let defence_army_protectee = get!(world, defence_army.entity_id, Protectee);
        battle.deposit_balance(world, defence_army, defence_army_protectee);

        //////////////////////    Attack Army    /////////////////////////
        ///
        // recreate army for testing
        let attack_army = Army {
            entity_id: world.uuid(),
            troops: mock_troops(attack_troop_each, attack_troop_each, attack_troop_each), // has no effect on outcome
            battle_id: battle.entity_id,
            battle_side: BattleSide::Attack
        };

        // give the army wheat and coal
        let mut attack_army_wheat_resource: Resource = Resource {
            entity_id: attack_army.entity_id, resource_type: ResourceTypes::WHEAT, balance: 699
        };
        let mut attack_army_coal_resource = Resource {
            entity_id: attack_army.entity_id, resource_type: ResourceTypes::COAL, balance: 844
        };
        attack_army_wheat_resource.save(world);
        attack_army_coal_resource.save(world);

        // deposit everything the army owns
        let attack_army_protectee = get!(world, attack_army.entity_id, Protectee);
        battle.deposit_balance(world, attack_army, attack_army_protectee);

        // lose battle
        starknet::testing::set_block_timestamp(battle.duration_left + 1); // original ts was 1
        battle.update_state();
        assert!(battle.has_ended(), "Battle should have ended");
        assert!(battle.winner() == BattleSide::Defence, "unexpected side won");

        // withdraw back from escrow
        battle.withdraw_balance_and_reward(world, attack_army, attack_army_protectee);

        // ensure transfer lock was reenabled
        let army_transfer_lock: ResourceTransferLock = get!(world, attack_army.entity_id, ResourceTransferLock);
        army_transfer_lock.assert_not_locked();

        // ensure the army didn't get balance back
        let attack_army_wheat: Resource = get!(world, (attack_army.entity_id, ResourceTypes::WHEAT), Resource);
        let attack_army_coal: Resource = get!(world, (attack_army.entity_id, ResourceTypes::COAL), Resource);
        assert!(attack_army_wheat.balance == 0, "attacking army wheat balance should be 0");
        assert!(attack_army_coal.balance == 0, "attacking army coal balance should be 0");

        // ensure attacker got no reward
        let attack_army_stone: Resource = get!(world, (attack_army.entity_id, ResourceTypes::STONE), Resource);
        assert_eq!(attack_army_stone.balance, 0);
    }


    #[test]
    fn test_battle_withdraw_balance_and_reward__when_you_draw() {
        // set block timestamp to 1
        starknet::testing::set_block_timestamp(1);

        // use small army
        let attack_troop_each = 10_000;
        let defence_troop_each = 10_000;
        let mut battle = mock_battle(attack_troop_each, defence_troop_each);
        assert!(battle.duration_left > 0, "duration should be more than 0 ");

        let world = spawn_eternum();
        world.uuid(); // use id 0;
        //////////////////////    Defence Army    /////////////////////////
        ///
        // recreate defense army for testing
        let defence_army = Army {
            entity_id: world.uuid(),
            troops: mock_troops(defence_troop_each, defence_troop_each, defence_troop_each),
            battle_id: battle.entity_id,
            battle_side: BattleSide::Defence
        };

        // give defence army stone
        let mut defence_army_stone_resource: Resource = Resource {
            entity_id: defence_army.entity_id, resource_type: ResourceTypes::STONE, balance: 344
        };
        defence_army_stone_resource.save(world);

        // deposit everything the defence army owns
        let defence_army_protectee = get!(world, defence_army.entity_id, Protectee);
        battle.deposit_balance(world, defence_army, defence_army_protectee);

        //////////////////////    Attack Army    /////////////////////////
        ///
        // recreate army for testing
        let attack_army = Army {
            entity_id: world.uuid(),
            troops: mock_troops(attack_troop_each, attack_troop_each, attack_troop_each),
            battle_id: battle.entity_id,
            battle_side: BattleSide::Attack
        };

        // give the army wheat and coal
        let mut attack_army_wheat_resource: Resource = Resource {
            entity_id: attack_army.entity_id, resource_type: ResourceTypes::WHEAT, balance: 699
        };
        let mut attack_army_coal_resource = Resource {
            entity_id: attack_army.entity_id, resource_type: ResourceTypes::COAL, balance: 844
        };
        attack_army_wheat_resource.save(world);
        attack_army_coal_resource.save(world);

        // deposit everything the army owns
        let attack_army_protectee = get!(world, attack_army.entity_id, Protectee);
        battle.deposit_balance(world, attack_army, attack_army_protectee);

        // lose battle
        starknet::testing::set_block_timestamp(battle.duration_left + 1); // original ts was 1
        battle.update_state();
        assert!(battle.has_ended(), "Battle should have ended");
        assert!(battle.winner() == BattleSide::None, "unexpected side won");

        // withdraw back from escrow
        battle.withdraw_balance_and_reward(world, attack_army, attack_army_protectee);

        // ensure transfer lock was reenabled
        let army_transfer_lock: ResourceTransferLock = get!(world, attack_army.entity_id, ResourceTransferLock);
        army_transfer_lock.assert_not_locked();

        // ensure the army gets balance back
        let attack_army_wheat: Resource = get!(world, (attack_army.entity_id, ResourceTypes::WHEAT), Resource);
        let attack_army_coal: Resource = get!(world, (attack_army.entity_id, ResourceTypes::COAL), Resource);

        assert!(
            attack_army_wheat.balance == attack_army_wheat_resource.balance,
            "attacking army wheat balance should be > 0"
        );
        assert!(
            attack_army_coal.balance == attack_army_coal_resource.balance, "attacking army coal balance should be > 0"
        );

        // ensure attacker got no reward
        let attack_army_stone: Resource = get!(world, (attack_army.entity_id, ResourceTypes::STONE), Resource);
        assert_eq!(attack_army_stone.balance, 0);
    }


    #[test]
    fn test_battle_withdraw_balance_and_reward__when_you_win() {
        // set block timestamp to 1
        starknet::testing::set_block_timestamp(1);

        // use small army
        let attack_troop_each = 40_000;
        let defence_troop_each = 10_000;
        let mut battle = mock_battle(attack_troop_each, defence_troop_each);
        assert!(battle.duration_left > 0, "duration should be more than 0 ");

        let world = spawn_eternum();
        world.uuid(); // use id 0;

        //////////////////////    Defence Army    /////////////////////////
        ///
        // recreate defense army for testing
        let defence_army = Army {
            entity_id: world.uuid(),
            troops: mock_troops(defence_troop_each, defence_troop_each, defence_troop_each),
            battle_id: battle.entity_id,
            battle_side: BattleSide::Defence
        };

        // give defence army stone
        let mut defence_army_stone_resource: Resource = Resource {
            entity_id: defence_army.entity_id, resource_type: ResourceTypes::STONE, balance: 344
        };
        defence_army_stone_resource.save(world);

        // deposit everything the defence army owns
        let defence_army_protectee = get!(world, defence_army.entity_id, Protectee);
        battle.deposit_balance(world, defence_army, defence_army_protectee);

        //////////////////////    Attack Army    /////////////////////////
        ///
        // recreate attack army for testing
        let attack_army = Army {
            entity_id: world.uuid(),
            troops: mock_troops(attack_troop_each, attack_troop_each, attack_troop_each),
            battle_id: battle.entity_id,
            battle_side: BattleSide::Attack
        };

        // give the army wheat and coal
        let mut attack_army_wheat_resource: Resource = Resource {
            entity_id: attack_army.entity_id, resource_type: ResourceTypes::WHEAT, balance: 699
        };
        let mut attack_army_coal_resource = Resource {
            entity_id: attack_army.entity_id, resource_type: ResourceTypes::COAL, balance: 844
        };
        attack_army_wheat_resource.save(world);
        attack_army_coal_resource.save(world);

        // deposit everything the army owns
        let attack_army_protectee = get!(world, attack_army.entity_id, Protectee);
        battle.deposit_balance(world, attack_army, attack_army_protectee);

        //////////////////////    Battle    /////////////////////////

        // attacker wins battle
        starknet::testing::set_block_timestamp(battle.duration_left + 1); // original ts was 1
        battle.update_state();
        assert!(battle.has_ended(), "Battle should have ended");
        assert!(battle.winner() == BattleSide::Attack, "unexpected side won");

        // attacker withdraw back from escrow
        battle.withdraw_balance_and_reward(world, attack_army, attack_army_protectee);

        // ensure transfer lock was reenabled
        let army_transfer_lock: ResourceTransferLock = get!(world, attack_army.entity_id, ResourceTransferLock);
        army_transfer_lock.assert_not_locked();

        // ensure the army gets balance back
        let attack_army_wheat: Resource = get!(world, (attack_army.entity_id, ResourceTypes::WHEAT), Resource);
        let attack_army_coal: Resource = get!(world, (attack_army.entity_id, ResourceTypes::COAL), Resource);
        assert!(
            attack_army_wheat.balance == attack_army_wheat_resource.balance,
            "attacking army wheat balance should be > 0"
        );
        assert!(
            attack_army_coal.balance == attack_army_coal_resource.balance, "attacking army coal balance should be > 0"
        );

        // ensure the attack army gets reward
        let attack_army_stone: Resource = get!(world, (attack_army.entity_id, ResourceTypes::STONE), Resource);
        assert_eq!(attack_army_stone.balance, defence_army_stone_resource.balance);
    }
    // #[test]
// fn test_show_battle() {
//     let attack_troop_each = 240_000;
//     let defence_troop_each = 10_000;
//     let mut battle = mock_battle(attack_troop_each, defence_troop_each);
//         // starknet::testing::set_block_timestamp(battle.duration_left + 1); // original ts was 1
//         // battle.update_state();
//     print!("\n\n Attack Troops each: {} \n\n", attack_troop_each);
//     print!("\n\n Defence Troops each: {} \n\n", defence_troop_each);
//     print!("\n\n Attack Army health: {} \n\n", battle.attack_army_health.current);
//     print!("\n\n Defence delta: {} \n\n", battle.defence_delta);

    //     print!("\n\n Defence Army health: {} \n\n", battle.defence_army_health.current);
//     print!("\n\n Attack delta: {} \n\n", battle.attack_delta);

    //     print!("\n\n Scale A: {} \n\n",battle.attack_army.troops.count() /
//     battle.defence_army.troops.count());
//     print!("\n\n Scale B: {} \n\n", battle.defence_army.troops.count()
//     /battle.attack_army.troops.count());
//     print!("\n\n Duration in Seconds: {} \n\n", battle.duration_left);
//     print!("\n\n Duration in Minutes: {} \n\n", battle.duration_left / 60);
//     print!("\n\n Duration in Hours: {} \n\n", battle.duration_left / (60 * 60));

    //     let divisior = 8;
//     let attacker_h_left = battle.attack_army_health.current - (battle.defence_delta.into() *
//     (battle.duration_left.into() / divisior ));
//     let attacker_ratio = (battle.attack_army_health.current - attacker_h_left) * 100 /
//     battle.attack_army_health.current;
//     let defence_h_left = battle.defence_army_health.current - (battle.attack_delta.into() *
//     (battle.duration_left.into() / divisior ));
//     let defence_ratio = (battle.defence_army_health.current - defence_h_left) * 100 /
//     battle.defence_army_health.current;

    //     print!("\n\n Pillage Attacker Loss: {}, Ratio is {}% \n\n", attacker_h_left, attacker_ratio);
//     print!("\n\n Pillage Defender Loss: {}, Ratio is {}% \n\n", defence_h_left, defence_ratio);

    // }
}<|MERGE_RESOLUTION|>--- conflicted
+++ resolved
@@ -7,36 +7,23 @@
 use dojo::world::{IWorldDispatcher, IWorldDispatcherTrait};
 use eternum::alias::ID;
 use eternum::constants::all_resource_ids;
-<<<<<<< HEAD
 use eternum::models::capacity::{Capacity, CapacityCustomTrait};
 use eternum::models::config::{BattleConfig, BattleConfigCustomImpl, BattleConfigCustomTrait};
 use eternum::models::config::{TroopConfig, TroopConfigCustomImpl, TroopConfigCustomTrait};
 use eternum::models::config::{WeightConfig, WeightConfigCustomImpl};
-use eternum::models::quantity::{Quantity, QuantityTracker, QuantityTrackerType, QuantityCustomTrait};
+use eternum::models::quantity::{
+    Quantity, QuantityTracker, QuantityTrackerType, QuantityCustomTrait
+};
 use eternum::models::resources::OwnedResourcesTrackerCustomTrait;
 use eternum::models::resources::ResourceCustomTrait;
 use eternum::models::resources::ResourceTransferLockCustomTrait;
-=======
-use eternum::models::capacity::{Capacity, CapacityTrait};
-use eternum::models::config::{BattleConfig, BattleConfigImpl, BattleConfigTrait};
-use eternum::models::config::{TroopConfig, TroopConfigImpl, TroopConfigTrait};
-use eternum::models::config::{WeightConfig, WeightConfigImpl};
-use eternum::models::quantity::{Quantity, QuantityTracker, QuantityTrackerType, QuantityTrait};
-use eternum::models::resources::OwnedResourcesTrackerTrait;
-use eternum::models::resources::ResourceTrait;
-use eternum::models::resources::ResourceTransferLockTrait;
->>>>>>> 371b02fd
 use eternum::models::resources::{
     Resource, ResourceCustomImpl, ResourceCost, ResourceTransferLock, OwnedResourcesTracker,
     OwnedResourcesTrackerCustomImpl
 };
 use eternum::models::structure::{Structure, StructureCustomImpl};
 use eternum::models::weight::Weight;
-<<<<<<< HEAD
 use eternum::models::weight::WeightCustomTrait;
-=======
-use eternum::models::weight::WeightTrait;
->>>>>>> 371b02fd
 use eternum::utils::math::{PercentageImpl, PercentageValueImpl, min, max};
 use eternum::utils::number::NumberTrait;
 
@@ -151,7 +138,8 @@
         let crossbowman_count: u128 = self.crossbowman_count.into();
         let total_knight_strength: u128 = troop_config.knight_strength.into() * knight_count;
         let total_paladin_strength: u128 = troop_config.paladin_strength.into() * paladin_count;
-        let total_crossbowman_strength: u128 = troop_config.crossbowman_strength.into() * crossbowman_count;
+        let total_crossbowman_strength: u128 = troop_config.crossbowman_strength.into()
+            * crossbowman_count;
 
         total_knight_strength + total_paladin_strength + total_crossbowman_strength
     }
@@ -171,13 +159,21 @@
 
 
     fn delta(
-        self: @Troops, self_health: @Health, enemy_troops: @Troops, enemy_health: @Health, troop_config: TroopConfig
+        self: @Troops,
+        self_health: @Health,
+        enemy_troops: @Troops,
+        enemy_health: @Health,
+        troop_config: TroopConfig
     ) -> (u64, u64) {
-        let self_delta: i128 = self.strength_against(self_health, enemy_troops, enemy_health, troop_config);
+        let self_delta: i128 = self
+            .strength_against(self_health, enemy_troops, enemy_health, troop_config);
         let self_delta_abs: u64 = Into::<i128, felt252>::into(self_delta.abs()).try_into().unwrap();
 
-        let enemy_delta: i128 = enemy_troops.strength_against(enemy_health, self, self_health, troop_config);
-        let enemy_delta_abs: u64 = Into::<i128, felt252>::into(enemy_delta.abs()).try_into().unwrap();
+        let enemy_delta: i128 = enemy_troops
+            .strength_against(enemy_health, self, self_health, troop_config);
+        let enemy_delta_abs: u64 = Into::<i128, felt252>::into(enemy_delta.abs())
+            .try_into()
+            .unwrap();
 
         return (enemy_delta_abs, self_delta_abs);
     }
@@ -193,7 +189,11 @@
     /// @return The net combat strength as an integer, where a positive number indicates a strength
     /// advantage for the attacking troops.
     fn strength_against(
-        self: @Troops, self_health: @Health, enemy_troops: @Troops, enemy_health: @Health, troop_config: TroopConfig
+        self: @Troops,
+        self_health: @Health,
+        enemy_troops: @Troops,
+        enemy_health: @Health,
+        troop_config: TroopConfig
     ) -> i128 {
         let self = *self;
         let enemy_troops = *enemy_troops;
@@ -201,44 +201,66 @@
         ///////////////         Calculate the strength of the Attacker      //////////////////////
         //////////////////////////////////////////////////////////////////////////////////////////
 
-        let mut self_knight_strength: u64 = self.actual_type_count(TroopType::Knight, self_health).into()
+        let mut self_knight_strength: u64 = self
+            .actual_type_count(TroopType::Knight, self_health)
+            .into()
             * troop_config.knight_strength.into();
-        self_knight_strength += PercentageImpl::get(self_knight_strength.into(), troop_config.advantage_percent.into());
-
-        let mut self_paladin_strength: u64 = self.actual_type_count(TroopType::Paladin, self_health).into()
+        self_knight_strength +=
+            PercentageImpl::get(self_knight_strength.into(), troop_config.advantage_percent.into());
+
+        let mut self_paladin_strength: u64 = self
+            .actual_type_count(TroopType::Paladin, self_health)
+            .into()
             * troop_config.paladin_strength.into();
         self_paladin_strength +=
-            PercentageImpl::get(self_paladin_strength.into(), troop_config.advantage_percent.into());
-
-        let mut self_crossbowman_strength: u64 = self.actual_type_count(TroopType::Crossbowman, self_health).into()
+            PercentageImpl::get(
+                self_paladin_strength.into(), troop_config.advantage_percent.into()
+            );
+
+        let mut self_crossbowman_strength: u64 = self
+            .actual_type_count(TroopType::Crossbowman, self_health)
+            .into()
             * troop_config.crossbowman_strength.into();
         self_crossbowman_strength +=
-            PercentageImpl::get(self_crossbowman_strength.into(), troop_config.advantage_percent.into());
+            PercentageImpl::get(
+                self_crossbowman_strength.into(), troop_config.advantage_percent.into()
+            );
 
         ///////////////         Calculate the strength of the Defender      //////////////////////
         //////////////////////////////////////////////////////////////////////////////////////////
 
-        let mut enemy_knight_strength: u64 = enemy_troops.actual_type_count(TroopType::Knight, enemy_health).into()
+        let mut enemy_knight_strength: u64 = enemy_troops
+            .actual_type_count(TroopType::Knight, enemy_health)
+            .into()
             * troop_config.knight_strength.into();
-        enemy_knight_strength -= PercentageImpl::get(enemy_knight_strength, troop_config.disadvantage_percent.into());
-
-        let mut enemy_paladin_strength: u64 = enemy_troops.actual_type_count(TroopType::Paladin, enemy_health).into()
+        enemy_knight_strength -=
+            PercentageImpl::get(enemy_knight_strength, troop_config.disadvantage_percent.into());
+
+        let mut enemy_paladin_strength: u64 = enemy_troops
+            .actual_type_count(TroopType::Paladin, enemy_health)
+            .into()
             * troop_config.paladin_strength.into();
-        enemy_paladin_strength -= PercentageImpl::get(enemy_paladin_strength, troop_config.disadvantage_percent.into());
+        enemy_paladin_strength -=
+            PercentageImpl::get(enemy_paladin_strength, troop_config.disadvantage_percent.into());
 
         let mut enemy_crossbowman_strength: u64 = enemy_troops
             .actual_type_count(TroopType::Crossbowman, enemy_health)
             .into()
             * troop_config.crossbowman_strength.into();
         enemy_crossbowman_strength -=
-            PercentageImpl::get(enemy_crossbowman_strength, troop_config.disadvantage_percent.into());
+            PercentageImpl::get(
+                enemy_crossbowman_strength, troop_config.disadvantage_percent.into()
+            );
 
         ///////////////          Calculate the strength difference          //////////////////////
         //////////////////////////////////////////////////////////////////////////////////////////
 
-        let self_knight_strength: i128 = self_knight_strength.into() - enemy_paladin_strength.into();
-        let self_paladin_strength: i128 = self_paladin_strength.into() - enemy_crossbowman_strength.into();
-        let self_crossbowman_strength: i128 = self_crossbowman_strength.into() - enemy_knight_strength.into();
+        let self_knight_strength: i128 = self_knight_strength.into()
+            - enemy_paladin_strength.into();
+        let self_paladin_strength: i128 = self_paladin_strength.into()
+            - enemy_crossbowman_strength.into();
+        let self_crossbowman_strength: i128 = self_crossbowman_strength.into()
+            - enemy_knight_strength.into();
 
         self_knight_strength + self_paladin_strength + self_crossbowman_strength
     }
@@ -299,11 +321,7 @@
 }
 
 #[generate_trait]
-<<<<<<< HEAD
-impl ArmyQuantityTracker of ArmyQuantityTrackerTrait {
-=======
-impl AttackingArmyQuantityTracker of ArmyQuantityTrackerTrait {
->>>>>>> 371b02fd
+impl AttackingArmyQuantityTrackerCustomImpl of AttackingArmyQuantityTrackerCustomTrait {
     fn key(entity_id: ID) -> felt252 {
         poseidon_hash_span(array![entity_id.into(), QuantityTrackerType::ARMY_COUNT.into()].span())
     }
@@ -328,7 +346,9 @@
 
 impl ArmyIntoBattlrArmyCustomImpl of Into<Army, BattleArmy> {
     fn into(self: Army) -> BattleArmy {
-        return BattleArmy { troops: self.troops, battle_id: self.battle_id, battle_side: self.battle_side };
+        return BattleArmy {
+            troops: self.troops, battle_id: self.battle_id, battle_side: self.battle_side
+        };
     }
 }
 
@@ -342,7 +362,8 @@
 impl HealthIntoBattleHealthCustomImpl of Into<Health, BattleHealth> {
     fn into(self: Health) -> BattleHealth {
         return BattleHealth { // entity_id: self.entity_id,
-         current: self.current, lifetime: self.lifetime };
+            current: self.current, lifetime: self.lifetime
+        };
     }
 }
 
@@ -415,7 +436,9 @@
 #[generate_trait]
 impl ProtectorCustomImpl of ProtectorCustomTrait {
     fn assert_has_no_defensive_army(self: Protector) {
-        assert!(self.army_id.is_zero(), "Structure {} already has a defensive army", self.entity_id);
+        assert!(
+            self.army_id.is_zero(), "Structure {} already has a defensive army", self.entity_id
+        );
     }
 }
 
@@ -492,9 +515,12 @@
 
 #[generate_trait]
 impl BattleEscrowImpl of BattleEscrowTrait {
-    fn deposit_balance(ref self: Battle, world: IWorldDispatcher, from_army: Army, from_army_protectee: Protectee) {
+    fn deposit_balance(
+        ref self: Battle, world: IWorldDispatcher, from_army: Army, from_army_protectee: Protectee
+    ) {
         let from_army_protectee_id = from_army_protectee.protected_resources_holder();
-        let from_army_protectee_is_self: bool = !get!(world, from_army_protectee_id, Structure).is_structure();
+        let from_army_protectee_is_self: bool = !get!(world, from_army_protectee_id, Structure)
+            .is_structure();
         if from_army_protectee_is_self {
             // detail items locked in box
             let escrow_id = match from_army.battle_side {
@@ -514,7 +540,9 @@
                             let from_army_resource = ResourceCustomImpl::get(
                                 world, (from_army_protectee_id, resource_type)
                             );
-                            let mut escrow_resource = ResourceCustomImpl::get(world, (escrow_id, resource_type));
+                            let mut escrow_resource = ResourceCustomImpl::get(
+                                world, (escrow_id, resource_type)
+                            );
                             escrow_resource.add(from_army_resource.balance);
                             escrow_resource.save(world);
                         }
@@ -538,12 +566,17 @@
     ) {
         let (escrow_id, other_side_escrow_id) = match to_army.battle_side {
             BattleSide::None => { panic!("wrong battle side") },
-            BattleSide::Attack => { (self.attackers_resources_escrow_id, self.defenders_resources_escrow_id) },
-            BattleSide::Defence => { (self.defenders_resources_escrow_id, self.attackers_resources_escrow_id) }
+            BattleSide::Attack => {
+                (self.attackers_resources_escrow_id, self.defenders_resources_escrow_id)
+            },
+            BattleSide::Defence => {
+                (self.defenders_resources_escrow_id, self.attackers_resources_escrow_id)
+            }
         };
 
         let to_army_protectee_id = to_army_protectee.protected_resources_holder();
-        let to_army_protectee_is_self: bool = !get!(world, to_army_protectee_id, Structure).is_structure();
+        let to_army_protectee_is_self: bool = !get!(world, to_army_protectee_id, Structure)
+            .is_structure();
 
         let winner_side: BattleSide = self.winner();
         let to_army_dead = to_army.troops.count().is_zero();
@@ -552,15 +585,14 @@
         // it's possible for the battle be a draw and both sides die in the process.
         // if this edge case occurs, we assume they both lost for the purpose of this
         // function. They both forfeit their balances.
-<<<<<<< HEAD
-        let to_army_lost = to_army_dead || (winner_side != to_army.battle_side && winner_side != BattleSide::None);
-=======
         let to_army_lost = to_army_dead
             || (winner_side != to_army.battle_side && winner_side != BattleSide::None);
->>>>>>> 371b02fd
         let to_army_won = (winner_side == to_army.battle_side && winner_side != BattleSide::None);
-        let to_army_lost_or_battle_not_ended = !self.has_ended() || (self.has_ended() && to_army_lost);
-        let to_army_owned_resources: OwnedResourcesTracker = get!(world, to_army_protectee_id, OwnedResourcesTracker);
+        let to_army_lost_or_battle_not_ended = !self.has_ended()
+            || (self.has_ended() && to_army_lost);
+        let to_army_owned_resources: OwnedResourcesTracker = get!(
+            world, to_army_protectee_id, OwnedResourcesTracker
+        );
         let mut all_resources = all_resource_ids();
         let mut subtracted_resources_weight = 0;
         let mut added_resources_weight = 0;
@@ -568,7 +600,8 @@
         loop {
             match all_resources.pop_front() {
                 Option::Some(resource_type) => {
-                    if to_army_protectee_is_self && to_army_owned_resources.owns_resource_type(resource_type) {
+                    if to_army_protectee_is_self
+                        && to_army_owned_resources.owns_resource_type(resource_type) {
                         let mut to_army_resource = ResourceCustomImpl::get(
                             world, (to_army_protectee_id, resource_type)
                         );
@@ -579,12 +612,16 @@
 
                             // update army's subtracted weight
                             subtracted_resources_weight +=
-                                WeightConfigCustomImpl::get_weight(world, resource_type, to_army_resource.balance);
+                                WeightConfigCustomImpl::get_weight(
+                                    world, resource_type, to_army_resource.balance
+                                );
                         } else {
                             // army won or drew so it can leave with its resources
                             //
                             // remove items from from battle escrow
-                            let mut escrow_resource = ResourceCustomImpl::get(world, (escrow_id, resource_type));
+                            let mut escrow_resource = ResourceCustomImpl::get(
+                                world, (escrow_id, resource_type)
+                            );
                             escrow_resource.burn(to_army_resource.balance);
                             escrow_resource.save(world);
                         }
@@ -606,7 +643,8 @@
                                 world, (other_side_escrow_id, resource_type)
                             );
 
-                            let share_amount = (other_side_escrow_resource.balance * to_army.troops.count().into())
+                            let share_amount = (other_side_escrow_resource.balance
+                                * to_army.troops.count().into())
                                 / to_army_side.troops.count().into();
 
                             // burn share from escrow balance
@@ -622,7 +660,9 @@
 
                             // update army's added weight
                             added_resources_weight +=
-                                WeightConfigCustomImpl::get_weight(world, resource_type, share_amount);
+                                WeightConfigCustomImpl::get_weight(
+                                    world, resource_type, share_amount
+                                );
                         }
                     }
                 },
@@ -636,17 +676,22 @@
         let to_army_protectee_quantity: Quantity = get!(world, to_army_protectee_id, Quantity);
         // decrease protectee weight if necessary
         if subtracted_resources_weight.is_non_zero() {
-            to_army_protectee_weight.deduct(to_army_protectee_capacity, subtracted_resources_weight);
+            to_army_protectee_weight
+                .deduct(to_army_protectee_capacity, subtracted_resources_weight);
         }
         // increase protectee weight if necessary
         if added_resources_weight.is_non_zero() {
             to_army_protectee_weight
-                .add(to_army_protectee_capacity, to_army_protectee_quantity, added_resources_weight);
+                .add(
+                    to_army_protectee_capacity, to_army_protectee_quantity, added_resources_weight
+                );
         }
         set!(world, (to_army_protectee_weight));
 
         // release lock on resource
-        let mut to_army_resource_lock: ResourceTransferLock = get!(world, to_army_protectee_id, ResourceTransferLock);
+        let mut to_army_resource_lock: ResourceTransferLock = get!(
+            world, to_army_protectee_id, ResourceTransferLock
+        );
         to_army_resource_lock.assert_locked();
         to_army_resource_lock.release_at = starknet::get_block_timestamp();
         set!(world, (to_army_resource_lock));
@@ -664,8 +709,12 @@
     /// are gotten
     fn update_state(ref self: Battle) {
         let battle_duration_passed = self.duration_passed();
-        self.attack_army_health.decrease_current_by((self.defence_delta.into() * battle_duration_passed.into()));
-        self.defence_army_health.decrease_current_by((self.attack_delta.into() * battle_duration_passed.into()));
+        self
+            .attack_army_health
+            .decrease_current_by((self.defence_delta.into() * battle_duration_passed.into()));
+        self
+            .defence_army_health
+            .decrease_current_by((self.attack_delta.into() * battle_duration_passed.into()));
     }
     /// This function calculates the delta (rate at which health goes down per second)
     /// and therefore, the duration of tha battle.
@@ -697,9 +746,13 @@
 
 
     fn duration(self: Battle) -> u64 {
-        let mut attack_num_seconds_to_death = self.attack_army_health.steps_to_die(self.defence_delta.into());
-
-        let mut defence_num_seconds_to_death = self.defence_army_health.steps_to_die(self.attack_delta.into());
+        let mut attack_num_seconds_to_death = self
+            .attack_army_health
+            .steps_to_die(self.defence_delta.into());
+
+        let mut defence_num_seconds_to_death = self
+            .defence_army_health
+            .steps_to_die(self.attack_delta.into());
 
         min(defence_num_seconds_to_death, attack_num_seconds_to_death).try_into().unwrap()
     }
@@ -762,7 +815,10 @@
     use eternum::models::resources::ResourceTransferLockCustomTrait;
     use eternum::models::resources::{Resource, ResourceCustomImpl, ResourceTransferLock};
     use eternum::utils::testing::world::spawn_eternum;
-    use super::{Battle, BattleHealth, BattleArmy, BattleSide, Troops, TroopConfig, Army, ArmyCustomImpl, Protectee};
+    use super::{
+        Battle, BattleHealth, BattleArmy, BattleSide, Troops, TroopConfig, Army, ArmyCustomImpl,
+        Protectee
+    };
 
     fn mock_troop_config() -> TroopConfig {
         TroopConfig {
@@ -787,19 +843,27 @@
     fn mock_battle(attack_troops_each: u64, defence_troops_each: u64) -> Battle {
         let troop_config = mock_troop_config();
         let attack_troops = mock_troops(attack_troops_each, attack_troops_each, attack_troops_each);
-        let defence_troops = mock_troops(defence_troops_each, defence_troops_each, defence_troops_each);
+        let defence_troops = mock_troops(
+            defence_troops_each, defence_troops_each, defence_troops_each
+        );
 
         let mut battle: Battle = Battle {
             entity_id: 45,
-            attack_army: BattleArmy { troops: attack_troops, battle_id: 0, battle_side: BattleSide::Attack },
-            defence_army: BattleArmy { troops: defence_troops, battle_id: 0, battle_side: BattleSide::Defence },
+            attack_army: BattleArmy {
+                troops: attack_troops, battle_id: 0, battle_side: BattleSide::Attack
+            },
+            defence_army: BattleArmy {
+                troops: defence_troops, battle_id: 0, battle_side: BattleSide::Defence
+            },
             attackers_resources_escrow_id: 998,
             defenders_resources_escrow_id: 999,
             attack_army_health: BattleHealth {
-                current: attack_troops.full_health(troop_config), lifetime: attack_troops.full_health(troop_config)
+                current: attack_troops.full_health(troop_config),
+                lifetime: attack_troops.full_health(troop_config)
             },
             defence_army_health: BattleHealth {
-                current: defence_troops.full_health(troop_config), lifetime: defence_troops.full_health(troop_config)
+                current: defence_troops.full_health(troop_config),
+                lifetime: defence_troops.full_health(troop_config)
             },
             attack_delta: 0,
             defence_delta: 0,
@@ -808,7 +872,9 @@
             defence_army_lifetime: BattleArmy {
                 troops: defence_troops, battle_id: 0, battle_side: BattleSide::Defence
             },
-            attack_army_lifetime: BattleArmy { troops: attack_troops, battle_id: 0, battle_side: BattleSide::Attack },
+            attack_army_lifetime: BattleArmy {
+                troops: attack_troops, battle_id: 0, battle_side: BattleSide::Attack
+            },
         };
 
         battle.reset_delta(mock_troop_config());
@@ -828,7 +894,9 @@
 
         // give defence more strength and health
         battle.defence_army.troops.paladin_count += defence_troop_each;
-        battle.defence_army_health.increase_by(troop_config.health.into() * defence_troop_each.into());
+        battle
+            .defence_army_health
+            .increase_by(troop_config.health.into() * defence_troop_each.into());
         battle.reset_delta(troop_config);
 
         // ensure the defence is now stronger and battle time is shorter
@@ -838,8 +906,11 @@
 
         // take strength and health from defence
         battle.defence_army.troops.paladin_count -= defence_troop_each;
-        battle.defence_army_health.decrease_current_by(troop_config.health.into() * defence_troop_each.into());
-        battle.defence_army_health.lifetime -= troop_config.health.into() * defence_troop_each.into();
+        battle
+            .defence_army_health
+            .decrease_current_by(troop_config.health.into() * defence_troop_each.into());
+        battle.defence_army_health.lifetime -= troop_config.health.into()
+            * defence_troop_each.into();
         battle.reset_delta(troop_config);
 
         // ensure the defence is now stronger and battle time is longer
@@ -918,7 +989,9 @@
         assert_eq!(escrow_coal.balance, attack_army_coal_resource.balance);
 
         // ensure transfer lock was enabled
-        let army_transfer_lock: ResourceTransferLock = get!(world, attack_army.entity_id, ResourceTransferLock);
+        let army_transfer_lock: ResourceTransferLock = get!(
+            world, attack_army.entity_id, ResourceTransferLock
+        );
         army_transfer_lock.assert_locked();
     }
 
@@ -955,8 +1028,9 @@
         attack_army_coal_resource.save(world);
 
         // deposit everything the army owns
-        let attack_army_protectee = Protectee { army_id: attack_army.entity_id, protectee_id: 67890989 // non zero
-         };
+        let attack_army_protectee = Protectee {
+            army_id: attack_army.entity_id, protectee_id: 67890989 // non zero
+        };
         battle.deposit_balance(world, attack_army, attack_army_protectee);
 
         // ensure escrow does not receive the resources because
@@ -1014,7 +1088,9 @@
         // recreate army for testing
         let attack_army = Army {
             entity_id: world.uuid(),
-            troops: mock_troops(attack_troop_each, attack_troop_each, attack_troop_each), // has no effect on outcome
+            troops: mock_troops(
+                attack_troop_each, attack_troop_each, attack_troop_each
+            ), // has no effect on outcome
             battle_id: battle.entity_id,
             battle_side: BattleSide::Attack
         };
@@ -1043,17 +1119,25 @@
         battle.withdraw_balance_and_reward(world, attack_army, attack_army_protectee);
 
         // ensure transfer lock was reenabled
-        let army_transfer_lock: ResourceTransferLock = get!(world, attack_army.entity_id, ResourceTransferLock);
+        let army_transfer_lock: ResourceTransferLock = get!(
+            world, attack_army.entity_id, ResourceTransferLock
+        );
         army_transfer_lock.assert_not_locked();
 
         // ensure the army didn't get balance back
-        let attack_army_wheat: Resource = get!(world, (attack_army.entity_id, ResourceTypes::WHEAT), Resource);
-        let attack_army_coal: Resource = get!(world, (attack_army.entity_id, ResourceTypes::COAL), Resource);
+        let attack_army_wheat: Resource = get!(
+            world, (attack_army.entity_id, ResourceTypes::WHEAT), Resource
+        );
+        let attack_army_coal: Resource = get!(
+            world, (attack_army.entity_id, ResourceTypes::COAL), Resource
+        );
         assert!(attack_army_wheat.balance == 0, "attacking army wheat balance should be 0");
         assert!(attack_army_coal.balance == 0, "attacking army coal balance should be 0");
 
         // ensure attacker got no reward
-        let attack_army_stone: Resource = get!(world, (attack_army.entity_id, ResourceTypes::STONE), Resource);
+        let attack_army_stone: Resource = get!(
+            world, (attack_army.entity_id, ResourceTypes::STONE), Resource
+        );
         assert_eq!(attack_army_stone.balance, 0);
     }
 
@@ -1125,23 +1209,32 @@
         battle.withdraw_balance_and_reward(world, attack_army, attack_army_protectee);
 
         // ensure transfer lock was reenabled
-        let army_transfer_lock: ResourceTransferLock = get!(world, attack_army.entity_id, ResourceTransferLock);
+        let army_transfer_lock: ResourceTransferLock = get!(
+            world, attack_army.entity_id, ResourceTransferLock
+        );
         army_transfer_lock.assert_not_locked();
 
         // ensure the army gets balance back
-        let attack_army_wheat: Resource = get!(world, (attack_army.entity_id, ResourceTypes::WHEAT), Resource);
-        let attack_army_coal: Resource = get!(world, (attack_army.entity_id, ResourceTypes::COAL), Resource);
+        let attack_army_wheat: Resource = get!(
+            world, (attack_army.entity_id, ResourceTypes::WHEAT), Resource
+        );
+        let attack_army_coal: Resource = get!(
+            world, (attack_army.entity_id, ResourceTypes::COAL), Resource
+        );
 
         assert!(
             attack_army_wheat.balance == attack_army_wheat_resource.balance,
             "attacking army wheat balance should be > 0"
         );
         assert!(
-            attack_army_coal.balance == attack_army_coal_resource.balance, "attacking army coal balance should be > 0"
+            attack_army_coal.balance == attack_army_coal_resource.balance,
+            "attacking army coal balance should be > 0"
         );
 
         // ensure attacker got no reward
-        let attack_army_stone: Resource = get!(world, (attack_army.entity_id, ResourceTypes::STONE), Resource);
+        let attack_army_stone: Resource = get!(
+            world, (attack_army.entity_id, ResourceTypes::STONE), Resource
+        );
         assert_eq!(attack_army_stone.balance, 0);
     }
 
@@ -1216,25 +1309,34 @@
         battle.withdraw_balance_and_reward(world, attack_army, attack_army_protectee);
 
         // ensure transfer lock was reenabled
-        let army_transfer_lock: ResourceTransferLock = get!(world, attack_army.entity_id, ResourceTransferLock);
+        let army_transfer_lock: ResourceTransferLock = get!(
+            world, attack_army.entity_id, ResourceTransferLock
+        );
         army_transfer_lock.assert_not_locked();
 
         // ensure the army gets balance back
-        let attack_army_wheat: Resource = get!(world, (attack_army.entity_id, ResourceTypes::WHEAT), Resource);
-        let attack_army_coal: Resource = get!(world, (attack_army.entity_id, ResourceTypes::COAL), Resource);
+        let attack_army_wheat: Resource = get!(
+            world, (attack_army.entity_id, ResourceTypes::WHEAT), Resource
+        );
+        let attack_army_coal: Resource = get!(
+            world, (attack_army.entity_id, ResourceTypes::COAL), Resource
+        );
         assert!(
             attack_army_wheat.balance == attack_army_wheat_resource.balance,
             "attacking army wheat balance should be > 0"
         );
         assert!(
-            attack_army_coal.balance == attack_army_coal_resource.balance, "attacking army coal balance should be > 0"
+            attack_army_coal.balance == attack_army_coal_resource.balance,
+            "attacking army coal balance should be > 0"
         );
 
         // ensure the attack army gets reward
-        let attack_army_stone: Resource = get!(world, (attack_army.entity_id, ResourceTypes::STONE), Resource);
+        let attack_army_stone: Resource = get!(
+            world, (attack_army.entity_id, ResourceTypes::STONE), Resource
+        );
         assert_eq!(attack_army_stone.balance, defence_army_stone_resource.balance);
     }
-    // #[test]
+// #[test]
 // fn test_show_battle() {
 //     let attack_troop_each = 240_000;
 //     let defence_troop_each = 10_000;
@@ -1246,10 +1348,10 @@
 //     print!("\n\n Attack Army health: {} \n\n", battle.attack_army_health.current);
 //     print!("\n\n Defence delta: {} \n\n", battle.defence_delta);
 
-    //     print!("\n\n Defence Army health: {} \n\n", battle.defence_army_health.current);
+//     print!("\n\n Defence Army health: {} \n\n", battle.defence_army_health.current);
 //     print!("\n\n Attack delta: {} \n\n", battle.attack_delta);
 
-    //     print!("\n\n Scale A: {} \n\n",battle.attack_army.troops.count() /
+//     print!("\n\n Scale A: {} \n\n",battle.attack_army.troops.count() /
 //     battle.defence_army.troops.count());
 //     print!("\n\n Scale B: {} \n\n", battle.defence_army.troops.count()
 //     /battle.attack_army.troops.count());
@@ -1257,7 +1359,7 @@
 //     print!("\n\n Duration in Minutes: {} \n\n", battle.duration_left / 60);
 //     print!("\n\n Duration in Hours: {} \n\n", battle.duration_left / (60 * 60));
 
-    //     let divisior = 8;
+//     let divisior = 8;
 //     let attacker_h_left = battle.attack_army_health.current - (battle.defence_delta.into() *
 //     (battle.duration_left.into() / divisior ));
 //     let attacker_ratio = (battle.attack_army_health.current - attacker_h_left) * 100 /
@@ -1267,8 +1369,8 @@
 //     let defence_ratio = (battle.defence_army_health.current - defence_h_left) * 100 /
 //     battle.defence_army_health.current;
 
-    //     print!("\n\n Pillage Attacker Loss: {}, Ratio is {}% \n\n", attacker_h_left, attacker_ratio);
+//     print!("\n\n Pillage Attacker Loss: {}, Ratio is {}% \n\n", attacker_h_left, attacker_ratio);
 //     print!("\n\n Pillage Defender Loss: {}, Ratio is {}% \n\n", defence_h_left, defence_ratio);
 
-    // }
+// }
 }