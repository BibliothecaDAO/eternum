use core::integer::BoundedU128;
use cubit::f128::math::comp::{max as fixed_max};
use cubit::f128::math::trig::{cos as fixed_cos, sin as fixed_sin};
use cubit::f128::types::fixed::{Fixed, FixedTrait};
use debug::PrintTrait;

use dojo::world::{IWorldDispatcher, IWorldDispatcherTrait};
use eternum::alias::ID;
use eternum::constants::{
    WORLD_CONFIG_ID, BUILDING_CATEGORY_POPULATION_CONFIG_ID, RESOURCE_PRECISION, HYPERSTRUCTURE_CONFIG_ID, TickIds,
    split_resources_and_probs, ResourceTypes
};
use eternum::models::buildings::BuildingCategory;
use eternum::models::capacity::{CapacityCategory, CapacityCategoryCustomImpl, CapacityCategoryCustomTrait};
use eternum::models::combat::Troops;
use eternum::models::owner::{EntityOwner, EntityOwnerCustomTrait};
use eternum::models::position::{Coord};
use eternum::models::quantity::Quantity;

use eternum::models::resources::{ResourceFoodImpl};
use eternum::models::weight::Weight;
use eternum::utils::math::{max, min};
use eternum::utils::random;

use starknet::ContractAddress;

//
// GLOBAL CONFIGS
//

#[derive(IntrospectPacked, Copy, Drop, Serde)]
#[dojo::model]
pub struct WorldConfig {
    #[key]
    config_id: ID,
    admin_address: ContractAddress,
    realm_l2_contract: ContractAddress,
}

#[derive(IntrospectPacked, Copy, Drop, Serde)]
#[dojo::model]
pub struct RealmFreeMintConfig {
    #[key]
    config_id: ID,
    detached_resource_id: ID,
    detached_resource_count: u32
}

#[derive(IntrospectPacked, Copy, Drop, Serde)]
#[dojo::model]
pub struct HyperstructureResourceConfig {
    #[key]
    config_id: ID,
    #[key]
    resource_type: u8,
    amount_for_completion: u128,
}

#[derive(IntrospectPacked, Copy, Drop, Serde)]
#[dojo::model]
struct HyperstructureConfig {
    #[key]
    config_id: ID,
    time_between_shares_change: u64,
    points_per_cycle: u128,
    points_for_win: u128,
    points_on_completion: u128,
}

// capacity
#[derive(PartialEq, Copy, Drop, Serde, Introspect)]
enum CapacityConfigCategory {
    None,
    Structure,
    Donkey,
    Army,
    Storehouse,
}

impl CapacityConfigCategoryIntoFelt252 of Into<CapacityConfigCategory, felt252> {
    fn into(self: CapacityConfigCategory) -> felt252 {
        match self {
            CapacityConfigCategory::None => 0,
            CapacityConfigCategory::Structure => 1,
            CapacityConfigCategory::Donkey => 2,
            CapacityConfigCategory::Army => 3,
            CapacityConfigCategory::Storehouse => 4,
        }
    }
}

#[derive(Copy, Drop, Serde)]
#[dojo::model]
pub struct CapacityConfig {
    #[key]
    category: CapacityConfigCategory,
    weight_gram: u128,
}


#[generate_trait]
impl CapacityConfigCustomImpl of CapacityConfigCustomTrait {
    fn get(world: IWorldDispatcher, category: CapacityConfigCategory) -> CapacityConfig {
        get!(world, category, CapacityConfig)
    }

    fn get_from_entity(world: IWorldDispatcher, entity_id: ID) -> CapacityConfig {
        let capacity_category = CapacityCategoryCustomImpl::assert_exists_and_get(world, entity_id);
        return get!(world, capacity_category.category, CapacityConfig);
    }

    fn assert_can_carry(self: CapacityConfig, quantity: Quantity, weight: Weight) {
        assert!(self.can_carry(quantity, weight), "entity {} capacity not enough", weight.entity_id);
    }

    fn can_carry(self: CapacityConfig, quantity: Quantity, weight: Weight) -> bool {
        let quantity_value = if quantity.value == 0 {
            1
        } else {
            quantity.value
        };
        if self.is_capped() {
            let entity_total_weight_capacity = self.weight_gram * (quantity_value / RESOURCE_PRECISION);
            if entity_total_weight_capacity < weight.value {
                return false;
            };
        };
        return true;
    }

    fn is_capped(self: CapacityConfig) -> bool {
        self.weight_gram != BoundedU128::max()
    }
}

#[derive(Copy, Drop, Serde)]
#[dojo::model]
struct TravelStaminaCostConfig {
    #[key]
    config_id: ID,
    #[key]
    travel_type: u8,
    cost: u16,
}

// speed
#[derive(IntrospectPacked, Copy, Drop, Serde)]
#[dojo::model]
pub struct SpeedConfig {
    #[key]
    config_id: ID,
    #[key]
    speed_config_id: ID,
    entity_type: ID,
    sec_per_km: u16,
}


#[derive(IntrospectPacked, Copy, Drop, Serde)]
#[dojo::model]
pub struct MapConfig {
    #[key]
    config_id: ID,
    reward_resource_amount: u128,
    // weight of fail
    // the higher, the less likely to find a mine
    // weight of sucess = 1000
    // ex: if set to 5000
    shards_mines_fail_probability: u128,
}

#[derive(IntrospectPacked, Copy, Drop, Serde)]
#[dojo::model]
pub struct SettlementConfig {
    #[key]
    config_id: ID,
    // starting value radius
    // starting value angle (precision 100)
    angle_scaled: u128,
    center: u32,
    // always positive
    min_scaling_factor_scaled: u128,
    // initial radius in precision 100
    radius: u32,
    // min/max radius changes in precision 100
    min_distance: u32,
    max_distance: u32,
    // radius incrase in precision 100
    min_angle_increase: u64,
    max_angle_increase: u64,
}

#[generate_trait]
impl SettlementConfigImpl of SettlementConfigTrait {
    fn get_scaling_factor(ref self: SettlementConfig) -> Fixed {
        let max_radius_fixed = FixedTrait::new_unscaled(self.center.into() * 100, false);
        let radius_fixed = FixedTrait::new_unscaled(self.radius.into(), false);
        // very small at first and then grows
        let scaling_factor_fixed = (max_radius_fixed - radius_fixed) / max_radius_fixed;
        let min_scaling_factor_fixed = FixedTrait::new(self.min_scaling_factor_scaled, false);
        fixed_max(scaling_factor_fixed, min_scaling_factor_fixed)
    }

    fn get_step_size(ref self: SettlementConfig, scaling_factor: Fixed) -> u32 {
        let min_distance_fixed = FixedTrait::new_unscaled(self.min_distance.into(), false);
        let max_distance_fixed = FixedTrait::new_unscaled(self.max_distance.into(), false);
        let range = max_distance_fixed - min_distance_fixed;
        let scaled_range = scaling_factor * range;
        let step_size_fixed = min_distance_fixed + scaled_range;
        step_size_fixed.try_into().unwrap() + 100
    }

    fn get_radius_increase(ref self: SettlementConfig, step_size: u32, block_timestamp: u64) -> u32 {
        (block_timestamp % (step_size.into() / 100) * 100 + self.min_distance.into()).try_into().unwrap()
    }

    fn get_angle_increase(ref self: SettlementConfig, step_size: u32, block_timestamp: u64) -> Fixed {
        FixedTrait::new_unscaled(
            (block_timestamp % (self.max_angle_increase - self.min_angle_increase) + self.min_angle_increase).into(),
            false
        )
            / FixedTrait::new_unscaled(100, false)
    }

    fn increase_angle(ref self: SettlementConfig, angle_increase: Fixed) -> Fixed {
        self.angle_scaled += angle_increase.mag;
        FixedTrait::new(self.angle_scaled, false)
    }

    fn compute_coords(ref self: SettlementConfig, angle: Fixed) -> Coord {
        let cos = fixed_cos(angle);
        let sin = fixed_sin(angle);

        let x = FixedTrait::new_unscaled(self.center.into(), false)
            + cos * FixedTrait::new_unscaled(self.radius.into(), false) / FixedTrait::new_unscaled(100, false);
        let y = FixedTrait::new_unscaled(self.center.into(), false)
            + sin * FixedTrait::new_unscaled(self.radius.into(), false) / FixedTrait::new_unscaled(100, false);

        return Coord { x: x.try_into().unwrap(), y: y.try_into().unwrap() };
    }

    fn get_next_settlement_coord(ref self: SettlementConfig, block_timestamp: u64) -> Coord {
        let scaling_factor = Self::get_scaling_factor(ref self);
        let step_size = Self::get_step_size(ref self, scaling_factor);
        let radius_increase = Self::get_radius_increase(ref self, step_size, block_timestamp);
        self.radius += radius_increase;
        let angle_increase = Self::get_angle_increase(ref self, step_size, block_timestamp);
        let new_angle_fixed = Self::increase_angle(ref self, angle_increase);
        Self::compute_coords(ref self, new_angle_fixed)
    }
}

#[generate_trait]
impl MapConfigImpl of MapConfigTrait {
    fn random_reward(world: IWorldDispatcher) -> Span<(u8, u128)> {
        let (resource_types, resources_probs) = split_resources_and_probs();
        let reward_resource_id: u8 = *random::choices(resource_types, resources_probs, array![].span(), 1, true).at(0);

        let explore_config: MapConfig = get!(world, WORLD_CONFIG_ID, MapConfig);
        let reward_resource_amount: u128 = explore_config.reward_resource_amount;
        return array![(reward_resource_id, reward_resource_amount)].span();
    }
}

#[derive(IntrospectPacked, Copy, Drop, Serde)]
#[dojo::model]
pub struct TickConfig {
    #[key]
    config_id: ID,
    #[key]
    tick_id: u8,
    tick_interval_in_seconds: u64
}

#[derive(IntrospectPacked, Copy, Drop, Serde)]
#[dojo::model]
pub struct StaminaRefillConfig {
    #[key]
    config_id: ID,
    amount_per_tick: u16,
}

#[derive(IntrospectPacked, Copy, Drop, Serde)]
#[dojo::model]
pub struct StaminaConfig {
    #[key]
    config_id: ID,
    #[key]
    unit_type: u8,
    max_stamina: u16,
}

#[derive(IntrospectPacked, Copy, Drop, Serde)]
#[dojo::model]
pub struct TravelFoodCostConfig {
    #[key]
    config_id: ID,
    #[key]
    unit_type: u8,
    explore_wheat_burn_amount: u128,
    explore_fish_burn_amount: u128,
    travel_wheat_burn_amount: u128,
    travel_fish_burn_amount: u128,
}

#[generate_trait]
impl TravelFoodCostConfigImpl of TravelFoodCostConfigTrait {
    fn pay_exploration_cost(world: IWorldDispatcher, unit_entity_owner: EntityOwner, troops: Troops) {
        let unit_owner_id = unit_entity_owner.entity_owner_id;
        assert!(unit_owner_id.is_non_zero(), "entity has no owner for exploration payment");

        let knight_travel_food_cost_config: TravelFoodCostConfig = get!(
            world, (WORLD_CONFIG_ID, ResourceTypes::KNIGHT), TravelFoodCostConfig
        );
        let paladin_travel_food_cost_config: TravelFoodCostConfig = get!(
            world, (WORLD_CONFIG_ID, ResourceTypes::PALADIN), TravelFoodCostConfig
        );
        let crossbowman_travel_food_cost_config: TravelFoodCostConfig = get!(
            world, (WORLD_CONFIG_ID, ResourceTypes::CROSSBOWMAN), TravelFoodCostConfig
        );

        let knight_wheat_pay_amount = knight_travel_food_cost_config.explore_wheat_burn_amount
            * troops.knight_count.into();
        let knight_fish_pay_amount = knight_travel_food_cost_config.explore_fish_burn_amount
            * troops.knight_count.into();

        let paladin_wheat_pay_amount = paladin_travel_food_cost_config.explore_wheat_burn_amount
            * troops.paladin_count.into();
        let paladin_fish_pay_amount = paladin_travel_food_cost_config.explore_fish_burn_amount
            * troops.paladin_count.into();

        let crossbowman_wheat_pay_amount = crossbowman_travel_food_cost_config.explore_wheat_burn_amount
            * troops.crossbowman_count.into();
        let crossbowman_fish_pay_amount = crossbowman_travel_food_cost_config.explore_fish_burn_amount
            * troops.crossbowman_count.into();

        let mut wheat_pay_amount = knight_wheat_pay_amount + paladin_wheat_pay_amount + crossbowman_wheat_pay_amount;
        let mut fish_pay_amount = knight_fish_pay_amount + paladin_fish_pay_amount + crossbowman_fish_pay_amount;
        assert!(wheat_pay_amount != 0, "Cannot explore with 0 troops");
        assert!(fish_pay_amount != 0, "Cannot explore with 0 troops");

        ResourceFoodImpl::pay(world, unit_owner_id, wheat_pay_amount, fish_pay_amount);
    }

    fn pay_travel_cost(world: IWorldDispatcher, unit_entity_owner: EntityOwner, troops: Troops, steps: usize) {
        let unit_owner_id = unit_entity_owner.entity_owner_id;
        assert!(unit_owner_id.is_non_zero(), "entity has no owner for travel payment");

        let knight_travel_food_cost_config: TravelFoodCostConfig = get!(
            world, (WORLD_CONFIG_ID, ResourceTypes::KNIGHT), TravelFoodCostConfig
        );
        let paladin_travel_food_cost_config: TravelFoodCostConfig = get!(
            world, (WORLD_CONFIG_ID, ResourceTypes::PALADIN), TravelFoodCostConfig
        );
        let crossbowman_travel_food_cost_config: TravelFoodCostConfig = get!(
            world, (WORLD_CONFIG_ID, ResourceTypes::CROSSBOWMAN), TravelFoodCostConfig
        );

        let knight_wheat_pay_amount = knight_travel_food_cost_config.travel_wheat_burn_amount
            * troops.knight_count.into()
            * steps.into();
        let knight_fish_pay_amount = knight_travel_food_cost_config.travel_fish_burn_amount
            * troops.knight_count.into()
            * steps.into();

        let paladin_wheat_pay_amount = paladin_travel_food_cost_config.travel_wheat_burn_amount
            * troops.paladin_count.into()
            * steps.into();
        let paladin_fish_pay_amount = paladin_travel_food_cost_config.travel_fish_burn_amount
            * troops.paladin_count.into()
            * steps.into();

        let crossbowman_wheat_pay_amount = crossbowman_travel_food_cost_config.travel_wheat_burn_amount
            * troops.crossbowman_count.into()
            * steps.into();
        let crossbowman_fish_pay_amount = crossbowman_travel_food_cost_config.travel_fish_burn_amount
            * troops.crossbowman_count.into()
            * steps.into();

        let mut wheat_pay_amount = knight_wheat_pay_amount + paladin_wheat_pay_amount + crossbowman_wheat_pay_amount;
        let mut fish_pay_amount = knight_fish_pay_amount + paladin_fish_pay_amount + crossbowman_fish_pay_amount;
        assert!(wheat_pay_amount != 0, "Cannot travel with 0 troops");
        assert!(fish_pay_amount != 0, "Cannot travel with 0 troops");

        ResourceFoodImpl::pay(world, unit_owner_id, wheat_pay_amount, fish_pay_amount);
    }
}

#[derive(Copy, Drop, Serde)]
#[dojo::model]
pub struct MercenariesConfig {
    #[key]
    config_id: ID,
    troops: Troops,
    rewards: Span<(u8, u128)>
}


#[generate_trait]
impl TickImpl of TickTrait {
    fn get_default_tick_config(world: IWorldDispatcher) -> TickConfig {
        let tick_config: TickConfig = get!(world, (WORLD_CONFIG_ID, TickIds::DEFAULT), TickConfig);
        return tick_config;
    }

    fn get_armies_tick_config(world: IWorldDispatcher) -> TickConfig {
        let tick_config: TickConfig = get!(world, (WORLD_CONFIG_ID, TickIds::ARMIES), TickConfig);
        return tick_config;
    }

    fn interval(self: TickConfig) -> u64 {
        if self.tick_interval_in_seconds == 0 {
            return 1;
        }
        return self.tick_interval_in_seconds;
    }

    fn current(self: TickConfig) -> u64 {
        let now = starknet::get_block_timestamp();
        now / self.interval()
    }

    fn at(self: TickConfig, time: u64) -> u64 {
        time / self.interval()
    }

    fn after(self: TickConfig, time_spent: u64) -> u64 {
        (starknet::get_block_timestamp() + time_spent) / self.tick_interval_in_seconds
    }

    fn next_tick_timestamp(self: TickConfig) -> u64 {
        self.current() + self.interval()
    }
}


// weight
#[derive(IntrospectPacked, Copy, Drop, Serde)]
#[dojo::model]
pub struct WeightConfig {
    #[key]
    config_id: ID,
    #[key]
    weight_config_id: ID,
    entity_type: ID,
    weight_gram: u128,
}

#[generate_trait]
impl WeightConfigCustomImpl of WeightConfigCustomTrait {
    fn get_weight(world: IWorldDispatcher, resource_type: u8, amount: u128) -> u128 {
        let resource_weight_config = get!(world, (WORLD_CONFIG_ID, resource_type), WeightConfig);

        (resource_weight_config.weight_gram * amount) / RESOURCE_PRECISION
    }
}

#[derive(IntrospectPacked, Copy, Drop, Serde)]
#[dojo::model]
pub struct LevelingConfig {
    #[key]
    config_id: ID,
    decay_interval: u64,
    max_level: u64,
    decay_scaled: u128,
    cost_percentage_scaled: u128,
    base_multiplier: u128,
    wheat_base_amount: u128,
    fish_base_amount: u128,
    // low tier resources
    resource_1_cost_id: ID,
    resource_1_cost_count: u32,
    // mid tier resources
    resource_2_cost_id: ID,
    resource_2_cost_count: u32,
    // high tier resources
    resource_3_cost_id: ID,
    resource_3_cost_count: u32
}

#[derive(IntrospectPacked, Copy, Drop, Serde)]
#[dojo::model]
pub struct ProductionConfig {
    #[key]
    resource_type: u8,
    // production amount per tick
    amount: u128,
    // num materials required to produce this resource
    input_count: u128,
    // num different resources that this resource can produce
    output_count: u128
}


#[derive(IntrospectPacked, Copy, Drop, Serde)]
#[dojo::model]
pub struct BankConfig {
    #[key]
    config_id: ID,
    lords_cost: u128,
    lp_fee_num: u128,
    lp_fee_denom: u128,
}

#[derive(Copy, Drop, Serde)]
#[dojo::model]
pub struct BuildingGeneralConfig {
    #[key]
    config_id: ID,
    base_cost_percent_increase: u16,
}


#[derive(Copy, Drop, Serde)]
#[dojo::model]
pub struct BuildingConfig {
    #[key]
    config_id: ID,
    #[key]
    category: BuildingCategory,
    #[key]
    resource_type: u8,
    resource_cost_id: ID,
    resource_cost_count: u32,
}

#[generate_trait]
impl BuildingConfigCustomImpl of BuildingConfigCustomTrait {
    fn get(world: IWorldDispatcher, category: BuildingCategory, resource_type: u8) -> BuildingConfig {
        return get!(
            world,
            (
                WORLD_CONFIG_ID,
                Into::<BuildingCategory, felt252>::into(category),
                Into::<u8, felt252>::into(resource_type)
            ),
            BuildingConfig
        );
    }
}

#[derive(IntrospectPacked, Copy, Drop, Serde)]
#[dojo::model]
pub struct TroopConfig {
    #[key]
    config_id: ID,
    health: u32,
    knight_strength: u8,
    paladin_strength: u8,
    crossbowman_strength: u16,
    advantage_percent: u16,
    disadvantage_percent: u16,
    max_troop_count: u64,
    // By setting the divisor to 8, the max health that can be taken from the weaker army
    // during pillage is 100 / 8 = 12.5% . Adjust this value to change that.
    //
    // The closer the armies are in strength and health, the closer they both
    // get to losing 12.5% each. If an army is far stronger than the order,
    // they lose a small precentage (it goes closer to 0% health loss) while the
    // weak army's loss is closer to 12.5%
    pillage_health_divisor: u8,
    // the number of armies that can be created per structure
    // before military buildings are required to create more
    army_free_per_structure: u8,
    // the number of additional  armies that can be create with
    // each new military building
    army_extra_per_building: u8,
    // hard limit of armies per structure
    army_max_per_structure: u8,
    // percentage to slash army by if they leave early
    // e.g num = 25, denom = 100 // represents 25%
    battle_leave_slash_num: u8,
    battle_leave_slash_denom: u8
}


#[generate_trait]
impl TroopConfigCustomImpl of TroopConfigCustomTrait {
    fn get(world: IWorldDispatcher) -> TroopConfig {
        return get!(world, WORLD_CONFIG_ID, TroopConfig);
    }
}


#[derive(IntrospectPacked, Copy, Drop, Serde)]
#[dojo::model]
pub struct BattleConfig {
    #[key]
    config_id: ID,
    battle_grace_tick_count: u8,
    battle_delay_seconds: u64,
}

#[generate_trait]
impl BattleConfigCustomImpl of BattleConfigCustomTrait {
    fn get(world: IWorldDispatcher) -> BattleConfig {
        get!(world, WORLD_CONFIG_ID, BattleConfig)
    }
}


#[derive(Copy, Drop, Serde)]
#[dojo::model]
pub struct BuildingCategoryPopConfig {
    #[key]
    config_id: ID,
    #[key]
    building_category: BuildingCategory,
    population: u32, // adds to population
    capacity: u32, // increase capacity by this amount
}

#[derive(IntrospectPacked, Copy, Drop, Serde)]
#[dojo::model]
pub struct PopulationConfig {
    #[key]
    config_id: ID,
    base_population: u32,
}

#[generate_trait]
impl BuildingCategoryPopulationConfigCustomImpl of BuildingCategoryPopConfigCustomTrait {
    fn get(world: IWorldDispatcher, building_id: BuildingCategory) -> BuildingCategoryPopConfig {
        get!(world, (BUILDING_CATEGORY_POPULATION_CONFIG_ID, building_id), BuildingCategoryPopConfig)
    }
}

#[generate_trait]
impl HyperstructureResourceConfigCustomImpl of HyperstructureResourceConfigCustomTrait {
    fn get(world: IWorldDispatcher, resource_id: u8) -> HyperstructureResourceConfig {
        get!(world, (HYPERSTRUCTURE_CONFIG_ID, resource_id), HyperstructureResourceConfig)
    }
}

#[derive(IntrospectPacked, Copy, Drop, Serde)]
#[dojo::model]
pub struct HasClaimedStartingResources {
    #[key]
    entity_id: ID,
    #[key]
    config_id: ID,
    claimed: bool,
}

<<<<<<< HEAD

#[dojo::model]
#[derive(IntrospectPacked, Copy, Drop, Serde)]
struct ResourceBridgeConfig {
    #[key]
    config_id: ID,
    deposit_paused: bool,
    withdraw_paused: bool,
}

#[dojo::model]
#[derive(IntrospectPacked, Copy, Drop, Serde)]
struct ResourceBridgeFeeSplitConfig {
    #[key]
    config_id: ID,
    // the percentage of the deposit and withdrawal amount that the velords addr will receive
    velords_fee_on_dpt_percent: u16,
    velords_fee_on_wtdr_percent: u16,
    // the percentage of the deposit and withdrawal amount that the season pool will receive
    season_pool_fee_on_dpt_percent: u16,
    season_pool_fee_on_wtdr_percent: u16,
    // the percentage of the deposit and withdrawal amount that the frontend provider will receive
    client_fee_on_dpt_percent: u16,
    client_fee_on_wtdr_percent: u16,
    // the address that will receive the velords fee percentage
    velords_fee_recipient: ContractAddress,
    // the address that will receive the season pool fee
    season_pool_fee_recipient: ContractAddress,
    // max bank fee amount
    max_bank_fee_dpt_percent: u16,
    max_bank_fee_wtdr_percent: u16,
}


#[dojo::model]
#[derive(Copy, Drop, Serde)]
struct ResourceBridgeWhitelistConfig {
    #[key]
    token: ContractAddress,
    resource_type: u8
=======
// speed
#[derive(IntrospectPacked, Copy, Drop, Serde)]
#[dojo::model]
pub struct RealmMaxLevelConfig {
    #[key]
    config_id: ID,
    max_level: u8,
}

#[derive(IntrospectPacked, Copy, Drop, Serde)]
#[dojo::model]
struct RealmLevelConfig {
    #[key]
    level: u8,
    required_resources_id: ID,
    required_resource_count: u8,
>>>>>>> 3819a810
}<|MERGE_RESOLUTION|>--- conflicted
+++ resolved
@@ -642,7 +642,6 @@
     claimed: bool,
 }
 
-<<<<<<< HEAD
 
 #[dojo::model]
 #[derive(IntrospectPacked, Copy, Drop, Serde)]
@@ -683,7 +682,8 @@
     #[key]
     token: ContractAddress,
     resource_type: u8
-=======
+}
+
 // speed
 #[derive(IntrospectPacked, Copy, Drop, Serde)]
 #[dojo::model]
@@ -700,5 +700,4 @@
     level: u8,
     required_resources_id: ID,
     required_resource_count: u8,
->>>>>>> 3819a810
 }