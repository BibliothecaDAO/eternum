use eternum::constants::{WORLD_CONFIG_ID};
use eternum::utils::unpack::unpack_resource_types;

use dojo::world::{IWorldDispatcher, IWorldDispatcherTrait};

use starknet::ContractAddress;

//
// GLOBAL CONFIGS
//

#[derive(Model, Copy, Drop, Serde)]
struct WorldConfig {
    #[key]
    config_id: u128,
    admin_address: ContractAddress,
    realm_l2_contract: ContractAddress,
}

#[derive(Model, Copy, Drop, Serde)]
struct RealmFreeMintConfig {
    #[key]
    config_id: u128,
    detached_resource_id: u128,
    detached_resource_count: u32
}


#[derive(Model, Copy, Drop, Serde)]
struct LaborConfig {
    #[key]
    config_id: u128,
    base_labor_units: u64, // 86400 / 12    
    base_resources_per_cycle: u128, // (252 / 12) * 10 ** 18;
    base_food_per_cycle: u128,
}

#[derive(Model, Copy, Drop, Serde)]
struct TravelConfig {
    #[key]
    config_id: u128,
    free_transport_per_city: u128
}


#[derive(Model, Copy, Drop, Serde)]
struct RoadConfig {
    #[key]
    config_id: u128,
    resource_cost_id: u128,
    resource_cost_count: u32,
    speed_up_by: u64
}


//
// ENTITY SPECIFIC CONFIGS
// We use component key to store the config id
//

// labor cost resources
#[derive(Model, Copy, Drop, Serde)]
struct LaborCostResources {
    #[key]
    resource_type_labor: felt252,
    resource_types_packed: u128,
    resource_types_count: u8,
}

// labor cost values
// mapping of resource_type for which we want to increase labor, resource_type that needs to be burned, value to be burned
#[derive(Model, Copy, Drop, Serde)]
struct LaborCostAmount {
    #[key]
    resource_type_labor: felt252,
    #[key]
    resource_type_cost: felt252,
    value: u128,
}

// capacity
// TODO: should rename into something that shows
// that it's a config for one specific entity type?
// and not the same as world config or labor config
// e.g. EntityTypeCapacityConfig?
#[derive(Model, Copy, Drop, Serde)]
struct CapacityConfig {
    #[key]
    config_id: u128,
    #[key]
    carry_capacity_config_id: u128,
    entity_type: u128,
    weight_gram: u128,
}

// speed
#[derive(Model, Copy, Drop, Serde)]
struct SpeedConfig {
    #[key]
    config_id: u128,
    #[key]
    speed_config_id: u128,
    entity_type: u128,
    sec_per_km: u16,
}

#[derive(Model, Copy, Drop, Serde)]
struct CombatConfig {
    #[key]
    config_id: u128,
    stealing_trial_count: u32,
    wheat_burn_per_soldier: u128,
    fish_burn_per_soldier: u128,
}

#[derive(Model, Copy, Drop, Serde)]
struct SoldierConfig {
    #[key]
    config_id: u128,
    resource_cost_id: u128,
    resource_cost_count: u32,
    wheat_burn_per_soldier: u128,
    fish_burn_per_soldier: u128,
}

#[derive(Model, Copy, Drop, Serde)]
struct HealthConfig {
    #[key]
    entity_type: u128,
    resource_cost_id: u128,
    resource_cost_count: u32,
    max_value: u128, // max value for a single unit
}


#[derive(Model, Copy, Drop, Serde)]
struct AttackConfig {
    #[key]
    entity_type: u128,
    max_value: u128, // max value for a single unit
}


#[derive(Model, Copy, Drop, Serde)]
struct DefenceConfig {
    #[key]
    entity_type: u128,
    max_value: u128, // max value for a single unit
}


#[derive(Model, Copy, Drop, Serde)]
struct MapExploreConfig {
    #[key]
    config_id: u128,
    wheat_burn_amount: u128,
    fish_burn_amount: u128,
    reward_resource_amount: u128
}


#[derive(Model, Copy, Drop, Serde)]
struct TickConfig {
    #[key]
    config_id: u128,
    max_moves_per_tick: u8,
    tick_interval_in_seconds: u64
}


#[generate_trait]
impl TickImpl of TickTrait {

    fn get(world: IWorldDispatcher) -> TickConfig {
        let tick_config: TickConfig = get!(world, WORLD_CONFIG_ID, TickConfig);
        return tick_config;   
    }

    fn current(self: TickConfig) -> u64 {
        let now = starknet::get_block_timestamp();
        now / self.tick_interval_in_seconds
    }

    fn at(self: TickConfig, time: u64) -> u64 {
        time / self.tick_interval_in_seconds
    }
    
    fn after(self: TickConfig, time_spent: u64) -> u64 {
        (starknet::get_block_timestamp() + time_spent) / self.tick_interval_in_seconds
    }
}


// weight
#[derive(Model, Copy, Drop, Serde)]
struct WeightConfig {
    #[key]
    config_id: u128,
    #[key]
    weight_config_id: u128,
    entity_type: u128,
    weight_gram: u128,
}


trait WeightConfigTrait {
    fn get_weight(world: IWorldDispatcher, resource_type: u8, amount: u128) -> u128;
}

impl WeightConfigImpl of WeightConfigTrait {
    fn get_weight(world: IWorldDispatcher, resource_type: u8, amount: u128) -> u128 {
        let resource_weight_config = get!(world, (WORLD_CONFIG_ID, resource_type), WeightConfig);

        return resource_weight_config.weight_gram * amount;
    }
}


#[derive(Model, Copy, Drop, Serde)]
struct LevelingConfig {
    #[key]
    config_id: u128,
    decay_interval: u64,
    max_level: u64,
    decay_scaled: u128,
    cost_percentage_scaled: u128,
    base_multiplier: u128,
    wheat_base_amount: u128,
    fish_base_amount: u128,
    // low tier resources
    resource_1_cost_id: u128,
    resource_1_cost_count: u32,
    // mid tier resources
    resource_2_cost_id: u128,
    resource_2_cost_count: u32,
    // high tier resources
    resource_3_cost_id: u128,
    resource_3_cost_count: u32
}

#[derive(Model, Copy, Drop, Serde)]
struct LaborBuildingsConfig {
    #[key]
    config_id: u128,
    // e.g: 10 for every level you need to create 10x the number of labor_units
    // for level 5, need to create 50 more labor_units
    level_multiplier: u128,
    // e.g 10% everytime you level up, price decreases by 10%
    level_discount_mag: u128,
    // store the 4 types of labor to have 4 guilds
    resources_category_1: u128,
    resources_category_1_count: u8,
    resources_category_2: u128,
    resources_category_2_count: u8,
    resources_category_3: u128,
    resources_category_3_count: u8,
    resources_category_4: u128,
    resources_category_4_count: u8,
}


#[generate_trait]
impl LaborBuildingsConfigImpl of LaborBuildingsConfigTrait {
    fn get_building_type(self: LaborBuildingsConfig, resource_type: u8) -> u8 {
        let mut building_type: u8 = 0;

        let mut resource_types_1: Span<u8> = unpack_resource_types(
            self.resources_category_1, self.resources_category_1_count
        );
        loop {
            match resource_types_1.pop_front() {
                Option::Some(v) => { if resource_type == *v {
                    building_type = 1;
                    break ();
                }; },
                Option::None(_) => { break (); },
            };
        };

        let mut resource_types_2: Span<u8> = unpack_resource_types(
            self.resources_category_2, self.resources_category_2_count
        );

        loop {
            match resource_types_2.pop_front() {
                Option::Some(v) => { if resource_type == *v {
                    building_type = 2;
                    break ();
                }; },
                Option::None(_) => { break (); },
            };
        };

        let mut resource_types_3: Span<u8> = unpack_resource_types(
            self.resources_category_3, self.resources_category_3_count
        );

        loop {
            match resource_types_3.pop_front() {
                Option::Some(v) => { if resource_type == *v {
                    building_type = 3;
                    break ();
                }; },
                Option::None(_) => { break (); },
            };
        };

        let mut resource_types_4: Span<u8> = unpack_resource_types(
            self.resources_category_4, self.resources_category_4_count
        );

        loop {
            match resource_types_4.pop_front() {
                Option::Some(v) => { if resource_type == *v {
                    building_type = 4;
                    break ();
                }; },
                Option::None(_) => { break (); },
            };
        };

        building_type
    }
}


#[derive(Model, Copy, Drop, Serde)]
struct LaborBuildingCost {
    #[key]
    config_id: u128,
    #[key]
    labor_category: u8,
    resource_cost_id: u128,
    resource_cost_count: u32,
}

<<<<<<< HEAD
#[derive(Model, Clone, Drop, Serde)]
struct ProductionConfig {
    #[key]
    resource_type: u8,
    // production amount per tick
    amount: u128, 
    // num materials required to produce this resource
    input_count: u128,
    // num different resources that this resource can produce
    output_count: u128   
}


#[derive(Model, Copy, Drop, Serde)]
struct ProductionInput {
    #[key]
    output_resource_type: u8,
    #[key]
    index: u8, 
    input_resource_type: u8,
    input_resource_amount: u128
}

#[derive(Model, Copy, Drop, Serde)]
struct ProductionOutput {
    #[key]
    input_resource_type: u8,
    #[key]
    index: u8, 
    output_resource_type: u8
=======
#[derive(Model, Copy, Drop, Serde)]
struct ProductionConfig {
    #[key]
    resource_type: u8,
    // production per tick
    amount_per_tick: u128,
    cost_resource_type_1: u8,
    cost_resource_type_1_amount: u128,
    cost_resource_type_2: u8,
    cost_resource_type_2_amount: u128,
}

// a map from material to resources it produces
// e.g if stone can be used to produce wood and ruby, 
// material is stone, produced resources are wood and ruby
#[derive(Model, Copy, Drop, Serde)]
struct ProductionMaterialConfig {
    #[key]
    material_resource_type: u8,
    produced_resource_type_1: u8,
    produced_resource_type_2: u8,
}

#[derive(Model, Copy, Drop, Serde)]
struct BankConfig {
    #[key]
    config_id: u128,
    lords_cost: u128,
    lp_fee_scaled: u128,
>>>>>>> d1dd5f10
}


#[cfg(test)]
mod tests {
    use debug::PrintTrait;
    use eternum::models::config::{LaborBuildingsConfig, LaborBuildingsConfigTrait};

    #[test]
    #[available_gas(30000000)]
    fn test_get_building_type() {
        let config = LaborBuildingsConfig {
            config_id: 1,
            level_multiplier: 10,
            level_discount_mag: 16602069666338596454,
            resources_category_1: 1108152355345,
            resources_category_1_count: 6,
            resources_category_2: 4423951127316,
            resources_category_2_count: 6,
            resources_category_3: 47446822418,
            resources_category_3_count: 5,
            resources_category_4: 21727548694,
            resources_category_4_count: 5,
        };

        let building_type = config.get_building_type(16);
        assert(building_type == 4, 'wrong building type')
    }
}<|MERGE_RESOLUTION|>--- conflicted
+++ resolved
@@ -334,7 +334,6 @@
     resource_cost_count: u32,
 }
 
-<<<<<<< HEAD
 #[derive(Model, Clone, Drop, Serde)]
 struct ProductionConfig {
     #[key]
@@ -365,28 +364,6 @@
     #[key]
     index: u8, 
     output_resource_type: u8
-=======
-#[derive(Model, Copy, Drop, Serde)]
-struct ProductionConfig {
-    #[key]
-    resource_type: u8,
-    // production per tick
-    amount_per_tick: u128,
-    cost_resource_type_1: u8,
-    cost_resource_type_1_amount: u128,
-    cost_resource_type_2: u8,
-    cost_resource_type_2_amount: u128,
-}
-
-// a map from material to resources it produces
-// e.g if stone can be used to produce wood and ruby, 
-// material is stone, produced resources are wood and ruby
-#[derive(Model, Copy, Drop, Serde)]
-struct ProductionMaterialConfig {
-    #[key]
-    material_resource_type: u8,
-    produced_resource_type_1: u8,
-    produced_resource_type_2: u8,
 }
 
 #[derive(Model, Copy, Drop, Serde)]
@@ -395,8 +372,8 @@
     config_id: u128,
     lords_cost: u128,
     lp_fee_scaled: u128,
->>>>>>> d1dd5f10
-}
+}
+
 
 
 #[cfg(test)]
