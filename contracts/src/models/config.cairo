use eternum::constants::{WORLD_CONFIG_ID};
use eternum::utils::unpack::unpack_resource_types;

use dojo::world::{IWorldDispatcher, IWorldDispatcherTrait};

use starknet::ContractAddress;

//
// GLOBAL CONFIGS
//

#[derive(Model, Copy, Drop, Serde)]
struct WorldConfig {
    #[key]
    config_id: u128,
    admin_address: ContractAddress,
    realm_l2_contract: ContractAddress,
}

#[derive(Model, Copy, Drop, Serde)]
struct RealmFreeMintConfig {
    #[key]
    config_id: u128,
    detached_resource_id: u128,
    detached_resource_count: u32
}


#[derive(Model, Copy, Drop, Serde)]
struct LaborConfig {
    #[key]
    config_id: u128,
    base_labor_units: u64, // 86400 / 12    
    base_resources_per_cycle: u128, // (252 / 12) * 10 ** 18;
    base_food_per_cycle: u128,
}

#[derive(Model, Copy, Drop, Serde)]
struct TravelConfig {
    #[key]
    config_id: u128,
    free_transport_per_city: u128
}


#[derive(Model, Copy, Drop, Serde)]
struct RoadConfig {
    #[key]
    config_id: u128,
    resource_cost_id: u128,
    resource_cost_count: u32,
    speed_up_by: u64
}


//
// ENTITY SPECIFIC CONFIGS
// We use component key to store the config id
//

// labor cost resources
#[derive(Model, Copy, Drop, Serde)]
struct LaborCostResources {
    #[key]
    resource_type_labor: felt252,
    resource_types_packed: u128,
    resource_types_count: u8,
}

// labor cost values
// mapping of resource_type for which we want to increase labor, resource_type that needs to be burned, value to be burned
#[derive(Model, Copy, Drop, Serde)]
struct LaborCostAmount {
    #[key]
    resource_type_labor: felt252,
    #[key]
    resource_type_cost: felt252,
    value: u128,
}

// capacity
// TODO: should rename into something that shows
// that it's a config for one specific entity type?
// and not the same as world config or labor config
// e.g. EntityTypeCapacityConfig?
#[derive(Model, Copy, Drop, Serde)]
struct CapacityConfig {
    #[key]
    config_id: u128,
    #[key]
    carry_capacity_config_id: u128,
    entity_type: u128,
    weight_gram: u128,
}

// speed
#[derive(Model, Copy, Drop, Serde)]
struct SpeedConfig {
    #[key]
    config_id: u128,
    #[key]
    speed_config_id: u128,
    entity_type: u128,
    sec_per_km: u16,
}

#[derive(Model, Copy, Drop, Serde)]
struct CombatConfig {
    #[key]
    config_id: u128,
    stealing_trial_count: u32,
    wheat_burn_per_soldier: u128,
    fish_burn_per_soldier: u128,
}

#[derive(Model, Copy, Drop, Serde)]
struct SoldierConfig {
    #[key]
    config_id: u128,
    resource_cost_id: u128,
    resource_cost_count: u32,
    wheat_burn_per_soldier: u128,
    fish_burn_per_soldier: u128,
}

#[derive(Model, Copy, Drop, Serde)]
struct HealthConfig {
    #[key]
    entity_type: u128,
    resource_cost_id: u128,
    resource_cost_count: u32,
    max_value: u128, // max value for a single unit
}


#[derive(Model, Copy, Drop, Serde)]
struct AttackConfig {
    #[key]
    entity_type: u128,
    max_value: u128, // max value for a single unit
}


#[derive(Model, Copy, Drop, Serde)]
struct DefenceConfig {
    #[key]
    entity_type: u128,
    max_value: u128, // max value for a single unit
}


#[derive(Model, Copy, Drop, Serde)]
struct MapExploreConfig {
    #[key]
    config_id: u128,
    wheat_burn_amount: u128,
    fish_burn_amount: u128,
    reward_resource_amount: u128
}


#[derive(Model, Copy, Drop, Serde)]
struct TickConfig {
    #[key]
    config_id: u128,
    max_moves_per_tick: u8,
    tick_interval_in_seconds: u64
}


#[generate_trait]
impl TickImpl of TickTrait {

    fn get(world: IWorldDispatcher) -> TickConfig {
        let tick_config: TickConfig = get!(world, WORLD_CONFIG_ID, TickConfig);
        return tick_config;   
    }

    fn current(self: TickConfig) -> u64 {
        let now = starknet::get_block_timestamp();
        now / self.tick_interval_in_seconds
    }

    fn at(self: TickConfig, time: u64) -> u64 {
        time / self.tick_interval_in_seconds
    }
    
    fn after(self: TickConfig, time_spent: u64) -> u64 {
        (starknet::get_block_timestamp() + time_spent) / self.tick_interval_in_seconds
    }
}


// weight
#[derive(Model, Copy, Drop, Serde)]
struct WeightConfig {
    #[key]
    config_id: u128,
    #[key]
    weight_config_id: u128,
    entity_type: u128,
    weight_gram: u128,
}


trait WeightConfigTrait {
    fn get_weight(world: IWorldDispatcher, resource_type: u8, amount: u128) -> u128;
}

impl WeightConfigImpl of WeightConfigTrait {
    fn get_weight(world: IWorldDispatcher, resource_type: u8, amount: u128) -> u128 {
        let resource_weight_config = get!(world, (WORLD_CONFIG_ID, resource_type), WeightConfig);

        return resource_weight_config.weight_gram * amount;
    }
}


#[derive(Model, Copy, Drop, Serde)]
struct LevelingConfig {
    #[key]
    config_id: u128,
    decay_interval: u64,
    max_level: u64,
    decay_scaled: u128,
    cost_percentage_scaled: u128,
    base_multiplier: u128,
    wheat_base_amount: u128,
    fish_base_amount: u128,
    // low tier resources
    resource_1_cost_id: u128,
    resource_1_cost_count: u32,
    // mid tier resources
    resource_2_cost_id: u128,
    resource_2_cost_count: u32,
    // high tier resources
    resource_3_cost_id: u128,
    resource_3_cost_count: u32
}

#[derive(Model, Copy, Drop, Serde)]
struct LaborBuildingsConfig {
    #[key]
    config_id: u128,
    // e.g: 10 for every level you need to create 10x the number of labor_units
    // for level 5, need to create 50 more labor_units
    level_multiplier: u128,
    // e.g 10% everytime you level up, price decreases by 10%
    level_discount_mag: u128,
    // store the 4 types of labor to have 4 guilds
    resources_category_1: u128,
    resources_category_1_count: u8,
    resources_category_2: u128,
    resources_category_2_count: u8,
    resources_category_3: u128,
    resources_category_3_count: u8,
    resources_category_4: u128,
    resources_category_4_count: u8,
}


#[generate_trait]
impl LaborBuildingsConfigImpl of LaborBuildingsConfigTrait {
    fn get_building_type(self: LaborBuildingsConfig, resource_type: u8) -> u8 {
        let mut building_type: u8 = 0;

        let mut resource_types_1: Span<u8> = unpack_resource_types(
            self.resources_category_1, self.resources_category_1_count
        );
        loop {
            match resource_types_1.pop_front() {
                Option::Some(v) => { if resource_type == *v {
                    building_type = 1;
                    break ();
                }; },
                Option::None(_) => { break (); },
            };
        };

        let mut resource_types_2: Span<u8> = unpack_resource_types(
            self.resources_category_2, self.resources_category_2_count
        );

        loop {
            match resource_types_2.pop_front() {
                Option::Some(v) => { if resource_type == *v {
                    building_type = 2;
                    break ();
                }; },
                Option::None(_) => { break (); },
            };
        };

        let mut resource_types_3: Span<u8> = unpack_resource_types(
            self.resources_category_3, self.resources_category_3_count
        );

        loop {
            match resource_types_3.pop_front() {
                Option::Some(v) => { if resource_type == *v {
                    building_type = 3;
                    break ();
                }; },
                Option::None(_) => { break (); },
            };
        };

        let mut resource_types_4: Span<u8> = unpack_resource_types(
            self.resources_category_4, self.resources_category_4_count
        );

        loop {
            match resource_types_4.pop_front() {
                Option::Some(v) => { if resource_type == *v {
                    building_type = 4;
                    break ();
                }; },
                Option::None(_) => { break (); },
            };
        };

        building_type
    }
}


#[derive(Model, Copy, Drop, Serde)]
struct LaborBuildingCost {
    #[key]
    config_id: u128,
    #[key]
    labor_category: u8,
    resource_cost_id: u128,
    resource_cost_count: u32,
}

#[derive(Model, Copy, Drop, Serde)]
<<<<<<< HEAD
struct ProductionConfig {
    #[key]
    resource_type: u8,
    // production per tick
    amount_per_tick: u128,
    cost_resource_type_1: u8,
    cost_resource_type_1_amount: u128,
    cost_resource_type_2: u8,
    cost_resource_type_2_amount: u128,
}

// a map from material to resources it produces
// e.g if stone can be used to produce wood and ruby, 
// material is stone, produced resources are wood and ruby
#[derive(Model, Copy, Drop, Serde)]
struct ProductionMaterialConfig {
    #[key]
    material_resource_type: u8,
    produced_resource_type_1: u8,
    produced_resource_type_2: u8,
=======
struct BankConfig {
    #[key]
    config_id: u128,
    lords_cost: u128,
    lp_fee_scaled: u128,
>>>>>>> 898e9a76
}


#[cfg(test)]
mod tests {
    use debug::PrintTrait;
    use eternum::models::config::{LaborBuildingsConfig, LaborBuildingsConfigTrait};

    #[test]
    #[available_gas(30000000)]
    fn test_get_building_type() {
        let config = LaborBuildingsConfig {
            config_id: 1,
            level_multiplier: 10,
            level_discount_mag: 16602069666338596454,
            resources_category_1: 1108152355345,
            resources_category_1_count: 6,
            resources_category_2: 4423951127316,
            resources_category_2_count: 6,
            resources_category_3: 47446822418,
            resources_category_3_count: 5,
            resources_category_4: 21727548694,
            resources_category_4_count: 5,
        };

        let building_type = config.get_building_type(16);
        assert(building_type == 4, 'wrong building type')
    }
}<|MERGE_RESOLUTION|>--- conflicted
+++ resolved
@@ -335,7 +335,6 @@
 }
 
 #[derive(Model, Copy, Drop, Serde)]
-<<<<<<< HEAD
 struct ProductionConfig {
     #[key]
     resource_type: u8,
@@ -356,13 +355,14 @@
     material_resource_type: u8,
     produced_resource_type_1: u8,
     produced_resource_type_2: u8,
-=======
+}
+
+#[derive(Model, Copy, Drop, Serde)]
 struct BankConfig {
     #[key]
     config_id: u128,
     lords_cost: u128,
     lp_fee_scaled: u128,
->>>>>>> 898e9a76
 }
 
 
