--- conflicted
+++ resolved
@@ -10,9 +10,6 @@
 mod hyperstructure;
 mod buildings;
 mod map;
-<<<<<<< HEAD
-=======
 mod bank;
 
->>>>>>> 898e9a76
 mod test;
