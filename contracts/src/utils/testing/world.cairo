use core::array::{ArrayTrait, SpanTrait};
use dojo::utils::test::spawn_test_world;
use dojo::world::{IWorldDispatcher, IWorldDispatcherTrait};
use eternum::models::bank::bank::bank;
use eternum::models::bank::liquidity::liquidity;
use eternum::models::bank::market::market;
use eternum::models::buildings::building_quantityv_2;
use eternum::models::buildings::{building, Building};
use eternum::models::capacity::{capacity_category, CapacityCategory};
use eternum::models::combat::army;
use eternum::models::combat::battle;
use eternum::models::combat::health;
use eternum::models::combat::protectee;
use eternum::models::combat::protector;
use eternum::models::config::{
    world_config, speed_config, capacity_config, weight_config, hyperstructure_resource_config, stamina_config,
    stamina_refill_config, tick_config, map_config, realm_free_mint_config, mercenaries_config, leveling_config,
    production_config, bank_config, building_config, troop_config, battle_config, building_category_pop_config,
    population_config, has_claimed_starting_resources, hyperstructure_config, travel_stamina_cost_config,
<<<<<<< HEAD
    resource_bridge_config, resource_bridge_fee_split_config, resource_bridge_whitelist_config, settlement_config
=======
    realm_level_config, realm_max_level_config, travel_food_cost_config, settlement_config
>>>>>>> 3819a810
};
use eternum::models::guild::{guild, guild_member, guild_whitelist};
use eternum::models::hyperstructure::{
    Progress, progress, Contribution, contribution, Hyperstructure, hyperstructure, Epoch, epoch, Season, season
};
use eternum::models::level::level;
use eternum::models::map::tile;
use eternum::models::metadata::{entity_metadata, EntityMetadata};
use eternum::models::metadata::{foreign_key, ForeignKey};
use eternum::models::movable::{movable, Movable, arrival_time, ArrivalTime};
use eternum::models::name::{address_name, AddressName};
use eternum::models::name::{entity_name, EntityName};
use eternum::models::order::orders;
use eternum::models::owner::entity_owner;
use eternum::models::owner::{owner, Owner};
use eternum::models::population::population;
use eternum::models::position::{position};
use eternum::models::production::{production, production_input, production_output, production_deadline};
use eternum::models::quantity::{quantity, Quantity, quantity_tracker, QuantityTracker};
use eternum::models::realm::{realm, Realm};
use eternum::models::resources::detached_resource;
use eternum::models::resources::owned_resources_tracker;
use eternum::models::resources::resource_allowance;
use eternum::models::resources::resource_transfer_lock;
use eternum::models::resources::{resource, Resource};
use eternum::models::resources::{resource_cost, ResourceCost};
use eternum::models::stamina::stamina;
use eternum::models::structure::structure;
use eternum::models::structure::structure_count;
use eternum::models::trade::{status, Status, trade, Trade,};
use eternum::models::weight::weight;

use starknet::contract_address_const;

// used to spawn a test world with all the models and systems registered
fn spawn_eternum() -> IWorldDispatcher {
    let mut models = array![
        weight::TEST_CLASS_HASH,
        building::TEST_CLASS_HASH,
        health::TEST_CLASS_HASH,
        army::TEST_CLASS_HASH,
        protector::TEST_CLASS_HASH,
        protectee::TEST_CLASS_HASH,
        battle::TEST_CLASS_HASH,
        guild::TEST_CLASS_HASH,
        building_quantityv_2::TEST_CLASS_HASH,
        level::TEST_CLASS_HASH,
        tile::TEST_CLASS_HASH,
        orders::TEST_CLASS_HASH,
        entity_owner::TEST_CLASS_HASH,
        population::TEST_CLASS_HASH,
        production::TEST_CLASS_HASH,
        production_input::TEST_CLASS_HASH,
        production_output::TEST_CLASS_HASH,
        resource_allowance::TEST_CLASS_HASH,
        detached_resource::TEST_CLASS_HASH,
        owned_resources_tracker::TEST_CLASS_HASH,
        resource_transfer_lock::TEST_CLASS_HASH,
        stamina::TEST_CLASS_HASH,
        structure::TEST_CLASS_HASH,
        structure_count::TEST_CLASS_HASH,
        bank::TEST_CLASS_HASH,
        liquidity::TEST_CLASS_HASH,
        market::TEST_CLASS_HASH,
        guild_member::TEST_CLASS_HASH,
        guild_whitelist::TEST_CLASS_HASH,
        map_config::TEST_CLASS_HASH,
        realm_free_mint_config::TEST_CLASS_HASH,
        mercenaries_config::TEST_CLASS_HASH,
        settlement_config::TEST_CLASS_HASH,
        leveling_config::TEST_CLASS_HASH,
        production_config::TEST_CLASS_HASH,
        bank_config::TEST_CLASS_HASH,
        building_config::TEST_CLASS_HASH,
        troop_config::TEST_CLASS_HASH,
        battle_config::TEST_CLASS_HASH,
        building_category_pop_config::TEST_CLASS_HASH,
        population_config::TEST_CLASS_HASH,
        has_claimed_starting_resources::TEST_CLASS_HASH,
        owner::TEST_CLASS_HASH,
        movable::TEST_CLASS_HASH,
        quantity::TEST_CLASS_HASH,
        realm::TEST_CLASS_HASH,
        speed_config::TEST_CLASS_HASH,
        capacity_config::TEST_CLASS_HASH,
        world_config::TEST_CLASS_HASH,
        entity_metadata::TEST_CLASS_HASH,
        quantity_tracker::TEST_CLASS_HASH,
        position::TEST_CLASS_HASH,
        arrival_time::TEST_CLASS_HASH,
        foreign_key::TEST_CLASS_HASH,
        trade::TEST_CLASS_HASH,
        resource::TEST_CLASS_HASH,
        resource_cost::TEST_CLASS_HASH,
        status::TEST_CLASS_HASH,
        weight_config::TEST_CLASS_HASH,
        progress::TEST_CLASS_HASH,
        contribution::TEST_CLASS_HASH,
        hyperstructure_resource_config::TEST_CLASS_HASH,
        hyperstructure_config::TEST_CLASS_HASH,
        epoch::TEST_CLASS_HASH,
        hyperstructure::TEST_CLASS_HASH,
        season::TEST_CLASS_HASH,
        stamina_config::TEST_CLASS_HASH,
        stamina_refill_config::TEST_CLASS_HASH,
        tick_config::TEST_CLASS_HASH,
        address_name::TEST_CLASS_HASH,
        entity_name::TEST_CLASS_HASH,
        capacity_category::TEST_CLASS_HASH,
        production_deadline::TEST_CLASS_HASH,
        travel_stamina_cost_config::TEST_CLASS_HASH,
<<<<<<< HEAD
        resource_bridge_config::TEST_CLASS_HASH,
        resource_bridge_fee_split_config::TEST_CLASS_HASH,
        resource_bridge_whitelist_config::TEST_CLASS_HASH,
=======
        realm_level_config::TEST_CLASS_HASH,
        realm_max_level_config::TEST_CLASS_HASH,
        travel_food_cost_config::TEST_CLASS_HASH,
>>>>>>> 3819a810
    ];

    let world = spawn_test_world(["eternum"].span(), models.span());

    world.uuid();

    world.grant_owner(dojo::utils::bytearray_hash(@"eternum"), contract_address_const::<'player1'>());
    world.grant_owner(dojo::utils::bytearray_hash(@"eternum"), contract_address_const::<'player2'>());
    world.grant_owner(dojo::utils::bytearray_hash(@"eternum"), contract_address_const::<'player3'>());
    world.grant_owner(dojo::utils::bytearray_hash(@"eternum"), contract_address_const::<'player_1_realm_owner'>());
    world.grant_owner(dojo::utils::bytearray_hash(@"eternum"), contract_address_const::<'player_2_realm_owner'>());
    world.grant_owner(dojo::utils::bytearray_hash(@"eternum"), contract_address_const::<'player_3_realm_owner'>());

    world.grant_owner(dojo::utils::bytearray_hash(@"eternum"), contract_address_const::<'realms_owner'>());
    world.grant_owner(dojo::utils::bytearray_hash(@"eternum"), contract_address_const::<'realm_owner'>());
    world.grant_owner(dojo::utils::bytearray_hash(@"eternum"), contract_address_const::<'caller'>());

    world.grant_owner(dojo::utils::bytearray_hash(@"eternum"), contract_address_const::<'maker'>());
    world.grant_owner(dojo::utils::bytearray_hash(@"eternum"), contract_address_const::<'taker'>());
    world.grant_owner(dojo::utils::bytearray_hash(@"eternum"), contract_address_const::<'0'>());
    world.grant_owner(dojo::utils::bytearray_hash(@"eternum"), contract_address_const::<'takers_other_realm'>());
    world
}<|MERGE_RESOLUTION|>--- conflicted
+++ resolved
@@ -17,11 +17,8 @@
     stamina_refill_config, tick_config, map_config, realm_free_mint_config, mercenaries_config, leveling_config,
     production_config, bank_config, building_config, troop_config, battle_config, building_category_pop_config,
     population_config, has_claimed_starting_resources, hyperstructure_config, travel_stamina_cost_config,
-<<<<<<< HEAD
-    resource_bridge_config, resource_bridge_fee_split_config, resource_bridge_whitelist_config, settlement_config
-=======
-    realm_level_config, realm_max_level_config, travel_food_cost_config, settlement_config
->>>>>>> 3819a810
+    resource_bridge_config, resource_bridge_fee_split_config, resource_bridge_whitelist_config, settlement_config,
+    realm_level_config, realm_max_level_config, travel_food_cost_config
 };
 use eternum::models::guild::{guild, guild_member, guild_whitelist};
 use eternum::models::hyperstructure::{
@@ -133,15 +130,12 @@
         capacity_category::TEST_CLASS_HASH,
         production_deadline::TEST_CLASS_HASH,
         travel_stamina_cost_config::TEST_CLASS_HASH,
-<<<<<<< HEAD
         resource_bridge_config::TEST_CLASS_HASH,
         resource_bridge_fee_split_config::TEST_CLASS_HASH,
         resource_bridge_whitelist_config::TEST_CLASS_HASH,
-=======
         realm_level_config::TEST_CLASS_HASH,
         realm_max_level_config::TEST_CLASS_HASH,
         travel_food_cost_config::TEST_CLASS_HASH,
->>>>>>> 3819a810
     ];
 
     let world = spawn_test_world(["eternum"].span(), models.span());
