--- conflicted
+++ resolved
@@ -1,222 +1,5 @@
-<<<<<<< HEAD
-use core::array::{ArrayTrait, SpanTrait};
-use dojo::test_utils::spawn_test_world;
-use dojo::world::{IWorldDispatcher, IWorldDispatcherTrait};
-use eternum::constants::{MAX_REALMS_PER_ADDRESS, ResourceTypes};
-
-use eternum::models::capacity::{capacity, Capacity};
-use eternum::models::combat::{Troops};
-use eternum::models::config::{
-    world_config, WorldConfig, speed_config, SpeedConfig, capacity_config, CapacityConfig,
-    weight_config, WeightConfig, road_config, RoadConfig, hyperstructure_resource_config,
-    HyperstructureResourceConfig, stamina_config, StaminaConfig, tick_config, TickConfig,
-    TroopConfig, MercenariesConfig
-};
-use eternum::models::hyperstructure::{Progress, progress, Contribution, contribution};
-use eternum::models::map::Tile;
-use eternum::models::metadata::{entity_metadata, EntityMetadata};
-use eternum::models::metadata::{foreign_key, ForeignKey};
-use eternum::models::movable::{movable, Movable, arrival_time, ArrivalTime};
-use eternum::models::owner::{owner, Owner};
-use eternum::models::position::{position, Position, Coord, CoordTrait};
-use eternum::models::quantity::{quantity, Quantity, quantity_tracker, QuantityTracker};
-use eternum::models::realm::{realm, Realm};
-use eternum::models::resources::{resource, Resource};
-use eternum::models::resources::{resource_cost, ResourceCost};
-use eternum::models::road::{road, Road};
-use eternum::models::trade::{status, Status, trade, Trade,};
-
-use eternum::systems::combat::contracts::{
-    combat_systems, ICombatContractDispatcher, ICombatContractDispatcherTrait
-};
-
-use eternum::systems::config::contracts::{ITroopConfigDispatcher, ITroopConfigDispatcherTrait};
-
-use eternum::systems::hyperstructure::contracts::{
-    hyperstructure_systems, IHyperstructureSystems, IHyperstructureSystemsDispatcher,
-    IHyperstructureSystemsDispatcherTrait
-};
-
-use eternum::systems::realm::contracts::{
-    realm_systems, IRealmSystemsDispatcher, IRealmSystemsDispatcherTrait
-};
-
-use eternum::utils::map::biomes::Biome;
-
-use starknet::{syscalls::deploy_syscall, ClassHash, ContractAddress};
-
-// used to spawn a test world with all the models and systems registered
-fn spawn_eternum() -> IWorldDispatcher {
-    let mut models = array![
-        owner::TEST_CLASS_HASH,
-        movable::TEST_CLASS_HASH,
-        quantity::TEST_CLASS_HASH,
-        realm::TEST_CLASS_HASH,
-        speed_config::TEST_CLASS_HASH,
-        capacity_config::TEST_CLASS_HASH,
-        world_config::TEST_CLASS_HASH,
-        entity_metadata::TEST_CLASS_HASH,
-        quantity_tracker::TEST_CLASS_HASH,
-        position::TEST_CLASS_HASH,
-        capacity::TEST_CLASS_HASH,
-        arrival_time::TEST_CLASS_HASH,
-        foreign_key::TEST_CLASS_HASH,
-        trade::TEST_CLASS_HASH,
-        resource::TEST_CLASS_HASH,
-        resource_cost::TEST_CLASS_HASH,
-        status::TEST_CLASS_HASH,
-        weight_config::TEST_CLASS_HASH,
-        road::TEST_CLASS_HASH,
-        road_config::TEST_CLASS_HASH,
-        progress::TEST_CLASS_HASH,
-        contribution::TEST_CLASS_HASH,
-        hyperstructure_resource_config::TEST_CLASS_HASH,
-        stamina_config::TEST_CLASS_HASH,
-        tick_config::TEST_CLASS_HASH,
-    ];
-
-    spawn_test_world(models)
-}
-
-
-fn deploy_system(world: IWorldDispatcher, class_hash_felt: felt252) -> ContractAddress {
-    let contract_address = world
-        .deploy_contract(class_hash_felt, class_hash_felt.try_into().unwrap(), array![].span());
-
-    contract_address
-}
-
-fn deploy_realm_systems(world: IWorldDispatcher) -> IRealmSystemsDispatcher {
-    let realm_systems_address = deploy_system(world, realm_systems::TEST_CLASS_HASH);
-    let realm_systems_dispatcher = IRealmSystemsDispatcher {
-        contract_address: realm_systems_address
-    };
-
-    realm_systems_dispatcher
-}
-
-fn deploy_hyperstructure_systems(world: IWorldDispatcher) -> IHyperstructureSystemsDispatcher {
-    let hyperstructure_systems_address = deploy_system(
-        world, hyperstructure_systems::TEST_CLASS_HASH
-    );
-    let hyperstructure_systems_dispatcher = IHyperstructureSystemsDispatcher {
-        contract_address: hyperstructure_systems_address
-    };
-
-    hyperstructure_systems_dispatcher
-}
-
-fn deploy_combat_systems(world: IWorldDispatcher) -> ICombatContractDispatcher {
-    let combat_systems_address = deploy_system(world, combat_systems::TEST_CLASS_HASH);
-    let combat_systems_dispatcher = ICombatContractDispatcher {
-        contract_address: combat_systems_address
-    };
-    combat_systems_dispatcher
-}
-
-fn set_default_troop_config(config_systems_address: ContractAddress) {
-    let troop_config = TroopConfig {
-        config_id: 0,
-        health: 7_200,
-        knight_strength: 1,
-        paladin_strength: 1,
-        crossbowman_strength: 1,
-        advantage_percent: 1000,
-        disadvantage_percent: 1000,
-        pillage_health_divisor: 8,
-        army_free_per_structure: 100,
-        army_extra_per_building: 100,
-    };
-    ITroopConfigDispatcher { contract_address: config_systems_address }
-        .set_troop_config(troop_config);
-}
-
-fn get_default_realm_pos() -> Position {
-    Position { entity_id: 1, x: 100, y: 100 }
-}
-
-fn generate_realm_positions() -> Array<Position> {
-    let mut positions = ArrayTrait::<Position>::new();
-    let start_pos = get_default_realm_pos();
-
-    let mut count = 0;
-    while (count < MAX_REALMS_PER_ADDRESS + 1) {
-        positions
-            .append(
-                Position {
-                    x: start_pos.x + count.into(),
-                    y: start_pos.y + count.into(),
-                    entity_id: start_pos.entity_id + count.into()
-                }
-            );
-        count += 1;
-    };
-
-    positions
-}
-
-fn get_default_hyperstructure_coord() -> Coord {
-    Coord { x: 0, y: 0 }
-}
-
-fn get_default_mercenary_config() -> (Troops, Span<(u8, u128)>) {
-    (
-        Troops { knight_count: 1, paladin_count: 0, crossbowman_count: 0 },
-        array![(ResourceTypes::WOOD, 1000), (ResourceTypes::DIAMONDS, 1000)].span()
-    )
-}
-
-fn explore_tile(world: IWorldDispatcher, explorer_id: u128, coords: Coord) {
-    set!(
-        world,
-        Tile {
-            _col: coords.x,
-            _row: coords.y,
-            col: coords.x,
-            row: coords.y,
-            explored_by_id: explorer_id,
-            explored_at: 0,
-            biome: Biome::Beach
-        }
-    );
-}
-
-fn spawn_realm(
-    world: IWorldDispatcher, realm_systems_dispatcher: IRealmSystemsDispatcher, position: Position
-) -> u128 {
-    let realm_entity_id = realm_systems_dispatcher
-        .create(
-            1, // realm id
-            0x20309, // resource_types_packed // 2,3,9 // stone, coal, gold
-            3, // resource_types_count
-            5, // cities
-            5, // harbors
-            5, // rivers
-            5, // regions
-            1, // wonder
-            1, // order
-            position // position
-        );
-
-    realm_entity_id
-}
-
-fn spawn_hyperstructure(
-    world: IWorldDispatcher,
-    hyperstructure_systems_dispatcher: IHyperstructureSystemsDispatcher,
-    realm_entity_id: u128,
-    coord: Coord
-) -> u128 {
-    explore_tile(world, realm_entity_id, coord);
-
-    let hyperstructure_entity_id = hyperstructure_systems_dispatcher.create(realm_entity_id, coord);
-
-    hyperstructure_entity_id
-}
-=======
 mod config;
 mod constants;
 mod general;
 mod systems;
-mod world;
->>>>>>> 8592a45d
+mod world;