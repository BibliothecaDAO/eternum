use arcade_trophy::store::{Store, StoreTrait};
use dojo::event::EventStorage;
use dojo::model::ModelStorage;
use dojo::world::WorldStorage;
use dojo::world::{IWorldDispatcher, IWorldDispatcherTrait};
use eternum::alias::ID;
use eternum::models::config::{TroopConfig, TroopConfigCustomImpl, TroopConfigCustomTrait};


use eternum::models::movable::{Movable, MovableCustomTrait};
use eternum::models::quantity::{Quantity};
use eternum::models::{
    combat::{
        Army, ArmyCustomTrait, TroopsImpl, TroopsTrait, Health, HealthCustomImpl, HealthCustomTrait, BattleCustomImpl,
        BattleCustomTrait, Protector, Protectee, ProtecteeCustomTrait, BattleHealthCustomTrait, BattleEscrowImpl,
    },
};
use eternum::models::{combat::{Troops, Battle, BattleSide}};
use eternum::utils::tasks::index::{Task, TaskTrait};

#[starknet::interface]
trait IBattleContract<T> {
    /// Initiates a battle between an attacking and defending army within the game world.
    ///
    /// # Preconditions:
    /// - The caller must own the `attacking_army_id`.
    /// - Both `attacking_army_id` and `defending_army_id` must not already be in battle.
    ///   If the attacked army is in a battle that has ended, it is automatically forced
    ///   to leave the battle.
    /// - Both armies must be at the same location.
    ///
    /// # Arguments:
    /// * `world` - The game world dispatcher interface.
    /// * `attacking_army_id` - The id of the attacking army.
    /// * `defending_army_id` - The id of the defending army.
    ///
    /// # Implementation Details:
    /// 1. **Initial Checks and Setup**:
    ///     - Verifies the attacking and defending armies are not already in battle.
    ///     - Ensures the caller owns the attacking army.
    ///     - Checks that both armies are at the same position.
    ///     - Ensure that both armies are alive
    /// 2. **Battle ID Assignment**:
    ///     - Generates a new unique battle ID and assigns it to both armies.
    ///     - Sets the battle side for each army (attack or defense).
    /// 3. **Movement Blocking**:
    ///     - Blocks movement for both armies if they are not protecting any entity.
    /// 4. **Battle Creation**:
    ///     - Initializes the battle with both armies and their respective health.
    ///     - Deposits resources protected by the armies into the battle escrow.
    ///     - Sets the battle position and resets the battle delta.
    ///
    /// # Note:
    ///     This is how the deposited resources are escrowed. Whenever any army joins a
    ///     battle, the items which they are securing are locked from being transferred
    ///     and they will also not be able to receive resources.
    ///
    ///     For example;
    ///     - If an army is not a defensive army, the items they are securing are the items they
    ///     hold.
    ///       So we lock these items. We also transfer the items into the battle escrow pool
    ///
    ///     - If an army is a defensive army, the items they are securing are the items owned
    ///       by the structure they are protecting and so these items are lock. The structures can't
    ///       receive or send any resources.
    ///
    ///       However, for a couple of reasons, we do not transfer resources owned by structures
    ///       into the escrow pool because if a structure is producing resources, it would be
    ///       impossible to continously donate resources into the battle escrow. Even if it was
    ///       possible, it would take too much gas.
    ///
    ///       Instead, what we do is that we just lock up the structure's resources and if you win
    ///       the battle against the structure, you can continuously pillage it without being sent
    ///       back to your base.
    ///
    /// # Returns:
    /// * None
    fn battle_start(ref self: T, attacking_army_id: ID, defending_army_id: ID) -> ID;

    /// Force start a battle between two armies
    ///
    /// # Preconditions:
    /// - The caller must own the `defending_army_id`.
    /// - the army must be on the defensive side
    /// - The battle must not have already started
    ///
    /// # Arguments:
    /// * `world` - The game world dispatcher interface.
    /// * `battle_id` - The id of the battle to force start.
    /// * `defending_army_id` - The id of the defending army.
    ///
    fn battle_force_start(ref self: T, battle_id: ID, defending_army_id: ID);

    /// Join an existing battle with the specified army, assigning it to a specific side in the
    /// battle.
    ///
    /// # Preconditions:
    /// - The specified `battle_side` must be either `BattleSide::Attack` or `BattleSide::Defence`.
    /// - The caller must own the `army_id`.
    /// - The battle must be ongoing.
    /// - The army must not already be in a battle.
    /// - The army must be at the same location as the battle.
    ///
    /// # Arguments:
    /// * `world` - The game world dispatcher interface.
    /// * `battle_id` - The id of the battle to join.
    /// * `battle_side` - The side to join in the battle (attack or defense).
    /// * `army_id` - The id of the army joining the battle.
    ///
    /// # Implementation Details:
    /// 1. **Initial Checks and Setup**:
    ///     - Ensures the specified `battle_side` is valid (not `BattleSide::None`).
    ///     - Verifies the caller owns the army.
    /// 2. **Battle State Update**:
    ///     - Updates the battle state before performing any other actions.
    ///     - Ensures the battle is still ongoing.
    /// 3. **Army Validations**:
    ///     - Ensures both armies are alive
    ///     - Ensures the army is not already in a battle.
    ///     - Checks that the army is at the same location as the battle.
    /// 4. **Army Assignment to Battle**:
    ///     - Assigns the battle ID and side to the army.
    ///     - Blocks the army's movement if it is not protecting any entity.
    /// 5. **Resource Locking**:
    ///     - Locks the resources protected by the army, transferring them to the battle escrow if
    ///     necessary.
    /// 6. **Troop and Health Addition**:
    ///     - Adds the army's troops and health to the respective side in the battle.
    ///     - Updates the battle state with the new army's contributions.
    /// 7. **Battle Delta Reset**:
    ///     - Resets the battle delta with the troop configuration.
    ///
    /// # Note:
    ///     When an army joins a battle, its protected resources are locked and transferred
    ///     to the battle escrow. This ensures that resources cannot be transferred in or out
    ///     of the army while it is engaged in the battle.
    ///
    ///     For defensive armies, the resources owned by the structures they protect are locked
    ///     but not transferred into the escrow to avoid continuous donation issues.
    ///     see. the `battle_start` function for more info on this
    ///
    /// # Returns:
    /// * None
    fn battle_join(ref self: T, battle_id: ID, battle_side: BattleSide, army_id: ID);

    /// Allows an army to leave an ongoing battle, releasing its resources and restoring its
    /// mobility (if it was previously mobile).
    ///
    /// # Preconditions:
    /// - The caller must own the `army_id`.
    /// - The battle ID must match the current battle of the army.
    /// - The army must have a valid battle side (`BattleSide::Attack` or `BattleSide::Defence`).
    ///
    /// # Arguments:
    /// * `world` - The game world dispatcher interface.
    /// * `battle_id` - The id of the battle from which the army is leaving.
    /// * `army_id` - The id of the army leaving the battle.
    ///
    /// # Implementation Details:
    /// 1. **Initial Validations**:
    ///     - Verifies the caller owns the army.
    ///     - Updates the state of the battle before any actions.
    /// 2. **Battle Validation**:
    ///     - Ensures the battle ID matches the army's current battle ID.
    ///     - Checks that the army is participating in a valid battle side.
    /// 3. **Army Restoration**:
    ///     - Restores mobility for the army if it is not protecting any entity.
    ///     - Withdraws any resources stuck in the battle escrow and any rewards due.
    /// 4. **Resource and Troop Management**:
    ///     - Deducts the army's original troops and health from the battle army.
    ///     - Adjusts the army's health based on its remaining battle contribution.
    /// 5. **Battle State Update**:
    ///     - Updates the battle with the adjusted troop and health values.
    ///     - Resets the battle delta
    /// 6. **Final Army State Update**:
    ///     - Clears the army's battle ID and battle side, indicating it is no longer in battle.
    ///
    /// # Notes on Reward:
    ///     -   If you leave in the middle of a battle that doesn't yet have a decided outcome,
    ///         you lose all the resources deposited in the battle escrow.
    ///
    ///         Because Structures` rescources are not deposited into escrow, and so we can't make
    ///         them lose all their resources, structure defensive armies CAN NOT leave a battle
    ///         until it is done. There must be a winner, loser or it must have been a draw
    ///
    ///     -   If you leave after a battle has ended;
    ///             a. if you won, you leave with your initial resources and you also take a portion
    ///                 of the resources deposited in escrow by the opposing team based on the
    ///                 number of troops you contributed to the battle.
    ///
    ///                 This method has the downside that a big army can just swoop in, close to the
    ///                 end of the battle, and take the giant share of the loot. But such is life.
    ///
    ///                 If you won against a structure, you can pillage them to infinity.
    ///
    ///             b. if you lost, you lose all the resources deposited in escrow
    ///             c. if the battle was drawn, you can leave with your deposited resources
    ///
    /// # Returns:
    /// * None
    fn battle_leave(ref self: T, battle_id: ID, army_id: ID);

    /// Claims ownership of a non realm structure by an army after meeting all necessary conditions.
    ///
    /// # Preconditions:
    /// - The caller must own the `army_id`.
    /// - The entity being claimed (`structure_id`) must be a valid structure.
    /// - The structure must not be a realm (StructureCategory::Realm).
    /// - The claiming army (`army_id`) must not be currently in battle.
    /// - The claiming army must be at the same location as the structure.
    /// - If the structure has a defensive army, that army must be dead (in battle or otherwise).
    ///
    /// # Arguments:
    /// * `world` - The game world dispatcher interface.
    /// * `army_id` - The id of the army claiming ownership of the structure.
    /// * `structure_id` - The id of the structure being claimed.
    ///
    /// # Implementation Details:
    /// 1. **Initial Validations**:
    ///     - Verifies the caller owns the army (`army_id`).
    ///     - Ensures the entity being claimed is indeed a structure.
    ///     - Checks that the structure is not a realm, which cannot be claimed.
    /// 2. **Location and Battle Checks**:
    ///     - Confirms that the claiming army is not currently in battle.
    ///     - Verifies that the claiming army is at the same location as the structure.
    ///     - Checks if the structure has a defensive army (`structure_army_id`).
    ///     - If the structure has a defensive army, ensures that army is dead.
    /// 4. **Ownership Transfer**:
    ///     - Transfers ownership of the structure to the claiming army.
    ///
    /// # Note:
    ///     - This function is used to transfer ownership of non-realm structures.
    ///     - Realms cannot be claimed due to their unique status in the game.
    ///
    /// # Returns:
    /// * None
    fn battle_claim(ref self: T, army_id: ID, structure_id: ID);
}


#[starknet::interface]
trait IBattlePillageContract<T> {
    /// Pillage a structure.
    ///
    /// # Preconditions:
    /// - The caller must own the `army_id`.
    /// - The entity being pillaged (`structure_id`) must be a valid structure.
    /// - The attacking army (`army_id`) must not be currently in battle.
    /// - The attacking army must be at the same location as the structure.
    /// - If the structure has a protecting army in battle, the attacking army must join the battle
    ///   or wait till the structure's defensive army is done with the battle.
    ///
    /// # Arguments:
    /// * `world` - The game world dispatcher interface.
    /// * `army_id` - The id of the attacking army.
    /// * `structure_id` - The id of the structure being pillaged.
    ///
    /// # Implementation Details:
    /// 1. **Initial Validations**:
    ///     - Verifies the caller owns the attacking army (`army_id`).
    ///     - Ensures the entity being pillaged is indeed a structure.
    ///     - Checks that the attacking army is not currently in battle.
    ///     - Confirms that the attacking army is at the same location as the structure.
    /// 2. **Protection Check**:
    ///     - Determines if the structure is protected by another army (`structure_army_id`).
    ///     - If the protecting army is in battle, ensure that outcome is finalized.
    /// 3. **Pillage Calculation**:
    ///     - Calculates the strength of the attacking and defending armies based on their troops
    ///     and health.
    ///     - Uses a probabilistic model to determine if the pillaging attempt is successful.
    ///     - Randomly selects resources from the structure to pillage, considering army capacity
    ///     and resource availability.
    /// 4. **Outcome Effects**:
    ///     - If the pillage attempt is successful, transfers resources from the structure to the
    ///     attacking army.
    ///     - Optionally destroys a building within the structure based on specific conditions.
    ///     - Deducts health from both armies involved in the battle.
    ///         If any army is dead, no health is deducted.
    ///
    /// 5. **Final Actions**:
    ///     - Handles the movement of the attacking army back to its owner after a successful
    ///     pillage,
    ///       if continuous pillaging is not possible.
    ///     - Emits a `BattlePillageData` to signify the outcome of the pillage action.
    ///
    /// # Note:
    ///     - Continous pillaging simply means you are allowed to pillage without being sent back
    ///       to base if the structure army is dead.
    ///
    /// # Returns:
    /// * None
    fn battle_pillage(ref self: T, army_id: ID, structure_id: ID);
}

#[starknet::interface]
trait IBattleUtilsContract<T> {
    fn leave_battle(ref self: T, battle: Battle, army: Army) -> (Battle, Army);
    fn leave_battle_if_ended(ref self: T, battle: Battle, army: Army) -> (Battle, Army);
}

#[dojo::contract]
mod battle_systems {
    use arcade_trophy::store::{Store, StoreTrait};
    use dojo::event::EventStorage;
    use dojo::model::ModelStorage;

    use dojo::world::{IWorldDispatcher, IWorldDispatcherTrait, WorldStorage, WorldStorageTrait};
    use eternum::alias::ID;
    use eternum::constants::{
        ResourceTypes, ErrorMessages, get_resources_without_earthenshards, get_resources_without_earthenshards_probs
    };
    use eternum::constants::{MAX_PILLAGE_TRIAL_COUNT, RESOURCE_PRECISION, DEFAULT_NS};
    use eternum::models::buildings::{Building, BuildingCustomImpl, BuildingCategory, BuildingQuantityv2,};
    use eternum::models::combat::{BattleEscrowTrait, ProtectorCustomTrait};
    use eternum::models::config::{
        TickConfig, TickImpl, TickTrait, SpeedConfig, TroopConfig, TroopConfigCustomImpl, TroopConfigCustomTrait,
        BattleConfig, BattleConfigCustomImpl, BattleConfigCustomTrait, CapacityConfig, CapacityConfigCustomImpl,
        CapacityConfigCategory
    };
    use eternum::models::config::{WeightConfig, WeightConfigCustomImpl};
    use eternum::models::event::{
        EventType, EventData, BattleStartData, BattleJoinData, BattleLeaveData, BattleClaimData, BattlePillageData
    };

    use eternum::models::movable::{Movable, MovableCustomTrait};
    use eternum::models::name::{AddressName};
    use eternum::models::owner::{EntityOwner, EntityOwnerCustomImpl, EntityOwnerCustomTrait, Owner, OwnerCustomTrait};
    use eternum::models::position::CoordTrait;
    use eternum::models::position::{Position, Coord, PositionCustomTrait, Direction};
    use eternum::models::quantity::{Quantity, QuantityTracker};
    use eternum::models::realm::Realm;
    use eternum::models::resources::{Resource, ResourceCustomImpl, ResourceCost};
    use eternum::models::resources::{ResourceTransferLock, ResourceTransferLockCustomTrait};

    use eternum::models::season::SeasonImpl;
    use eternum::models::stamina::{Stamina, StaminaCustomTrait};
    use eternum::models::structure::{Structure, StructureCustomTrait, StructureCategory};
    use eternum::models::weight::Weight;

    use eternum::models::{
        combat::{
            Army, ArmyCustomTrait, Troops, TroopsImpl, TroopsTrait, Health, HealthCustomImpl, HealthCustomTrait, Battle,
            BattleCustomImpl, BattleCustomTrait, BattleSide, Protector, Protectee, ProtecteeCustomTrait,
            BattleHealthCustomTrait, BattleEscrowImpl, AttackingArmyQuantityTrackerCustomTrait,
            AttackingArmyQuantityTrackerCustomImpl,
        },
    };
    use eternum::systems::resources::contracts::resource_systems::resource_systems::{InternalResourceSystemsImpl};

    use eternum::utils::math::{PercentageValueImpl, PercentageImpl};
    use eternum::utils::math::{min, max};
    use eternum::utils::random;
    use eternum::utils::tasks::index::{Task, TaskTrait};

    use super::{IBattleContract, IBattleUtilsContractDispatcher, IBattleUtilsContractDispatcherTrait};


    #[abi(embed_v0)]
    impl BattleContractImpl of IBattleContract<ContractState> {
        fn battle_start(ref self: ContractState, attacking_army_id: ID, defending_army_id: ID) -> ID {
            let mut world = self.world(DEFAULT_NS());
            SeasonImpl::assert_season_is_not_over(world);

            let mut attacking_army: Army = world.read_model(attacking_army_id);
            attacking_army.assert_not_in_battle();

            let attacking_army_entity_owner: EntityOwner = world.read_model(attacking_army_id);
            attacking_army_entity_owner.assert_caller_owner(world);

            let armies_tick_config = TickImpl::get_armies_tick_config(ref world);
            let battle_config = BattleConfigCustomImpl::get(world);

            let mut defending_army: Army = world.read_model(defending_army_id);
            let defending_army_entity_owner: EntityOwner = world.read_model(defending_army_id);
            let defending_army_owner_entity_id = defending_army_entity_owner.entity_owner_id;

            let defending_army_owner_structure: Structure = world.read_model(defending_army_owner_entity_id);
            if defending_army_owner_structure.category != StructureCategory::None {
                defending_army_owner_structure.assert_can_be_attacked(battle_config, armies_tick_config);
            }

            let attacking_army_owner_entity_id = attacking_army_entity_owner.entity_owner_id;
            let attacking_army_owner_structure: Structure = world.read_model(attacking_army_owner_entity_id);
            if attacking_army_owner_structure.category != StructureCategory::None {
                attacking_army_owner_structure.assert_can_be_attacked(battle_config, armies_tick_config);
            }

            if defending_army.battle_id.is_non_zero() {
                // defending army appears to be in battle
                // so we want to update the defending army's battle status
                // to see if the battle has ended. if it has ended, then the
                // army will be removed from the battle
                let mut defending_army_battle = BattleCustomImpl::get(world, defending_army.battle_id);
                let (contract_address, _) = world.dns(@"battle_utils_systems").unwrap();
                let battle_utils_systems = IBattleUtilsContractDispatcher { contract_address };
                let (r_defending_army_battle, r_defending_army) = battle_utils_systems
                    .leave_battle_if_ended(defending_army_battle, defending_army);

                defending_army = r_defending_army;
                defending_army_battle = r_defending_army_battle;
            }

            // ensure defending army is not in battle
            defending_army.assert_not_in_battle();

            let troop_config = TroopConfigCustomImpl::get(world);
            let attacking_army_health: Health = world.read_model(attacking_army_id);
            let defending_army_health: Health = world.read_model(defending_army_id);
            // ensure health invariant checks pass
            assert!(
                attacking_army_health.current == attacking_army.troops.full_health(troop_config),
                "attacking army health sanity check fail"
            );
            assert!(
                defending_army_health.current == defending_army.troops.full_health(troop_config),
                "defending army health sanity check fail"
            );

            // ensure both armies are alive
            attacking_army_health.assert_alive("your army");
            defending_army_health.assert_alive("the army you are attacking");

            // ensure both armies are in the same location
            let attacking_army_position: Position = world.read_model(attacking_army_id);
            let defending_army_position: Position = world.read_model(defending_army_id);
            attacking_army_position.assert_same_location(defending_army_position.into());

            let battle_id: ID = world.dispatcher.uuid();
            attacking_army.battle_id = battle_id;
            attacking_army.battle_side = BattleSide::Attack;
            world.write_model(@attacking_army);

            defending_army.battle_id = battle_id;
            defending_army.battle_side = BattleSide::Defence;
            world.write_model(@defending_army);

            let mut attacking_army_protectee: Protectee = world.read_model(attacking_army_id);
            let mut attacking_army_movable: Movable = world.read_model(attacking_army_id);
            if attacking_army_protectee.is_none() {
                attacking_army_movable.assert_moveable();
                attacking_army_movable.blocked = true;
                world.write_model(@attacking_army_movable);
            }

            let mut defending_army_protectee: Protectee = world.read_model(defending_army_id);
            let mut defending_army_movable: Movable = world.read_model(defending_army_id);
            if defending_army_protectee.is_none() {
                defending_army_movable.assert_moveable();
                defending_army_movable.blocked = true;
                world.write_model(@defending_army_movable);
            }

            // create battle
            let now = starknet::get_block_timestamp();
            let mut battle: Battle = Default::default();
            battle.entity_id = battle_id;
            battle.attack_army = attacking_army.into();
            battle.attack_army_lifetime = attacking_army.into();
            battle.defence_army = defending_army.into();
            battle.defence_army_lifetime = defending_army.into();
            battle.attackers_resources_escrow_id = world.dispatcher.uuid();
            battle.defenders_resources_escrow_id = world.dispatcher.uuid();
            battle.attack_army_health = attacking_army_health.into();
            battle.defence_army_health = defending_army_health.into();
            battle.last_updated = now;
            battle.start_at = now;
            // add battle start time delay when a structure is being attacked.
            // if the structure is the attacker, the battle starts immediately
            if defending_army_protectee.is_other() {
                battle.start_at = now + battle_config.battle_delay_seconds;
            }

            // deposit resources protected by armies into battle escrow pots/boxes
            battle.deposit_balance(ref world, attacking_army, attacking_army_protectee);
            battle.deposit_balance(ref world, defending_army, defending_army_protectee);

            // set battle position
            let mut battle_position: Position = Default::default();
            battle_position.entity_id = battle_id;
            battle_position.x = attacking_army_position.x;
            battle_position.y = attacking_army_position.y;
            world.write_model(@battle_position);

            battle.reset_delta(troop_config);

            world.write_model(@battle);

            let id = world.dispatcher.uuid();

            let attacker = starknet::get_caller_address();
            let defender_entity_owner: EntityOwner = world.read_model(defending_army_id);
            let defender_owner: Owner = world.read_model(defender_entity_owner.entity_owner_id);
            let defender = defender_owner.address;

            let protectee: Protectee = world.read_model(defending_army_id);
            let defender_structure: Structure = world.read_model(protectee.protectee_id);
            let attacker_address_name: AddressName = world.read_model(starknet::get_caller_address());
            let defender_address_name: AddressName = world.read_model(defender);
            world
                .emit_event(
                    @BattleStartData {
                        id,
                        event_id: EventType::BattleStart,
                        battle_entity_id: battle_id,
                        attacker,
                        attacker_name: attacker_address_name.name,
                        attacker_army_entity_id: attacking_army_id,
                        defender_name: defender_address_name.name,
                        defender,
                        defender_army_entity_id: defending_army_id,
                        duration_left: battle.duration_left,
                        x: battle_position.x,
                        y: battle_position.y,
                        structure_type: defender_structure.category,
                        timestamp: starknet::get_block_timestamp(),
                    }
                );
            battle_id
        }

        fn battle_force_start(ref self: ContractState, battle_id: ID, defending_army_id: ID) {
            let mut world = self.world(DEFAULT_NS());
            SeasonImpl::assert_season_is_not_over(world);

            let defender_entity_owner: EntityOwner = world.read_model(defending_army_id);
            defender_entity_owner.assert_caller_owner(world);

            let mut defending_army: Army = world.read_model(defending_army_id);
            assert!(defending_army.battle_id == battle_id, "army is not in battle");
            assert!(defending_army.battle_side == BattleSide::Defence, "army is not on defensive");

            let mut defending_army_protectee: Protectee = world.read_model(defending_army_id);
            // this condition should not be possible unless there is a bug in `battle_start`
            assert!(defending_army_protectee.is_other(), "only structures can force start");

            let now = starknet::get_block_timestamp();
            let mut battle = BattleCustomImpl::get(world, battle_id);
            assert!(now < battle.start_at, "Battle already started");

            // update battle
            battle.start_at = now;
            battle.deposit_lock_immediately(ref world, defending_army_protectee);
            world.write_model(@battle);
        }

        fn battle_join(ref self: ContractState, battle_id: ID, battle_side: BattleSide, army_id: ID) {
            let mut world = self.world(DEFAULT_NS());
            SeasonImpl::assert_season_is_not_over(world);

            assert!(battle_side != BattleSide::None, "choose correct battle side");

            // ensure caller owns army
            let caller_entity_owner: EntityOwner = world.read_model(army_id);
            caller_entity_owner.assert_caller_owner(world);

            // ensure battle has not ended
            let mut battle = BattleCustomImpl::get(world, battle_id);
            assert!(!battle.has_ended(), "Battle has ended");

            // ensure caller army is not in battle
            let mut caller_army: Army = world.read_model(army_id);
            caller_army.assert_not_in_battle();

            // ensure caller army is not dead
            let mut caller_army_health: Health = world.read_model(army_id);
            caller_army_health.assert_alive("Your army");

            // caller army health sanity check
            let troop_config = TroopConfigCustomImpl::get(world);
            assert!(
                caller_army_health.current == caller_army.troops.full_health(troop_config),
                "caller health sanity check fail"
            );

            // ensure caller army is at battle location
            let caller_army_position: Position = world.read_model(caller_army.entity_id);
            let battle_position: Position = world.read_model(battle.entity_id);
            caller_army_position.assert_same_location(battle_position.into());

            caller_army.battle_id = battle_id;
            caller_army.battle_side = battle_side;
            world.write_model(@caller_army);

            // make caller army immovable
            let mut caller_army_protectee: Protectee = world.read_model(army_id);
            let mut caller_army_movable: Movable = world.read_model(army_id);
            if caller_army_protectee.is_none() {
                caller_army_movable.assert_moveable();
                caller_army_movable.blocked = true;
                world.write_model(@caller_army_movable);
            }

            // lock resources being protected by army
            battle.deposit_balance(ref world, caller_army, caller_army_protectee);

            // add troops to battle army troops
            let troop_config = TroopConfigCustomImpl::get(world);
            battle.join(battle_side, caller_army.troops, caller_army_health.current);
            battle.reset_delta(troop_config);
            world.write_model(@battle);

            let id = world.dispatcher.uuid();
            let joiner = starknet::get_caller_address();
            let joiner_name: AddressName = world.read_model(joiner);
            world
                .emit_event(
                    @BattleJoinData {
                        id,
                        event_id: EventType::BattleJoin,
                        battle_entity_id: battle_id,
                        joiner,
                        joiner_name: joiner_name.name,
                        joiner_army_entity_id: army_id,
                        joiner_side: battle_side,
                        duration_left: battle.duration_left,
                        x: battle_position.x,
                        y: battle_position.y,
                        timestamp: starknet::get_block_timestamp(),
                    }
                );
        }


        fn battle_leave(ref self: ContractState, battle_id: ID, army_id: ID) {
            let mut world = self.world(DEFAULT_NS());
            SeasonImpl::assert_season_is_not_over(world);

            // ensure caller owns army
            let caller_entity_owner: EntityOwner = world.read_model(army_id);
            caller_entity_owner.assert_caller_owner(world);

            // ensure caller is in the correct battle
            let mut caller_army: Army = world.read_model(army_id);
            assert!(caller_army.battle_id == battle_id, "wrong battle id");
            assert!(caller_army.battle_side != BattleSide::None, "choose correct battle side");

            let caller_army_side = caller_army.battle_side;

            // get battle
            let mut battle = BattleCustomImpl::get(world, battle_id);

            // check if army left early
            let army_left_early = !battle.has_ended();

            // leave battle
            let (contract_address, _) = world.dns(@"battle_utils_systems").unwrap();
            let battle_utils_systems = IBattleUtilsContractDispatcher { contract_address };
            let (r_battle, r_caller_army) = battle_utils_systems.leave_battle(battle, caller_army);
            battle = r_battle;
            caller_army = r_caller_army;

            // slash army if battle was not concluded before they left
            let leaver = starknet::get_caller_address();
            let mut army: Army = world.read_model(army_id);
            if army_left_early {
                let troop_config = TroopConfigCustomImpl::get(world);
                let troops_deducted = Troops {
                    knight_count: (army.troops.knight_count * troop_config.battle_leave_slash_num.into())
                        / troop_config.battle_leave_slash_denom.into(),
                    paladin_count: (army.troops.paladin_count * troop_config.battle_leave_slash_num.into())
                        / troop_config.battle_leave_slash_denom.into(),
                    crossbowman_count: (army.troops.crossbowman_count * troop_config.battle_leave_slash_num.into())
                        / troop_config.battle_leave_slash_denom.into(),
                };
                army.troops.deduct(troops_deducted);
                army.troops.normalize_counts();

                let army_health = Health {
                    entity_id: army_id,
                    current: army.troops.full_health(troop_config),
                    lifetime: army.troops.full_health(troop_config)
                };

                let army_quantity = Quantity { entity_id: army_id, value: army.troops.count().into() };
                world.write_model(@army);
                world.write_model(@army_health);
                world.write_model(@army_quantity);
            }

            // emit battle leave event
            let battle_position: Position = world.read_model(battle_id);
            let leaver_name: AddressName = world.read_model(starknet::get_caller_address());
            world
                .emit_event(
                    @BattleLeaveData {
                        id: world.dispatcher.uuid(),
                        event_id: EventType::BattleLeave,
                        battle_entity_id: battle_id,
                        leaver: leaver,
                        leaver_name: leaver_name.name,
                        leaver_army_entity_id: army_id,
                        leaver_side: caller_army_side,
                        duration_left: battle.duration_left,
                        x: battle_position.x,
                        y: battle_position.y,
                        timestamp: starknet::get_block_timestamp(),
                    }
                );
        }


        fn battle_claim(ref self: ContractState, army_id: ID, structure_id: ID) {
            let mut world = self.world(DEFAULT_NS());
            SeasonImpl::assert_season_is_not_over(world);

            // ensure caller owns army
            let caller_entity_owner: EntityOwner = world.read_model(army_id);
            caller_entity_owner.assert_caller_owner(world);

            // ensure entity being claimed is a structure
            let structure: Structure = world.read_model(structure_id);
            structure.assert_is_structure();

            let armies_tick_config = TickImpl::get_armies_tick_config(ref world);
            let battle_config = BattleConfigCustomImpl::get(world);
            structure.assert_can_be_attacked(battle_config, armies_tick_config);

            // ensure claimer army is not in battle
            let claimer_army: Army = world.read_model(army_id);
            claimer_army.assert_not_in_battle();

            // ensure army is at structure position
            let claimer_army_position: Position = world.read_model(army_id);
            let structure_position: Position = world.read_model(structure_id);
            claimer_army_position.assert_same_location(structure_position.into());

            // ensure structure has no army protecting it
            let claimer = starknet::get_caller_address();
            let structure_protector: Protector = world.read_model(structure_id);
            let structure_army_id: ID = structure_protector.army_id;
            if structure_army_id.is_non_zero() {
                let mut structure_army: Army = world.read_model(structure_army_id);
                if structure_army.is_in_battle() {
                    let mut battle = BattleCustomImpl::get(world, structure_army.battle_id);

                    let (contract_address, _) = world.dns(@"battle_utils_systems").unwrap();
                    let battle_utils_systems = IBattleUtilsContractDispatcher { contract_address };
                    let (r_battle, r_structure_army) = battle_utils_systems
                        .leave_battle_if_ended(battle, structure_army);
                    battle = r_battle;
                    structure_army = r_structure_army;
                }

                // ensure structure army is dead
                let structure_army_health: Health = world.read_model(structure_army_id);
                assert!(!structure_army_health.is_alive(), "can only claim when structure army is dead");
            }

            // transfer structure ownership to claimer
            let mut structure_owner: Owner = world.read_model(structure_id);
            let claimee_address = structure_owner.address;
			let claimee_address_name: AddressName = world.read_model(claimee_address);
			
            structure_owner.transfer(claimer);
            world.write_model(@structure_owner);

            // emit battle claim event
            let structure_position: Position = world.read_model(structure_id);
            let claimer_name: AddressName = world.read_model(claimer);
            world
                .emit_event(
                    @BattleClaimData {
                        id: world.dispatcher.uuid(),
                        event_id: EventType::BattleClaim,
                        structure_entity_id: structure_id,
                        claimer,
                        claimer_name: claimer_name.name,
                        claimer_army_entity_id: army_id,
                        claimee_address,
						claimee_name: claimee_address_name.name,
                        x: structure_position.x,
                        y: structure_position.y,
                        structure_type: structure.category,
                        timestamp: starknet::get_block_timestamp(),
                    }
                );

            // [Achievement] Claim either a realm, bank or fragment mine
            match structure.category {
                StructureCategory::Realm => {
                    let player_id: felt252 = claimer.into();
                    let task_id: felt252 = Task::Conqueror.identifier();
                    let mut store = StoreTrait::new(world);
                    store.progress(player_id, task_id, 1, starknet::get_block_timestamp());
                },
                StructureCategory::Bank => {
                    let player_id: felt252 = claimer.into();
                    let task_id: felt252 = Task::Ruler.identifier();
                    let mut store = StoreTrait::new(world);
                    store.progress(player_id, task_id, 1, starknet::get_block_timestamp());
                },
                StructureCategory::FragmentMine => {
                    let player_id: felt252 = claimer.into();
                    let task_id: felt252 = Task::Claimer.identifier();
                    let mut store = StoreTrait::new(world);
                    store.progress(player_id, task_id, 1, starknet::get_block_timestamp());
                },
                _ => {},
            }
        }
    }
}

#[dojo::contract]
mod battle_pillage_systems {
    use dojo::event::EventStorage;
    use dojo::model::ModelStorage;
    use dojo::world::{IWorldDispatcher, IWorldDispatcherTrait, WorldStorage, WorldStorageTrait};
    use eternum::alias::ID;
    use eternum::constants::{
        ResourceTypes, ErrorMessages, get_resources_without_earthenshards, get_resources_without_earthenshards_probs
    };
    use eternum::constants::{MAX_PILLAGE_TRIAL_COUNT, RESOURCE_PRECISION, DEFAULT_NS};
    use eternum::models::buildings::{Building, BuildingCustomImpl, BuildingCategory, BuildingQuantityv2,};
    use eternum::models::combat::{BattleEscrowTrait, ProtectorCustomTrait};
    use eternum::models::config::{
        TickConfig, TickImpl, TickTrait, SpeedConfig, TroopConfig, TroopConfigCustomImpl, TroopConfigCustomTrait,
        BattleConfig, BattleConfigCustomImpl, BattleConfigCustomTrait, CapacityConfig, CapacityConfigCustomImpl,
        CapacityConfigCategory
    };
    use eternum::models::config::{WeightConfig, WeightConfigCustomImpl};
    use eternum::models::event::{
        EventType, EventData, BattleStartData, BattleJoinData, BattleLeaveData, BattleClaimData, BattlePillageData
    };

    use eternum::models::movable::{Movable, MovableCustomTrait};
    use eternum::models::name::{AddressName};
    use eternum::models::owner::{EntityOwner, EntityOwnerCustomImpl, EntityOwnerCustomTrait, Owner, OwnerCustomTrait};
    use eternum::models::position::CoordTrait;
    use eternum::models::position::{Position, Coord, PositionCustomTrait, Direction};
    use eternum::models::quantity::{Quantity, QuantityTracker};
    use eternum::models::realm::Realm;
    use eternum::models::resources::{Resource, ResourceCustomImpl, ResourceCost};
    use eternum::models::resources::{ResourceTransferLock, ResourceTransferLockCustomTrait};

    use eternum::models::season::SeasonImpl;
    use eternum::models::stamina::{Stamina, StaminaCustomTrait};
    use eternum::models::structure::{Structure, StructureCustomTrait, StructureCategory};
    use eternum::models::weight::Weight;

    use eternum::models::{
        combat::{
            Army, ArmyCustomTrait, Troops, TroopsImpl, TroopsTrait, Health, HealthCustomImpl, HealthCustomTrait, Battle,
            BattleCustomImpl, BattleCustomTrait, BattleSide, Protector, Protectee, ProtecteeCustomTrait,
            BattleHealthCustomTrait, BattleEscrowImpl, AttackingArmyQuantityTrackerCustomTrait,
            AttackingArmyQuantityTrackerCustomImpl,
        },
    };
    use eternum::systems::resources::contracts::resource_systems::resource_systems::{InternalResourceSystemsImpl};

    use eternum::utils::math::{PercentageValueImpl, PercentageImpl};
    use eternum::utils::math::{min, max};
    use eternum::utils::random;

    use super::{IBattlePillageContract, IBattleUtilsContractDispatcher, IBattleUtilsContractDispatcherTrait};

    #[abi(embed_v0)]
    impl BattlePillageContractImpl of IBattlePillageContract<ContractState> {
        fn battle_pillage(ref self: ContractState, army_id: ID, structure_id: ID,) {
            let mut world = self.world(DEFAULT_NS());
            SeasonImpl::assert_season_is_not_over(world);

            // ensure caller owns army
            let caller_entity_owner: EntityOwner = world.read_model(army_id);
            caller_entity_owner.assert_caller_owner(world);

            // ensure entity being pillaged is a structure
            let structure: Structure = world.read_model(structure_id);
            structure.assert_is_structure();
            let armies_tick_config = TickImpl::get_armies_tick_config(ref world);
            let battle_config = BattleConfigCustomImpl::get(world);
            structure.assert_can_be_attacked(battle_config, armies_tick_config);

            // ensure attacking army is not in a battle
            let mut attacking_army: Army = world.read_model(army_id);
            attacking_army.assert_not_in_battle();

            // ensure army is at structure position
            let army_position: Position = world.read_model(army_id);
            let structure_position: Position = world.read_model(structure_id);
            army_position.assert_same_location(structure_position.into());

            // ensure army has stamina
            let mut army_stamina: Stamina = world.read_model(army_id);
            army_stamina.refill_if_next_tick(ref world);
            assert!(army_stamina.amount.is_non_zero(), "army needs stamina to pillage");

            let troop_config = TroopConfigCustomImpl::get(world);

            // get structure army and health

            let structure_protector: Protector = world.read_model(structure_id);
            let structure_army_id: ID = structure_protector.army_id;
            assert!(structure_army_id != army_id, "self attack");

            let mut structure_army: Army = Default::default();
            let mut structure_army_health: Health = Default::default();
            if structure_army_id.is_non_zero() {
                structure_army = world.read_model(structure_army_id);
                if structure_army.is_in_battle() {
                    let (contract_address, _) = world.dns(@"battle_utils_systems").unwrap();
                    let battle_utils_systems = IBattleUtilsContractDispatcher { contract_address };

                    let mut battle = BattleCustomImpl::get(world, structure_army.battle_id);

                    let (r_battle, r_structure_army) = battle_utils_systems
                        .leave_battle_if_ended(battle, structure_army);
                    battle = r_battle;
                    structure_army = r_structure_army;
                }

                // get accurate structure army health
                structure_army_health = world.read_model(structure_army_id);
            }

            // a percentage of it's full strength depending on structure army's health
            let mut structure_army_strength = structure_army.troops.full_strength(troop_config)
                * structure_army_health.percentage_left()
                / PercentageValueImpl::_100().into();

            // a percentage of it's full strength depending on structure army's health
            let mut attacking_army_health: Health = world.read_model(army_id);
            attacking_army_health.assert_alive("Army");

            let mut attacking_army_strength = attacking_army.troops.full_strength(troop_config)
                * attacking_army_health.percentage_left()
                / PercentageValueImpl::_100().into();

            let attack_successful: @bool = random::choices(
                array![true, false].span(),
                array![attacking_army_strength, structure_army_strength].span(),
                array![].span(),
                1,
                true
            )[0];

            let mut pillaged_resources: Array<(u8, u128)> = array![(0, 0)];
            if *attack_successful {
                let attack_success_probability = attacking_army_strength
                    * PercentageValueImpl::_100().into()
                    / max((attacking_army_strength + structure_army_strength), 1);

                // choose x random resource to be stolen
                let mut chosen_resource_types: Span<u8> = random::choices(
                    get_resources_without_earthenshards(),
                    get_resources_without_earthenshards_probs(),
                    array![].span(),
                    MAX_PILLAGE_TRIAL_COUNT.try_into().unwrap(),
                    true
                );

                loop {
                    match chosen_resource_types.pop_front() {
                        Option::Some(chosen_resource_type) => {
                            let pillaged_resource_from_structure: Resource = ResourceCustomImpl::get(
                                ref world, (structure_id, *chosen_resource_type)
                            );

                            if pillaged_resource_from_structure.balance > 0 {
                                // find out the max resource amount carriable given entity's weight
                                let army_capacity_config: CapacityConfig = world
                                    .read_model(CapacityConfigCategory::Army);

                                // Divided by resource precision because we need capacity in gram
                                // per client unit
                                let army_total_capacity = army_capacity_config.weight_gram
                                    * attacking_army.troops.count().into()
                                    / RESOURCE_PRECISION;

                                let army_weight: Weight = world.read_model(army_id);

                                let max_carriable = if army_total_capacity > army_weight.value {
                                    (army_total_capacity - (army_weight.value))
                                        / max(
                                            (WeightConfigCustomImpl::get_weight_grams(
                                                ref world, *chosen_resource_type, 1
                                            )),
                                            1
                                        )
                                } else {
                                    0
                                };

                                if max_carriable > 0 {
                                    let max_resource_amount_stolen: u128 = attacking_army.troops.count().into()
                                        * attack_success_probability.into()
                                        / PercentageValueImpl::_100().into();

                                    let resource_amount_stolen: u128 = min(
                                        pillaged_resource_from_structure.balance, max_resource_amount_stolen
                                    );

                                    let resource_amount_stolen: u128 = min(max_carriable, resource_amount_stolen);

                                    // express resource amount stolen to be a percentage of stamina
                                    // left
                                    let resource_amount_stolen: u128 = (resource_amount_stolen
                                        * army_stamina.amount.into())
                                        / army_stamina.max(ref world).into();

                                    if resource_amount_stolen.is_non_zero() {
                                        pillaged_resources.append((*chosen_resource_type, resource_amount_stolen));
                                        InternalResourceSystemsImpl::transfer(
                                            ref world,
                                            structure_id,
                                            army_id,
                                            array![(*chosen_resource_type, resource_amount_stolen)].span(),
                                            army_id,
                                            true,
                                            true
                                        );
                                    }

                                    break;
                                }
                            }
                        },
                        Option::None => { break; }
                    }
                };
            }

            // drain stamina
            army_stamina.drain(ref world);

            // destroy a building
            let mut destroyed_building_category = BuildingCategory::None;
            if structure.category == StructureCategory::Realm {
                // all buildings are at most 4 directions from the center
                // so first we pick a random between within 1 and 4
                // with higher probability of high numbers

                let mut chosen_direction_count: u8 = *random::choices(
                    array![1_u8, 2, 3, 4].span(), // options are (1,2,3,4)
                    array![1, 7, 14, 30].span(), // these are the weights of each option
                    array![].span(),
                    1,
                    true
                )[0];

                // make different sets of direction arrangements so the targeted
                // building locations aren't clustered or so they arent facing only one direction
                let direction_arrangements = array![
                    array![
                        Direction::East,
                        Direction::NorthEast,
                        Direction::NorthWest,
                        Direction::West,
                        Direction::SouthWest,
                        Direction::SouthEast
                    ],
                    array![
                        Direction::SouthWest,
                        Direction::SouthEast,
                        Direction::East,
                        Direction::NorthEast,
                        Direction::NorthWest,
                        Direction::West,
                    ],
                    array![
                        Direction::NorthWest,
                        Direction::West,
                        Direction::SouthWest,
                        Direction::SouthEast,
                        Direction::East,
                        Direction::NorthEast,
                    ],
                    array![
                        Direction::NorthWest,
                        Direction::NorthEast,
                        Direction::SouthWest,
                        Direction::SouthEast,
                        Direction::East,
                        Direction::West
                    ],
                ];
                // move `chosen_direction_count` steps from the center in random directions
                let mut chosen_directions: Span<Direction> = random::choices(
                    direction_arrangements
                        .at(
                            // choose one arrangement at random
                            *random::choices(
                                array![0_u32, 1, 2, 3].span(), // options are (0,1,2,3) i.e index
                                array![1, 1, 1, 1].span(), // each carry the same weight so equal probs
                                array![].span(),
                                1,
                                true
                            )[0]
                        )
                        .span(),
                    array![1, 2, 4, 7, 11, 15]
                        .span(), // direction weights are in ascending order so the last 3 carry the most weight
                    array![].span(),
                    chosen_direction_count.into(),
                    true
                );

                let mut final_coord = BuildingCustomImpl::center();
                loop {
                    match chosen_directions.pop_front() {
                        Option::Some(direction) => { final_coord = final_coord.neighbor(*direction); },
                        Option::None => { break; }
                    }
                };

                if final_coord != BuildingCustomImpl::center() {
                    // check if there is a building at the destination coordinate
                    let mut pillaged_building: Building = world
                        .read_model((structure_position.x, structure_position.y, final_coord.x, final_coord.y));
                    if pillaged_building.entity_id.is_non_zero() {
                        // destroy building if it exists
                        let building_category = BuildingCustomImpl::destroy(ref world, structure_id, final_coord);
                        destroyed_building_category = building_category;
                    }
                }
            }


            // store previous attacking troops to calculate lost troops
            let mut attacker_lost_troops = attacking_army.troops.clone();
            // store previous structure troops to calculate lost troops
            let mut structure_lost_troops = structure_army.troops.clone();

            // Deduct health from both armies if structure has an army
            if structure_army_health.is_alive() {
                let mut mock_battle: Battle = Battle {
                    entity_id: 45,
                    attack_army: attacking_army.into(),
                    attack_army_lifetime: attacking_army.into(),
                    defence_army: structure_army.into(),
                    defence_army_lifetime: structure_army.into(),
                    attackers_resources_escrow_id: 0,
                    defenders_resources_escrow_id: 0,
                    attack_army_health: attacking_army_health.into(),
                    defence_army_health: structure_army_health.into(),
                    attack_delta: 0,
                    defence_delta: 0,
                    last_updated: starknet::get_block_timestamp(),
                    duration_left: 0,
                    start_at: starknet::get_block_timestamp()
                };
                mock_battle.reset_delta(troop_config);

                // reset attacking army health and troop count
                attacking_army_health
                    .decrease_current_by(
                        ((mock_battle.defence_delta.into() * mock_battle.duration_left.into())
                            / troop_config.pillage_health_divisor.into())
                    );
                
                attacking_army.troops.reset_count_and_health(ref attacking_army_health, troop_config);
                let attacking_army_quantity = Quantity {
                    entity_id: attacking_army.entity_id, value: attacking_army.troops.count().into()
                };
                world.write_model(@attacking_army);
                world.write_model(@attacking_army_health);
                world.write_model(@attacking_army_quantity);

                // reset structure army health and troop count
                structure_army_health
                    .decrease_current_by(
                        ((mock_battle.attack_delta.into() * mock_battle.duration_left.into())
                            / troop_config.pillage_health_divisor.into())
                    );
                structure_army.troops.reset_count_and_health(ref structure_army_health, troop_config);

                let structure_army_quantity = Quantity {
                    entity_id: structure_army_id, value: structure_army.troops.count().into()
                };
                world.write_model(@structure_army);
                world.write_model(@structure_army_health);
                world.write_model(@structure_army_quantity);
            }

            // emit pillage event
            let army_owner_entity: EntityOwner = world.read_model(army_id);
            let army_owner_entity_id: ID = army_owner_entity.entity_owner_id;

            let structure_owner: Owner = world.read_model(structure_id);
            let structure_owner: starknet::ContractAddress = structure_owner.address;
			let structure_owner_name_address_name: AddressName = world.read_model(structure_owner);
			
            let pillager_address_name: AddressName = world.read_model(starknet::get_caller_address());

            attacker_lost_troops.deduct(attacking_army.troops);
            structure_lost_troops.deduct(structure_army.troops);

            world
                .emit_event(
                    @BattlePillageData {
                        id: world.dispatcher.uuid(),
                        event_id: EventType::BattlePillage,
                        pillager: starknet::get_caller_address(),
                        pillager_name: pillager_address_name.name,
                        pillager_realm_entity_id: army_owner_entity_id,
                        pillager_army_entity_id: army_id,
                        pillaged_structure_owner: structure_owner,
                        pillaged_structure_entity_id: structure_id,
<<<<<<< HEAD
                        attacker_lost_troops, 
                        structure_lost_troops,
=======
						pillaged_structure_owner_name: structure_owner_name_address_name.name,
>>>>>>> 636d21b7
                        winner: if *attack_successful {
                            BattleSide::Attack
                        } else {
                            BattleSide::Defence
                        },
                        x: structure_position.x,
                        y: structure_position.y,
                        structure_type: structure.category,
                        pillaged_resources: pillaged_resources.span(),
                        destroyed_building_category,
                        timestamp: starknet::get_block_timestamp(),
                    }
                );
        }
    }
}

#[dojo::contract]
mod battle_utils_systems {
    use arcade_trophy::store::{Store, StoreTrait};
    use dojo::event::EventStorage;
    use dojo::model::ModelStorage;
    use dojo::world::{IWorldDispatcher, IWorldDispatcherTrait, WorldStorage, WorldStorageTrait};
    use eternum::alias::ID;
    use eternum::constants::{
        ResourceTypes, ErrorMessages, get_resources_without_earthenshards, get_resources_without_earthenshards_probs
    };
    use eternum::constants::{MAX_PILLAGE_TRIAL_COUNT, RESOURCE_PRECISION, DEFAULT_NS};
    use eternum::models::buildings::{Building, BuildingCustomImpl, BuildingCategory, BuildingQuantityv2,};
    use eternum::models::combat::{BattleEscrowTrait, ProtectorCustomTrait};
    use eternum::models::config::{
        TickConfig, TickImpl, TickTrait, SpeedConfig, TroopConfig, TroopConfigCustomImpl, TroopConfigCustomTrait,
        BattleConfig, BattleConfigCustomImpl, BattleConfigCustomTrait, CapacityConfig, CapacityConfigCustomImpl,
        CapacityConfigCategory
    };
    use eternum::models::config::{WeightConfig, WeightConfigCustomImpl};
    use eternum::models::event::{
        EventType, EventData, BattleStartData, BattleJoinData, BattleLeaveData, BattleClaimData, BattlePillageData
    };

    use eternum::models::movable::{Movable, MovableCustomTrait};
    use eternum::models::name::{AddressName};
    use eternum::models::owner::{EntityOwner, EntityOwnerCustomImpl, EntityOwnerCustomTrait, Owner, OwnerCustomTrait};
    use eternum::models::position::CoordTrait;
    use eternum::models::position::{Position, Coord, PositionCustomTrait, Direction};
    use eternum::models::quantity::{Quantity, QuantityTracker};
    use eternum::models::realm::Realm;
    use eternum::models::resources::{Resource, ResourceCustomImpl, ResourceCost};
    use eternum::models::resources::{ResourceTransferLock, ResourceTransferLockCustomTrait};

    use eternum::models::season::SeasonImpl;
    use eternum::models::stamina::{Stamina, StaminaCustomTrait};
    use eternum::models::structure::{Structure, StructureCustomTrait, StructureCategory};
    use eternum::models::weight::Weight;

    use eternum::models::{
        combat::{
            Army, ArmyCustomTrait, Troops, TroopsImpl, TroopsTrait, Health, HealthCustomImpl, HealthCustomTrait, Battle,
            BattleCustomImpl, BattleCustomTrait, BattleSide, Protector, Protectee, ProtecteeCustomTrait,
            BattleHealthCustomTrait, BattleEscrowImpl, AttackingArmyQuantityTrackerCustomTrait,
            AttackingArmyQuantityTrackerCustomImpl,
        },
    };
    use eternum::systems::resources::contracts::resource_systems::resource_systems::{InternalResourceSystemsImpl};

    use eternum::utils::math::{PercentageValueImpl, PercentageImpl};
    use eternum::utils::math::{min, max};
    use eternum::utils::random;
    use eternum::utils::tasks::index::{Task, TaskTrait};

    use super::{IBattlePillageContract};

    #[abi(embed_v0)]
    impl BattleUtilsContractImpl of super::IBattleUtilsContract<ContractState> {
        fn leave_battle(ref self: ContractState, battle: Battle, army: Army) -> (Battle, Army) {
            let mut world = self.world(DEFAULT_NS());
            SeasonImpl::assert_season_is_not_over(world);

            InternalBattleImpl::assert_caller_authorized(ref world);
            return InternalBattleImpl::leave_battle(ref world, battle, army);
        }

        fn leave_battle_if_ended(ref self: ContractState, battle: Battle, army: Army) -> (Battle, Army) {
            let mut world = self.world(DEFAULT_NS());
            SeasonImpl::assert_season_is_not_over(world);

            InternalBattleImpl::assert_caller_authorized(ref world);
            return InternalBattleImpl::leave_battle_if_ended(ref world, battle, army);
        }
    }

    #[generate_trait]
    pub impl InternalBattleImpl of InternalBattleTrait {
        fn assert_caller_authorized(ref world: WorldStorage) {
            let caller_address = starknet::get_caller_address();
            let (battle_systems_address, _) = world.dns(@"battle_systems").unwrap();
            let (battle_pillage_systems_address, _) = world.dns(@"battle_pillage_systems").unwrap();
            let (troop_systems_address, _) = world.dns(@"troop_systems").unwrap();

            if !(caller_address == battle_systems_address)
                && !(caller_address == battle_pillage_systems_address)
                && !(caller_address == troop_systems_address) {
                panic!("caller must be battle_systems, battle_pillage_systems, or troop_systems");
            }
        }

        fn leave_battle_if_ended(ref world: WorldStorage, battle: Battle, army: Army) -> (Battle, Army) {
            assert!(battle.entity_id == army.battle_id, "army must be in same battle");
            if battle.has_ended() {
                // leave battle to update structure army's health
                return Self::leave_battle(ref world, battle, army);
            }
            return (battle, army);
        }


        /// Make army leave battle
        fn leave_battle(ref world: WorldStorage, mut battle: Battle, mut original_army: Army) -> (Battle, Army) {
            // save battle end status for achievement
            let battle_has_ended = battle.has_ended();

            // make caller army mobile again
            let army_id = original_army.entity_id;
            let mut army_protectee: Protectee = world.read_model(army_id);
            let mut army_movable: Movable = world.read_model(army_id);
            if army_protectee.is_none() {
                army_movable.assert_blocked();
                army_movable.blocked = false;
                world.write_model(@army_movable);
            } else {
                assert!(battle.has_ended(), "structure can only leave battle after it ends");
            }

            // get normalized share of army left after battle
            let army_left = battle.get_troops_share_left(original_army);

            // update army quantity to correct value before calling `withdraw_balance_and_reward`
            // because it is used to calculate the loot amount sent to army if it wins the battle
            // i.e when the `withdraw_balance_and_reward` calls
            // `InternalResourceSystemsImpl::mint_if_adequate_capacity`
            let army_quantity_left = Quantity { entity_id: army_id, value: army_left.troops.count().into() };
            world.write_model(@army_quantity_left);

            // withdraw battle deposit and reward
            battle.withdraw_balance_and_reward(ref world, army_left, army_protectee);

            // reduce battle army values
            let troop_config = TroopConfigCustomImpl::get(world);
            battle.reduce_battle_army_troops_and_health_by(army_left, troop_config);
            battle.reduce_battle_army_lifetime_by(original_army);

            if (battle.is_empty()) {
                // delete battle when the last participant leaves
                world.erase_model(@battle);
            } else {
                // update battle if it still has participants
                battle.reset_delta(troop_config);
                world.write_model(@battle);
            }

            // update army
            original_army = army_left;
            original_army.battle_id = 0;
            original_army.battle_side = BattleSide::None;
            world.write_model(@original_army);

            // update army health
            let army_health = Health {
                entity_id: army_id,
                current: original_army.troops.full_health(troop_config),
                lifetime: original_army.troops.full_health(troop_config)
            };
            world.write_model(@army_health);

            // [Achievement] Win a battle
            if battle_has_ended && army_left.troops.count() > 0 {
                let player_id: felt252 = starknet::get_caller_address().into();
                let task_id: felt252 = Task::Battlelord.identifier();
                let time = starknet::get_block_timestamp();
                let mut store = StoreTrait::new(world);
                store.progress(player_id, task_id, 1, time);
            }

            (battle, original_army)
        }
    }
}
<|MERGE_RESOLUTION|>--- conflicted
+++ resolved
@@ -1196,12 +1196,9 @@
                         pillager_army_entity_id: army_id,
                         pillaged_structure_owner: structure_owner,
                         pillaged_structure_entity_id: structure_id,
-<<<<<<< HEAD
                         attacker_lost_troops, 
                         structure_lost_troops,
-=======
 						pillaged_structure_owner_name: structure_owner_name_address_name.name,
->>>>>>> 636d21b7
                         winner: if *attack_successful {
                             BattleSide::Attack
                         } else {
