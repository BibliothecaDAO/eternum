use eternum::alias::ID;
use eternum::models::{combat::{Troops, Battle, BattleSide}};

#[dojo::interface]
trait ICombatContract<TContractState> {
    /// Creates an army entity.
    ///
    /// This function allows the creation of two types of armies:
    ///
    /// 1. **Defensive Army**:
    ///     - Assigned to protect a specific structure.
    ///     - Cannot move or hold resources.
    ///     - Ensures the safety of the structure and any resources it holds.
    ///     - Only one defensive army is allowed per structure. Attempting to create more than one
    ///     for
    ///       the same structure will result in an error.
    ///     - Specify `is_defensive_army` as `true` to create this type of army.
    ///
    /// 2. **Roaming Army**:
    ///     - Can move freely across the map.
    ///     - Engages in exploring hexes, joining battles, and pillaging structures.
    ///     - There is no limit to the number of roaming armies you can create.
    ///     - Specify `is_defensive_army` as `false` to create this type of army.
    ///
    /// # Preconditions:
    /// - The caller must own the entity identified by `army_owner_id`.
    ///
    /// # Arguments:
    /// * `world` - The game world dispatcher interface.
    /// * `army_owner_id` - The id of the army owner entity.
    /// * `is_defensive_army` - A boolean flag indicating the type of army to create.
    ///
    /// # Returns:
    /// * `u128` - The id of the created army.
    ///
    /// # Implementation Details:
    /// - The function checks if the caller owns the entity specified by `army_owner_id`.
    /// - It generates a unique ID for the new army and sets common properties such as entity
    /// ownership,
    ///   initial position, and default battle settings.
    /// - For a defensive army:
    ///     - Validates that the owning entity is a structure.
    ///     - Ensures no other defensive army is assigned to the structure.
    ///     - Assigns the new army to protect the structure.
    ///     - Locks the army from resource transfer operations.
    /// - For a roaming army:
    ///     - Configures the army's movement speed and carrying capacity based on game world
    ///     settings.
    ///     - Initializes the army's stamina for map exploration.
    fn army_create(ref world: IWorldDispatcher, army_owner_id: ID, is_defensive_army: bool) -> ID;

    /// Delete an army
    /// - army must not be a defensive army
    /// - army must be dead (in battle or otherwise)
    ///
    fn army_delete(ref world: IWorldDispatcher, army_id: ID);
    /// Purchases and adds troops to an existing army entity.
    ///
    /// # Preconditions:
    /// - The caller must own the entity identified by `payer_id`.
    /// - The payer and the army must be at the same position. E.g
    ///   if the payer is a structure (a realm for example), the army
    ///   must be at the realm in order to add troops to its army.
    ///
    /// # Arguments:
    /// * `world` - The game world dispatcher interface.
    /// * `army_id` - The id of the army entity receiving the troops.
    /// * `payer_id` - The id of the entity paying for the troops.
    /// * `troops` - The troops to be purchased and added to the army.
    ///
    /// # Implementation Details:
    /// 1. **Ownership and Position Check**:
    ///     - Ensures the caller owns the `payer_id` entity.
    ///     - Verifies that `payer_id` and `army_id` are at the same location.
    /// 2. **Payment Processing**:
    ///     - Deducts the appropriate resources from `payer_id`.
    /// 3. **Army Update**:
    ///     - Adds the purchased troops to the army.
    ///     - Updates the army's health and troop quantity.
    ///
    /// # Returns:
    /// * None
    fn army_buy_troops(ref world: IWorldDispatcher, army_id: ID, payer_id: ID, troops: Troops);

    /// Transfer of troops from one army to another.
    ///
    /// # Preconditions:
    /// - The caller must own both the `from_army_id` and `to_army_id` entities.
    /// - The `from_army_id` and `to_army_id` entities must be at the same location.
    ///
    /// # Arguments:
    /// * `world` - The game world dispatcher interface.
    /// * `from_army_id` - The id of the army transferring troops.
    /// * `to_army_id` - The id of the army receiving troops.
    /// * `troops` - The troops to be transferred.
    ///
    /// # Implementation Details:
    /// 1. **Ownership and Position Check**:
    ///     - Ensures the caller owns both `from_army_id` and `to_army_id`.
    ///     - Verifies that `from_army_id` and `to_army_id` are at the same location.
    /// 2. **Troop Transfer**:
    ///     - Decreases the number of troops, health, and quantity in the `from_army_id`.
    ///     - Increases the number of troops, health, and quantity in the `to_army_id`.
    ///
    /// # Note:
    ///     It is important to know that you can only transfer troops with full health from
    ///     one army to another. e.g if the first army has
    ///     `FirstArmy(100 knights, 100 paladins,100 crossbowman)` but it went to battle and now
    ///     it only has half it's initial `Health`` left, you'll only be able to transfer half, i.e
    ///     `(100 knights, 100 paladins,100 crossbowman)``, to the SecondArmy.
    ///
    /// # Returns:
    /// * None
    fn army_merge_troops(ref world: IWorldDispatcher, from_army_id: ID, to_army_id: ID, troops: Troops);

    /// Initiates a battle between an attacking and defending army within the game world.
    ///
    /// # Preconditions:
    /// - The caller must own the `attacking_army_id`.
    /// - Both `attacking_army_id` and `defending_army_id` must not already be in battle.
    ///   If the attacked army is in a battle that has ended, it is automatically forced
    ///   to leave the battle.
    /// - Both armies must be at the same location.
    ///
    /// # Arguments:
    /// * `world` - The game world dispatcher interface.
    /// * `attacking_army_id` - The id of the attacking army.
    /// * `defending_army_id` - The id of the defending army.
    ///
    /// # Implementation Details:
    /// 1. **Initial Checks and Setup**:
    ///     - Verifies the attacking and defending armies are not already in battle.
    ///     - Ensures the caller owns the attacking army.
    ///     - Checks that both armies are at the same position.
    ///     - Ensure that both armies are alive
    /// 2. **Battle ID Assignment**:
    ///     - Generates a new unique battle ID and assigns it to both armies.
    ///     - Sets the battle side for each army (attack or defense).
    /// 3. **Movement Blocking**:
    ///     - Blocks movement for both armies if they are not protecting any entity.
    /// 4. **Battle Creation**:
    ///     - Initializes the battle with both armies and their respective health.
    ///     - Deposits resources protected by the armies into the battle escrow.
    ///     - Sets the battle position and resets the battle delta.
    ///
    /// # Note:
    ///     This is how the deposited resources are escrowed. Whenever any army joins a
    ///     battle, the items which they are securing are locked from being transferred
    ///     and they will also not be able to receive resources.
    ///
    ///     For example;
    ///     - If an army is not a defensive army, the items they are securing are the items they
    ///     hold.
    ///       So we lock these items. We also transfer the items into the battle escrow pool
    ///
    ///     - If an army is a defensive army, the items they are securing are the items owned
    ///       by the structure they are protecting and so these items are lock. The structures can't
    ///       receive or send any resources.
    ///
    ///       However, for a couple of reasons, we do not transfer resources owned by structures
    ///       into the escrow pool because if a structure is producing resources, it would be
    ///       impossible to continously donate resources into the battle escrow. Even if it was
    ///       possible, it would take too much gas.
    ///
    ///       Instead, what we do is that we just lock up the structure's resources and if you win
    ///       the battle against the structure, you can continuously pillage it without being sent
    ///       back to your base.
    ///
    /// # Returns:
    /// * None
    fn battle_start(ref world: IWorldDispatcher, attacking_army_id: ID, defending_army_id: ID) -> ID;

    /// Join an existing battle with the specified army, assigning it to a specific side in the
    /// battle.
    ///
    /// # Preconditions:
    /// - The specified `battle_side` must be either `BattleSide::Attack` or `BattleSide::Defence`.
    /// - The caller must own the `army_id`.
    /// - The battle must be ongoing.
    /// - The army must not already be in a battle.
    /// - The army must be at the same location as the battle.
    ///
    /// # Arguments:
    /// * `world` - The game world dispatcher interface.
    /// * `battle_id` - The id of the battle to join.
    /// * `battle_side` - The side to join in the battle (attack or defense).
    /// * `army_id` - The id of the army joining the battle.
    ///
    /// # Implementation Details:
    /// 1. **Initial Checks and Setup**:
    ///     - Ensures the specified `battle_side` is valid (not `BattleSide::None`).
    ///     - Verifies the caller owns the army.
    /// 2. **Battle State Update**:
    ///     - Updates the battle state before performing any other actions.
    ///     - Ensures the battle is still ongoing.
    /// 3. **Army Validations**:
    ///     - Ensures both armies are alive
    ///     - Ensures the army is not already in a battle.
    ///     - Checks that the army is at the same location as the battle.
    /// 4. **Army Assignment to Battle**:
    ///     - Assigns the battle ID and side to the army.
    ///     - Blocks the army's movement if it is not protecting any entity.
    /// 5. **Resource Locking**:
    ///     - Locks the resources protected by the army, transferring them to the battle escrow if
    ///     necessary.
    /// 6. **Troop and Health Addition**:
    ///     - Adds the army's troops and health to the respective side in the battle.
    ///     - Updates the battle state with the new army's contributions.
    /// 7. **Battle Delta Reset**:
    ///     - Resets the battle delta with the troop configuration.
    ///
    /// # Note:
    ///     When an army joins a battle, its protected resources are locked and transferred
    ///     to the battle escrow. This ensures that resources cannot be transferred in or out
    ///     of the army while it is engaged in the battle.
    ///
    ///     For defensive armies, the resources owned by the structures they protect are locked
    ///     but not transferred into the escrow to avoid continuous donation issues.
    ///     see. the `battle_start` function for more info on this
    ///
    /// # Returns:
    /// * None
    fn battle_join(ref world: IWorldDispatcher, battle_id: ID, battle_side: BattleSide, army_id: ID);

    /// Allows an army to leave an ongoing battle, releasing its resources and restoring its
    /// mobility (if it was previously mobile).
    ///
    /// # Preconditions:
    /// - The caller must own the `army_id`.
    /// - The battle ID must match the current battle of the army.
    /// - The army must have a valid battle side (`BattleSide::Attack` or `BattleSide::Defence`).
    ///
    /// # Arguments:
    /// * `world` - The game world dispatcher interface.
    /// * `battle_id` - The id of the battle from which the army is leaving.
    /// * `army_id` - The id of the army leaving the battle.
    ///
    /// # Implementation Details:
    /// 1. **Initial Validations**:
    ///     - Verifies the caller owns the army.
    ///     - Updates the state of the battle before any actions.
    /// 2. **Battle Validation**:
    ///     - Ensures the battle ID matches the army's current battle ID.
    ///     - Checks that the army is participating in a valid battle side.
    /// 3. **Army Restoration**:
    ///     - Restores mobility for the army if it is not protecting any entity.
    ///     - Withdraws any resources stuck in the battle escrow and any rewards due.
    /// 4. **Resource and Troop Management**:
    ///     - Deducts the army's original troops and health from the battle army.
    ///     - Adjusts the army's health based on its remaining battle contribution.
    /// 5. **Battle State Update**:
    ///     - Updates the battle with the adjusted troop and health values.
    ///     - Resets the battle delta
    /// 6. **Final Army State Update**:
    ///     - Clears the army's battle ID and battle side, indicating it is no longer in battle.
    ///
    /// # Notes on Reward:
    ///     -   If you leave in the middle of a battle that doesn't yet have a decided outcome,
    ///         you lose all the resources deposited in the battle escrow.
    ///
    ///         Because Structures` rescources are not deposited into escrow, and so we can't make
    ///         them lose all their resources, structure defensive armies CAN NOT leave a battle
    ///         until it is done. There must be a winner, loser or it must have been a draw
    ///
    ///     -   If you leave after a battle has ended;
    ///             a. if you won, you leave with your initial resources and you also take a portion
    ///                 of the resources deposited in escrow by the opposing team based on the
    ///                 number of troops you contributed to the battle.
    ///
    ///                 This method has the downside that a big army can just swoop in, close to the
    ///                 end of the battle, and take the giant share of the loot. But such is life.
    ///
    ///                 If you won against a structure, you can pillage them to infinity.
    ///
    ///             b. if you lost, you lose all the resources deposited in escrow
    ///             c. if the battle was drawn, you can leave with your deposited resources
    ///
    /// # Returns:
    /// * None
    fn battle_leave(ref world: IWorldDispatcher, battle_id: ID, army_id: ID);

    /// Pillage a structure.
    ///
    /// # Preconditions:
    /// - The caller must own the `army_id`.
    /// - The entity being pillaged (`structure_id`) must be a valid structure.
    /// - The attacking army (`army_id`) must not be currently in battle.
    /// - The attacking army must be at the same location as the structure.
    /// - If the structure has a protecting army in battle, the attacking army must join the battle
    ///   or wait till the structure's defensive army is done with the battle.
    ///
    /// # Arguments:
    /// * `world` - The game world dispatcher interface.
    /// * `army_id` - The id of the attacking army.
    /// * `structure_id` - The id of the structure being pillaged.
    ///
    /// # Implementation Details:
    /// 1. **Initial Validations**:
    ///     - Verifies the caller owns the attacking army (`army_id`).
    ///     - Ensures the entity being pillaged is indeed a structure.
    ///     - Checks that the attacking army is not currently in battle.
    ///     - Confirms that the attacking army is at the same location as the structure.
    /// 2. **Protection Check**:
    ///     - Determines if the structure is protected by another army (`structure_army_id`).
    ///     - If the protecting army is in battle, ensure that outcome is finalized.
    /// 3. **Pillage Calculation**:
    ///     - Calculates the strength of the attacking and defending armies based on their troops
    ///     and health.
    ///     - Uses a probabilistic model to determine if the pillaging attempt is successful.
    ///     - Randomly selects resources from the structure to pillage, considering army capacity
    ///     and resource availability.
    /// 4. **Outcome Effects**:
    ///     - If the pillage attempt is successful, transfers resources from the structure to the
    ///     attacking army.
    ///     - Optionally destroys a building within the structure based on specific conditions.
    ///     - Deducts health from both armies involved in the battle.
    ///         If any army is dead, no health is deducted.
    ///
    /// 5. **Final Actions**:
    ///     - Handles the movement of the attacking army back to its owner after a successful
    ///     pillage,
    ///       if continuous pillaging is not possible.
    ///     - Emits a `BattlePillageData` to signify the outcome of the pillage action.
    ///
    /// # Note:
    ///     - Continous pillaging simply means you are allowed to pillage without being sent back
    ///       to base if the structure army is dead.
    ///
    /// # Returns:
    /// * None
    fn battle_pillage(ref world: IWorldDispatcher, army_id: ID, structure_id: ID);

    /// Claims ownership of a non realm structure by an army after meeting all necessary conditions.
    ///
    /// # Preconditions:
    /// - The caller must own the `army_id`.
    /// - The entity being claimed (`structure_id`) must be a valid structure.
    /// - The structure must not be a realm (StructureCategory::Realm).
    /// - The claiming army (`army_id`) must not be currently in battle.
    /// - The claiming army must be at the same location as the structure.
    /// - If the structure has a defensive army, that army must be dead (in battle or otherwise).
    ///
    /// # Arguments:
    /// * `world` - The game world dispatcher interface.
    /// * `army_id` - The id of the army claiming ownership of the structure.
    /// * `structure_id` - The id of the structure being claimed.
    ///
    /// # Implementation Details:
    /// 1. **Initial Validations**:
    ///     - Verifies the caller owns the army (`army_id`).
    ///     - Ensures the entity being claimed is indeed a structure.
    ///     - Checks that the structure is not a realm, which cannot be claimed.
    /// 2. **Location and Battle Checks**:
    ///     - Confirms that the claiming army is not currently in battle.
    ///     - Verifies that the claiming army is at the same location as the structure.
    ///     - Checks if the structure has a defensive army (`structure_army_id`).
    ///     - If the structure has a defensive army, ensures that army is dead.
    /// 4. **Ownership Transfer**:
    ///     - Transfers ownership of the structure to the claiming army.
    ///
    /// # Note:
    ///     - This function is used to transfer ownership of non-realm structures.
    ///     - Realms cannot be claimed due to their unique status in the game.
    ///
    /// # Returns:
    /// * None
    fn battle_claim(ref world: IWorldDispatcher, army_id: ID, structure_id: ID);
}


#[dojo::contract]
mod combat_systems {
    use core::array::SpanTrait;
    use core::num::traits::Bounded;
    use core::option::OptionTrait;
    use core::traits::Destruct;
    use core::traits::Into;
    use core::traits::TryInto;
    use eternum::alias::ID;
    use eternum::constants::{
        ResourceTypes, ErrorMessages, get_resources_without_earthenshards, get_resources_without_earthenshards_probs,
        RESOURCE_PRECISION
    };
    use eternum::constants::{WORLD_CONFIG_ID, ARMY_ENTITY_TYPE, MAX_PILLAGE_TRIAL_COUNT};
    use eternum::models::buildings::{Building, BuildingCustomImpl, BuildingCategory, BuildingQuantityv2,};
    use eternum::models::capacity::{CapacityCategory};
    use eternum::models::combat::{BattleEscrowTrait, ProtectorCustomTrait};
    use eternum::models::config::{
        TickConfig, TickImpl, TickTrait, SpeedConfig, TroopConfig, TroopConfigCustomImpl, TroopConfigCustomTrait,
        BattleConfig, BattleConfigCustomImpl, BattleConfigCustomTrait, CapacityConfig, CapacityConfigCategory
    };
    use eternum::models::config::{WeightConfig, WeightConfigCustomImpl};
    use eternum::models::event::{
        EternumEvent, EventType, EventData, BattleStartData, BattleJoinData, BattleLeaveData, BattleClaimData,
        BattlePillageData
    };

    use eternum::models::movable::{Movable, MovableCustomTrait};

    use eternum::models::name::{AddressName, EntityName};
    use eternum::models::owner::{EntityOwner, EntityOwnerCustomImpl, EntityOwnerCustomTrait, Owner, OwnerCustomTrait};
    use eternum::models::position::CoordTrait;
    use eternum::models::position::{Position, Coord, PositionCustomTrait, Direction};
    use eternum::models::quantity::{Quantity, QuantityTracker};
    use eternum::models::realm::Realm;
    use eternum::models::resources::{Resource, ResourceCustomImpl, ResourceCost};
    use eternum::models::resources::{ResourceTransferLock, ResourceTransferLockCustomTrait};
    use eternum::models::stamina::{Stamina, StaminaCustomTrait};
    use eternum::models::structure::{Structure, StructureCustomTrait, StructureCategory};
    use eternum::models::weight::Weight;

    use eternum::models::{
        combat::{
            Army, ArmyCustomTrait, Troops, TroopsImpl, TroopsTrait, Health, HealthCustomImpl, HealthCustomTrait, Battle,
            BattleCustomImpl, BattleCustomTrait, BattleSide, Protector, Protectee, ProtecteeCustomTrait,
            BattleHealthCustomTrait, BattleEscrowImpl, AttackingArmyQuantityTrackerCustomTrait,
            AttackingArmyQuantityTrackerCustomImpl,
        },
    };
    use eternum::systems::resources::contracts::resource_systems::{InternalResourceSystemsImpl};
    use eternum::systems::transport::contracts::travel_systems::travel_systems::{InternalTravelSystemsImpl};

    use eternum::utils::math::{PercentageValueImpl, PercentageImpl};
    use eternum::utils::math::{min};
    use eternum::utils::random;
    use super::ICombatContract;

    #[abi(embed_v0)]
    impl CombatContractImpl of ICombatContract<ContractState> {
        fn army_create(ref world: IWorldDispatcher, army_owner_id: ID, is_defensive_army: bool) -> ID {
            // ensure caller owns entity that will own army
            get!(world, army_owner_id, EntityOwner).assert_caller_owner(world);

            let army_id = if is_defensive_army {
                InternalCombatImpl::create_defensive_army(world, army_owner_id, starknet::get_caller_address())
            } else {
                InternalCombatImpl::create_attacking_army(world, army_owner_id, starknet::get_caller_address())
            };

            army_id
        }

        fn army_delete(ref world: IWorldDispatcher, army_id: ID) {
            // ensure caller owns the entity paying
            let mut entity_owner: EntityOwner = get!(world, army_id, EntityOwner);
            entity_owner.assert_caller_owner(world);

            // ensure army is dead
            let mut army: Army = get!(world, army_id, Army);
            if army.is_in_battle() {
                let mut battle: Battle = get!(world, army.battle_id, Battle);
                InternalCombatImpl::update_battle_and_army(world, ref battle, ref army);
                set!(world, (battle));
            }

            // ensure number of troops is 0
            assert!(army.troops.count().is_zero(), "Army has troops");

            // ensure army is not a defensive army
            let army_protectee: Protectee = get!(world, army_id, Protectee);
            assert!(army_protectee.is_none(), "Army is a defensive army");

            // delete army
            InternalCombatImpl::delete_army(world, ref entity_owner, ref army);
        }


        fn army_buy_troops(ref world: IWorldDispatcher, army_id: ID, payer_id: ID, mut troops: Troops) {
            // ensure caller owns the entity paying
            get!(world, payer_id, EntityOwner).assert_caller_owner(world);

            // ensure payer and army are at the same position
            let payer_position: Position = get!(world, payer_id, Position);
            let army_position: Position = get!(world, army_id, Position);
            payer_position.assert_same_location(army_position.into());

            // make payment for troops
            let knight_resource = ResourceCustomImpl::get(world, (payer_id, ResourceTypes::KNIGHT));
            let paladin_resource = ResourceCustomImpl::get(world, (payer_id, ResourceTypes::PALADIN));
            let crossbowman_resource = ResourceCustomImpl::get(world, (payer_id, ResourceTypes::CROSSBOWMAN));
            let (mut knight_resource, mut paladin_resource, mut crossbowman_resource) = troops
                .purchase(payer_id, (knight_resource, paladin_resource, crossbowman_resource));
            knight_resource.save(world);
            paladin_resource.save(world);
            crossbowman_resource.save(world);

            let mut army: Army = get!(world, army_id, Army);
            if army.is_in_battle() {
                // update army health and troop count
                let mut battle: Battle = get!(world, army.battle_id, Battle);
                InternalCombatImpl::update_battle_and_army(world, ref battle, ref army);

                // add the troops being bought to battle
                if !battle.has_ended() {
                    let battle_side = army.battle_side;
                    // add troops to battle army troops
                    let (mut battle_army, mut battle_army_health, mut battle_army_lifetime) =
                        if battle_side == BattleSide::Defence {
                        (battle.defence_army, battle.defence_army_health, battle.defence_army_lifetime)
                    } else {
                        (battle.attack_army, battle.attack_army_health, battle.attack_army_lifetime)
                    };
                    battle_army.troops.add(troops);
                    battle_army_lifetime.troops.add(troops);

                    // add troop health to battle army health
                    let troop_config = TroopConfigCustomImpl::get(world);
                    battle_army_health.increase_by(troops.full_health(troop_config));

                    // update battle
                    if battle_side == BattleSide::Defence {
                        battle.defence_army = battle_army;
                        battle.defence_army_health = battle_army_health;
                        battle.defence_army_lifetime = battle_army_lifetime;
                    } else {
                        battle.attack_army = battle_army;
                        battle.attack_army_health = battle_army_health;
                        battle.attack_army_lifetime = battle_army_lifetime;
                    }

                    battle.reset_delta(troop_config);
                    set!(world, (battle));
                }
            }

            InternalCombatImpl::add_troops_to_army(world, troops, army_id);
        }


        fn army_merge_troops(ref world: IWorldDispatcher, from_army_id: ID, to_army_id: ID, troops: Troops,) {
            // ensure caller owns from army
            let mut from_army_owner: EntityOwner = get!(world, from_army_id, EntityOwner);
            from_army_owner.assert_caller_owner(world);

            // ensure from and to armies are at the same position
            let from_army_position: Position = get!(world, from_army_id, Position);
            let to_army_position: Position = get!(world, to_army_id, Position);
            from_army_position.assert_same_location(to_army_position.into());

            let troop_config = TroopConfigCustomImpl::get(world);

            // decrease from army troops
            let mut from_army: Army = get!(world, from_army_id, Army);
            if from_army.is_in_battle() {
                let mut battle: Battle = get!(world, from_army.battle_id, Battle);
                InternalCombatImpl::update_battle_and_army(world, ref battle, ref from_army);
            }
            from_army.assert_not_in_battle();
            from_army.troops.deduct(troops);
            set!(world, (from_army));

            from_army.troops.reduce_if_under_precision();

            // decrease from army health
            let mut from_army_health: Health = get!(world, from_army_id, Health);
            let troop_full_health = troops.full_health(troop_config);
            if troop_full_health > from_army_health.current {
                panic!("not enough health for troops");
            }
            from_army_health.decrease_current_by(troop_full_health);
            from_army_health.lifetime -= (troop_full_health);
            set!(world, (from_army_health));

            // decrease from army quantity
            let mut from_army_quantity: Quantity = get!(world, from_army_id, Quantity);
            from_army_quantity.value -= troops.count().into();
            set!(world, (from_army_quantity));

            // delete army if troop count is 0 and if it's not a defensive army
            let protectee = get!(world, from_army_id, Protectee);
            if from_army.troops.count().is_zero() && protectee.is_none() {
                InternalCombatImpl::delete_army(world, ref from_army_owner, ref from_army);
            }

            // increase to army troops
            let mut to_army: Army = get!(world, to_army_id, Army);
            if to_army.is_in_battle() {
                let mut battle: Battle = get!(world, to_army.battle_id, Battle);
                InternalCombatImpl::update_battle_and_army(world, ref battle, ref to_army);
            }

            to_army.assert_not_in_battle();

            InternalCombatImpl::add_troops_to_army(world, troops, to_army_id);
        }


        fn battle_start(ref world: IWorldDispatcher, attacking_army_id: ID, defending_army_id: ID) -> ID {
            let mut attacking_army: Army = get!(world, attacking_army_id, Army);
            attacking_army.assert_not_in_battle();

            let attacking_army_entity_owner = get!(world, attacking_army_id, EntityOwner);
            attacking_army_entity_owner.assert_caller_owner(world);

            let armies_tick_config = TickImpl::get_armies_tick_config(world);
            let battle_config = BattleConfigCustomImpl::get(world);

            let mut defending_army: Army = get!(world, defending_army_id, Army);
            let defending_army_owner_entity_id = get!(world, defending_army_id, EntityOwner).entity_owner_id;

            let defending_army_owner_structure = get!(world, defending_army_owner_entity_id, Structure);
            if defending_army_owner_structure.category != StructureCategory::None {
                defending_army_owner_structure.assert_can_be_attacked(battle_config, armies_tick_config);
            }

            let attacking_army_owner_entity_id = attacking_army_entity_owner.entity_owner_id;
            let attacking_army_owner_structure = get!(world, attacking_army_owner_entity_id, Structure);
            if attacking_army_owner_structure.category != StructureCategory::None {
                attacking_army_owner_structure.assert_can_be_attacked(battle_config, armies_tick_config);
            }

            if defending_army.battle_id.is_non_zero() {
                // defending army appears to be in battle
                // so we want to update the defending army's battle status
                // to see if the battle has ended. if it has ended, then the
                // army will be removed from the battle
                let mut defending_army_battle: Battle = get!(world, defending_army.battle_id, Battle);
                InternalCombatImpl::update_battle_and_army(world, ref defending_army_battle, ref defending_army);
                set!(world, (defending_army_battle))
            }
            // ensure defending army is not in battle
            defending_army.assert_not_in_battle();

            let troop_config = TroopConfigCustomImpl::get(world);
            let attacking_army_health: Health = get!(world, attacking_army_id, Health);
            let defending_army_health: Health = get!(world, defending_army_id, Health);
            // ensure health invariant checks pass
            assert!(
                attacking_army_health.current == attacking_army.troops.full_health(troop_config),
                "attacking army health sanity check fail"
            );
            assert!(
                defending_army_health.current == defending_army.troops.full_health(troop_config),
                "defending army health sanity check fail"
            );

            // ensure both armies are alive
            attacking_army_health.assert_alive("your army");
            defending_army_health.assert_alive("the army you are attacking");

            // ensure both armies are in the same location
            let attacking_army_position: Position = get!(world, attacking_army_id, Position);
            let defending_army_position: Position = get!(world, defending_army_id, Position);
            attacking_army_position.assert_same_location(defending_army_position.into());

            let battle_id: ID = world.uuid();
            attacking_army.battle_id = battle_id;
            attacking_army.battle_side = BattleSide::Attack;
            set!(world, (attacking_army));

            defending_army.battle_id = battle_id;
            defending_army.battle_side = BattleSide::Defence;
            set!(world, (defending_army));

            let mut attacking_army_protectee: Protectee = get!(world, attacking_army_id, Protectee);
            let mut attacking_army_movable: Movable = get!(world, attacking_army_id, Movable);
            if attacking_army_protectee.is_none() {
                attacking_army_movable.assert_moveable();
                attacking_army_movable.blocked = true;
                set!(world, (attacking_army_movable));
            }

            let mut defending_army_protectee: Protectee = get!(world, defending_army_id, Protectee);
            let mut defending_army_movable: Movable = get!(world, defending_army_id, Movable);
            if defending_army_protectee.is_none() {
                defending_army_movable.assert_moveable();
                defending_army_movable.blocked = true;
                set!(world, (defending_army_movable));
            }

            // create battle
            let now = starknet::get_block_timestamp();
            let mut battle: Battle = Default::default();
            battle.entity_id = battle_id;
            battle.attack_army = attacking_army.into();
            battle.attack_army_lifetime = attacking_army.into();
            battle.defence_army = defending_army.into();
            battle.defence_army_lifetime = defending_army.into();
            battle.attackers_resources_escrow_id = world.uuid();
            battle.defenders_resources_escrow_id = world.uuid();
            battle.attack_army_health = attacking_army_health.into();
            battle.defence_army_health = defending_army_health.into();
            battle.last_updated = now;
            battle.start_at = now;
            if defending_army_protectee.is_other() {
                // add delay when a structure is being attacked
                battle.start_at = now + battle_config.battle_delay_seconds;
            }

            // deposit resources protected by armies into battle escrow pots/boxes
            battle.deposit_balance(world, attacking_army, attacking_army_protectee);
            battle.deposit_balance(world, defending_army, defending_army_protectee);

            // set battle position
            let mut battle_position: Position = Default::default();
            battle_position.entity_id = battle_id;
            battle_position.x = attacking_army_position.x;
            battle_position.y = attacking_army_position.y;
            set!(world, (battle_position));

            battle.reset_delta(troop_config);

            set!(world, (battle));

            let id = world.uuid();

            let attacker = starknet::get_caller_address();
            let defender_entity_owner = get!(world, defending_army_id, EntityOwner).entity_owner_id;
            let defender = get!(world, defender_entity_owner, Owner).address;

            let protectee = get!(world, defending_army_id, Protectee).protectee_id;
            let defender_structure = get!(world, protectee, Structure);
            emit!(
                world,
                BattleStartData {
                    id,
                    event_id: EventType::BattleStart,
                    battle_entity_id: battle_id,
                    attacker,
                    attacker_name: get!(world, starknet::get_caller_address(), AddressName).name,
                    attacker_army_entity_id: attacking_army_id,
                    defender_name: get!(world, defender, AddressName).name,
                    defender,
                    defender_army_entity_id: defending_army_id,
                    duration_left: battle.duration_left,
                    x: battle_position.x,
                    y: battle_position.y,
                    structure_type: defender_structure.category,
                    timestamp: starknet::get_block_timestamp(),
                }
            );
            battle_id
        }


        fn battle_join(ref world: IWorldDispatcher, battle_id: ID, battle_side: BattleSide, army_id: ID) {
            assert!(battle_side != BattleSide::None, "choose correct battle side");

            // ensure caller owns army
            get!(world, army_id, EntityOwner).assert_caller_owner(world);

            // update battle state before any other actions
            let mut battle: Battle = get!(world, battle_id, Battle);
            battle.update_state();

            // ensure battle has not ended
            assert!(!battle.has_ended(), "Battle has ended");

            // ensure caller army is not in battle
            let mut caller_army: Army = get!(world, army_id, Army);
            caller_army.assert_not_in_battle();

            // ensure caller army is not dead
            let troop_config = TroopConfigCustomImpl::get(world);
            let mut caller_army_health: Health = get!(world, army_id, Health);
            caller_army_health.assert_alive("Your army");

            // caller army health sanity check
            assert!(
                caller_army_health.current == caller_army.troops.full_health(troop_config),
                "caller health sanity check fail"
            );

            // ensure caller army is at battle location
            let caller_army_position = get!(world, caller_army.entity_id, Position);
            let battle_position = get!(world, battle.entity_id, Position);
            caller_army_position.assert_same_location(battle_position.into());

            caller_army.battle_id = battle_id;
            caller_army.battle_side = battle_side;
            set!(world, (caller_army));

            // make caller army immovable
            let mut caller_army_protectee: Protectee = get!(world, army_id, Protectee);
            let mut caller_army_movable: Movable = get!(world, army_id, Movable);
            if caller_army_protectee.is_none() {
                caller_army_movable.assert_moveable();
                caller_army_movable.blocked = true;
                set!(world, (caller_army_movable));
            }

            // lock resources being protected by army
            battle.deposit_balance(world, caller_army, caller_army_protectee);

            // add caller army troops to battle army troops

            let (mut battle_army, mut battle_army_health, mut battle_army_lifetime) =
                if battle_side == BattleSide::Defence {
                (battle.defence_army, battle.defence_army_health, battle.defence_army_lifetime)
            } else {
                (battle.attack_army, battle.attack_army_health, battle.attack_army_lifetime)
            };

            battle_army.troops.add(caller_army.troops);
            battle_army_lifetime.troops.add(caller_army.troops);

            // add caller army heath to battle army health
            battle_army_health.increase_by(caller_army_health.current);

            // update battle
            if battle_side == BattleSide::Defence {
                battle.defence_army = battle_army;
                battle.defence_army_health = battle_army_health;
                battle.defence_army_lifetime = battle_army_lifetime;
            } else {
                battle.attack_army = battle_army;
                battle.attack_army_health = battle_army_health;
                battle.attack_army_lifetime = battle_army_lifetime;
            }

            battle.reset_delta(troop_config);
            set!(world, (battle));

            let id = world.uuid();
            let joiner = starknet::get_caller_address();

            emit!(
                world,
                BattleJoinData {
                    id,
                    event_id: EventType::BattleJoin,
                    battle_entity_id: battle_id,
                    joiner,
                    joiner_name: get!(world, starknet::get_caller_address(), AddressName).name,
                    joiner_army_entity_id: army_id,
                    joiner_side: battle_side,
                    duration_left: battle.duration_left,
                    x: battle_position.x,
                    y: battle_position.y,
                    timestamp: starknet::get_block_timestamp(),
                }
            );
        }


        fn battle_leave(ref world: IWorldDispatcher, battle_id: ID, army_id: ID) {
            // ensure caller owns army
            get!(world, army_id, EntityOwner).assert_caller_owner(world);

            // ensure caller is in the correct battle
            let mut caller_army: Army = get!(world, army_id, Army);
            assert!(caller_army.battle_id == battle_id, "wrong battle id");
            assert!(caller_army.battle_side != BattleSide::None, "choose correct battle side");

            let caller_army_side = caller_army.battle_side;

            // leave battle
            let mut battle: Battle = get!(world, battle_id, Battle);

            InternalCombatImpl::leave_battle(world, ref battle, ref caller_army);

            battle.update_state();
<<<<<<< HEAD
            let battle_was_active = !battle.has_ended();
=======
            let battle_was_active = (battle.has_started() && !battle.has_ended());
            InternalCombatImpl::leave_battle(world, ref battle, ref caller_army);
>>>>>>> 246965e1

            // slash army if battle was not concluded before they left
            if battle_was_active {
                let troop_config = TroopConfigCustomImpl::get(world);
                let mut army = get!(world, army_id, Army);
                let troops_deducted = Troops {
                    knight_count: (army.troops.knight_count * troop_config.battle_leave_slash_num.into())
                        / troop_config.battle_leave_slash_denom.into(),
                    paladin_count: (army.troops.paladin_count * troop_config.battle_leave_slash_num.into())
                        / troop_config.battle_leave_slash_denom.into(),
                    crossbowman_count: (army.troops.crossbowman_count * troop_config.battle_leave_slash_num.into())
                        / troop_config.battle_leave_slash_denom.into(),
                };
                army.troops.deduct(troops_deducted);

                let army_health = Health {
                    entity_id: army_id,
                    current: army.troops.full_health(troop_config),
                    lifetime: army.troops.full_health(troop_config)
                };

                let army_quantity = Quantity { entity_id: army_id, value: army.troops.count().into() };
                set!(world, (army, army_health, army_quantity));
            }

            // emit battle leave event
            let battle_position = get!(world, battle_id, Position);
            emit!(
                world,
                BattleLeaveData {
                    id: world.uuid(),
                    event_id: EventType::BattleLeave,
                    battle_entity_id: battle_id,
                    leaver: starknet::get_caller_address(),
                    leaver_name: get!(world, starknet::get_caller_address(), AddressName).name,
                    leaver_army_entity_id: army_id,
                    leaver_side: caller_army_side,
                    duration_left: battle.duration_left,
                    x: battle_position.x,
                    y: battle_position.y,
                    timestamp: starknet::get_block_timestamp(),
                }
            );
        }


        fn battle_claim(ref world: IWorldDispatcher, army_id: ID, structure_id: ID) {
            // ensure caller owns army
            get!(world, army_id, EntityOwner).assert_caller_owner(world);

            // ensure entity being claimed is a structure
            let structure: Structure = get!(world, structure_id, Structure);
            structure.assert_is_structure();

            let armies_tick_config = TickImpl::get_armies_tick_config(world);
            let battle_config = BattleConfigCustomImpl::get(world);
            structure.assert_can_be_attacked(battle_config, armies_tick_config);

            // ensure claimer army is not in battle
            let claimer_army: Army = get!(world, army_id, Army);
            claimer_army.assert_not_in_battle();

            // ensure army is at structure position
            let claimer_army_position: Position = get!(world, army_id, Position);
            let structure_position: Position = get!(world, structure_id, Position);
            claimer_army_position.assert_same_location(structure_position.into());

            // ensure structure has no army protecting it
            let structure_army_id: ID = get!(world, structure_id, Protector).army_id;
            if structure_army_id.is_non_zero() {
                let mut structure_army: Army = get!(world, structure_army_id, Army);
                if structure_army.is_in_battle() {
                    let mut battle: Battle = get!(world, structure_army.battle_id, Battle);
                    InternalCombatImpl::update_battle_and_army(world, ref battle, ref structure_army);
                }

                // ensure structure army is dead
                let structure_army_health: Health = get!(world, structure_army_id, Health);
                assert!(!structure_army_health.is_alive(), "can only claim when structure army is dead");
            }

            let previous_owner = get!(world, structure_id, Owner).address;

            let mut structure_owner: Owner = get!(world, structure_id, Owner);
            structure_owner.address = starknet::get_caller_address();
            set!(world, (structure_owner));

            let structure_position = get!(world, structure_id, Position);

            emit!(
                world,
                BattleClaimData {
                    id: world.uuid(),
                    event_id: EventType::BattleClaim,
                    structure_entity_id: structure_id,
                    claimer: starknet::get_caller_address(),
                    claimer_name: get!(world, starknet::get_caller_address(), AddressName).name,
                    claimer_army_entity_id: army_id,
                    previous_owner,
                    x: structure_position.x,
                    y: structure_position.y,
                    structure_type: structure.category,
                    timestamp: starknet::get_block_timestamp(),
                }
            );
        }


        fn battle_pillage(ref world: IWorldDispatcher, army_id: ID, structure_id: ID,) {
            // ensure caller owns army
            get!(world, army_id, EntityOwner).assert_caller_owner(world);

            // ensure entity being pillaged is a structure
            let structure: Structure = get!(world, structure_id, Structure);
            structure.assert_is_structure();
            let armies_tick_config = TickImpl::get_armies_tick_config(world);
            let battle_config = BattleConfigCustomImpl::get(world);
            structure.assert_can_be_attacked(battle_config, armies_tick_config);

            // ensure attacking army is not in a battle
            let mut attacking_army: Army = get!(world, army_id, Army);
            attacking_army.assert_not_in_battle();

            // ensure army is at structure position
            let army_position: Position = get!(world, army_id, Position);
            let structure_position: Position = get!(world, structure_id, Position);
            army_position.assert_same_location(structure_position.into());

            // ensure army has stamina
            let mut army_stamina: Stamina = get!(world, army_id, Stamina);
            army_stamina.refill_if_next_tick(world);
            assert!(army_stamina.amount.is_non_zero(), "army needs stamina to pillage");

            let troop_config = TroopConfigCustomImpl::get(world);

            // get structure army and health

            let structure_army_id: ID = get!(world, structure_id, Protector).army_id;
            assert!(structure_army_id != army_id, "self attack");

            let mut structure_army: Army = Default::default();
            let mut structure_army_health: Health = Default::default();
            if structure_army_id.is_non_zero() {
                structure_army = get!(world, structure_army_id, Army);
                if structure_army.is_in_battle() {
                    let mut battle: Battle = get!(world, structure_army.battle_id, Battle);
                    InternalCombatImpl::update_battle_and_army(world, ref battle, ref structure_army);
                }

                // get accurate structure army health
                structure_army_health = get!(world, structure_army_id, Health);
            }

            // a percentage of it's full strength depending on structure army's health
            let mut structure_army_strength = structure_army.troops.full_strength(troop_config)
                * structure_army_health.percentage_left()
                / PercentageValueImpl::_100().into();
            structure_army_strength += 1;

            // a percentage of it's full strength depending on structure army's health
            let mut attacking_army_health: Health = get!(world, army_id, Health);
            attacking_army_health.assert_alive("Army");

            let mut attacking_army_strength = attacking_army.troops.full_strength(troop_config)
                * attacking_army_health.percentage_left()
                / PercentageValueImpl::_100().into();
            attacking_army_strength += 1;

            let attack_successful: @bool = random::choices(
                array![true, false].span(),
                array![attacking_army_strength, structure_army_strength].span(),
                array![].span(),
                1,
                true
            )[0];

            let mut pillaged_resources: Array<(u8, u128)> = array![(0, 0)];
            if *attack_successful {
                let attack_success_probability = attacking_army_strength
                    * PercentageValueImpl::_100().into()
                    / (attacking_army_strength + structure_army_strength);

                // choose x random resource to be stolen
                let mut chosen_resource_types: Span<u8> = random::choices(
                    get_resources_without_earthenshards(),
                    get_resources_without_earthenshards_probs(),
                    array![].span(),
                    MAX_PILLAGE_TRIAL_COUNT.try_into().unwrap(),
                    true
                );

                loop {
                    match chosen_resource_types.pop_front() {
                        Option::Some(chosen_resource_type) => {
                            let pillaged_resource_from_structure: Resource = ResourceCustomImpl::get(
                                world, (structure_id, *chosen_resource_type)
                            );

                            if pillaged_resource_from_structure.balance > 0 {
                                // find out the max resource amount carriable given entity's weight
                                let army_capacity_config: CapacityConfig = get!(
                                    world, CapacityConfigCategory::Army, CapacityConfig
                                );
                                let army_total_capacity = army_capacity_config.weight_gram
                                    * attacking_army.troops.count().into();
                                let army_weight: Weight = get!(world, army_id, Weight);
                                let max_carriable = (army_total_capacity - army_weight.value)
                                    / (WeightConfigCustomImpl::get_weight(world, *chosen_resource_type, 1) + 1);

                                if max_carriable > 0 {
                                    let max_resource_amount_stolen: u128 = attacking_army.troops.count().into()
                                        * attack_success_probability.into()
                                        / PercentageValueImpl::_100().into();

                                    let resource_amount_stolen: u128 = min(
                                        pillaged_resource_from_structure.balance, max_resource_amount_stolen
                                    );

                                    let resource_amount_stolen: u128 = min(max_carriable, resource_amount_stolen);

                                    // express resource amount stolen to be a percentage of stamina
                                    // left
                                    let resource_amount_stolen: u128 = (resource_amount_stolen
                                        * army_stamina.amount.into())
                                        / army_stamina.max(world).into();

                                    if resource_amount_stolen.is_non_zero() {
                                        pillaged_resources.append((*chosen_resource_type, resource_amount_stolen));
                                        InternalResourceSystemsImpl::transfer(
                                            world,
                                            structure_id,
                                            army_id,
                                            array![(*chosen_resource_type, resource_amount_stolen)].span(),
                                            army_id,
                                            true,
                                            true
                                        );
                                    }

                                    break;
                                }
                            }
                        },
                        Option::None => { break; }
                    }
                };
            }

            // drain stamina
            army_stamina.drain(world);

            // destroy a building
            let mut destroyed_building_category = BuildingCategory::None;
            if structure.category == StructureCategory::Realm {
                // all buildings are at most 4 directions from the center
                // so first we pick a random between within 1 and 4
                // with higher probability of high numbers

                let mut chosen_direction_count: u8 = *random::choices(
                    array![1_u8, 2, 3, 4].span(), // options are (1,2,3,4)
                    array![1, 7, 14, 30].span(), // these are the weights of each option
                    array![].span(),
                    1,
                    true
                )[0];

                // make different sets of direction arrangements so the targeted
                // building locations aren't clustered or so they arent facing only one direction
                let direction_arrangements = array![
                    array![
                        Direction::East,
                        Direction::NorthEast,
                        Direction::NorthWest,
                        Direction::West,
                        Direction::SouthWest,
                        Direction::SouthEast
                    ],
                    array![
                        Direction::SouthWest,
                        Direction::SouthEast,
                        Direction::East,
                        Direction::NorthEast,
                        Direction::NorthWest,
                        Direction::West,
                    ],
                    array![
                        Direction::NorthWest,
                        Direction::West,
                        Direction::SouthWest,
                        Direction::SouthEast,
                        Direction::East,
                        Direction::NorthEast,
                    ],
                    array![
                        Direction::NorthWest,
                        Direction::NorthEast,
                        Direction::SouthWest,
                        Direction::SouthEast,
                        Direction::East,
                        Direction::West
                    ],
                ];
                // move `chosen_direction_count` steps from the center in random directions
                let mut chosen_directions: Span<Direction> = random::choices(
                    direction_arrangements
                        .at(
                            // choose one arrangement at random
                            *random::choices(
                                array![0_u32, 1, 2, 3].span(), // options are (0,1,2,3) i.e index
                                array![1, 1, 1, 1].span(), // each carry the same weight so equal probs
                                array![].span(),
                                1,
                                true
                            )[0]
                        )
                        .span(),
                    array![1, 2, 4, 7, 11, 15]
                        .span(), // direction weights are in ascending order so the last 3 carry the most weight
                    array![].span(),
                    chosen_direction_count.into(),
                    true
                );

                let mut final_coord = BuildingCustomImpl::center();
                loop {
                    match chosen_directions.pop_front() {
                        Option::Some(direction) => { final_coord = final_coord.neighbor(*direction); },
                        Option::None => { break; }
                    }
                };

                if final_coord != BuildingCustomImpl::center() {
                    // check if there is a building at the destination coordinate
                    let mut pillaged_building: Building = get!(
                        world, (structure_position.x, structure_position.y, final_coord.x, final_coord.y), Building
                    );
                    if pillaged_building.entity_id.is_non_zero() {
                        // destroy building if it exists
                        let building_category = BuildingCustomImpl::destroy(world, structure_id, final_coord);
                        destroyed_building_category = building_category;
                    }
                }
            }

            // Deduct health from both armies if structure has an army
            if structure_army_health.is_alive() {
                let mut mock_battle: Battle = Battle {
                    entity_id: 45,
                    attack_army: attacking_army.into(),
                    attack_army_lifetime: attacking_army.into(),
                    defence_army: structure_army.into(),
                    defence_army_lifetime: structure_army.into(),
                    attackers_resources_escrow_id: 0,
                    defenders_resources_escrow_id: 0,
                    attack_army_health: attacking_army_health.into(),
                    defence_army_health: structure_army_health.into(),
                    attack_delta: 0,
                    defence_delta: 0,
                    last_updated: starknet::get_block_timestamp(),
                    duration_left: 0,
                    start_at: starknet::get_block_timestamp()
                };
                mock_battle.reset_delta(troop_config);

                // reset attacking army health and troop count
                attacking_army_health
                    .decrease_current_by(
                        ((mock_battle.defence_delta.into() * mock_battle.duration_left.into())
                            / troop_config.pillage_health_divisor.into())
                    );

                attacking_army.troops.reset_count_and_health(ref attacking_army_health, troop_config);

                attacking_army.troops.reduce_if_under_precision();

                if (attacking_army.troops.count().is_zero()) {
                    let mut entity_owner: EntityOwner = get!(world, attacking_army, EntityOwner);
                    InternalCombatImpl::delete_army(world, ref entity_owner, ref attacking_army);
                } else {
                    let attacking_army_quantity = Quantity {
                        entity_id: attacking_army.entity_id, value: attacking_army.troops.count().into()
                    };
                    set!(world, (attacking_army, attacking_army_health, attacking_army_quantity));
                }

                // reset structure army health and troop count
                structure_army_health
                    .decrease_current_by(
                        ((mock_battle.attack_delta.into() * mock_battle.duration_left.into())
                            / troop_config.pillage_health_divisor.into())
                    );
                structure_army.troops.reset_count_and_health(ref structure_army_health, troop_config);

                let structure_army_quantity = Quantity {
                    entity_id: structure_army_id, value: structure_army.troops.count().into()
                };
                set!(world, (structure_army, structure_army_health, structure_army_quantity));
            }

            // emit pillage event
            let army_owner_entity_id: ID = get!(world, army_id, EntityOwner).entity_owner_id;
            let structure_owner = get!(world, structure_id, Owner).address;
            emit!(
                world,
                BattlePillageData {
                    id: world.uuid(),
                    event_id: EventType::BattlePillage,
                    pillager: starknet::get_caller_address(),
                    pillager_name: get!(world, starknet::get_caller_address(), AddressName).name,
                    pillager_realm_entity_id: army_owner_entity_id,
                    pillager_army_entity_id: army_id,
                    pillaged_structure_owner: structure_owner,
                    pillaged_structure_entity_id: structure_id,
                    winner: if *attack_successful {
                        BattleSide::Attack
                    } else {
                        BattleSide::Defence
                    },
                    x: structure_position.x,
                    y: structure_position.y,
                    structure_type: structure.category,
                    pillaged_resources: pillaged_resources.span(),
                    destroyed_building_category,
                    timestamp: starknet::get_block_timestamp(),
                }
            );
        }
    }


    #[generate_trait]
    pub impl InternalCombatImpl of InternalCombatTrait {
        fn create_attacking_army(
            world: IWorldDispatcher, army_owner_id: ID, owner_address: starknet::ContractAddress
        ) -> ID {
            let army_id = Self::create_base_army(world, army_owner_id, owner_address);

            // ensure owner has enough military buildings to create army
            let owner_armies_key: felt252 = AttackingArmyQuantityTrackerCustomImpl::key(army_owner_id);
            let mut owner_armies_quantity: QuantityTracker = get!(world, owner_armies_key, QuantityTracker);

            let troop_config = TroopConfigCustomImpl::get(world);
            if owner_armies_quantity.count >= troop_config.army_free_per_structure.into() {
                let archery_range_building_count = get!(
                    world, (army_owner_id, BuildingCategory::ArcheryRange), BuildingQuantityv2
                )
                    .value;
                let barracks_building_count = get!(
                    world, (army_owner_id, BuildingCategory::Barracks), BuildingQuantityv2
                )
                    .value;
                let stables_building_count = get!(world, (army_owner_id, BuildingCategory::Stable), BuildingQuantityv2)
                    .value;
                let total_military_building_count = stables_building_count
                    + archery_range_building_count
                    + barracks_building_count;
                let total_allowed_armies = troop_config.army_free_per_structure.into()
                    + (troop_config.army_extra_per_building.into() * total_military_building_count);
                assert!(
                    owner_armies_quantity.count < total_allowed_armies.into(),
                    "not enough military buildings to support new army"
                );
            }
            // increment army count
            owner_armies_quantity.count += 1;
            set!(world, (owner_armies_quantity));

            // set the army's speed and capacity
            let army_sec_per_km = get!(world, (WORLD_CONFIG_ID, ARMY_ENTITY_TYPE), SpeedConfig).sec_per_km;
            let army_owner_position: Position = get!(world, army_owner_id, Position);

            set!(
                world,
                (
                    Movable {
                        entity_id: army_id,
                        sec_per_km: army_sec_per_km,
                        blocked: false,
                        round_trip: false,
                        start_coord_x: army_owner_position.x,
                        start_coord_y: army_owner_position.y,
                        intermediate_coord_x: 0,
                        intermediate_coord_y: 0,
                    },
                    CapacityCategory { entity_id: army_id, category: CapacityConfigCategory::Army },
                )
            );

            // create stamina for map exploration
            let armies_tick_config = TickImpl::get_armies_tick_config(world);
            set!(
                world, (Stamina { entity_id: army_id, amount: 0, last_refill_tick: armies_tick_config.current() - 1 })
            );

            army_id
        }

        fn create_defensive_army(
            world: IWorldDispatcher, army_owner_id: ID, owner_address: starknet::ContractAddress
        ) -> ID {
            let army_id = Self::create_base_army(world, army_owner_id, owner_address);

            // Defensive armies can only be assigned as structure protectors
            get!(world, army_owner_id, Structure).assert_is_structure();

            // ensure the structure does not have a defensive army
            let mut structure_protector: Protector = get!(world, army_owner_id, Protector);
            structure_protector.assert_has_no_defensive_army();

            // add army as structure protector
            structure_protector.army_id = army_id;
            set!(world, (structure_protector, Protectee { army_id, protectee_id: army_owner_id }));

            // stop the army from sending or receiving resources
            set!(world, (ResourceTransferLock { entity_id: army_id, release_at: Bounded::MAX }));
            army_id
        }

        fn create_base_army(
            world: IWorldDispatcher, army_owner_id: ID, owner_address: starknet::ContractAddress
        ) -> ID {
            // ensure army owner is a structure
            get!(world, army_owner_id, Structure).assert_is_structure();

            // create army
            let mut army_id: ID = world.uuid();
            let army_owner_position: Position = get!(world, army_owner_id, Position);
            set!(
                world,
                (
                    Army {
                        entity_id: army_id, troops: Default::default(), battle_id: 0, battle_side: Default::default()
                    },
                    EntityOwner { entity_id: army_id, entity_owner_id: army_owner_id },
                    Position { entity_id: army_id, x: army_owner_position.x, y: army_owner_position.y }
                )
            );
            army_id
        }

        fn add_troops_to_army(world: IWorldDispatcher, troops: Troops, army_id: ID) {
            // increase troops number
            let mut army: Army = get!(world, army_id, Army);
            army.troops.add(troops);
            set!(world, (army));

            let army_not_defensive = get!(world, army_id, Protectee).is_none();
            if army_not_defensive {
                let troop_config = TroopConfigCustomImpl::get(world);
                army.assert_within_limit(troop_config);
            }

            // increase army health
            let mut army_health: Health = get!(world, army_id, Health);
            army_health.increase_by(troops.full_health(TroopConfigCustomImpl::get(world)));
            set!(world, (army_health));

            // set troop quantity (for capacity calculation)
            let mut army_quantity: Quantity = get!(world, army_id, Quantity);
            army_quantity.value += troops.count().into();
            set!(world, (army_quantity));
        }

        fn delete_army(world: IWorldDispatcher, ref entity_owner: EntityOwner, ref army: Army) {
            // decrement attack army count
            let owner_armies_key: felt252 = AttackingArmyQuantityTrackerCustomImpl::key(entity_owner.entity_owner_id);
            let mut owner_armies_quantity: QuantityTracker = get!(world, owner_armies_key, QuantityTracker);
            owner_armies_quantity.count -= 1;
            set!(world, (owner_armies_quantity));

            let protectee: Protectee = get!(world, army.entity_id, Protectee);
            if (protectee.protectee_id != 0) {
                delete!(world, (protectee));
            }

            // delete army by resetting components connected to army
            let (owner, position, quantity, health, stamina, resource_transfer_lock, movable, capacity) = get!(
                world,
                army.entity_id,
                (Owner, Position, Quantity, Health, Stamina, ResourceTransferLock, Movable, CapacityCategory)
            );
            delete!(
                world,
                (
                    army,
                    entity_owner,
                    owner,
                    position,
                    quantity,
                    health,
                    stamina,
                    resource_transfer_lock,
                    movable,
                    capacity
                )
            );
        }

        /// Updates battle and removes army if battle has ended
        ///
        fn update_battle_and_army(world: IWorldDispatcher, ref battle: Battle, ref army: Army) {
            assert!(battle.entity_id == army.battle_id, "army must be in same battle");
            battle.update_state();
            if battle.has_ended() {
                // leave battle to update structure army's health
                Self::leave_battle(world, ref battle, ref army);
            }
        }


        /// Make army leave battle
        fn leave_battle(world: IWorldDispatcher, ref battle: Battle, ref army: Army) {
            let unmodified_army = army;

            battle.update_state();

            // make caller army mobile again
            let army_id = army.entity_id;
            let mut army_protectee: Protectee = get!(world, army_id, Protectee);
            let mut army_movable: Movable = get!(world, army_id, Movable);
            if army_protectee.is_none() {
                army_movable.assert_blocked();
                army_movable.blocked = false;
                set!(world, (army_movable));
            } else {
                assert!(battle.has_ended(), "structure can only leave battle after it ends");
            }

            // get up to date battle troop count and health
            let (mut battle_army, mut battle_army_health, mut battle_army_lifetime) = if army
                .battle_side == BattleSide::Defence {
                (battle.defence_army, battle.defence_army_health, battle.defence_army_lifetime)
            } else {
                (battle.attack_army, battle.attack_army_health, battle.attack_army_lifetime)
            };
            let troop_config = TroopConfigCustomImpl::get(world);

            if battle_army_health.lifetime.is_non_zero() {
                battle_army
                    .troops
                    .knight_count =
                        ((battle_army_health.current * battle_army.troops.knight_count.into())
                            / battle_army_health.lifetime)
                    .try_into()
                    .unwrap();
                battle_army
                    .troops
                    .paladin_count =
                        ((battle_army_health.current * battle_army.troops.paladin_count.into())
                            / battle_army_health.lifetime)
                    .try_into()
                    .unwrap();
                battle_army
                    .troops
                    .crossbowman_count =
                        ((battle_army_health.current * battle_army.troops.crossbowman_count.into())
                            / battle_army_health.lifetime)
                    .try_into()
                    .unwrap();

                battle_army.troops.reduce_if_under_precision();

                battle_army_health.current = battle_army.troops.full_health(troop_config);
                battle_army_health.lifetime = battle_army.troops.full_health(troop_config);
                if unmodified_army.battle_side == BattleSide::Defence {
                    battle.defence_army = battle_army;
                    battle.defence_army_lifetime = battle_army_lifetime;
                    battle.defence_army_health = battle_army_health;
                } else {
                    battle.attack_army = battle_army;
                    battle.attack_army_lifetime = battle_army_lifetime;
                    battle.attack_army_health = battle_army_health;
                }
            }

            // reset the army leaving battle
            army
                .troops
                .knight_count =
                    if army.troops.knight_count == 0 {
                        0
                    } else {
                        army.troops.knight_count
                            * battle_army.troops.knight_count
                            / battle_army_lifetime.troops.knight_count
                    };

            army
                .troops
                .paladin_count =
                    if army.troops.paladin_count == 0 {
                        0
                    } else {
                        army.troops.paladin_count
                            * battle_army.troops.paladin_count
                            / battle_army_lifetime.troops.paladin_count
                    };

            army
                .troops
                .crossbowman_count =
                    if army.troops.crossbowman_count == 0 {
                        0
                    } else {
                        army.troops.crossbowman_count
                            * battle_army.troops.crossbowman_count
                            / battle_army_lifetime.troops.crossbowman_count
                    };

            army.troops.reduce_if_under_precision();

            let army_health = Health {
                entity_id: army_id,
                current: army.troops.full_health(troop_config),
                lifetime: army.troops.full_health(troop_config)
            };
            let army_quantity = Quantity { entity_id: army_id, value: army.troops.count().into() };
            set!(world, (army_health, army_quantity));

            // withdraw battle deposit and reward
            battle.withdraw_balance_and_reward(world, army, army_protectee);

            // remove army from battle
            army.battle_id = 0;
            army.battle_side = BattleSide::None;
            set!(world, (army));

            // update battle army count and health
            battle_army.troops.deduct(army.troops);
            battle_army_health.current = battle_army.troops.full_health(troop_config);
            battle_army_health.lifetime = battle_army.troops.full_health(troop_config);

            // reduce battle army lifetime count by the original army count
            battle_army_lifetime.troops.deduct(unmodified_army.troops);

            if unmodified_army.battle_side == BattleSide::Defence {
                battle.defence_army = battle_army;
                battle.defence_army_lifetime = battle_army_lifetime;
                battle.defence_army_health = battle_army_health;
            } else {
                battle.attack_army = battle_army;
                battle.attack_army_lifetime = battle_army_lifetime;
                battle.attack_army_health = battle_army_health;
            }

            if (battle.attack_army_lifetime.troops.count().is_zero()
                && battle.defence_army_lifetime.troops.count().is_zero()) {
                delete!(world, (battle));
            } else {
                battle.reset_delta(troop_config);
                set!(world, (battle));
            }
        }
    }
}<|MERGE_RESOLUTION|>--- conflicted
+++ resolved
@@ -850,12 +850,8 @@
             InternalCombatImpl::leave_battle(world, ref battle, ref caller_army);
 
             battle.update_state();
-<<<<<<< HEAD
-            let battle_was_active = !battle.has_ended();
-=======
             let battle_was_active = (battle.has_started() && !battle.has_ended());
             InternalCombatImpl::leave_battle(world, ref battle, ref caller_army);
->>>>>>> 246965e1
 
             // slash army if battle was not concluded before they left
             if battle_was_active {
