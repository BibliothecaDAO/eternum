use eternum::models::{combat::{Troops, Battle, BattleSide}};

#[dojo::interface]
trait ICombatContract<TContractState> {
    fn army_create(army_owner_id: u128, army_is_protector: bool) -> u128;
    fn army_buy_troops(army_id: u128, payer_id: u128, troops: Troops);
    fn army_merge_troops(from_army_id: u128, to_army_id: u128, troops: Troops);

    fn battle_start(attacking_army_id: u128, defending_army_id: u128);
    fn battle_join(battle_id: u128, battle_side: BattleSide, army_id: u128);
    fn battle_leave(battle_id: u128, army_id: u128);
    fn battle_pillage(army_id: u128, structure_id: u128);
    fn battle_claim(army_id: u128, structure_id: u128);
}


#[dojo::contract]
mod combat_systems {
    use core::array::SpanTrait;
    use core::integer::BoundedInt;
    use core::option::OptionTrait;
    use core::traits::Into;
    use eternum::alias::ID;
    use eternum::constants::{
        ResourceTypes, ErrorMessages, get_resources_without_earthenshards,
        get_resources_without_earthenshards_probs
    };
    use eternum::constants::{WORLD_CONFIG_ID, ARMY_ENTITY_TYPE, MAX_PILLAGE_TRIAL_COUNT};
    use eternum::models::buildings::{Building, BuildingImpl, BuildingCategory};
    use eternum::models::capacity::Capacity;
    use eternum::models::combat::BattleBoxTrait;
    use eternum::models::config::{
        TickConfig, TickImpl, TickTrait, SpeedConfig, TroopConfig, TroopConfigImpl,
        TroopConfigTrait, BattleConfig, BattleConfigImpl, BattleConfigTrait, CapacityConfig,
        CapacityConfigImpl
    };
    use eternum::models::config::{WeightConfig, WeightConfigImpl};

    use eternum::models::movable::{Movable, MovableTrait};
    use eternum::models::owner::{EntityOwner, EntityOwnerImpl, EntityOwnerTrait, Owner, OwnerTrait};
    use eternum::models::position::CoordTrait;
    use eternum::models::position::{Position, Coord, PositionTrait, Direction};
    use eternum::models::quantity::{Quantity, QuantityTrait};
    use eternum::models::realm::Realm;
    use eternum::models::resources::{Resource, ResourceImpl, ResourceCost};
    use eternum::models::resources::{ResourceTransferLock, ResourceTransferLockTrait};
    use eternum::models::stamina::Stamina;
    use eternum::models::structure::{Structure, StructureTrait, StructureCategory};
    use eternum::models::weight::Weight;
    use eternum::models::{
        combat::{
            Army, ArmyTrait, Troops, TroopsImpl, TroopsTrait, Health, HealthImpl, HealthTrait,
            Battle, BattleImpl, BattleTrait, BattleSide, Protector, Protectee, ProtecteeTrait,
            BattleHealthTrait, BattleBoxImpl
        },
    };
    use eternum::systems::resources::contracts::resource_systems::{InternalResourceSystemsImpl};
    use eternum::systems::transport::contracts::travel_systems::travel_systems::{
        InternalTravelSystemsImpl
    };

    use eternum::utils::math::{PercentageValueImpl, PercentageImpl};
    use eternum::utils::math::{min};
    use eternum::utils::random;
    use super::ICombatContract;

    #[derive(Drop, starknet::Event)]
    struct PillageEvent {
        #[key]
        structure_id: ID,
        #[key]
        attacker_realm_entity_id: ID,
        #[key]
        army_id: u128,
        winner: BattleSide,
        pillaged_resources: Span<(u8, u128)>,
        destroyed_building_category: BuildingCategory
    }

    #[event]
    #[derive(Drop, starknet::Event)]
    enum Event {
        PillageEvent: PillageEvent,
    }

    #[abi(embed_v0)]
    impl CombatContractImpl of ICombatContract<ContractState> {
        fn army_create(
            world: IWorldDispatcher, army_owner_id: u128, army_is_protector: bool
        ) -> u128 {
            // ensure caller owns entity that will own army
            get!(world, army_owner_id, EntityOwner).assert_caller_owner(world);

            let mut army_id: u128 = world.uuid().into();
            set!(
                world,
                (Army {
                    entity_id: army_id,
                    troops: Default::default(),
                    battle_id: 0,
                    battle_side: Default::default()
                })
            );

            set!(world, (EntityOwner { entity_id: army_id, entity_owner_id: army_owner_id }));
            set!(world, (Owner { entity_id: army_id, address: starknet::get_caller_address() }));

            let owner_position: Position = get!(world, army_owner_id, Position);
            set!(
                world, (Position { entity_id: army_id, x: owner_position.x, y: owner_position.y })
            );

            if army_is_protector {
                get!(world, army_owner_id, Structure).assert_is_structure();

                let mut protector: Protector = get!(world, army_owner_id, Protector);
                assert!(
                    protector.army_id.is_zero(),
                    "entity {} already has an army protector",
                    army_owner_id
                );

                protector.army_id = army_id;
                set!(world, (protector));

                set!(world, (Protectee { army_id, protectee_id: army_owner_id }));
                set!(
                    world,
                    (ResourceTransferLock { entity_id: army_id, release_at: BoundedInt::max() })
                );
            } else {
                let army_sec_per_km = get!(world, (WORLD_CONFIG_ID, ARMY_ENTITY_TYPE), SpeedConfig)
                    .sec_per_km;
                set!(
                    world,
                    Movable {
                        entity_id: army_id,
                        sec_per_km: army_sec_per_km,
                        blocked: false,
                        round_trip: false,
                        start_coord_x: owner_position.x,
                        start_coord_y: owner_position.y,
                        intermediate_coord_x: 0,
                        intermediate_coord_y: 0,
                    }
                );

                let army_carry_capacity: CapacityConfig = CapacityConfigImpl::get(
                    world, ARMY_ENTITY_TYPE
                );
                set!(
                    world,
                    (Capacity { entity_id: army_id, weight_gram: army_carry_capacity.weight_gram },)
                );

                let armies_tick_config = TickImpl::get_armies_tick_config(world);
                set!(
                    world,
                    (Stamina {
                        entity_id: army_id,
                        amount: 0,
                        last_refill_tick: armies_tick_config.current()
                    })
                )
            }
            army_id
        }


        fn army_buy_troops(world: IWorldDispatcher, army_id: u128, payer_id: u128, troops: Troops) {
            // ensure caller owns the entity paying
            get!(world, payer_id, EntityOwner).assert_caller_owner(world);

            // ensure payer and army are at the same position
            let payer_position: Position = get!(world, payer_id, Position);
            let army_position: Position = get!(world, army_id, Position);
            payer_position.assert_same_location(army_position.into());

            // make payment for troops
            let knight_resource = ResourceImpl::get(world, (payer_id, ResourceTypes::KNIGHT));
            let paladin_resource = ResourceImpl::get(world, (payer_id, ResourceTypes::PALADIN));
            let crossbowman_resource = ResourceImpl::get(
                world, (payer_id, ResourceTypes::CROSSBOWMAN)
            );
            let (mut knight_resource, mut paladin_resource, mut crossbowman_resource) = troops
                .purchase(payer_id, (knight_resource, paladin_resource, crossbowman_resource));
            knight_resource.save(world);
            paladin_resource.save(world);
            crossbowman_resource.save(world);

            // increase troops number
            let mut army: Army = get!(world, army_id, Army);
            army.troops.add(troops);
            set!(world, (army));

            // increase army health
            let mut army_health: Health = get!(world, army_id, Health);
            army_health.increase_by(troops.full_health(TroopConfigImpl::get(world)));
            set!(world, (army_health));

            // set troop quantity
            let mut army_quantity: Quantity = get!(world, army_id, Quantity);
            army_quantity.value += troops.count().into();
            set!(world, (army_quantity));
        }

        fn army_merge_troops(
            world: IWorldDispatcher, from_army_id: u128, to_army_id: u128, troops: Troops,
        ) {
            // ensure caller owns from and to armies
            get!(world, from_army_id, EntityOwner).assert_caller_owner(world);
            get!(world, to_army_id, EntityOwner).assert_caller_owner(world);

            // ensure from and to armies are at the same position
            let from_army_position: Position = get!(world, from_army_id, Position);
            let to_army_position: Position = get!(world, to_army_id, Position);
            from_army_position.assert_same_location(to_army_position.into());

            let troop_config = TroopConfigImpl::get(world);

            // decrease from army troops
            let mut from_army: Army = get!(world, from_army_id, Army);
            from_army.troops.deduct(troops);
            set!(world, (from_army));

            // decrease from army health
            let mut from_army_health: Health = get!(world, from_army_id, Health);
            let troop_full_health = troops.full_health(troop_config);
            if troop_full_health > from_army_health.current {
                panic!("not enough health for troops");
            }
            from_army_health.decrease_by(troop_full_health);
            from_army_health.lifetime -= (troop_full_health);
            set!(world, (from_army_health));

            // decrease from army  quantity
            let mut from_army_quantity: Quantity = get!(world, from_army_id, Quantity);
            from_army_quantity.value -= troops.count().into();
            set!(world, (from_army_quantity));

            // increase to army troops
            let mut to_army: Army = get!(world, to_army_id, Army);
            to_army.troops.add(troops);
            set!(world, (to_army));

            // increase to army health
            let mut to_army_health: Health = get!(world, to_army_id, Health);
            to_army_health.increase_by(troop_full_health);
            set!(world, (to_army_health));

            // increase to army quantity
            let mut to_army_quantity: Quantity = get!(world, to_army_id, Quantity);
            to_army_quantity.value += troops.count().into();
            set!(world, (to_army_quantity));
        }


        fn battle_start(world: IWorldDispatcher, attacking_army_id: u128, defending_army_id: u128) {
            let mut attacking_army: Army = get!(world, attacking_army_id, Army);
            attacking_army.assert_not_in_battle();

            get!(world, attacking_army_id, EntityOwner).assert_caller_owner(world);

            let mut defending_army: Army = get!(world, defending_army_id, Army);
            defending_army.assert_not_in_battle();

            let attacking_army_position: Position = get!(world, attacking_army_id, Position);
            let defending_army_position: Position = get!(world, defending_army_id, Position);
            attacking_army_position.assert_same_location(defending_army_position.into());

            let battle_id: u128 = world.uuid().into();
            attacking_army.battle_id = battle_id;
            attacking_army.battle_side = BattleSide::Attack;
            set!(world, (attacking_army));

            defending_army.battle_id = battle_id;
            defending_army.battle_side = BattleSide::Defence;
            set!(world, (defending_army));

            let mut attacking_army_protectee: Protectee = get!(world, attacking_army_id, Protectee);
            let mut attacking_army_movable: Movable = get!(world, attacking_army_id, Movable);
            if attacking_army_protectee.is_none() {
                attacking_army_movable.assert_moveable();
                attacking_army_movable.blocked = true;
                set!(world, (attacking_army_movable));
            }

            let mut defending_army_protectee: Protectee = get!(world, defending_army_id, Protectee);
            let mut defending_army_movable: Movable = get!(world, defending_army_id, Movable);
            if defending_army_protectee.is_none() {
                defending_army_movable.assert_moveable();
                defending_army_movable.blocked = true;
                set!(world, (defending_army_movable));
            }

<<<<<<< HEAD
            // create battle 
=======
            // lock resources being protected by attacking army
            let mut attacking_army_protectee_resource_lock: ResourceTransferLock = get!(
                world, attacking_army_protectee.protected_resources_owner(), ResourceTransferLock
            );
            attacking_army_protectee_resource_lock.assert_not_locked();
            attacking_army_protectee_resource_lock.release_at = BoundedInt::max();
            set!(world, (attacking_army_protectee_resource_lock));

            // lock resources being protected by defending army
            let mut defending_army_protectee_resource_lock: ResourceTransferLock = get!(
                world, defending_army_protectee.protected_resources_owner(), ResourceTransferLock
            );
            defending_army_protectee_resource_lock.assert_not_locked();
            defending_army_protectee_resource_lock.release_at = BoundedInt::max();
            set!(world, (defending_army_protectee_resource_lock));

>>>>>>> 200a1ef5
            let attacking_army_health: Health = get!(world, attacking_army_id, Health);
            let defending_army_health: Health = get!(world, defending_army_id, Health);
            defending_army_health.assert_alive("Army");

            let mut battle: Battle = Default::default();
            battle.entity_id = battle_id;
            battle.attack_army = attacking_army.into();
            battle.defence_army = defending_army.into();
            battle.attackers_resources_escrow_id = world.uuid().into();
            battle.defenders_resources_escrow_id = world.uuid().into();
            battle.attack_army_health = attacking_army_health.into();
            battle.defence_army_health = defending_army_health.into();
            battle.last_updated = starknet::get_block_timestamp();

<<<<<<< HEAD
            // deposit resources protected by armies into battle pots/boxes
            battle.balance_deposit(world, attacking_army, attacking_army_protectee);
            battle.balance_deposit(world, defending_army, defending_army_protectee);

            // set battle position 
            let mut battle_position: Position = Default::default();
=======
            let mut battle_position: Position = Default::default();
            battle_position.entity_id = battle_id;
>>>>>>> 200a1ef5
            battle_position.x = attacking_army_position.x;
            battle_position.y = attacking_army_position.y;
            set!(world, (battle_position));

            let troop_config = TroopConfigImpl::get(world);
            battle.restart(troop_config);
            set!(world, (battle));
        }


        fn battle_join(
            world: IWorldDispatcher, battle_id: u128, battle_side: BattleSide, army_id: u128
        ) {
            assert!(battle_side != BattleSide::None, "choose correct battle side");

            // ensure caller owns army
            get!(world, army_id, EntityOwner).assert_caller_owner(world);

            // update battle state before any other actions
            let mut battle: Battle = get!(world, battle_id, Battle);
            battle.update_state();

            // ensure battle is still ongoing
            assert!(battle.duration_left > 0, "Battle has ended");

            // ensure caller army is not in battle
            let mut caller_army: Army = get!(world, army_id, Army);
            caller_army.assert_not_in_battle();

            // ensure caller army is at battle location
            let caller_army_position = get!(world, caller_army.entity_id, Position);
            let battle_position = get!(world, battle.entity_id, Position);
            caller_army_position.assert_same_location(battle_position.into());

            caller_army.battle_id = battle_id;
            caller_army.battle_side = battle_side;
            set!(world, (caller_army));

            // make caller army immovable
            let mut caller_army_protectee: Protectee = get!(world, army_id, Protectee);
            let mut caller_army_movable: Movable = get!(world, army_id, Movable);
            if caller_army_protectee.is_none() {
                caller_army_movable.assert_moveable();
                caller_army_movable.blocked = true;
                set!(world, (caller_army_movable));
            }

            // lock resources being protected by army
            battle.balance_deposit(world, caller_army, caller_army_protectee);

            // add caller army troops to battle army troops
            let mut battle_army = battle.attack_army;
            let mut battle_army_health = battle.attack_army_health;
            if battle_side == BattleSide::Defence {
                battle_army = battle.defence_army;
                battle_army_health = battle.defence_army_health;
            }
            battle_army.troops.add(caller_army.troops);

            // add caller army heath to battle army health 
            let mut caller_army_health: Health = get!(world, army_id, Health);
            battle_army_health.increase_by(caller_army_health.current);

            if battle_side == BattleSide::Defence {
                battle.defence_army = battle_army;
                battle.defence_army_health = battle_army_health;
            } else {
                battle.attack_army = battle_army;
                battle.attack_army_health = battle_army_health;
            }

            let troop_config = TroopConfigImpl::get(world);
            battle.restart(troop_config);
            set!(world, (battle));
        }


        fn battle_leave(world: IWorldDispatcher, battle_id: u128, army_id: u128) {
            // ensure caller owns army
            get!(world, army_id, EntityOwner).assert_caller_owner(world);

            // update battle state before any other actions
            let mut battle: Battle = get!(world, battle_id, Battle);
            battle.update_state();

            // ensure battle id is correct
            let mut caller_army: Army = get!(world, army_id, Army);
            assert!(caller_army.battle_id == battle_id, "wrong battle id");
            assert!(caller_army.battle_side != BattleSide::None, "choose correct battle side");

            // make caller army mobile again
            let mut caller_army_protectee: Protectee = get!(world, army_id, Protectee);
            let mut caller_army_movable: Movable = get!(world, army_id, Movable);
            if caller_army_protectee.is_none() {
                caller_army_movable.assert_blocked();
                caller_army_movable.blocked = false;
                set!(world, (caller_army_movable));
            }

            // withdraw resources stuck in battle
            battle.withdraw_deposit(world, caller_army, caller_army_protectee);

            // remove caller army from army troops 
            let mut battle_army = battle.attack_army;
            let mut battle_army_health = battle.attack_army_health;
            if caller_army.battle_side == BattleSide::Defence {
                battle_army = battle.defence_army;
                battle_army_health = battle.defence_army_health;
            }

            let mut caller_army_health: Health = get!(world, army_id, Health);
            let caller_army_original_health: u128 = caller_army_health.current;
            let caller_army_original_troops: Troops = caller_army.troops;

            let caller_army_health_left: u128 = (caller_army_health.current
                * battle_army_health.current)
                / battle_army_health.lifetime;

            caller_army_health.decrease_by(caller_army_health.current - caller_army_health_left);
            set!(world, (caller_army_health));

            battle_army.troops.deduct(caller_army_original_troops);
            battle_army_health.decrease_by(caller_army_original_health);

            if caller_army.battle_side == BattleSide::Defence {
                battle.defence_army = battle_army;
                battle.defence_army_health = battle_army_health;
            } else {
                battle.attack_army = battle_army;
                battle.attack_army_health = battle_army_health;
            }

            let troop_config = TroopConfigImpl::get(world);
            battle.restart(troop_config);
            set!(world, (battle));

            caller_army.battle_id = 0;
            caller_army.battle_side = BattleSide::None;
            set!(world, (caller_army));
        }


        fn battle_claim(world: IWorldDispatcher, army_id: u128, structure_id: u128) {
            // ensure caller owns army
            get!(world, army_id, EntityOwner).assert_caller_owner(world);

            // ensure entity being claimed is a structure
            let structure: Structure = get!(world, structure_id, Structure);
            structure.assert_is_structure();

            // ensure structure is not a realm
            assert!(structure.category != StructureCategory::Realm, "realms can not be claimed");

            // ensure claimer army is not in battle
            let claimer_army: Army = get!(world, army_id, Army);
            claimer_army.assert_not_in_battle();

            // ensure army is at structure position
            let claimer_army_position: Position = get!(world, army_id, Position);
            let structure_position: Position = get!(world, structure_id, Position);
            claimer_army_position.assert_same_location(structure_position.into());

            // ensure structure has no army protecting it 
            // or it has lost the battle it is currently in
            let structure_army_id: u128 = get!(world, structure_id, Protector).army_id;
            if structure_army_id.is_non_zero() {
                // ensure structure army is in battle
                let structure_army_health: Health = get!(world, structure_army_id, Health);
                if structure_army_health.is_alive() {
                    let structure_army: Army = get!(world, structure_army_id, Army);
                    structure_army.assert_in_battle();

                    // update battle state before checking battle winner
                    let mut battle: Battle = get!(world, structure_army.battle_id, Battle);
                    battle.update_state();
                    set!(world, (battle));

                    // ensure structure lost the battle
                    assert!(structure_army.battle_side != battle.winner(), "structure army won");
                }
            }

            // pass ownership of structure to claimer
            let mut structure_owner_entity: EntityOwner = get!(world, structure_id, EntityOwner);
            let claimer_army_owner_entity_id: u128 = get!(world, army_id, EntityOwner)
                .entity_owner_id;
            structure_owner_entity.entity_owner_id = claimer_army_owner_entity_id;
            set!(world, (structure_owner_entity));
        }


        fn battle_pillage(world: IWorldDispatcher, army_id: u128, structure_id: u128,) {
            // ensure caller owns army
            get!(world, army_id, EntityOwner).assert_caller_owner(world);

            // ensure entity being pillaged is a structure
            let structure: Structure = get!(world, structure_id, Structure);
            structure.assert_is_structure();

            // ensure attacking army is not in a battle
            let attacking_army: Army = get!(world, army_id, Army);
            attacking_army.assert_not_in_battle();

            // ensure army is at structure position
            let army_position: Position = get!(world, army_id, Position);
            let structure_position: Position = get!(world, structure_id, Position);
            army_position.assert_same_location(structure_position.into());

            let troop_config = TroopConfigImpl::get(world);

            // get structure army and health

            let structure_army_id: u128 = get!(world, structure_id, Protector).army_id;
            assert!(structure_army_id != army_id, "self attack");

            let mut structure_army: Army = Default::default();
            let mut structure_army_health: Health = Default::default();
            let mut can_pillage_only_once = false;
            if structure_army_id.is_non_zero() {
                structure_army_health = get!(world, structure_army_id, Health);
                structure_army = get!(world, structure_army_id, Army);
                if structure_army.battle_id.is_non_zero() {
                    // structure army is in battle

                    // force pillager to join battle if it hasnt ended
                    let mut battle: Battle = get!(world, structure_army.battle_id, Battle);
                    battle.update_state();
                    battle.restart(troop_config);
                    if !battle.has_ended() {
                        panic!("Join the battle or wait for it to end");
                    }

                    // battle has ended
                    //
                    // allow continuous pillage when structure army loses battle
                    let battle_has_winner = !(battle.winner() == BattleSide::None);
                    let structure_army_didnt_win = structure_army.battle_side != battle.winner();
                    if battle_has_winner && structure_army_didnt_win {
                        can_pillage_only_once = false;
                    } else {
                        can_pillage_only_once = true;
                    }
                } else {
                    // structure army is not in battle
                    if structure_army_health.current.is_non_zero() {
                        // structure army is alive
                        can_pillage_only_once = true;
                    }
                }
            }

            // a percentage of it's full strength depending on structure army's health
            let mut structure_army_strength = structure_army.troops.full_strength(troop_config)
                * structure_army_health.percentage_left()
                / PercentageValueImpl::_100().into();
            structure_army_strength += 1;

            // a percentage of it's full strength depending on structure army's health
            let mut attacking_army_health: Health = get!(world, army_id, Health);
            attacking_army_health.assert_alive("Army");

            let mut attacking_army_strength = attacking_army.troops.full_strength(troop_config)
                * attacking_army_health.percentage_left()
                / PercentageValueImpl::_100().into();
            attacking_army_strength += 1;

            let attack_successful: @bool = random::choices(
                array![true, false].span(),
                array![attacking_army_strength, structure_army_strength].span(),
                array![].span(),
                1,
                true
            )[0];

            let mut pillaged_resources: Array<(u8, u128)> = array![];
            if *attack_successful {
                let attack_success_probability = attacking_army_strength
                    * PercentageValueImpl::_100().into()
                    / (attacking_army_strength + structure_army_strength);

                // choose x random resource to be stolen
                let mut chosen_resource_types: Span<u8> = random::choices(
                    get_resources_without_earthenshards(),
                    get_resources_without_earthenshards_probs(),
                    array![].span(),
                    MAX_PILLAGE_TRIAL_COUNT.try_into().unwrap(),
                    true
                );

                loop {
                    match chosen_resource_types.pop_front() {
                        Option::Some(chosen_resource_type) => {
                            let pillaged_resource_from_structure: Resource = ResourceImpl::get(
                                world, (structure_id, *chosen_resource_type)
                            );

                            if pillaged_resource_from_structure.balance > 0 {
                                // find out the max resource amount carriable given entity's weight
                                let army_capacity: Capacity = get!(world, army_id, Capacity);
                                let army_total_capacity = army_capacity.weight_gram
                                    * attacking_army.troops.count().into();
                                let army_weight: Weight = get!(world, army_id, Weight);
                                let max_carriable = (army_total_capacity - army_weight.value)
                                    / (WeightConfigImpl::get_weight(world, *chosen_resource_type, 1)
                                        + 1);

                                if max_carriable > 0 {
                                    let max_resource_amount_stolen: u128 = attacking_army
                                        .troops
                                        .count()
                                        .into()
                                        * attack_success_probability.into()
                                        / PercentageValueImpl::_100().into();

                                    let resource_amount_stolen: u128 = min(
                                        pillaged_resource_from_structure.balance,
                                        max_resource_amount_stolen
                                    );

                                    let resource_amount_stolen: u128 = min(
                                        max_carriable, resource_amount_stolen
                                    );

                                    pillaged_resources
                                        .append((*chosen_resource_type, resource_amount_stolen));

                                    InternalResourceSystemsImpl::transfer(
                                        world,
                                        structure_id,
                                        army_id,
                                        array![(*chosen_resource_type, resource_amount_stolen)]
                                            .span(),
                                        army_id,
                                        true,
                                        true
                                    );

                                    break;
                                }
                            }
                        },
                        Option::None => { break; }
                    }
                };
            }

            let mut destroyed_building_category = BuildingCategory::None;

            if structure.category == StructureCategory::Realm {
                // all buildings are at most 4 directions from the center
                // so first we pick a random between within 1 and 4 
                // with higher probability of high numbers

                let mut chosen_direction_count: u8 = *random::choices(
                    array![1_u8, 2, 3, 4].span(), // options are (1,2,3,4)
                    array![1, 7, 14, 30].span(), // these are the weights of each option
                    array![].span(),
                    1,
                    true
                )[0];

                // make different sets of direction arrangements so the targeted
                // building locations aren't clustered or so they arent facing only one direction
                let direction_arrangements = array![
                    array![
                        Direction::East,
                        Direction::NorthEast,
                        Direction::NorthWest,
                        Direction::West,
                        Direction::SouthWest,
                        Direction::SouthEast
                    ],
                    array![
                        Direction::SouthWest,
                        Direction::SouthEast,
                        Direction::East,
                        Direction::NorthEast,
                        Direction::NorthWest,
                        Direction::West,
                    ],
                    array![
                        Direction::NorthWest,
                        Direction::West,
                        Direction::SouthWest,
                        Direction::SouthEast,
                        Direction::East,
                        Direction::NorthEast,
                    ],
                    array![
                        Direction::NorthWest,
                        Direction::NorthEast,
                        Direction::SouthWest,
                        Direction::SouthEast,
                        Direction::East,
                        Direction::West
                    ],
                ];
                // move `chosen_direction_count` steps from the center in random directions
                let mut chosen_directions: Span<Direction> = random::choices(
                    direction_arrangements
                        .at(
                            // choose one arrangement at random
                            *random::choices(
                                array![0_u32, 1, 2, 3].span(), // options are (0,1,2,3) i.e index
                                array![1, 1, 1, 1]
                                    .span(), // each carry the same weight so equal probs
                                array![].span(),
                                1,
                                true
                            )[0]
                        )
                        .span(),
                    array![1, 2, 4, 7, 11, 15]
                        .span(), // direction weights are in ascending order so the last 3 carry the most weight
                    array![].span(),
                    chosen_direction_count.into(),
                    true
                );

                let mut final_coord = BuildingImpl::center();
                loop {
                    match chosen_directions.pop_front() {
                        Option::Some(direction) => {
                            final_coord = final_coord.neighbor(*direction);
                        },
                        Option::None => { break; }
                    }
                };

                if final_coord != BuildingImpl::center() {
                    // check if there is a building at the destination coordinate
                    let mut pillaged_building: Building = get!(
                        world,
                        (structure_position.x, structure_position.y, final_coord.x, final_coord.y),
                        Building
                    );
                    if pillaged_building.entity_id.is_non_zero() {
                        // destroy building if it exists
                        let building_category = BuildingImpl::destroy(
                            world, structure_id, final_coord
                        );
                        destroyed_building_category = building_category;
                    }
                }
            }

            // Deduct health from both armies if structure has an army
            if structure_army_health.is_alive() {
                let mut mock_battle: Battle = Battle {
                    entity_id: 45,
                    attack_army: attacking_army.into(),
                    defence_army: structure_army.into(),
                    attackers_resources_escrow_id: 0,
                    defenders_resources_escrow_id: 0,
                    attack_army_health: attacking_army_health.into(),
                    defence_army_health: structure_army_health.into(),
                    attack_delta: 0,
                    defence_delta: 0,
                    last_updated: starknet::get_block_timestamp(),
                    duration_left: 0
                };
                mock_battle.restart(troop_config);

                attacking_army_health
                    .decrease_by(
                        ((mock_battle.defence_delta.into() * mock_battle.duration_left.into())
                            / troop_config.pillage_health_divisor.into())
                    );
                set!(world, (attacking_army_health));

                structure_army_health
                    .decrease_by(
                        ((mock_battle.attack_delta.into() * mock_battle.duration_left.into())
                            / troop_config.pillage_health_divisor.into())
                    );
                set!(world, (structure_army_health));
            }

            let army_owner_entity_id: u128 = get!(world, army_id, EntityOwner).entity_owner_id;
            if can_pillage_only_once {
                // army goes home if structure cant be continuously pillage
                let army_owner_position: Position = get!(world, army_owner_entity_id, Position);
                let army_movable: Movable = get!(world, army_id, Movable);

                InternalTravelSystemsImpl::travel(
                    world, army_id, army_movable, army_position.into(), army_owner_position.into()
                );
            }

            // emit pillage event
            emit!(
                world,
                (
                    Event::PillageEvent(
                        PillageEvent {
                            structure_id,
                            attacker_realm_entity_id: army_owner_entity_id,
                            army_id,
                            winner: if *attack_successful {
                                BattleSide::Attack
                            } else {
                                BattleSide::Defence
                            },
                            pillaged_resources: pillaged_resources.span(),
                            destroyed_building_category
                        }
                    ),
                )
            );
        }
    }
}
<|MERGE_RESOLUTION|>--- conflicted
+++ resolved
@@ -293,26 +293,7 @@
                 set!(world, (defending_army_movable));
             }
 
-<<<<<<< HEAD
             // create battle 
-=======
-            // lock resources being protected by attacking army
-            let mut attacking_army_protectee_resource_lock: ResourceTransferLock = get!(
-                world, attacking_army_protectee.protected_resources_owner(), ResourceTransferLock
-            );
-            attacking_army_protectee_resource_lock.assert_not_locked();
-            attacking_army_protectee_resource_lock.release_at = BoundedInt::max();
-            set!(world, (attacking_army_protectee_resource_lock));
-
-            // lock resources being protected by defending army
-            let mut defending_army_protectee_resource_lock: ResourceTransferLock = get!(
-                world, defending_army_protectee.protected_resources_owner(), ResourceTransferLock
-            );
-            defending_army_protectee_resource_lock.assert_not_locked();
-            defending_army_protectee_resource_lock.release_at = BoundedInt::max();
-            set!(world, (defending_army_protectee_resource_lock));
-
->>>>>>> 200a1ef5
             let attacking_army_health: Health = get!(world, attacking_army_id, Health);
             let defending_army_health: Health = get!(world, defending_army_id, Health);
             defending_army_health.assert_alive("Army");
@@ -327,17 +308,12 @@
             battle.defence_army_health = defending_army_health.into();
             battle.last_updated = starknet::get_block_timestamp();
 
-<<<<<<< HEAD
             // deposit resources protected by armies into battle pots/boxes
             battle.balance_deposit(world, attacking_army, attacking_army_protectee);
             battle.balance_deposit(world, defending_army, defending_army_protectee);
 
             // set battle position 
             let mut battle_position: Position = Default::default();
-=======
-            let mut battle_position: Position = Default::default();
-            battle_position.entity_id = battle_id;
->>>>>>> 200a1ef5
             battle_position.x = attacking_army_position.x;
             battle_position.y = attacking_army_position.y;
             set!(world, (battle_position));
