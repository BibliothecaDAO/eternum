--- conflicted
+++ resolved
@@ -52,16 +52,10 @@
         #[key]
         target_realm_entity_id: u128,
         attacking_entity_ids: Span<u128>,
+        stolen_resources: Span<(u8, u128)>,
         winner: Winner,
-<<<<<<< HEAD
-        stolen_resource_types: Span<u8>,
-        stolen_resource_amounts: Span<u128>,
         damage: u128,
-        ts: u64,
-=======
-        stolen_resources: Span<(u8, u128)>,
-        
->>>>>>> 7feb341e
+        ts: u64
     }
 
     #[event]
@@ -733,15 +727,10 @@
                     attacker_realm_entity_id,
                     attacking_entity_ids: attacker_ids,
                     target_realm_entity_id,
+                    stolen_resources: array![].span(),
                     winner,
-<<<<<<< HEAD
-                    stolen_resource_types: array![].span(),
-                    stolen_resource_amounts: array![].span(),
                     damage,
-                    ts
-=======
-                    stolen_resources: array![].span()
->>>>>>> 7feb341e
+                    ts,
              });
 
         }
@@ -892,15 +881,10 @@
                         attacker_realm_entity_id,
                         attacking_entity_ids: array![attacker_id].span(),
                         target_realm_entity_id,
+                        stolen_resources: stolen_resources.span(),
                         winner: Winner::Attacker,
-<<<<<<< HEAD
-                        stolen_resource_types: stolen_resource_types.span(),
-                        stolen_resource_amounts: stolen_resource_amounts.span(),
                         damage: 0,
                         ts
-=======
-                        stolen_resources: stolen_resources.span(),
->>>>>>> 7feb341e
                 });
 
             
@@ -925,15 +909,10 @@
                         attacker_realm_entity_id,
                         attacking_entity_ids: array![attacker_id].span(),
                         target_realm_entity_id,
+                        stolen_resources: array![].span(),
                         winner: Winner::Target,
-<<<<<<< HEAD
-                        stolen_resource_types: array![].span(),
-                        stolen_resource_amounts: array![].span(),
                         damage,
                         ts
-=======
-                        stolen_resources: array![].span(),
->>>>>>> 7feb341e
                 });
             }    
 
