--- conflicted
+++ resolved
@@ -111,9 +111,7 @@
     ///
     /// # Returns:
     /// * None
-    fn army_merge_troops(
-        ref world: IWorldDispatcher, from_army_id: ID, to_army_id: ID, troops: Troops
-    );
+    fn army_merge_troops(ref world: IWorldDispatcher, from_army_id: ID, to_army_id: ID, troops: Troops);
 
     /// Initiates a battle between an attacking and defending army within the game world.
     ///
@@ -170,9 +168,7 @@
     ///
     /// # Returns:
     /// * None
-    fn battle_start(
-        ref world: IWorldDispatcher, attacking_army_id: ID, defending_army_id: ID
-    ) -> ID;
+    fn battle_start(ref world: IWorldDispatcher, attacking_army_id: ID, defending_army_id: ID) -> ID;
 
     /// Join an existing battle with the specified army, assigning it to a specific side in the
     /// battle.
@@ -224,9 +220,7 @@
     ///
     /// # Returns:
     /// * None
-    fn battle_join(
-        ref world: IWorldDispatcher, battle_id: ID, battle_side: BattleSide, army_id: ID
-    );
+    fn battle_join(ref world: IWorldDispatcher, battle_id: ID, battle_side: BattleSide, army_id: ID);
 
     /// Allows an army to leave an ongoing battle, releasing its resources and restoring its
     /// mobility (if it was previously mobile).
@@ -384,32 +378,26 @@
     use core::traits::TryInto;
     use eternum::alias::ID;
     use eternum::constants::{
-        ResourceTypes, ErrorMessages, get_resources_without_earthenshards,
-        get_resources_without_earthenshards_probs
+        ResourceTypes, ErrorMessages, get_resources_without_earthenshards, get_resources_without_earthenshards_probs
     };
     use eternum::constants::{WORLD_CONFIG_ID, ARMY_ENTITY_TYPE, MAX_PILLAGE_TRIAL_COUNT};
-    use eternum::models::buildings::{
-        Building, BuildingCustomImpl, BuildingCategory, BuildingQuantityv2,
-    };
+    use eternum::models::buildings::{Building, BuildingCustomImpl, BuildingCategory, BuildingQuantityv2,};
     use eternum::models::capacity::Capacity;
     use eternum::models::combat::{BattleEscrowTrait, ProtectorCustomTrait};
     use eternum::models::config::{
-        TickConfig, TickImpl, TickTrait, SpeedConfig, TroopConfig, TroopConfigCustomImpl,
-        TroopConfigCustomTrait, BattleConfig, BattleConfigCustomImpl, BattleConfigCustomTrait,
-        CapacityConfig, CapacityConfigCustomImpl
+        TickConfig, TickImpl, TickTrait, SpeedConfig, TroopConfig, TroopConfigCustomImpl, TroopConfigCustomTrait,
+        BattleConfig, BattleConfigCustomImpl, BattleConfigCustomTrait, CapacityConfig, CapacityConfigCustomImpl
     };
     use eternum::models::config::{WeightConfig, WeightConfigCustomImpl};
     use eternum::models::event::{
-        EternumEvent, EventType, EventData, BattleStartData, BattleJoinData, BattleLeaveData,
-        BattleClaimData, BattlePillageData
+        EternumEvent, EventType, EventData, BattleStartData, BattleJoinData, BattleLeaveData, BattleClaimData,
+        BattlePillageData
     };
 
     use eternum::models::movable::{Movable, MovableCustomTrait};
 
     use eternum::models::name::{AddressName, EntityName};
-    use eternum::models::owner::{
-        EntityOwner, EntityOwnerCustomImpl, EntityOwnerCustomTrait, Owner, OwnerCustomTrait
-    };
+    use eternum::models::owner::{EntityOwner, EntityOwnerCustomImpl, EntityOwnerCustomTrait, Owner, OwnerCustomTrait};
     use eternum::models::position::CoordTrait;
     use eternum::models::position::{Position, Coord, PositionCustomTrait, Direction};
     use eternum::models::quantity::{Quantity, QuantityTracker, QuantityCustomTrait};
@@ -422,16 +410,14 @@
 
     use eternum::models::{
         combat::{
-            Army, ArmyCustomTrait, Troops, TroopsImpl, TroopsTrait, Health, HealthCustomImpl,
-            HealthCustomTrait, Battle, BattleCustomImpl, BattleCustomTrait, BattleSide, Protector,
-            Protectee, ProtecteeCustomTrait, BattleHealthCustomTrait, BattleEscrowImpl,
-            AttackingArmyQuantityTrackerCustomTrait, AttackingArmyQuantityTrackerCustomImpl,
+            Army, ArmyCustomTrait, Troops, TroopsImpl, TroopsTrait, Health, HealthCustomImpl, HealthCustomTrait, Battle,
+            BattleCustomImpl, BattleCustomTrait, BattleSide, Protector, Protectee, ProtecteeCustomTrait,
+            BattleHealthCustomTrait, BattleEscrowImpl, AttackingArmyQuantityTrackerCustomTrait,
+            AttackingArmyQuantityTrackerCustomImpl,
         },
     };
     use eternum::systems::resources::contracts::resource_systems::{InternalResourceSystemsImpl};
-    use eternum::systems::transport::contracts::travel_systems::travel_systems::{
-        InternalTravelSystemsImpl
-    };
+    use eternum::systems::transport::contracts::travel_systems::travel_systems::{InternalTravelSystemsImpl};
 
     use eternum::utils::math::{PercentageValueImpl, PercentageImpl};
     use eternum::utils::math::{min};
@@ -440,20 +426,14 @@
 
     #[abi(embed_v0)]
     impl CombatContractImpl of ICombatContract<ContractState> {
-        fn army_create(
-            ref world: IWorldDispatcher, army_owner_id: ID, is_defensive_army: bool
-        ) -> ID {
+        fn army_create(ref world: IWorldDispatcher, army_owner_id: ID, is_defensive_army: bool) -> ID {
             // ensure caller owns entity that will own army
             get!(world, army_owner_id, EntityOwner).assert_caller_owner(world);
 
             let army_id = if is_defensive_army {
-                InternalCombatImpl::create_defensive_army(
-                    world, army_owner_id, starknet::get_caller_address()
-                )
+                InternalCombatImpl::create_defensive_army(world, army_owner_id, starknet::get_caller_address())
             } else {
-                InternalCombatImpl::create_attacking_army(
-                    world, army_owner_id, starknet::get_caller_address()
-                )
+                InternalCombatImpl::create_attacking_army(world, army_owner_id, starknet::get_caller_address())
             };
 
             army_id
@@ -484,9 +464,7 @@
         }
 
 
-        fn army_buy_troops(
-            ref world: IWorldDispatcher, army_id: ID, payer_id: ID, mut troops: Troops
-        ) {
+        fn army_buy_troops(ref world: IWorldDispatcher, army_id: ID, payer_id: ID, mut troops: Troops) {
             // ensure caller owns the entity paying
             get!(world, payer_id, EntityOwner).assert_caller_owner(world);
 
@@ -497,12 +475,8 @@
 
             // make payment for troops
             let knight_resource = ResourceCustomImpl::get(world, (payer_id, ResourceTypes::KNIGHT));
-            let paladin_resource = ResourceCustomImpl::get(
-                world, (payer_id, ResourceTypes::PALADIN)
-            );
-            let crossbowman_resource = ResourceCustomImpl::get(
-                world, (payer_id, ResourceTypes::CROSSBOWMAN)
-            );
+            let paladin_resource = ResourceCustomImpl::get(world, (payer_id, ResourceTypes::PALADIN));
+            let crossbowman_resource = ResourceCustomImpl::get(world, (payer_id, ResourceTypes::CROSSBOWMAN));
             let (mut knight_resource, mut paladin_resource, mut crossbowman_resource) = troops
                 .purchase(payer_id, (knight_resource, paladin_resource, crossbowman_resource));
             knight_resource.save(world);
@@ -521,11 +495,7 @@
                     // add troops to battle army troops
                     let (mut battle_army, mut battle_army_health, mut battle_army_lifetime) =
                         if battle_side == BattleSide::Defence {
-                        (
-                            battle.defence_army,
-                            battle.defence_army_health,
-                            battle.defence_army_lifetime
-                        )
+                        (battle.defence_army, battle.defence_army_health, battle.defence_army_lifetime)
                     } else {
                         (battle.attack_army, battle.attack_army_health, battle.attack_army_lifetime)
                     };
@@ -556,15 +526,8 @@
         }
 
 
-<<<<<<< HEAD
-        fn army_merge_troops(
-            ref world: IWorldDispatcher, from_army_id: ID, to_army_id: ID, troops: Troops,
-        ) {
-            // ensure caller owns from and to armies
-=======
         fn army_merge_troops(ref world: IWorldDispatcher, from_army_id: ID, to_army_id: ID, troops: Troops,) {
             // ensure caller owns from army
->>>>>>> 5616e32b
             let mut from_army_owner: EntityOwner = get!(world, from_army_id, EntityOwner);
             from_army_owner.assert_caller_owner(world);
 
@@ -619,9 +582,7 @@
         }
 
 
-        fn battle_start(
-            ref world: IWorldDispatcher, attacking_army_id: ID, defending_army_id: ID
-        ) -> ID {
+        fn battle_start(ref world: IWorldDispatcher, attacking_army_id: ID, defending_army_id: ID) -> ID {
             let mut attacking_army: Army = get!(world, attacking_army_id, Army);
             attacking_army.assert_not_in_battle();
 
@@ -631,26 +592,18 @@
             let battle_config = BattleConfigCustomImpl::get(world);
 
             let mut defending_army: Army = get!(world, defending_army_id, Army);
-            let defending_army_owner_entity_id = get!(world, defending_army_id, EntityOwner)
-                .entity_owner_id;
-            let defending_army_owner_structure = get!(
-                world, defending_army_owner_entity_id, Structure
-            );
+            let defending_army_owner_entity_id = get!(world, defending_army_id, EntityOwner).entity_owner_id;
+            let defending_army_owner_structure = get!(world, defending_army_owner_entity_id, Structure);
             if defending_army_owner_structure.category != StructureCategory::None {
-                defending_army_owner_structure
-                    .assert_can_be_attacked(battle_config, armies_tick_config);
+                defending_army_owner_structure.assert_can_be_attacked(battle_config, armies_tick_config);
             }
             if defending_army.battle_id.is_non_zero() {
                 // defending army appears to be in battle
                 // so we want to update the defending army's battle status
                 // to see if the battle has ended. if it has ended, then the
                 // army will be removed from the battle
-                let mut defending_army_battle: Battle = get!(
-                    world, defending_army.battle_id, Battle
-                );
-                InternalCombatImpl::update_battle_and_army(
-                    world, ref defending_army_battle, ref defending_army
-                );
+                let mut defending_army_battle: Battle = get!(world, defending_army.battle_id, Battle);
+                InternalCombatImpl::update_battle_and_army(world, ref defending_army_battle, ref defending_army);
                 set!(world, (defending_army_battle))
             }
             // ensure defending army is not in battle
@@ -762,9 +715,7 @@
         }
 
 
-        fn battle_join(
-            ref world: IWorldDispatcher, battle_id: ID, battle_side: BattleSide, army_id: ID
-        ) {
+        fn battle_join(ref world: IWorldDispatcher, battle_id: ID, battle_side: BattleSide, army_id: ID) {
             assert!(battle_side != BattleSide::None, "choose correct battle side");
 
             // ensure caller owns army
@@ -884,14 +835,11 @@
                 let troop_config = TroopConfigCustomImpl::get(world);
                 let mut army = get!(world, army_id, Army);
                 let troops_deducted = Troops {
-                    knight_count: (army.troops.knight_count
-                        * troop_config.battle_leave_slash_num.into())
+                    knight_count: (army.troops.knight_count * troop_config.battle_leave_slash_num.into())
                         / troop_config.battle_leave_slash_denom.into(),
-                    paladin_count: (army.troops.paladin_count
-                        * troop_config.battle_leave_slash_num.into())
+                    paladin_count: (army.troops.paladin_count * troop_config.battle_leave_slash_num.into())
                         / troop_config.battle_leave_slash_denom.into(),
-                    crossbowman_count: (army.troops.crossbowman_count
-                        * troop_config.battle_leave_slash_num.into())
+                    crossbowman_count: (army.troops.crossbowman_count * troop_config.battle_leave_slash_num.into())
                         / troop_config.battle_leave_slash_denom.into(),
                 };
                 army.troops.deduct(troops_deducted);
@@ -902,9 +850,7 @@
                     lifetime: army.troops.full_health(troop_config)
                 };
 
-                let army_quantity = Quantity {
-                    entity_id: army_id, value: army.troops.count().into()
-                };
+                let army_quantity = Quantity { entity_id: army_id, value: army.troops.count().into() };
                 set!(world, (army, army_health, army_quantity));
             }
 
@@ -956,16 +902,12 @@
                 let mut structure_army: Army = get!(world, structure_army_id, Army);
                 if structure_army.is_in_battle() {
                     let mut battle: Battle = get!(world, structure_army.battle_id, Battle);
-                    InternalCombatImpl::update_battle_and_army(
-                        world, ref battle, ref structure_army
-                    );
+                    InternalCombatImpl::update_battle_and_army(world, ref battle, ref structure_army);
                 }
 
                 // ensure structure army is dead
                 let structure_army_health: Health = get!(world, structure_army_id, Health);
-                assert!(
-                    !structure_army_health.is_alive(), "can only claim when structure army is dead"
-                );
+                assert!(!structure_army_health.is_alive(), "can only claim when structure army is dead");
             }
 
             let previous_owner = get!(world, structure_id, Owner).address;
@@ -1033,9 +975,7 @@
                 structure_army = get!(world, structure_army_id, Army);
                 if structure_army.is_in_battle() {
                     let mut battle: Battle = get!(world, structure_army.battle_id, Battle);
-                    InternalCombatImpl::update_battle_and_army(
-                        world, ref battle, ref structure_army
-                    );
+                    InternalCombatImpl::update_battle_and_army(world, ref battle, ref structure_army);
                 }
 
                 // get accurate structure army health
@@ -1083,8 +1023,7 @@
                 loop {
                     match chosen_resource_types.pop_front() {
                         Option::Some(chosen_resource_type) => {
-                            let pillaged_resource_from_structure: Resource =
-                                ResourceCustomImpl::get(
+                            let pillaged_resource_from_structure: Resource = ResourceCustomImpl::get(
                                 world, (structure_id, *chosen_resource_type)
                             );
 
@@ -1095,27 +1034,18 @@
                                     * attacking_army.troops.count().into();
                                 let army_weight: Weight = get!(world, army_id, Weight);
                                 let max_carriable = (army_total_capacity - army_weight.value)
-                                    / (WeightConfigCustomImpl::get_weight(
-                                        world, *chosen_resource_type, 1
-                                    )
-                                        + 1);
+                                    / (WeightConfigCustomImpl::get_weight(world, *chosen_resource_type, 1) + 1);
 
                                 if max_carriable > 0 {
-                                    let max_resource_amount_stolen: u128 = attacking_army
-                                        .troops
-                                        .count()
-                                        .into()
+                                    let max_resource_amount_stolen: u128 = attacking_army.troops.count().into()
                                         * attack_success_probability.into()
                                         / PercentageValueImpl::_100().into();
 
                                     let resource_amount_stolen: u128 = min(
-                                        pillaged_resource_from_structure.balance,
-                                        max_resource_amount_stolen
+                                        pillaged_resource_from_structure.balance, max_resource_amount_stolen
                                     );
 
-                                    let resource_amount_stolen: u128 = min(
-                                        max_carriable, resource_amount_stolen
-                                    );
+                                    let resource_amount_stolen: u128 = min(max_carriable, resource_amount_stolen);
 
                                     // express resource amount stolen to be a percentage of stamina
                                     // left
@@ -1124,16 +1054,12 @@
                                         / army_stamina.max(world).into();
 
                                     if resource_amount_stolen.is_non_zero() {
-                                        pillaged_resources
-                                            .append(
-                                                (*chosen_resource_type, resource_amount_stolen)
-                                            );
+                                        pillaged_resources.append((*chosen_resource_type, resource_amount_stolen));
                                         InternalResourceSystemsImpl::transfer(
                                             world,
                                             structure_id,
                                             army_id,
-                                            array![(*chosen_resource_type, resource_amount_stolen)]
-                                                .span(),
+                                            array![(*chosen_resource_type, resource_amount_stolen)].span(),
                                             army_id,
                                             true,
                                             true
@@ -1210,8 +1136,7 @@
                             // choose one arrangement at random
                             *random::choices(
                                 array![0_u32, 1, 2, 3].span(), // options are (0,1,2,3) i.e index
-                                array![1, 1, 1, 1]
-                                    .span(), // each carry the same weight so equal probs
+                                array![1, 1, 1, 1].span(), // each carry the same weight so equal probs
                                 array![].span(),
                                 1,
                                 true
@@ -1228,9 +1153,7 @@
                 let mut final_coord = BuildingCustomImpl::center();
                 loop {
                     match chosen_directions.pop_front() {
-                        Option::Some(direction) => {
-                            final_coord = final_coord.neighbor(*direction);
-                        },
+                        Option::Some(direction) => { final_coord = final_coord.neighbor(*direction); },
                         Option::None => { break; }
                     }
                 };
@@ -1238,15 +1161,11 @@
                 if final_coord != BuildingCustomImpl::center() {
                     // check if there is a building at the destination coordinate
                     let mut pillaged_building: Building = get!(
-                        world,
-                        (structure_position.x, structure_position.y, final_coord.x, final_coord.y),
-                        Building
+                        world, (structure_position.x, structure_position.y, final_coord.x, final_coord.y), Building
                     );
                     if pillaged_building.entity_id.is_non_zero() {
                         // destroy building if it exists
-                        let building_category = BuildingCustomImpl::destroy(
-                            world, structure_id, final_coord
-                        );
+                        let building_category = BuildingCustomImpl::destroy(world, structure_id, final_coord);
                         destroyed_building_category = building_category;
                     }
                 }
@@ -1278,9 +1197,7 @@
                             / troop_config.pillage_health_divisor.into())
                     );
 
-                attacking_army
-                    .troops
-                    .reset_count_and_health(ref attacking_army_health, troop_config);
+                attacking_army.troops.reset_count_and_health(ref attacking_army_health, troop_config);
                 let attacking_army_quantity = Quantity {
                     entity_id: attacking_army.entity_id, value: attacking_army.troops.count().into()
                 };
@@ -1292,9 +1209,7 @@
                         ((mock_battle.attack_delta.into() * mock_battle.duration_left.into())
                             / troop_config.pillage_health_divisor.into())
                     );
-                structure_army
-                    .troops
-                    .reset_count_and_health(ref structure_army_health, troop_config);
+                structure_army.troops.reset_count_and_health(ref structure_army_health, troop_config);
 
                 let structure_army_quantity = Quantity {
                     entity_id: structure_army_id, value: structure_army.troops.count().into()
@@ -1341,12 +1256,8 @@
             let army_id = Self::create_base_army(world, army_owner_id, owner_address);
 
             // ensure owner has enough military buildings to create army
-            let owner_armies_key: felt252 = AttackingArmyQuantityTrackerCustomImpl::key(
-                army_owner_id
-            );
-            let mut owner_armies_quantity: QuantityTracker = get!(
-                world, owner_armies_key, QuantityTracker
-            );
+            let owner_armies_key: felt252 = AttackingArmyQuantityTrackerCustomImpl::key(army_owner_id);
+            let mut owner_armies_quantity: QuantityTracker = get!(world, owner_armies_key, QuantityTracker);
 
             let troop_config = TroopConfigCustomImpl::get(world);
             if owner_armies_quantity.count >= troop_config.army_free_per_structure.into() {
@@ -1358,9 +1269,7 @@
                     world, (army_owner_id, BuildingCategory::Barracks), BuildingQuantityv2
                 )
                     .value;
-                let stables_building_count = get!(
-                    world, (army_owner_id, BuildingCategory::Stable), BuildingQuantityv2
-                )
+                let stables_building_count = get!(world, (army_owner_id, BuildingCategory::Stable), BuildingQuantityv2)
                     .value;
                 let total_military_building_count = stables_building_count
                     + archery_range_building_count
@@ -1377,11 +1286,8 @@
             set!(world, (owner_armies_quantity));
 
             // set the army's speed and capacity
-            let army_sec_per_km = get!(world, (WORLD_CONFIG_ID, ARMY_ENTITY_TYPE), SpeedConfig)
-                .sec_per_km;
-            let army_carry_capacity: CapacityConfig = CapacityConfigCustomImpl::get(
-                world, ARMY_ENTITY_TYPE
-            );
+            let army_sec_per_km = get!(world, (WORLD_CONFIG_ID, ARMY_ENTITY_TYPE), SpeedConfig).sec_per_km;
+            let army_carry_capacity: CapacityConfig = CapacityConfigCustomImpl::get(world, ARMY_ENTITY_TYPE);
             let army_owner_position: Position = get!(world, army_owner_id, Position);
 
             set!(
@@ -1404,14 +1310,7 @@
             // create stamina for map exploration
             let armies_tick_config = TickImpl::get_armies_tick_config(world);
             set!(
-<<<<<<< HEAD
-                world,
-                (Stamina {
-                    entity_id: army_id, amount: 0, last_refill_tick: armies_tick_config.current()
-                })
-=======
                 world, (Stamina { entity_id: army_id, amount: 0, last_refill_tick: armies_tick_config.current() - 1 })
->>>>>>> 5616e32b
             );
 
             army_id
@@ -1451,15 +1350,10 @@
                 world,
                 (
                     Army {
-                        entity_id: army_id,
-                        troops: Default::default(),
-                        battle_id: 0,
-                        battle_side: Default::default()
+                        entity_id: army_id, troops: Default::default(), battle_id: 0, battle_side: Default::default()
                     },
                     EntityOwner { entity_id: army_id, entity_owner_id: army_owner_id },
-                    Position {
-                        entity_id: army_id, x: army_owner_position.x, y: army_owner_position.y
-                    }
+                    Position { entity_id: army_id, x: army_owner_position.x, y: army_owner_position.y }
                 )
             );
             army_id
@@ -1490,12 +1384,8 @@
 
         fn delete_army(world: IWorldDispatcher, ref entity_owner: EntityOwner, ref army: Army) {
             // decrement attack army count
-            let owner_armies_key: felt252 = AttackingArmyQuantityTrackerCustomImpl::key(
-                entity_owner.entity_owner_id
-            );
-            let mut owner_armies_quantity: QuantityTracker = get!(
-                world, owner_armies_key, QuantityTracker
-            );
+            let owner_armies_key: felt252 = AttackingArmyQuantityTrackerCustomImpl::key(entity_owner.entity_owner_id);
+            let mut owner_armies_quantity: QuantityTracker = get!(world, owner_armies_key, QuantityTracker);
             owner_armies_quantity.count -= 1;
             set!(world, (owner_armies_quantity));
 
@@ -1505,29 +1395,10 @@
             }
 
             // delete army by resetting components connected to army
-            let (
-                owner,
-                position,
-                quantity,
-                health,
-                stamina,
-                resource_transfer_lock,
-                movable,
-                capacity
-            ) =
-                get!(
+            let (owner, position, quantity, health, stamina, resource_transfer_lock, movable, capacity) = get!(
                 world,
                 army.entity_id,
-                (
-                    Owner,
-                    Position,
-                    Quantity,
-                    Health,
-                    Stamina,
-                    ResourceTransferLock,
-                    Movable,
-                    Capacity
-                )
+                (Owner, Position, Quantity, Health, Stamina, ResourceTransferLock, Movable, Capacity)
             );
             delete!(
                 world,
@@ -1672,11 +1543,7 @@
             // reduce battle army lifetime count by the original army count
             battle_army_lifetime.troops.knight_count -= unmodified_army.troops.knight_count;
             battle_army_lifetime.troops.paladin_count -= unmodified_army.troops.paladin_count;
-            battle_army_lifetime
-                .troops
-                .crossbowman_count -= unmodified_army
-                .troops
-                .crossbowman_count;
+            battle_army_lifetime.troops.crossbowman_count -= unmodified_army.troops.crossbowman_count;
 
             if unmodified_army.battle_side == BattleSide::Defence {
                 battle.defence_army = battle_army;
