use dojo::model::ModelStorage;
use dojo::world::WorldStorage;
use dojo::world::{IWorldDispatcher, IWorldDispatcherTrait};
use s0_eternum::alias::ID;
use s0_eternum::constants::get_resource_tier;
use s0_eternum::{
    models::{
        position::Coord, config::HyperstructureResourceConfigTrait, config::HyperstructureResourceConfig,
        hyperstructure::Access
    },
    constants::{get_contributable_resources_with_rarity, RESOURCE_PRECISION}
};
use starknet::ContractAddress;

<<<<<<< HEAD
const LEADERBOARD_REGISTRATION_PERIOD: u64 = 3600; // one week
=======
const LEADERBOARD_REGISTRATION_PERIOD: u64 = 1800; // one week
>>>>>>> fda70bc8

#[starknet::interface]
trait IHyperstructureSystems<T> {
    fn get_points(
        ref self: T,
        player_address: ContractAddress,
        hyperstructures_contributed_to: Span<ID>,
        hyperstructure_shareholder_epochs: Span<(ID, u16)>
    ) -> (u128, u128, u128, u128);

    fn create(ref self: T, creator_entity_id: ID, coord: Coord) -> ID;
    fn contribute_to_construction(
        ref self: T, hyperstructure_entity_id: ID, contributor_entity_id: ID, contributions: Span<(u8, u128)>
    );
    fn set_co_owners(ref self: T, hyperstructure_entity_id: ID, co_owners: Span<(ContractAddress, u16)>);
    fn end_game(
        ref self: T, hyperstructures_contributed_to: Span<ID>, hyperstructure_shareholder_epochs: Span<(ID, u16)>
    );
    fn set_access(ref self: T, hyperstructure_entity_id: ID, access: Access);
}


#[dojo::contract]
mod hyperstructure_systems {
    use achievement::store::{Store, StoreTrait};
    use core::array::ArrayIndex;
    use dojo::event::EventStorage;
    use dojo::model::ModelStorage;

    use dojo::world::WorldStorage;
    use dojo::world::{IWorldDispatcher, IWorldDispatcherTrait};
    use s0_eternum::constants::DEFAULT_NS;
    use s0_eternum::models::season::{Season, SeasonImpl};
    use s0_eternum::utils::random::VRFImpl;
    use s0_eternum::utils::tasks::index::{Task, TaskTrait};
    use s0_eternum::{
        alias::ID,
        constants::{
            WORLD_CONFIG_ID, HYPERSTRUCTURE_CONFIG_ID, ResourceTypes, get_hyperstructure_construction_resources,
            get_contributable_resources_with_rarity, RESOURCE_PRECISION, get_resource_tier
        },
        models::{
            config::{
                HyperstructureResourceConfigTrait, HyperstructureConfig, HyperstructureResourceConfig, VRFConfigImpl,
                CapacityConfigCategory
            },
            capacity::{CapacityCategory},
            hyperstructure::{Progress, Contribution, Hyperstructure, HyperstructureImpl, Epoch, Access},
            owner::{Owner, OwnerTrait, EntityOwner, EntityOwnerTrait}, season::{Leaderboard},
            position::{Coord, Position, PositionIntoCoord}, realm::{Realm},
            resources::{Resource, ResourceImpl, ResourceCost},
            structure::{Structure, StructureCount, StructureCountTrait, StructureCategory}, guild::{GuildMember},
            name::{AddressName}
        },
        systems::{transport::contracts::travel_systems::travel_systems::InternalTravelSystemsImpl},
    };

    use starknet::{ContractAddress, contract_address_const};

    use super::{calculate_total_contributable_amount, LEADERBOARD_REGISTRATION_PERIOD};

    const SCALE_FACTOR: u128 = 1_000_000;

    #[derive(Copy, Drop, Serde)]
    #[dojo::event(historical: false)]
    struct HyperstructureStarted {
        #[key]
        id: ID,
        hyperstructure_entity_id: ID,
        creator_address_name: felt252,
        timestamp: u64,
    }

    #[derive(Copy, Drop, Serde)]
    #[dojo::event(historical: false)]
    struct HyperstructureFinished {
        #[key]
        id: ID,
        #[key]
        hyperstructure_entity_id: ID,
        contributor_entity_id: ID,
        timestamp: u64,
        hyperstructure_owner_name: felt252,
    }

    #[derive(Copy, Drop, Serde)]
    #[dojo::event(historical: false)]
    struct HyperstructureCoOwnersChange {
        #[key]
        id: ID,
        #[key]
        hyperstructure_entity_id: ID,
        co_owners: Span<(ContractAddress, u16)>,
        timestamp: u64,
    }

    #[derive(Copy, Drop, Serde)]
    #[dojo::event(historical: false)]
    struct HyperstructureContribution {
        #[key]
        id: ID,
        #[key]
        hyperstructure_entity_id: ID,
        contributor_entity_id: ID,
        contributions: Span<(u8, u128)>,
        timestamp: u64,
    }

    #[derive(Copy, Drop, Serde)]
    #[dojo::event(historical: false)]
    struct GameEnded {
        #[key]
        winner_address: ContractAddress,
        timestamp: u64,
    }


    #[abi(embed_v0)]
    impl HyperstructureSystemsImpl of super::IHyperstructureSystems<ContractState> {
        fn create(ref self: ContractState, creator_entity_id: ID, coord: Coord) -> ID {
            let mut world: WorldStorage = self.world(DEFAULT_NS());
            SeasonImpl::assert_season_is_not_over(world);

            let creator_owner: Owner = world.read_model(creator_entity_id);
            creator_owner.assert_caller_owner();

            InternalTravelSystemsImpl::assert_tile_explored(world, coord);

            // assert no structure is already built on the coords
            let structure_count: StructureCount = world.read_model(coord);
            structure_count.assert_none();

            let hyperstructure_resource_configs = HyperstructureResourceConfigTrait::get_all(world);
            let shard_resource_tier: u32 = get_resource_tier(ResourceTypes::EARTHEN_SHARD).into();
            let shards_resource_config = hyperstructure_resource_configs.at(shard_resource_tier - 1);
            let required_shards_amount = shards_resource_config.get_required_amount(0);

            let mut creator_resources = ResourceImpl::get(ref world, (creator_entity_id, ResourceTypes::EARTHEN_SHARD));

            creator_resources.burn(required_shards_amount);
            creator_resources.save(ref world);

            let new_uuid: ID = world.dispatcher.uuid();

            let current_time = starknet::get_block_timestamp();

            let vrf_provider: ContractAddress = VRFConfigImpl::get_provider_address(ref world);
            let vrf_seed: u256 = VRFImpl::seed(starknet::get_caller_address(), vrf_provider);
            world
                .write_model(
                    @Structure {
                        entity_id: new_uuid, category: StructureCategory::Hyperstructure, created_at: current_time
                    }
                );

            world
                .write_model(
                    @Hyperstructure {
                        entity_id: new_uuid,
                        current_epoch: 0,
                        completed: false,
                        last_updated_by: contract_address_const::<0>(),
                        last_updated_timestamp: current_time,
                        access: Access::Public,
                        randomness: vrf_seed.try_into().unwrap()
                    }
                );

            world.write_model(@CapacityCategory { entity_id: new_uuid, category: CapacityConfigCategory::Structure },);
            world.write_model(@StructureCount { coord, count: 1 },);
            world.write_model(@Position { entity_id: new_uuid, x: coord.x, y: coord.y },);
            world.write_model(@Owner { entity_id: new_uuid, address: starknet::get_caller_address() },);
            world.write_model(@EntityOwner { entity_id: new_uuid, entity_owner_id: new_uuid },);
            world
                .write_model(
                    @Progress {
                        hyperstructure_entity_id: new_uuid,
                        resource_type: ResourceTypes::EARTHEN_SHARD,
                        amount: required_shards_amount
                    },
                );
            world
                .write_model(
                    @Contribution {
                        hyperstructure_entity_id: new_uuid,
                        player_address: starknet::get_caller_address(),
                        resource_type: ResourceTypes::EARTHEN_SHARD,
                        amount: required_shards_amount
                    },
                );

            let id = world.dispatcher.uuid();
            let creator_address_name: AddressName = world.read_model(starknet::get_caller_address());
            world
                .emit_event(
                    @HyperstructureStarted {
                        id,
                        hyperstructure_entity_id: new_uuid,
                        creator_address_name: creator_address_name.name,
                        timestamp: current_time
                    }
                );

            // [Achievement] Hyperstructure Creation
            let player_id: felt252 = creator_owner.address.into();
            let task_id: felt252 = Task::Builder.identifier();
            let store = StoreTrait::new(world);
            store.progress(player_id, task_id, count: 1, time: current_time,);

            new_uuid
        }

        fn contribute_to_construction(
            ref self: ContractState,
            hyperstructure_entity_id: ID,
            contributor_entity_id: ID,
            contributions: Span<(u8, u128)>
        ) {
            let mut world: WorldStorage = self.world(DEFAULT_NS());
            SeasonImpl::assert_season_is_not_over(world);

            let contributor_owner: Owner = world.read_model(contributor_entity_id);
            contributor_owner.assert_caller_owner();

            let structure: Structure = world.read_model(hyperstructure_entity_id);
            assert!(structure.category == StructureCategory::Hyperstructure, "not a hyperstructure");

            let hyperstructure: Hyperstructure = world.read_model(hyperstructure_entity_id);
            hyperstructure.assert_access(ref world);

            let timestamp = starknet::get_block_timestamp();
            world
                .emit_event(
                    @HyperstructureContribution {
                        hyperstructure_entity_id,
                        contributor_entity_id,
                        contributions,
                        timestamp,
                        id: world.dispatcher.uuid()
                    }
                );

            let mut i = 0;
            let mut resource_was_completed = false;
            let hyperstructure_resource_configs = HyperstructureResourceConfigTrait::get_all(world);
            while (i < contributions.len()) {
                let contribution = *contributions.at(i);

                resource_was_completed = resource_was_completed
                    | InternalHyperstructureSystemsImpl::handle_contribution(
                        ref world,
                        hyperstructure_entity_id,
                        contribution,
                        contributor_entity_id,
                        hyperstructure.randomness,
                        hyperstructure_resource_configs
                    );
                i += 1;
            };

            if (resource_was_completed
                && InternalHyperstructureSystemsImpl::check_if_construction_done(
                    world, hyperstructure_entity_id, hyperstructure.randomness, hyperstructure_resource_configs
                )) {
                let mut hyperstructure: Hyperstructure = world.read_model(hyperstructure_entity_id);
                hyperstructure.completed = true;
                world.write_model(@hyperstructure);

                let hyperstructure_owner: Owner = world.read_model(hyperstructure_entity_id);
                let hyperstructure_owner_name: AddressName = world.read_model(hyperstructure_owner.address);

                world
                    .emit_event(
                        @HyperstructureFinished {
                            hyperstructure_entity_id,
                            contributor_entity_id,
                            hyperstructure_owner_name: hyperstructure_owner_name.name,
                            timestamp,
                            id: world.dispatcher.uuid()
                        }
                    );
            }

            // [Achievement] Hyperstructure Contribution
            let player_id: felt252 = contributor_owner.address.into();
            let task_id: felt252 = Task::Opportunist.identifier();
            let store = StoreTrait::new(world);
            store.progress(player_id, task_id, count: 1, time: timestamp,);
        }

        fn set_co_owners(
            ref self: ContractState, hyperstructure_entity_id: ID, co_owners: Span<(ContractAddress, u16)>
        ) {
            let mut world: WorldStorage = self.world(DEFAULT_NS());
            SeasonImpl::assert_season_is_not_over(world);

            assert!(co_owners.len() <= 10, "too many co-owners");

            // ensure the structure is a hyperstructure
            let structure: Structure = world.read_model(hyperstructure_entity_id);
            assert!(structure.category == StructureCategory::Hyperstructure, "not a hyperstructure");

            let caller = starknet::get_caller_address();

            let owner: Owner = world.read_model(hyperstructure_entity_id);
            owner.assert_caller_owner();

            let hyperstructure_config: HyperstructureConfig = world.read_model(HYPERSTRUCTURE_CONFIG_ID);

            let mut hyperstructure: Hyperstructure = world.read_model(hyperstructure_entity_id);

            let timestamp = starknet::get_block_timestamp();

            if (hyperstructure.last_updated_by == caller) {
                assert!(
                    timestamp
                        - hyperstructure.last_updated_timestamp > hyperstructure_config.time_between_shares_change,
                    "time between shares change not passed"
                );
            }

            let mut total: u16 = 0;
            let mut i = 0;
            while (i < co_owners.len()) {
                let (_, percentage) = *co_owners.at(i);
                total += percentage;
                i += 1;
            };
            assert!(total == 10000, "total percentage must be 10000");

            let epoch = Epoch {
                hyperstructure_entity_id,
                index: hyperstructure.current_epoch,
                start_timestamp: timestamp,
                owners: co_owners
            };

            hyperstructure.last_updated_timestamp = timestamp;
            hyperstructure.last_updated_by = caller;
            hyperstructure.current_epoch += 1;

            world.write_model(@hyperstructure);
            world.write_model(@epoch);

            world
                .emit_event(
                    @HyperstructureCoOwnersChange {
                        id: world.dispatcher.uuid(), hyperstructure_entity_id, timestamp, co_owners
                    }
                );
        }

        fn set_access(ref self: ContractState, hyperstructure_entity_id: ID, access: Access) {
            let mut world: WorldStorage = self.world(DEFAULT_NS());
            let owner: Owner = world.read_model(hyperstructure_entity_id);
            owner.assert_caller_owner();

            // ensure the structure is a hyperstructure
            let structure: Structure = world.read_model(hyperstructure_entity_id);
            assert!(structure.category == StructureCategory::Hyperstructure, "not a hyperstructure");

            let mut hyperstructure: Hyperstructure = world.read_model(hyperstructure_entity_id);
            hyperstructure.access = access;

            if (access == Access::GuildOnly) {
                let caller_address = starknet::get_caller_address();
                let caller_guild_member: GuildMember = world.read_model(caller_address);
                assert!(caller_guild_member.guild_entity_id != 0, "caller is not in a guild");
            }

            world.write_model(@hyperstructure);
        }

        fn end_game(
            ref self: ContractState,
            hyperstructures_contributed_to: Span<ID>,
            hyperstructure_shareholder_epochs: Span<(ID, u16)>
        ) {
            let mut world: WorldStorage = self.world(DEFAULT_NS());
            SeasonImpl::assert_season_is_not_over(world);

            let player_address = starknet::get_caller_address();
            let mut total_points: u128 = 0;
            let hyperstructure_resource_configs = HyperstructureResourceConfigTrait::get_all(world);
            total_points +=
                InternalHyperstructureSystemsImpl::compute_total_contribution_points(
                    ref world, hyperstructures_contributed_to, hyperstructure_resource_configs, player_address
                );

            total_points +=
                InternalHyperstructureSystemsImpl::compute_total_share_points(
                    world, hyperstructure_shareholder_epochs, player_address
                );

            // ensure the total points are enough to end the game
            let hyperstructure_config: HyperstructureConfig = world.read_model(HYPERSTRUCTURE_CONFIG_ID);
            assert!(
                total_points >= hyperstructure_config.points_for_win,
                "Not enough points to end the game. You have {} points, but need {}",
                total_points,
                hyperstructure_config.points_for_win
            );

            SeasonImpl::end_season(ref world);

            let winner_address = starknet::get_caller_address();
            world.emit_event(@GameEnded { winner_address, timestamp: starknet::get_block_timestamp() });

            let mut leaderboard: Leaderboard = world.read_model(WORLD_CONFIG_ID);
            leaderboard.registration_end_timestamp = starknet::get_block_timestamp() + LEADERBOARD_REGISTRATION_PERIOD;
            world.write_model(@leaderboard);

            // [Achievement] Win the game
            let player_id: felt252 = winner_address.into();
            let task_id: felt252 = Task::Warlord.identifier();
            let store = StoreTrait::new(world);
            store.progress(player_id, task_id, count: 1, time: starknet::get_block_timestamp(),);
        }


        fn get_points(
            ref self: ContractState,
            player_address: ContractAddress,
            hyperstructures_contributed_to: Span<ID>,
            hyperstructure_shareholder_epochs: Span<(ID, u16)>
        ) -> (u128, u128, u128, u128) {
            let mut world: WorldStorage = self.world(DEFAULT_NS());

            let hyperstructure_resource_configs = HyperstructureResourceConfigTrait::get_all(world);
            let contribution_points = InternalHyperstructureSystemsImpl::compute_total_contribution_points(
                ref world, hyperstructures_contributed_to, hyperstructure_resource_configs, player_address
            );

            let share_points = InternalHyperstructureSystemsImpl::compute_total_share_points(
                world, hyperstructure_shareholder_epochs, player_address
            );

            let total_points = contribution_points + share_points;
            // ensure the total points are enough to end the game
            let hyperstructure_config: HyperstructureConfig = world.read_model(HYPERSTRUCTURE_CONFIG_ID);
            let points_for_win = hyperstructure_config.points_for_win;

            (contribution_points, share_points, total_points, points_for_win)
        }
    }

    #[generate_trait]
    pub impl InternalHyperstructureSystemsImpl of InternalHyperstructureSystemsTrait {
        fn handle_contribution(
            ref world: WorldStorage,
            hyperstructure_entity_id: ID,
            contribution: (u8, u128),
            contributor_entity_id: ID,
            hyperstructure_randomness: felt252,
            hyperstructure_resource_configs: Span<HyperstructureResourceConfig>
        ) -> bool {
            let (resource_type, contribution_amount) = contribution;

            let resource_tier: u32 = get_resource_tier(resource_type).into();
            let hyperstructure_resource_config = hyperstructure_resource_configs.at(resource_tier - 1);
            let required_contribution_amount = hyperstructure_resource_config
                .get_required_amount(hyperstructure_randomness.into());
            let (max_contributable_amount, will_complete_resource) = Self::get_max_contribution_size(
                world, hyperstructure_entity_id, resource_type, contribution_amount, required_contribution_amount,
            );

            if (max_contributable_amount == 0) {
                return false;
            }

            Self::add_contribution(ref world, hyperstructure_entity_id, resource_type, max_contributable_amount,);
            Self::burn_player_resources(ref world, resource_type, max_contributable_amount, contributor_entity_id);

            Self::update_progress(ref world, hyperstructure_entity_id, resource_type, max_contributable_amount);

            return will_complete_resource;
        }

        fn burn_player_resources(
            ref world: WorldStorage, resource_type: u8, resource_amount: u128, contributor_entity_id: ID
        ) {
            let mut creator_resources = ResourceImpl::get(ref world, (contributor_entity_id, resource_type));

            creator_resources.burn(resource_amount);
            creator_resources.save(ref world);
        }

        fn get_max_contribution_size(
            world: WorldStorage,
            hyperstructure_entity_id: ID,
            resource_type: u8,
            resource_amount: u128,
            required_contribution_amount: u128
        ) -> (u128, bool) {
            let resource_progress: Progress = world.read_model((hyperstructure_entity_id, resource_type));

            let amount_left_for_completion = required_contribution_amount - resource_progress.amount;

            let max_contributable_amount = core::cmp::min(amount_left_for_completion, resource_amount);

            let will_complete_resource = resource_amount >= amount_left_for_completion;
            (max_contributable_amount, will_complete_resource)
        }

        fn add_contribution(
            ref world: WorldStorage, hyperstructure_entity_id: ID, resource_type: u8, resource_amount: u128,
        ) {
            let player_address = starknet::get_caller_address();
            let mut contribution: Contribution = world
                .read_model((hyperstructure_entity_id, player_address, resource_type));
            contribution.amount += resource_amount;

            world.write_model(@contribution);
        }

        fn update_progress(
            ref world: WorldStorage, hyperstructure_entity_id: ID, resource_type: u8, resource_amount: u128,
        ) {
            let mut resource_progress: Progress = world.read_model((hyperstructure_entity_id, resource_type));
            resource_progress.amount += resource_amount;
            world.write_model(@resource_progress);
        }

        fn check_if_construction_done(
            world: WorldStorage,
            hyperstructure_entity_id: ID,
            hyperstructure_randomness: felt252,
            hyperstructure_resource_configs: Span<HyperstructureResourceConfig>
        ) -> bool {
            let mut done = true;
            let all_resources = get_hyperstructure_construction_resources();

            let mut i = 0;
            while (i < all_resources.len()) {
                let resource_tier: u32 = get_resource_tier(*all_resources.at(i)).into();
                let hyperstructure_resource_config = hyperstructure_resource_configs.at(resource_tier - 1);
                done =
                    Self::check_if_resource_completed(
                        world,
                        hyperstructure_entity_id,
                        *all_resources.at(i),
                        hyperstructure_randomness,
                        hyperstructure_resource_config
                    );
                if (done == false) {
                    break;
                }
                i += 1;
            };

            return done;
        }

        fn check_if_resource_completed(
            world: WorldStorage,
            hyperstructure_entity_id: ID,
            resource_type: u8,
            hyperstructure_randomness: felt252,
            hyperstructure_resource_config: @HyperstructureResourceConfig
        ) -> bool {
            let resource_progress: Progress = world.read_model((hyperstructure_entity_id, resource_type));
            let required_contribution_amount = hyperstructure_resource_config
                .get_required_amount(hyperstructure_randomness.into());
            resource_progress.amount == required_contribution_amount
        }

        fn compute_total_share_points(
            world: WorldStorage, hyperstructure_shareholder_epochs: Span<(ID, u16)>, player_address: ContractAddress
        ) -> u128 {
            let mut points = 0;
            let mut i = 0;
            let mut end_point_generation_at = starknet::get_block_timestamp();
            let mut season: Season = world.read_model(WORLD_CONFIG_ID);
            if season.ended_at.is_non_zero() {
                end_point_generation_at = season.ended_at;
            }

            let mut points_already_added: Felt252Dict<bool> = Default::default();

            while (i < hyperstructure_shareholder_epochs.len()) {
                let (hyperstructure_entity_id, index) = *hyperstructure_shareholder_epochs.at(i);

                // ensure we don't double count points for the same hyperstructure
                if points_already_added.get(hyperstructure_entity_id.into()) {
                    panic!("points already added for hyperstructure {}", hyperstructure_entity_id);
                };
                points_already_added.insert(hyperstructure_entity_id.into(), true);

                let epoch: Epoch = world.read_model((hyperstructure_entity_id, index));
                let next_epoch: Epoch = world.read_model((hyperstructure_entity_id, index + 1));

                let next_epoch_start_timestamp = if (next_epoch.owners.len() == 0) {
                    end_point_generation_at
                } else {
                    next_epoch.start_timestamp
                };

                let time_elapsed = next_epoch_start_timestamp - epoch.start_timestamp;

                let mut j = 0;
                while (j < epoch.owners.len()) {
                    let (owner_address, share_percentage) = *epoch.owners.at(j);
                    if (owner_address == player_address) {
                        points += Self::compute_share_points(world, time_elapsed, share_percentage);
                    }
                    j += 1;
                };
                i += 1;
            };

            return points;
        }

        fn compute_share_points(world: WorldStorage, time_elapsed: u64, share_percentage: u16) -> u128 {
            let hyperstructure_config: HyperstructureConfig = world.read_model(HYPERSTRUCTURE_CONFIG_ID);
            let points_per_cycle = hyperstructure_config.points_per_cycle;

            let points = time_elapsed.into() * points_per_cycle * share_percentage.into() / 10000;
            return points;
        }


        fn compute_total_contribution_points(
            ref world: WorldStorage,
            hyperstructures_contributed_to: Span<ID>,
            hyperstructure_resource_configs: Span<HyperstructureResourceConfig>,
            player_address: ContractAddress
        ) -> u128 {
            let resources_with_rarity = get_contributable_resources_with_rarity();

            let hyperstructure_config: HyperstructureConfig = world.read_model(HYPERSTRUCTURE_CONFIG_ID);

            let mut points_already_added: Felt252Dict<bool> = Default::default();
            let mut total_points = 0;

            let mut i = 0;

            while (i < hyperstructures_contributed_to.len()) {
                let hyperstructure_entity_id = *hyperstructures_contributed_to.at(i);
                // ensure the structure is a hyperstructure
                let structure: Structure = world.read_model(hyperstructure_entity_id);
                assert!(structure.category == StructureCategory::Hyperstructure, "not a hyperstructure");

                let mut hyperstructure: Hyperstructure = world.read_model(hyperstructure_entity_id);

                if (hyperstructure.completed) {
                    // ensure we don't double count points for the same hyperstructure
                    if points_already_added.get(hyperstructure_entity_id.into()) {
                        panic!("points already added for hyperstructure {}", hyperstructure_entity_id);
                    };
                    points_already_added.insert(hyperstructure_entity_id.into(), true);

                    // calculate the total contributable amount for the hyperstructure
                    let total_contributable_amount = calculate_total_contributable_amount(
                        world, hyperstructure.randomness, hyperstructure_resource_configs
                    );

                    // calculate the total points for the hyperstructure
                    total_points +=
                        Self::compute_contributions_for_hyperstructure(
                            world,
                            total_contributable_amount,
                            hyperstructure_entity_id,
                            resources_with_rarity,
                            hyperstructure_config.points_on_completion,
                            player_address
                        );
                }

                i += 1;
            };

            return total_points;
        }

        fn compute_contributions_for_hyperstructure(
            world: WorldStorage,
            total_contributable_amount: u128,
            hyperstructure_entity_id: ID,
            resources_with_rarity: Span<(u8, u128)>,
            points_on_completion: u128,
            player_address: ContractAddress
        ) -> u128 {
            let mut total_points = 0;
            let mut i = 0;
            while (i < resources_with_rarity.len()) {
                let (resource_id, resource_rarity) = *resources_with_rarity.at(i);

                let contribution: Contribution = world
                    .read_model((hyperstructure_entity_id, player_address, resource_id));

                total_points +=
                    Self::compute_contribution_points(
                        total_contributable_amount, resource_rarity, contribution.amount, points_on_completion
                    );

                i += 1;
            };

            return total_points;
        }

        fn compute_contribution_points(
            total_contributable_amount: u128, resource_rarity: u128, resource_quantity: u128, points_on_completion: u128
        ) -> u128 {
            let percentage = Self::get_total_points_percentage(
                total_contributable_amount, resource_rarity, resource_quantity
            );
            percentage * points_on_completion / SCALE_FACTOR
        }

        fn get_total_points_percentage(
            total_contributable_amount: u128, resource_rarity: u128, resource_quantity: u128,
        ) -> u128 {
            // resource rarity already has a x100 factor in
            let effective_contribution = (resource_quantity * resource_rarity) / RESOURCE_PRECISION;
            (effective_contribution * SCALE_FACTOR) / total_contributable_amount
        }
    }
}

fn calculate_total_contributable_amount(
    world: WorldStorage,
    hyperstructure_randomness: felt252,
    hyperstructure_resource_configs: Span<HyperstructureResourceConfig>
) -> u128 {
    let resources_with_rarity = get_contributable_resources_with_rarity();
    let mut total: u128 = 0;

    let mut i = 0;
    loop {
        if i >= resources_with_rarity.len() {
            break;
        }

        let (resource_type, rarity) = *resources_with_rarity.at(i);
        let resource_tier: u32 = get_resource_tier(resource_type).into();
        let hyperstructure_resource_config = hyperstructure_resource_configs.at(resource_tier - 1);
        let required_contribution_amount = hyperstructure_resource_config
            .get_required_amount(hyperstructure_randomness.into());

        total += (required_contribution_amount * rarity) / RESOURCE_PRECISION;

        i += 1;
    };

    total
}<|MERGE_RESOLUTION|>--- conflicted
+++ resolved
@@ -12,11 +12,7 @@
 };
 use starknet::ContractAddress;
 
-<<<<<<< HEAD
-const LEADERBOARD_REGISTRATION_PERIOD: u64 = 3600; // one week
-=======
 const LEADERBOARD_REGISTRATION_PERIOD: u64 = 1800; // one week
->>>>>>> fda70bc8
 
 #[starknet::interface]
 trait IHyperstructureSystems<T> {
