<<<<<<< HEAD
use starknet::ContractAddress;
=======
use eternum::alias::ID;
>>>>>>> 47e99b22
use eternum::models::position::Coord;

#[dojo::interface]
trait IHyperstructureSystems {
    fn create(ref world: IWorldDispatcher, creator_entity_id: ID, coord: Coord) -> ID;
    fn contribute_to_construction(
        ref world: IWorldDispatcher,
        hyperstructure_entity_id: ID,
        contributor_entity_id: ID,
        contributions: Span<(u8, u128)>
    );
    fn set_co_owners(
        ref world: IWorldDispatcher,
        hyperstructure_entity_id: u128,
        co_owners: Span<(ContractAddress, u16)>
    );
}


#[dojo::contract]
mod hyperstructure_systems {
    use core::array::ArrayIndex;
<<<<<<< HEAD
    use starknet::ContractAddress;
    use eternum::{
        alias::ID,
        constants::{HYPERSTRUCTURE_CONFIG_ID, ResourceTypes, get_resources_without_earthenshards},
        models::{
            config::{HyperstructureConfigTrait, HyperstructureConfig},
            hyperstructure::{Progress, Contribution, HyperstructureUpdate},
            owner::{Owner, OwnerTrait, EntityOwner, EntityOwnerTrait},
            position::{Coord, Position, PositionIntoCoord}, realm::{Realm},
            resources::{Resource, ResourceImpl, ResourceCost},
            structure::{Structure, StructureCount, StructureCountTrait, StructureCategory}
        },
        systems::{transport::contracts::travel_systems::travel_systems::InternalTravelSystemsImpl},
    };
=======
    use eternum::alias::ID;
    use eternum::constants::{HYPERSTRUCTURE_CONFIG_ID, ResourceTypes, get_resources_without_earthenshards};
    use eternum::models::config::HyperstructureConfigCustomTrait;
    use eternum::models::hyperstructure::{Progress, Contribution};
    use eternum::models::order::{Orders};
    use eternum::models::owner::{Owner, OwnerCustomTrait, EntityOwner, EntityOwnerCustomTrait};
    use eternum::models::position::{Coord, Position, PositionIntoCoord};
    use eternum::models::realm::{Realm};
    use eternum::models::resources::{Resource, ResourceCustomImpl, ResourceCost};
    use eternum::models::structure::{Structure, StructureCount, StructureCountCustomTrait, StructureCategory};
    use eternum::systems::transport::contracts::travel_systems::travel_systems::{InternalTravelSystemsImpl};
>>>>>>> 47e99b22

    #[derive(Copy, Drop, Serde)]
    #[dojo::event]
    struct HyperstructureFinished {
        hyperstructure_entity_id: ID,
        timestamp: u64,
    }

    #[derive(Copy, Drop, Serde)]
    #[dojo::event]
    struct HyperstructureCoOwnersChange {
        hyperstructure_entity_id: u128,
        co_owners: Span<(ContractAddress, u16)>,
        timestamp: u64,
    }


    #[abi(embed_v0)]
    impl HyperstructureSystemsImpl of super::IHyperstructureSystems<ContractState> {
        fn create(ref world: IWorldDispatcher, creator_entity_id: ID, coord: Coord) -> ID {
            get!(world, creator_entity_id, Owner).assert_caller_owner();

            InternalTravelSystemsImpl::assert_tile_explored(world, coord);

            // assert no structure is already built on the coords
            let structure_count: StructureCount = get!(world, coord, StructureCount);
            structure_count.assert_none();

            let hyperstructure_shards_config = HyperstructureConfigCustomTrait::get(
                world, ResourceTypes::EARTHEN_SHARD
            );

            let mut creator_resources = ResourceCustomImpl::get(
                world, (creator_entity_id, ResourceTypes::EARTHEN_SHARD)
            );

            creator_resources.burn(hyperstructure_shards_config.amount_for_completion);
            creator_resources.save(world);

            let new_uuid: ID = world.uuid();

            set!(
                world,
                (
                    Structure { entity_id: new_uuid, category: StructureCategory::Hyperstructure },
                    StructureCount { coord, count: 1 },
                    Position { entity_id: new_uuid, x: coord.x, y: coord.y },
                    Owner { entity_id: new_uuid, address: starknet::get_caller_address() },
                    EntityOwner { entity_id: new_uuid, entity_owner_id: new_uuid },
                    Progress {
                        hyperstructure_entity_id: new_uuid,
                        resource_type: ResourceTypes::EARTHEN_SHARD,
                        amount: hyperstructure_shards_config.amount_for_completion
                    },
                    Contribution {
                        hyperstructure_entity_id: new_uuid,
                        player_address: starknet::get_caller_address(),
                        resource_type: ResourceTypes::EARTHEN_SHARD,
                        amount: hyperstructure_shards_config.amount_for_completion
                    }
                )
            );

            new_uuid
        }

        fn contribute_to_construction(
            ref world: IWorldDispatcher,
            hyperstructure_entity_id: ID,
            contributor_entity_id: ID,
            contributions: Span<(u8, u128)>
        ) {
            get!(world, contributor_entity_id, Owner).assert_caller_owner();

            let structure = get!(world, hyperstructure_entity_id, Structure);
            assert(structure.category == StructureCategory::Hyperstructure, 'not a hyperstructure');

            let mut i = 0;
            let mut resource_was_completed = false;
            while (i < contributions.len()) {
                let contribution = *contributions.at(i);

                resource_was_completed = resource_was_completed
                    | InternalHyperstructureSystemsImpl::handle_contribution(
                        world, hyperstructure_entity_id, contribution, contributor_entity_id
                    );
                i += 1;
            };

            if (resource_was_completed
                && InternalHyperstructureSystemsImpl::check_if_construction_done(world, hyperstructure_entity_id)) {
                let timestamp = starknet::get_block_timestamp();
                emit!(world, (HyperstructureFinished { hyperstructure_entity_id, timestamp }),);
            }
        }

        fn set_co_owners(
            ref world: IWorldDispatcher,
            hyperstructure_entity_id: u128,
            co_owners: Span<(ContractAddress, u16)>
        ) {
            let caller = starknet::get_caller_address();

            let owner = get!(world, hyperstructure_entity_id, Owner);
            owner.assert_caller_owner();

            let hyperstructure_config = get!(world, HYPERSTRUCTURE_CONFIG_ID, HyperstructureConfig);

            let mut hyperstructure_update = get!(
                world, hyperstructure_entity_id, HyperstructureUpdate
            );

            let timestamp = starknet::get_block_timestamp();

            if (hyperstructure_update.last_updated_by == caller) {
                assert!(
                    timestamp
                        - hyperstructure_update
                            .last_updated_timestamp > hyperstructure_config
                            .time_between_shares_change,
                    "time between shares change not passed"
                );
            }

            hyperstructure_update.last_updated_timestamp = timestamp;
            hyperstructure_update.last_updated_by = caller;

            set!(world, (hyperstructure_update,));

            let mut total = 0;
            let mut i = 0;
            while (i < co_owners.len()) {
                let (address, percentage) = *co_owners.at(i);
                total += percentage;
                i += 1;
            };
            assert!(total == 10000, "total percentage must be 10000");
            emit!(
                world,
                (HyperstructureCoOwnersChange { hyperstructure_entity_id, co_owners, timestamp })
            );
        }
    }

    #[generate_trait]
    pub impl InternalHyperstructureSystemsImpl of InternalHyperstructureSystemsTrait {
        fn handle_contribution(
            world: IWorldDispatcher, hyperstructure_entity_id: ID, contribution: (u8, u128), contributor_entity_id: ID
        ) -> bool {
            let (resource_type, contribution_amount) = contribution;

            let (max_contributable_amount, will_complete_resource) = Self::get_max_contribution_size(
                world, hyperstructure_entity_id, resource_type, contribution_amount
            );

            if (max_contributable_amount == 0) {
                return false;
            }

            Self::add_contribution(world, hyperstructure_entity_id, resource_type, max_contributable_amount,);
            Self::burn_player_resources(world, resource_type, max_contributable_amount, contributor_entity_id);

            Self::update_progress(world, hyperstructure_entity_id, resource_type, max_contributable_amount);

            return will_complete_resource;
        }

        fn burn_player_resources(
            world: IWorldDispatcher, resource_type: u8, resource_amount: u128, contributor_entity_id: ID
        ) {
            let mut creator_resources = ResourceCustomImpl::get(world, (contributor_entity_id, resource_type));

            creator_resources.burn(resource_amount);
            creator_resources.save(world);
        }

        fn get_max_contribution_size(
            world: IWorldDispatcher, hyperstructure_entity_id: ID, resource_type: u8, resource_amount: u128
        ) -> (u128, bool) {
            let resource_progress = get!(world, (hyperstructure_entity_id, resource_type), Progress);
            let hyperstructure_resource_config = HyperstructureConfigCustomTrait::get(world, resource_type);
            let resource_amount_for_completion = hyperstructure_resource_config.amount_for_completion;

            let amount_left_for_completion = resource_amount_for_completion - resource_progress.amount;

            let max_contributable_amount = core::cmp::min(amount_left_for_completion, resource_amount);

            let will_complete_resource = resource_amount >= amount_left_for_completion;
            (max_contributable_amount, will_complete_resource)
        }

        fn add_contribution(
            world: IWorldDispatcher, hyperstructure_entity_id: ID, resource_type: u8, resource_amount: u128,
        ) {
            let player_address = starknet::get_caller_address();
            let mut contribution = get!(world, (hyperstructure_entity_id, player_address, resource_type), Contribution);
            contribution.amount += resource_amount;

            set!(world, (contribution,));
        }

        fn update_progress(
            world: IWorldDispatcher, hyperstructure_entity_id: ID, resource_type: u8, resource_amount: u128,
        ) {
            let mut resource_progress = get!(world, (hyperstructure_entity_id, resource_type), Progress);
            resource_progress.amount += resource_amount;
            set!(world, (resource_progress,));
        }

        fn check_if_construction_done(world: IWorldDispatcher, hyperstructure_entity_id: ID) -> bool {
            let mut done = true;
            let all_resources = get_resources_without_earthenshards();

            let mut i = 0;
            while (i < all_resources.len()) {
                done = Self::check_if_resource_completed(world, hyperstructure_entity_id, *all_resources.at(i));
                if (done == false) {
                    break;
                }
                i += 1;
            };

            return done;
        }

        fn check_if_resource_completed(
            world: IWorldDispatcher, hyperstructure_entity_id: ID, resource_type: u8
        ) -> bool {
            let mut resource_progress = get!(world, (hyperstructure_entity_id, resource_type), Progress);

            let hyperstructure_resource_config = HyperstructureConfigCustomTrait::get(world, resource_type);
            let resource_amount_for_completion = hyperstructure_resource_config.amount_for_completion;

            resource_progress.amount == resource_amount_for_completion
        }
    }
}<|MERGE_RESOLUTION|>--- conflicted
+++ resolved
@@ -1,8 +1,5 @@
-<<<<<<< HEAD
 use starknet::ContractAddress;
-=======
 use eternum::alias::ID;
->>>>>>> 47e99b22
 use eternum::models::position::Coord;
 
 #[dojo::interface]
@@ -16,7 +13,7 @@
     );
     fn set_co_owners(
         ref world: IWorldDispatcher,
-        hyperstructure_entity_id: u128,
+        hyperstructure_entity_id: ID,
         co_owners: Span<(ContractAddress, u16)>
     );
 }
@@ -25,34 +22,20 @@
 #[dojo::contract]
 mod hyperstructure_systems {
     use core::array::ArrayIndex;
-<<<<<<< HEAD
     use starknet::ContractAddress;
     use eternum::{
         alias::ID,
         constants::{HYPERSTRUCTURE_CONFIG_ID, ResourceTypes, get_resources_without_earthenshards},
         models::{
-            config::{HyperstructureConfigTrait, HyperstructureConfig},
+            config::{HyperstructureConfigCustomTrait, HyperstructureConfig},
             hyperstructure::{Progress, Contribution, HyperstructureUpdate},
-            owner::{Owner, OwnerTrait, EntityOwner, EntityOwnerTrait},
+            owner::{Owner, OwnerCustomTrait, EntityOwner, EntityOwnerCustomTrait},
             position::{Coord, Position, PositionIntoCoord}, realm::{Realm},
-            resources::{Resource, ResourceImpl, ResourceCost},
-            structure::{Structure, StructureCount, StructureCountTrait, StructureCategory}
+            resources::{Resource, ResourceCustomImpl, ResourceCost},
+            structure::{Structure, StructureCount, StructureCountCustomTrait, StructureCategory}
         },
         systems::{transport::contracts::travel_systems::travel_systems::InternalTravelSystemsImpl},
     };
-=======
-    use eternum::alias::ID;
-    use eternum::constants::{HYPERSTRUCTURE_CONFIG_ID, ResourceTypes, get_resources_without_earthenshards};
-    use eternum::models::config::HyperstructureConfigCustomTrait;
-    use eternum::models::hyperstructure::{Progress, Contribution};
-    use eternum::models::order::{Orders};
-    use eternum::models::owner::{Owner, OwnerCustomTrait, EntityOwner, EntityOwnerCustomTrait};
-    use eternum::models::position::{Coord, Position, PositionIntoCoord};
-    use eternum::models::realm::{Realm};
-    use eternum::models::resources::{Resource, ResourceCustomImpl, ResourceCost};
-    use eternum::models::structure::{Structure, StructureCount, StructureCountCustomTrait, StructureCategory};
-    use eternum::systems::transport::contracts::travel_systems::travel_systems::{InternalTravelSystemsImpl};
->>>>>>> 47e99b22
 
     #[derive(Copy, Drop, Serde)]
     #[dojo::event]
@@ -64,7 +47,7 @@
     #[derive(Copy, Drop, Serde)]
     #[dojo::event]
     struct HyperstructureCoOwnersChange {
-        hyperstructure_entity_id: u128,
+        hyperstructure_entity_id: ID,
         co_owners: Span<(ContractAddress, u16)>,
         timestamp: u64,
     }
@@ -151,7 +134,7 @@
 
         fn set_co_owners(
             ref world: IWorldDispatcher,
-            hyperstructure_entity_id: u128,
+            hyperstructure_entity_id: ID,
             co_owners: Span<(ContractAddress, u16)>
         ) {
             let caller = starknet::get_caller_address();
@@ -182,7 +165,7 @@
 
             set!(world, (hyperstructure_update,));
 
-            let mut total = 0;
+            let mut total: u16 = 0;
             let mut i = 0;
             while (i < co_owners.len()) {
                 let (address, percentage) = *co_owners.at(i);
