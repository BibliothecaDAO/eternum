--- conflicted
+++ resolved
@@ -30,14 +30,7 @@
 
 #[dojo::interface]
 trait ITickConfig {
-<<<<<<< HEAD
     fn set_tick_config(max_moves_per_tick: u8, tick_interval_in_seconds: u64);
-=======
-    fn set_tick_config(
-        max_moves_per_tick: u8,
-        tick_interval_in_seconds: u64
-    );
->>>>>>> d1dd5f10
 }
 
 
@@ -115,17 +108,6 @@
 
 #[dojo::interface]
 trait IBankConfig {
-<<<<<<< HEAD
-    fn create_bank(coord: Coord, swap_cost_resources: Span<(u8, Span<(u8, u128)>)>) -> ID;
-
-
-    fn set_bank_auction(
-        bank_id: u128,
-        bank_swap_resource_cost_keys: Span<(u8, u32)>,
-        decay_constant: u128,
-        per_time_unit: u128,
-        price_update_interval: u128,
-=======
     fn create_bank(
         coord: Coord, owner_fee_scaled: u128
     ) -> ID;
@@ -133,7 +115,6 @@
 
     fn set_bank_config(
         lords_cost: u128, lp_fee_scaled: u128
->>>>>>> d1dd5f10
     );
 }
 
@@ -170,21 +151,7 @@
 trait IProductionConfig {
     fn set_production_config(
         resource_type: u8,
-<<<<<<< HEAD
         amount: u128,
         cost: Span<(u8, u128)>
-=======
-        amount_per_tick: u128,
-        cost_resource_type_1: u8,
-        cost_resource_type_1_amount: u128,
-        cost_resource_type_2: u8,
-        cost_resource_type_2_amount: u128,
-    );
-    
-    fn set_production_material_config(
-        material_resource_type: u8,
-        produced_resource_type_1: u8,
-        produced_resource_type_2: u8
->>>>>>> d1dd5f10
     );
 }