--- conflicted
+++ resolved
@@ -28,7 +28,6 @@
 }
 
 
-<<<<<<< HEAD
 #[starknet::interface]
 trait ITickConfig<TContractState> {
     fn set_tick_config(
@@ -37,11 +36,6 @@
         max_moves_per_tick: u8,
         tick_interval_in_seconds: u64
     );
-=======
-#[dojo::interface]
-trait ITickConfig {
-    fn set_tick_config(max_moves_per_tick: u8, tick_interval_in_seconds: u64);
->>>>>>> eb47d19c
 }
 
 
@@ -117,7 +111,6 @@
     );
 }
 
-<<<<<<< HEAD
 #[starknet::interface]
 trait IBankConfig<TContractState> {
     fn create_bank(
@@ -127,19 +120,6 @@
 
     fn set_bank_config(
         self: @TContractState, world: IWorldDispatcher, lords_cost: u128, lp_fee_scaled: u128
-=======
-#[dojo::interface]
-trait IBankConfig {
-    fn create_bank(coord: Coord, swap_cost_resources: Span<(u8, Span<(u8, u128)>)>) -> ID;
-
-
-    fn set_bank_auction(
-        bank_id: u128,
-        bank_swap_resource_cost_keys: Span<(u8, u32)>,
-        decay_constant: u128,
-        per_time_unit: u128,
-        price_update_interval: u128,
->>>>>>> eb47d19c
     );
 }
 
@@ -164,20 +144,9 @@
 }
 
 
-<<<<<<< HEAD
-#[starknet::interface]
-trait IMapConfig<TContractState> {
-    fn set_exploration_config(
-        self: @TContractState,
-        world: IWorldDispatcher,
-        wheat_burn_amount: u128,
-        fish_burn_amount: u128,
-        reward_resource_amount: u128
-=======
 #[dojo::interface]
 trait IMapConfig {
     fn set_exploration_config(
         wheat_burn_amount: u128, fish_burn_amount: u128, reward_resource_amount: u128
->>>>>>> eb47d19c
     );
 }
