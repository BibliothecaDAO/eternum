--- conflicted
+++ resolved
@@ -1,9 +1,4 @@
-<<<<<<< HEAD
 use eternum::models::bank::{Bank, BankAuction, BankAuctionTrait, BankSwapResourceCost};
-=======
-use eternum::models::bank::bank::{Bank};
-use eternum::models::config::{BankConfig};
->>>>>>> d1dd5f10
 use eternum::models::position::{Coord, Position};
 use eternum::models::resources::{ResourceCost, Resource};
 
@@ -22,7 +17,6 @@
     let world = spawn_eternum();
 
     let config_systems_address = deploy_system(config_systems::TEST_CLASS_HASH);
-<<<<<<< HEAD
 
     let bank_config_dispatcher = IBankConfigDispatcher { contract_address: config_systems_address };
 
@@ -41,15 +35,12 @@
                 .span()
         );
 
-    let bank_position = get!(world, bank_id, Position);
+    let bank_position = get!(world, bank_entity_id, Position);
     assert(bank_position.x == 30, 'wrong x position');
     assert(bank_position.y == 800, 'wrong y position');
-=======
->>>>>>> d1dd5f10
 
-    let bank_config_dispatcher = IBankConfigDispatcher { contract_address: config_systems_address };
+    // check that fish and wheat cost was added successfully 
 
-<<<<<<< HEAD
     let bank_shekel_swap_cost_1 = get!(world, (ResourceTypes::LORDS, 0), BankSwapResourceCost);
     assert(bank_shekel_swap_cost_1.resource_cost_count == 2, 'wrong resource cost count');
 
@@ -71,19 +62,6 @@
         world, (bank_shekel_swap_cost_2.resource_cost_id, 0), ResourceCost
     );
     assert(bank_shekel_dragonhide_cost.amount == 700, 'wrong dragonhide cost');
-=======
-    let owner_fee_scaled: u128 = _0_1;
-
-    let bank_entity_id = bank_config_dispatcher
-        .create_bank(Coord { x: 30, y: 800 }, owner_fee_scaled);
-
-    let bank_position = get!(world, bank_entity_id, Position);
-    assert(bank_position.x == 30, 'wrong x position');
-    assert(bank_position.y == 800, 'wrong y position');
-
-    let bank = get!(world, bank_entity_id, Bank);
-    assert(bank.owner_fee_scaled == owner_fee_scaled, 'wrong owner_fee_scaled');
->>>>>>> d1dd5f10
 }
 
 #[test]
@@ -94,7 +72,6 @@
 
     let bank_config_dispatcher = IBankConfigDispatcher { contract_address: config_systems_address };
 
-<<<<<<< HEAD
     let caller = starknet::get_caller_address();
 
     let bank_id: u128 = 1;
@@ -128,14 +105,4 @@
     assert(bank_dragonhide_auction.sold == 0, 'sold');
     assert(bank_dragonhide_auction.decay_constant_sign == false, 'decay_constant_sign');
     assert(bank_dragonhide_auction.price_update_interval == 10, 'price_update_interval');
-=======
-    let lords_cost: u128 = 1000;
-    let lp_fee_scaled: u128 = _0_1;
-
-    bank_config_dispatcher.set_bank_config(lords_cost, lp_fee_scaled);
-
-    let bank_config = get!(world, (WORLD_CONFIG_ID), BankConfig);
-    assert(bank_config.lords_cost == lords_cost, 'lords_cost');
-    assert(bank_config.lp_fee_scaled == lp_fee_scaled, 'lp_fee_scaled');
->>>>>>> d1dd5f10
 }