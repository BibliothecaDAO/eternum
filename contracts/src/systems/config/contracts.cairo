--- conflicted
+++ resolved
@@ -571,8 +571,6 @@
             set!(world, (troop_config));
         }
     }
-<<<<<<< HEAD
-=======
 
     #[abi(embed_v0)]
     impl BuildingConfigImpl of IBuildingConfig<ContractState> {
@@ -612,5 +610,4 @@
             );
         }
     }
->>>>>>> a24f79c8
 }