--- conflicted
+++ resolved
@@ -4,15 +4,12 @@
 
     use eternum::models::combat::TownWatch;
     use eternum::models::labor_auction::LaborAuction;
+    use eternum::models::bank::{Bank, BankSwapResourceCost, BankAuction};
     use eternum::models::config::{
         LaborCostResources, LaborCostAmount, LaborConfig, CapacityConfig, RoadConfig, SpeedConfig,
         TravelConfig, WeightConfig, WorldConfig, SoldierConfig, HealthConfig, AttackConfig,
         DefenceConfig, CombatConfig, LevelingConfig, RealmFreeMintConfig, LaborBuildingsConfig,
-<<<<<<< HEAD
-        LaborBuildingCost, MapExploreConfig, TickConfig, ProductionConfig, ProductionMaterialConfig
-=======
-        LaborBuildingCost, MapExploreConfig, TickConfig, BankConfig
->>>>>>> 092139f4
+        LaborBuildingCost, MapExploreConfig, TickConfig, ProductionConfig, ProductionInput, ProductionOutput
     };
 
     use eternum::systems::config::interface::{
@@ -30,7 +27,6 @@
     use eternum::models::hyperstructure::HyperStructure;
     use eternum::models::resources::{ResourceCost, DetachedResource};
     use eternum::models::position::{Position, PositionTrait, Coord};
-    use eternum::models::bank::bank::{Bank};
 
 
     fn assert_caller_is_admin(world: IWorldDispatcher) {
@@ -467,49 +463,57 @@
         }
     }
 
-    #[abi(embed_v0)]
-    impl ProductionConfigImpl of IProductionConfig<ContractState> {
-        fn set_production_config(
-            world: IWorldDispatcher, 
-            resource_type: u8,
-            amount_per_tick: u128,
-            cost_resource_type_1: u8,
-            cost_resource_type_1_amount: u128,
-            cost_resource_type_2: u8,
-            cost_resource_type_2_amount: u128,
-        ) {
-            assert_caller_is_admin(world);
-
-            set!(world, (
-                ProductionConfig {
-                    resource_type,
-                    amount_per_tick,
-                    cost_resource_type_1,
-                    cost_resource_type_1_amount,
-                    cost_resource_type_2,
-                    cost_resource_type_2_amount
-                }
-            ));
-        }
-
-        fn set_production_material_config(
-            world: IWorldDispatcher, 
-            material_resource_type: u8,
-            produced_resource_type_1: u8,
-            produced_resource_type_2: u8
-        ) {
-
-            assert_caller_is_admin(world);
-
-            set!(world, (
-                ProductionMaterialConfig {
-                    material_resource_type,
-                    produced_resource_type_1,
-                    produced_resource_type_2,
-                }
-            ));
-        }
-    }
+#[abi(embed_v0)]
+impl ProductionConfigImpl of IProductionConfig<ContractState> {
+    fn set_production_config(
+        world: IWorldDispatcher, 
+        resource_type: u8,
+        amount: u128,
+        mut cost: Span<(u8, u128)>
+    ) {
+        assert_caller_is_admin(world);
+
+        let mut resource_production_config : ProductionConfig
+            = get!(world, resource_type, ProductionConfig);
+        resource_production_config.amount = amount;
+    
+        loop {
+            match cost.pop_front() {
+                Option::Some((input_resource_type, input_resource_amount)) => {
+                    // update output resource's production input/material
+                    set!(world, (
+                        ProductionInput {
+                            output_resource_type: resource_type,
+                            index: resource_production_config.input_count.try_into().unwrap(),
+                            input_resource_type: *input_resource_type,
+                            input_resource_amount: *input_resource_amount
+                        }
+                    ));
+
+                    resource_production_config.input_count += 1;
+
+                    // update input resource's production output
+                    let mut input_resource_production_config : ProductionConfig
+                        = get!(world, *input_resource_type, ProductionConfig);
+                    
+                    set!(world, (
+                        ProductionOutput {
+                            input_resource_type: *input_resource_type,
+                            index: input_resource_production_config.output_count.try_into().unwrap(),
+                            output_resource_type: resource_type,
+                        }
+                    ));
+
+                    input_resource_production_config.output_count += 1;
+                    set!(world, (input_resource_production_config));
+                },
+                Option::None => {break;}
+            }
+        };
+
+        set!(world, (resource_production_config));
+    }
+}
 
 
     #[abi(embed_v0)]
@@ -638,25 +642,116 @@
     #[abi(embed_v0)]
     impl BankConfigImpl of IBankConfig<ContractState> {
         fn create_bank(
-            self: @ContractState, world: IWorldDispatcher, coord: Coord, owner_fee_scaled: u128,
+            world: IWorldDispatcher,
+            coord: Coord,
+            swap_cost_resources: Span<(u8, Span<(u8, u128)>)>,
         ) -> ID {
-            let bank_entity_id: ID = world.uuid().into();
+            let bank_id: ID = world.uuid().into();
+
+            // add swap cost
+            let mut swap_cost_resources = swap_cost_resources;
+
+            let mut index = 0;
+            loop {
+                match swap_cost_resources.pop_front() {
+                    Option::Some((
+                        exchanged_resource_type, swap_resources
+                    )) => {
+                        let swap_resource_cost_id: ID = world.uuid().into();
+                        let swap_resources_count = (*swap_resources).len();
+
+                        let mut jndex = 0;
+                        let mut swap_resources = *swap_resources;
+                        loop {
+                            match swap_resources.pop_front() {
+                                Option::Some((
+                                    resource_type, resource_amount
+                                )) => {
+                                    assert(*resource_amount > 0, 'amount must not be 0');
+
+                                    set!(
+                                        world,
+                                        (ResourceCost {
+                                            entity_id: swap_resource_cost_id,
+                                            index: jndex,
+                                            resource_type: *resource_type,
+                                            amount: *resource_amount
+                                        })
+                                    );
+
+                                    jndex += 1;
+                                },
+                                Option::None => { break; }
+                            };
+                        };
+
+                        set!(
+                            world,
+                            (BankSwapResourceCost {
+                                bank_gives_resource_type: *exchanged_resource_type,
+                                index,
+                                resource_cost_id: swap_resource_cost_id,
+                                resource_cost_count: swap_resources_count
+                            })
+                        );
+
+                        index += 1;
+                    },
+                    Option::None => { break; }
+                }
+            };
 
             set!(
                 world,
                 (
-                    Bank { entity_id: bank_entity_id, owner_fee_scaled, exists: true },
-                    Position { entity_id: bank_entity_id, x: coord.x, y: coord.y }
+                    Bank { entity_id: bank_id, exists: true },
+                    Position { entity_id: bank_id, x: coord.x, y: coord.y }
                 )
             );
-            bank_entity_id
-        }
-
-
-        fn set_bank_config(
-            self: @ContractState, world: IWorldDispatcher, lords_cost: u128, lp_fee_scaled: u128
-        ) {
-            set!(world, (BankConfig { config_id: WORLD_CONFIG_ID, lords_cost, lp_fee_scaled, }));
+            bank_id
+        }
+
+
+        fn set_bank_auction(
+            world: IWorldDispatcher,
+            bank_id: u128,
+            bank_swap_resource_cost_keys: Span<(u8, u32)>,
+            decay_constant: u128,
+            per_time_unit: u128,
+            price_update_interval: u128,
+        ) {
+            let start_time = starknet::get_block_timestamp();
+
+            let bank = get!(world, (bank_id), Bank);
+            assert(bank.exists == true, 'no bank');
+
+            let mut index = 0;
+            loop {
+                if index == bank_swap_resource_cost_keys.len() {
+                    break;
+                }
+
+                let (bank_gives_resource_type, bank_swap_resource_cost_index) =
+                    *bank_swap_resource_cost_keys
+                    .at(index);
+
+                set!(
+                    world,
+                    (BankAuction {
+                        bank_id,
+                        bank_gives_resource_type,
+                        bank_swap_resource_cost_index,
+                        decay_constant_mag: decay_constant,
+                        decay_constant_sign: false,
+                        per_time_unit,
+                        start_time,
+                        sold: 0,
+                        price_update_interval,
+                    })
+                );
+
+                index += 1;
+            };
         }
     }
 
