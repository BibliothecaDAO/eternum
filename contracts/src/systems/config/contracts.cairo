--- conflicted
+++ resolved
@@ -49,15 +49,11 @@
 
 #[dojo::interface]
 trait IHyperstructureConfig {
-<<<<<<< HEAD
     fn set_hyperstructure_config(
         ref world: IWorldDispatcher,
         resources_for_completion: Span<(u8, u128)>,
         time_between_shares_change: u64
     );
-=======
-    fn set_hyperstructure_config(ref world: IWorldDispatcher, resources_for_completion: Span<(u8, u128)>);
->>>>>>> 47e99b22
 }
 
 #[dojo::interface]
@@ -148,16 +144,10 @@
     use eternum::models::combat::{Troops};
 
     use eternum::models::config::{
-<<<<<<< HEAD
         CapacityConfig, RoadConfig, SpeedConfig, WeightConfig, WorldConfig, LevelingConfig,
         RealmFreeMintConfig, MapExploreConfig, TickConfig, ProductionConfig, BankConfig,
         TroopConfig, BuildingConfig, BuildingCategoryPopConfig, PopulationConfig,
         HyperstructureResourceConfig, HyperstructureConfig, StaminaConfig, MercenariesConfig
-=======
-        CapacityConfig, RoadConfig, SpeedConfig, WeightConfig, WorldConfig, LevelingConfig, RealmFreeMintConfig,
-        MapExploreConfig, TickConfig, ProductionConfig, BankConfig, TroopConfig, BuildingConfig,
-        BuildingCategoryPopConfig, PopulationConfig, HyperstructureResourceConfig, StaminaConfig, MercenariesConfig
->>>>>>> 47e99b22
     };
 
     use eternum::models::position::{Position, PositionCustomTrait, Coord};
@@ -482,17 +472,12 @@
 
 
     #[abi(embed_v0)]
-<<<<<<< HEAD
-    impl HyperstructureConfigImpl of super::IHyperstructureConfig<ContractState> {
+    impl HyperstructureConfigCustomImpl of super::IHyperstructureConfig<ContractState> {
         fn set_hyperstructure_config(
             ref world: IWorldDispatcher,
             resources_for_completion: Span<(u8, u128)>,
             time_between_shares_change: u64
         ) {
-=======
-    impl HyperstructureConfigCustomImpl of super::IHyperstructureConfig<ContractState> {
-        fn set_hyperstructure_config(ref world: IWorldDispatcher, resources_for_completion: Span<(u8, u128)>) {
->>>>>>> 47e99b22
             assert_caller_is_admin(world);
             let mut i = 0;
             while (i < resources_for_completion.len()) {
