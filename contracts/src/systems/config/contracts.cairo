use dojo::world::IWorldDispatcher;
use eternum::alias::ID;
use eternum::models::buildings::BuildingCategory;
use eternum::models::combat::{Troops};
use eternum::models::config::{TroopConfig, MapConfig, BattleConfig, MercenariesConfig, CapacityConfig,};
use eternum::models::position::Coord;

#[dojo::interface]
trait IWorldConfig {
    fn set_world_config(
        ref world: IWorldDispatcher,
        admin_address: starknet::ContractAddress,
        realm_l2_contract: starknet::ContractAddress
    );
}

#[dojo::interface]
trait IRealmFreeMintConfig {
    fn set_mint_config(ref world: IWorldDispatcher, config_id: ID, resources: Span<(u8, u128)>);
}

#[dojo::interface]
trait IWeightConfig {
    fn set_weight_config(ref world: IWorldDispatcher, entity_type: ID, weight_gram: u128);
}

#[dojo::interface]
trait IBattleConfig {
    fn set_battle_config(ref world: IWorldDispatcher, battle_config: BattleConfig);
}

#[dojo::interface]
trait ICapacityConfig {
    fn set_capacity_config(ref world: IWorldDispatcher, capacity_config: CapacityConfig);
}

#[dojo::interface]
trait ITickConfig {
    fn set_tick_config(ref world: IWorldDispatcher, tick_id: u8, tick_interval_in_seconds: u64);
}

#[dojo::interface]
trait IStaminaConfig {
    fn set_stamina_config(ref world: IWorldDispatcher, unit_type: u8, max_stamina: u16);
}
#[dojo::interface]
trait IStaminaRefillConfig {
    fn set_stamina_refill_config(ref world: IWorldDispatcher, amount: u16);
}

#[dojo::interface]
trait ITransportConfig {
    fn set_speed_config(ref world: IWorldDispatcher, entity_type: ID, sec_per_km: u16);
}

#[dojo::interface]
trait IHyperstructureConfig {
    fn set_hyperstructure_config(
        ref world: IWorldDispatcher, resources_for_completion: Span<(u8, u128)>, time_between_shares_change: u64
    );
}

#[dojo::interface]
trait ILevelingConfig {
    fn set_leveling_config(
        ref world: IWorldDispatcher,
        config_id: ID,
        decay_interval: u64,
        max_level: u64,
        decay_scaled: u128,
        cost_percentage_scaled: u128,
        base_multiplier: u128,
        wheat_base_amount: u128,
        fish_base_amount: u128,
        resource_1_costs: Span<(u8, u128)>,
        resource_2_costs: Span<(u8, u128)>,
        resource_3_costs: Span<(u8, u128)>,
    );
}

#[dojo::interface]
trait IBankConfig {
    fn set_bank_config(ref world: IWorldDispatcher, lords_cost: u128, lp_fee_num: u128, lp_fee_denom: u128);
}


#[dojo::interface]
trait IMapConfig {
    fn set_map_config(ref world: IWorldDispatcher, map_config: MapConfig);
}


#[dojo::interface]
trait IProductionConfig {
    fn set_production_config(ref world: IWorldDispatcher, resource_type: u8, amount: u128, cost: Span<(u8, u128)>);
}

#[dojo::interface]
trait ITravelStaminaCostConfig {
    fn set_travel_stamina_cost_config(ref world: IWorldDispatcher, travel_type: u8, cost: u16);
}

#[dojo::interface]
trait ITroopConfig {
    fn set_troop_config(ref world: IWorldDispatcher, troop_config: TroopConfig);
}

#[dojo::interface]
trait IBuildingConfig {
    fn set_building_general_config(ref world: IWorldDispatcher, base_cost_percent_increase: u16);
    fn set_building_config(
        ref world: IWorldDispatcher,
        building_category: BuildingCategory,
        building_resource_type: u8,
        cost_of_building: Span<(u8, u128)>
    );
}

#[dojo::interface]
trait IBuildingCategoryPopConfig {
    fn set_building_category_pop_config(
        ref world: IWorldDispatcher, building_category: BuildingCategory, population: u32, capacity: u32
    );
}

#[dojo::interface]
trait IPopulationConfig {
    fn set_population_config(ref world: IWorldDispatcher, base_population: u32);
}

#[dojo::interface]
trait IMercenariesConfig {
    fn set_mercenaries_config(ref world: IWorldDispatcher, troops: Troops, rewards: Span<(u8, u128)>);
}

#[dojo::interface]
trait ISettlementConfig {
    fn set_settlement_config(
        ref world: IWorldDispatcher,
        radius: u32,
        angle_scaled: u128,
        center: u32,
        min_distance: u32,
        max_distance: u32,
        min_scaling_factor_scaled: u128,
        min_angle_increase: u64,
        max_angle_increase: u64,
    );
}


#[dojo::contract]
mod config_systems {
    use eternum::alias::ID;

    use eternum::constants::{
        WORLD_CONFIG_ID, TRANSPORT_CONFIG_ID, COMBAT_CONFIG_ID, REALM_LEVELING_CONFIG_ID, HYPERSTRUCTURE_CONFIG_ID,
        REALM_FREE_MINT_CONFIG_ID, BUILDING_CONFIG_ID, BUILDING_CATEGORY_POPULATION_CONFIG_ID, POPULATION_CONFIG_ID
    };
    use eternum::models::bank::bank::{Bank};
    use eternum::models::buildings::{BuildingCategory};
    use eternum::models::combat::{Troops};

    use eternum::models::config::{
        CapacityConfig, SpeedConfig, WeightConfig, WorldConfig, LevelingConfig, RealmFreeMintConfig, MapConfig,
        TickConfig, ProductionConfig, BankConfig, TroopConfig, BuildingConfig, BuildingCategoryPopConfig,
        PopulationConfig, HyperstructureResourceConfig, HyperstructureConfig, StaminaConfig, StaminaRefillConfig,
<<<<<<< HEAD
        MercenariesConfig, BattleConfig, TravelStaminaCostConfig, SettlementConfig
=======
        MercenariesConfig, BattleConfig, TravelStaminaCostConfig, BuildingGeneralConfig
>>>>>>> fac945d5
    };

    use eternum::models::position::{Position, PositionCustomTrait, Coord};
    use eternum::models::production::{ProductionInput, ProductionOutput};
    use eternum::models::resources::{ResourceCost, DetachedResource};

    fn assert_caller_is_admin(world: IWorldDispatcher) {
        let admin_address = get!(world, WORLD_CONFIG_ID, WorldConfig).admin_address;
        if admin_address != Zeroable::zero() {
            assert(starknet::get_caller_address() == admin_address, 'caller not admin');
        }
    }

    #[abi(embed_v0)]
    impl WorldConfigCustomImpl of super::IWorldConfig<ContractState> {
        fn set_world_config(
            ref world: IWorldDispatcher,
            admin_address: starknet::ContractAddress,
            realm_l2_contract: starknet::ContractAddress
        ) {
            assert_caller_is_admin(world);

            set!(world, (WorldConfig { config_id: WORLD_CONFIG_ID, admin_address, realm_l2_contract }));
        }
    }
    #[abi(embed_v0)]
    impl RealmFreeMintConfigCustomImpl of super::IRealmFreeMintConfig<ContractState> {
        fn set_mint_config(ref world: IWorldDispatcher, config_id: ID, resources: Span<(u8, u128)>) {
            assert_caller_is_admin(world);

            let detached_resource_id = world.uuid();
            let detached_resource_count = resources.len();
            let mut resources = resources;
            let mut index = 0;
            loop {
                match resources.pop_front() {
                    Option::Some((
                        resource_type, resource_amount
                    )) => {
                        let (resource_type, resource_amount) = (*resource_type, *resource_amount);
                        assert(resource_amount > 0, 'amount must not be 0');

                        set!(
                            world,
                            (
                                DetachedResource {
                                    entity_id: detached_resource_id,
                                    index,
                                    resource_type,
                                    resource_amount: resource_amount
                                },
                            )
                        );

                        index += 1;
                    },
                    Option::None => { break; }
                };
            };

            // we define the config indexes so we can have more than 1
            let config_index = REALM_FREE_MINT_CONFIG_ID + config_id.into();

            set!(
                world, (RealmFreeMintConfig { config_id: config_index, detached_resource_id, detached_resource_count })
            );
        }
    }
    #[abi(embed_v0)]
    impl MapConfigCustomImpl of super::IMapConfig<ContractState> {
        fn set_map_config(ref world: IWorldDispatcher, mut map_config: MapConfig) {
            assert_caller_is_admin(world);

            map_config.config_id = WORLD_CONFIG_ID;
            set!(world, (map_config));
        }
    }


    #[abi(embed_v0)]
    impl CapacityConfigCustomImpl of super::ICapacityConfig<ContractState> {
        fn set_capacity_config(ref world: IWorldDispatcher, capacity_config: CapacityConfig) {
            assert_caller_is_admin(world);

            set!(world, (capacity_config));
        }
    }

    #[abi(embed_v0)]
    impl TravelStaminaCostConfigImpl of super::ITravelStaminaCostConfig<ContractState> {
        fn set_travel_stamina_cost_config(ref world: IWorldDispatcher, travel_type: u8, cost: u16) {
            assert_caller_is_admin(world);

            set!(world, (TravelStaminaCostConfig { config_id: WORLD_CONFIG_ID, travel_type, cost }));
        }
    }

    #[abi(embed_v0)]
    impl WeightConfigCustomImpl of super::IWeightConfig<ContractState> {
        fn set_weight_config(ref world: IWorldDispatcher, entity_type: ID, weight_gram: u128) {
            assert_caller_is_admin(world);

            //note: if you change the weight of a resource e.g wood,
            //      it wont change the preexisting entities' weights
            set!(
                world,
                (WeightConfig { config_id: WORLD_CONFIG_ID, weight_config_id: entity_type, entity_type, weight_gram, })
            );
        }
    }

    #[abi(embed_v0)]
    impl BattleConfigCustomImpl of super::IBattleConfig<ContractState> {
        fn set_battle_config(ref world: IWorldDispatcher, mut battle_config: BattleConfig) {
            assert_caller_is_admin(world);

            battle_config.config_id = WORLD_CONFIG_ID;
            set!(world, (battle_config));
        }
    }

    #[abi(embed_v0)]
    impl TickConfigCustomImpl of super::ITickConfig<ContractState> {
        fn set_tick_config(ref world: IWorldDispatcher, tick_id: u8, tick_interval_in_seconds: u64) {
            assert_caller_is_admin(world);

            set!(world, (TickConfig { config_id: WORLD_CONFIG_ID, tick_id, tick_interval_in_seconds }));
        }
    }

    #[abi(embed_v0)]
    impl StaminaConfigCustomImpl of super::IStaminaConfig<ContractState> {
        fn set_stamina_config(ref world: IWorldDispatcher, unit_type: u8, max_stamina: u16) {
            assert_caller_is_admin(world);

            set!(world, (StaminaConfig { config_id: WORLD_CONFIG_ID, unit_type, max_stamina }));
        }
    }

    #[abi(embed_v0)]
    impl StaminaRefillConfigCustomImpl of super::IStaminaRefillConfig<ContractState> {
        fn set_stamina_refill_config(ref world: IWorldDispatcher, amount: u16) {
            assert_caller_is_admin(world);

            set!(world, (StaminaRefillConfig { config_id: WORLD_CONFIG_ID, amount_per_tick: amount }));
        }
    }

    #[abi(embed_v0)]
    impl LevelingConfigCustomImpl of super::ILevelingConfig<ContractState> {
        fn set_leveling_config(
            ref world: IWorldDispatcher,
            config_id: ID,
            decay_interval: u64,
            max_level: u64,
            decay_scaled: u128,
            cost_percentage_scaled: u128,
            base_multiplier: u128,
            wheat_base_amount: u128,
            fish_base_amount: u128,
            resource_1_costs: Span<(u8, u128)>,
            resource_2_costs: Span<(u8, u128)>,
            resource_3_costs: Span<(u8, u128)>,
        ) {
            assert_caller_is_admin(world);

            let resource_1_cost_id = world.uuid();
            let mut index = 0;
            loop {
                if index == resource_1_costs.len() {
                    break;
                }
                let (resource_type, resource_amount) = *resource_1_costs.at(index);
                set!(
                    world,
                    (ResourceCost { entity_id: resource_1_cost_id, index, resource_type, amount: resource_amount })
                );

                index += 1;
            };

            let resource_2_cost_id = world.uuid();
            let mut index = 0;
            loop {
                if index == resource_2_costs.len() {
                    break;
                }
                let (resource_type, resource_amount) = *resource_2_costs.at(index);
                set!(
                    world,
                    (ResourceCost { entity_id: resource_2_cost_id, index, resource_type, amount: resource_amount })
                );

                index += 1;
            };

            let resource_3_cost_id = world.uuid();
            let mut index = 0;
            loop {
                if index == resource_3_costs.len() {
                    break;
                }
                let (resource_type, resource_amount) = *resource_3_costs.at(index);
                set!(
                    world,
                    (ResourceCost { entity_id: resource_3_cost_id, index, resource_type, amount: resource_amount })
                );

                index += 1;
            };

            set!(
                world,
                (LevelingConfig {
                    config_id,
                    decay_interval,
                    max_level,
                    wheat_base_amount,
                    fish_base_amount,
                    resource_1_cost_id,
                    resource_2_cost_id,
                    resource_3_cost_id,
                    resource_1_cost_count: resource_1_costs.len(),
                    resource_2_cost_count: resource_2_costs.len(),
                    resource_3_cost_count: resource_3_costs.len(),
                    decay_scaled,
                    cost_percentage_scaled,
                    base_multiplier,
                })
            );
        }
    }


    #[abi(embed_v0)]
    impl ProductionConfigCustomImpl of super::IProductionConfig<ContractState> {
        fn set_production_config(
            ref world: IWorldDispatcher, resource_type: u8, amount: u128, mut cost: Span<(u8, u128)>
        ) {
            assert_caller_is_admin(world);

            let mut resource_production_config: ProductionConfig = get!(world, resource_type, ProductionConfig);
            assert!(
                resource_production_config.amount.is_zero(),
                "Production config already set for {} resource",
                resource_type
            );

            resource_production_config.amount = amount;

            loop {
                match cost.pop_front() {
                    Option::Some((
                        input_resource_type, input_resource_amount
                    )) => {
                        // update output resource's production input/material
                        set!(
                            world,
                            (ProductionInput {
                                output_resource_type: resource_type,
                                index: resource_production_config.input_count.try_into().unwrap(),
                                input_resource_type: *input_resource_type,
                                input_resource_amount: *input_resource_amount
                            })
                        );

                        resource_production_config.input_count += 1;

                        // update input resource's production output
                        let mut input_resource_production_config: ProductionConfig = get!(
                            world, *input_resource_type, ProductionConfig
                        );

                        set!(
                            world,
                            (ProductionOutput {
                                input_resource_type: *input_resource_type,
                                index: input_resource_production_config.output_count.try_into().unwrap(),
                                output_resource_type: resource_type,
                            })
                        );

                        input_resource_production_config.output_count += 1;
                        set!(world, (input_resource_production_config));
                    },
                    Option::None => { break; }
                }
            };

            set!(world, (resource_production_config));
        }
    }


    #[abi(embed_v0)]
    impl TransportConfigCustomImpl of super::ITransportConfig<ContractState> {
        fn set_speed_config(ref world: IWorldDispatcher, entity_type: ID, sec_per_km: u16) {
            assert_caller_is_admin(world);

            set!(
                world,
                (SpeedConfig { config_id: WORLD_CONFIG_ID, speed_config_id: entity_type, entity_type, sec_per_km, })
            );
        }
    }


    #[abi(embed_v0)]
    impl HyperstructureConfigCustomImpl of super::IHyperstructureConfig<ContractState> {
        fn set_hyperstructure_config(
            ref world: IWorldDispatcher, resources_for_completion: Span<(u8, u128)>, time_between_shares_change: u64
        ) {
            assert_caller_is_admin(world);
            let mut i = 0;
            while (i < resources_for_completion.len()) {
                let (resource_type, amount_for_completion) = *resources_for_completion.at(i);

                set!(
                    world,
                    (
                        HyperstructureResourceConfig {
                            config_id: HYPERSTRUCTURE_CONFIG_ID, resource_type, amount_for_completion
                        },
                    )
                );
                i += 1;
            };
            set!(world, (HyperstructureConfig { config_id: HYPERSTRUCTURE_CONFIG_ID, time_between_shares_change }));
        }
    }


    #[abi(embed_v0)]
    impl BankConfigCustomImpl of super::IBankConfig<ContractState> {
        fn set_bank_config(ref world: IWorldDispatcher, lords_cost: u128, lp_fee_num: u128, lp_fee_denom: u128) {
            assert_caller_is_admin(world);

            set!(world, (BankConfig { config_id: WORLD_CONFIG_ID, lords_cost, lp_fee_num, lp_fee_denom }));
        }
    }

    #[abi(embed_v0)]
    impl TroopConfigCustomImpl of super::ITroopConfig<ContractState> {
        fn set_troop_config(ref world: IWorldDispatcher, mut troop_config: TroopConfig) {
            assert_caller_is_admin(world);

            troop_config.config_id = WORLD_CONFIG_ID;
            set!(world, (troop_config));
        }
    }

    #[abi(embed_v0)]
    impl BuildingCategoryPopulationConfigCustomImpl of super::IBuildingCategoryPopConfig<ContractState> {
        fn set_building_category_pop_config(
            ref world: IWorldDispatcher, building_category: BuildingCategory, population: u32, capacity: u32
        ) {
            assert_caller_is_admin(world);

            set!(
                world,
                BuildingCategoryPopConfig {
                    config_id: BUILDING_CATEGORY_POPULATION_CONFIG_ID, building_category, population, capacity
                }
            )
        }
    }

    #[abi(embed_v0)]
    impl PopulationConfigCustomImpl of super::IPopulationConfig<ContractState> {
        fn set_population_config(ref world: IWorldDispatcher, base_population: u32,) {
            assert_caller_is_admin(world);

            set!(world, PopulationConfig { config_id: POPULATION_CONFIG_ID, base_population })
        }
    }

    #[abi(embed_v0)]
    impl BuildingConfigCustomImpl of super::IBuildingConfig<ContractState> {
        fn set_building_general_config(ref world: IWorldDispatcher, base_cost_percent_increase: u16) {
            assert_caller_is_admin(world);

            set!(world, BuildingGeneralConfig { config_id: WORLD_CONFIG_ID, base_cost_percent_increase });
        }

        fn set_building_config(
            ref world: IWorldDispatcher,
            building_category: BuildingCategory,
            building_resource_type: u8,
            cost_of_building: Span<(u8, u128)>
        ) {
            assert_caller_is_admin(world);

            let resource_cost_id = world.uuid();
            let mut index = 0;
            loop {
                if index == cost_of_building.len() {
                    break;
                }
                let (resource_type, resource_amount) = *cost_of_building.at(index);
                set!(
                    world, (ResourceCost { entity_id: resource_cost_id, index, resource_type, amount: resource_amount })
                );

                index += 1;
            };
            set!(
                world,
                (BuildingConfig {
                    config_id: WORLD_CONFIG_ID,
                    category: building_category,
                    resource_type: building_resource_type,
                    resource_cost_id,
                    resource_cost_count: cost_of_building.len()
                })
            );
        }
    }

    #[abi(embed_v0)]
    impl IMercenariesConfig of super::IMercenariesConfig<ContractState> {
        fn set_mercenaries_config(ref world: IWorldDispatcher, troops: Troops, rewards: Span<(u8, u128)>) {
            assert_caller_is_admin(world);

            set!(world, (MercenariesConfig { config_id: WORLD_CONFIG_ID, troops, rewards }));
        }
    }

    #[abi(embed_v0)]
    impl ISettlementConfig of super::ISettlementConfig<ContractState> {
        fn set_settlement_config(
            ref world: IWorldDispatcher,
            radius: u32,
            angle_scaled: u128,
            center: u32,
            min_distance: u32,
            max_distance: u32,
            min_scaling_factor_scaled: u128,
            min_angle_increase: u64,
            max_angle_increase: u64
        ) {
            assert_caller_is_admin(world);
            set!(
                world,
                (SettlementConfig {
                    config_id: WORLD_CONFIG_ID,
                    radius,
                    angle_scaled,
                    center,
                    min_distance,
                    max_distance,
                    min_scaling_factor_scaled,
                    min_angle_increase,
                    max_angle_increase,
                })
            );
        }
    }
}<|MERGE_RESOLUTION|>--- conflicted
+++ resolved
@@ -165,11 +165,7 @@
         CapacityConfig, SpeedConfig, WeightConfig, WorldConfig, LevelingConfig, RealmFreeMintConfig, MapConfig,
         TickConfig, ProductionConfig, BankConfig, TroopConfig, BuildingConfig, BuildingCategoryPopConfig,
         PopulationConfig, HyperstructureResourceConfig, HyperstructureConfig, StaminaConfig, StaminaRefillConfig,
-<<<<<<< HEAD
-        MercenariesConfig, BattleConfig, TravelStaminaCostConfig, SettlementConfig
-=======
-        MercenariesConfig, BattleConfig, TravelStaminaCostConfig, BuildingGeneralConfig
->>>>>>> fac945d5
+        MercenariesConfig, BattleConfig, TravelStaminaCostConfig, SettlementConfig, BuildingGeneralConfig
     };
 
     use eternum::models::position::{Position, PositionCustomTrait, Coord};
