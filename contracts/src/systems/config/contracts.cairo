use dojo::world::IWorldDispatcher;
use eternum::alias::ID;
use eternum::models::buildings::BuildingCategory;
use eternum::models::combat::{Troops};
use eternum::models::config::{TroopConfig, MercenariesConfig};
use eternum::models::position::Coord;

#[dojo::interface]
trait IWorldConfig {
    fn set_world_config(
        ref world: IWorldDispatcher,
        admin_address: starknet::ContractAddress,
        realm_l2_contract: starknet::ContractAddress
    );
}


#[dojo::interface]
trait IRealmFreeMintConfig {
    fn set_mint_config(ref world: IWorldDispatcher, config_id: ID, resources: Span<(u8, u128)>);
}


#[dojo::interface]
trait IWeightConfig {
    fn set_weight_config(ref world: IWorldDispatcher, entity_type: ID, weight_gram: u128);
}

#[dojo::interface]
trait ICapacityConfig {
    fn set_capacity_config(ref world: IWorldDispatcher, entity_type: ID, weight_gram: u128);
}

#[dojo::interface]
trait ITickConfig {
    fn set_tick_config(ref world: IWorldDispatcher, tick_id: u8, tick_interval_in_seconds: u64);
}

#[dojo::interface]
trait IStaminaConfig {
    fn set_stamina_config(ref world: IWorldDispatcher, unit_type: u8, max_stamina: u16);
}
#[dojo::interface]
trait IStaminaRefillConfig {
    fn set_stamina_refill_config(ref world: IWorldDispatcher, amount: u16);
}

#[dojo::interface]
trait ITransportConfig {
    fn set_road_config(ref world: IWorldDispatcher, resource_costs: Span<(u8, u128)>, speed_up_by: u64);
    fn set_speed_config(ref world: IWorldDispatcher, entity_type: ID, sec_per_km: u16);
}

#[dojo::interface]
trait IHyperstructureConfig {
    fn set_hyperstructure_config(
        ref world: IWorldDispatcher, resources_for_completion: Span<(u8, u128)>, time_between_shares_change: u64
    );
}

#[dojo::interface]
trait ILevelingConfig {
    fn set_leveling_config(
        ref world: IWorldDispatcher,
        config_id: ID,
        decay_interval: u64,
        max_level: u64,
        decay_scaled: u128,
        cost_percentage_scaled: u128,
        base_multiplier: u128,
        wheat_base_amount: u128,
        fish_base_amount: u128,
        resource_1_costs: Span<(u8, u128)>,
        resource_2_costs: Span<(u8, u128)>,
        resource_3_costs: Span<(u8, u128)>,
    );
}

#[dojo::interface]
trait IBankConfig {
    fn set_bank_config(ref world: IWorldDispatcher, lords_cost: u128, lp_fee_num: u128, lp_fee_denom: u128);
}


#[dojo::interface]
trait IMapConfig {
    fn set_exploration_config(
        ref world: IWorldDispatcher,
        wheat_burn_amount: u128,
        fish_burn_amount: u128,
        reward_resource_amount: u128,
        shards_mines_fail_probability: u128
    );
}

#[dojo::interface]
trait ITravelStaminaCostConfig {
    fn set_travel_stamina_cost_config(ref world: IWorldDispatcher, travel_type: u8, cost: u16);
}

#[dojo::interface]
trait IProductionConfig {
    fn set_production_config(ref world: IWorldDispatcher, resource_type: u8, amount: u128, cost: Span<(u8, u128)>);
}

#[dojo::interface]
trait ITroopConfig {
    fn set_troop_config(ref world: IWorldDispatcher, troop_config: TroopConfig);
}

#[dojo::interface]
trait IBuildingConfig {
    fn set_building_config(
        ref world: IWorldDispatcher,
        building_category: BuildingCategory,
        building_resource_type: u8,
        cost_of_building: Span<(u8, u128)>
    );
}

#[dojo::interface]
trait IBuildingCategoryPopConfig {
    fn set_building_category_pop_config(
        ref world: IWorldDispatcher, building_category: BuildingCategory, population: u32, capacity: u32
    );
}

#[dojo::interface]
trait IPopulationConfig {
    fn set_population_config(ref world: IWorldDispatcher, base_population: u32);
}

#[dojo::interface]
trait IMercenariesConfig {
    fn set_mercenaries_config(ref world: IWorldDispatcher, troops: Troops, rewards: Span<(u8, u128)>);
}


#[dojo::contract]
mod config_systems {
    use eternum::alias::ID;

    use eternum::constants::{
        WORLD_CONFIG_ID, TRANSPORT_CONFIG_ID, ROAD_CONFIG_ID, COMBAT_CONFIG_ID, REALM_LEVELING_CONFIG_ID,
        HYPERSTRUCTURE_CONFIG_ID, REALM_FREE_MINT_CONFIG_ID, BUILDING_CONFIG_ID, BUILDING_CATEGORY_POPULATION_CONFIG_ID,
        POPULATION_CONFIG_ID
    };
    use eternum::models::bank::bank::{Bank};
    use eternum::models::buildings::{BuildingCategory};
    use eternum::models::combat::{Troops};

    use eternum::models::config::{
        CapacityConfig, RoadConfig, SpeedConfig, WeightConfig, WorldConfig, LevelingConfig, RealmFreeMintConfig,
        MapExploreConfig, TickConfig, ProductionConfig, BankConfig, TroopConfig, BuildingConfig,
<<<<<<< HEAD
        BuildingCategoryPopConfig, PopulationConfig, HyperstructureResourceConfig, StaminaConfig, MercenariesConfig, TravelStaminaCostConfig
=======
        BuildingCategoryPopConfig, PopulationConfig, HyperstructureResourceConfig, HyperstructureConfig, StaminaConfig,
        StaminaRefillConfig, MercenariesConfig
>>>>>>> 0f111b62
    };

    use eternum::models::position::{Position, PositionCustomTrait, Coord};
    use eternum::models::production::{ProductionInput, ProductionOutput};
    use eternum::models::resources::{ResourceCost, DetachedResource};

    fn assert_caller_is_admin(world: IWorldDispatcher) {
        let admin_address = get!(world, WORLD_CONFIG_ID, WorldConfig).admin_address;
        if admin_address != Zeroable::zero() {
            assert(starknet::get_caller_address() == admin_address, 'caller not admin');
        }
    }

    #[abi(embed_v0)]
    impl WorldConfigCustomImpl of super::IWorldConfig<ContractState> {
        fn set_world_config(
            ref world: IWorldDispatcher,
            admin_address: starknet::ContractAddress,
            realm_l2_contract: starknet::ContractAddress
        ) {
            assert_caller_is_admin(world);

            set!(world, (WorldConfig { config_id: WORLD_CONFIG_ID, admin_address, realm_l2_contract }));
        }
    }

    #[abi(embed_v0)]
    impl RealmFreeMintConfigCustomImpl of super::IRealmFreeMintConfig<ContractState> {
        fn set_mint_config(ref world: IWorldDispatcher, config_id: ID, resources: Span<(u8, u128)>) {
            assert_caller_is_admin(world);

            let detached_resource_id = world.uuid();
            let detached_resource_count = resources.len();
            let mut resources = resources;
            let mut index = 0;
            loop {
                match resources.pop_front() {
                    Option::Some((
                        resource_type, resource_amount
                    )) => {
                        let (resource_type, resource_amount) = (*resource_type, *resource_amount);
                        assert(resource_amount > 0, 'amount must not be 0');

                        set!(
                            world,
                            (
                                DetachedResource {
                                    entity_id: detached_resource_id,
                                    index,
                                    resource_type,
                                    resource_amount: resource_amount
                                },
                            )
                        );

                        index += 1;
                    },
                    Option::None => { break; }
                };
            };

            // we define the config indexes so we can have more than 1
            let config_index = REALM_FREE_MINT_CONFIG_ID + config_id.into();

            set!(
                world, (RealmFreeMintConfig { config_id: config_index, detached_resource_id, detached_resource_count })
            );
        }
    }


    #[abi(embed_v0)]
    impl MapConfigCustomImpl of super::IMapConfig<ContractState> {
        fn set_exploration_config(
            ref world: IWorldDispatcher,
            wheat_burn_amount: u128,
            fish_burn_amount: u128,
            reward_resource_amount: u128,
            // weight of fail
            // the higher, the less likely to find a mine
            // weight of sucess = 1000
            // ex: if set to 5000
            shards_mines_fail_probability: u128,
        ) {
            assert_caller_is_admin(world);

            set!(
                world,
                (MapExploreConfig {
                    config_id: WORLD_CONFIG_ID,
                    wheat_burn_amount,
                    fish_burn_amount,
                    reward_resource_amount,
                    shards_mines_fail_probability
                })
            );
        }
    }

    #[abi(embed_v0)]
    impl TravelStaminaCostConfigImpl of super::ITravelStaminaCostConfig<ContractState> {
        fn set_travel_stamina_cost_config(ref world: IWorldDispatcher, travel_type: u8, cost: u16) {
            assert_caller_is_admin(world);

            set!(
                world, (TravelStaminaCostConfig { config_id: WORLD_CONFIG_ID, travel_type, cost })
            );
        }
    }


    #[abi(embed_v0)]
    impl CapacityConfigCustomImpl of super::ICapacityConfig<ContractState> {
        fn set_capacity_config(ref world: IWorldDispatcher, entity_type: ID, weight_gram: u128) {
            assert_caller_is_admin(world);

            set!(
                world,
                (CapacityConfig {
                    config_id: WORLD_CONFIG_ID, carry_capacity_config_id: entity_type, entity_type, weight_gram,
                })
            );
        }
    }

    #[abi(embed_v0)]
    impl WeightConfigCustomImpl of super::IWeightConfig<ContractState> {
        fn set_weight_config(ref world: IWorldDispatcher, entity_type: ID, weight_gram: u128) {
            assert_caller_is_admin(world);

            set!(
                world,
                (WeightConfig { config_id: WORLD_CONFIG_ID, weight_config_id: entity_type, entity_type, weight_gram, })
            );
        }
    }

    #[abi(embed_v0)]
    impl TickConfigCustomImpl of super::ITickConfig<ContractState> {
        fn set_tick_config(ref world: IWorldDispatcher, tick_id: u8, tick_interval_in_seconds: u64) {
            assert_caller_is_admin(world);

            set!(world, (TickConfig { config_id: WORLD_CONFIG_ID, tick_id, tick_interval_in_seconds }));
        }
    }

    #[abi(embed_v0)]
    impl StaminaConfigCustomImpl of super::IStaminaConfig<ContractState> {
        fn set_stamina_config(ref world: IWorldDispatcher, unit_type: u8, max_stamina: u16) {
            assert_caller_is_admin(world);

            set!(world, (StaminaConfig { config_id: WORLD_CONFIG_ID, unit_type, max_stamina }));
        }
    }

    #[abi(embed_v0)]
    impl StaminaRefillConfigCustomImpl of super::IStaminaRefillConfig<ContractState> {
        fn set_stamina_refill_config(ref world: IWorldDispatcher, amount: u16) {
            assert_caller_is_admin(world);

            set!(world, (StaminaRefillConfig { config_id: WORLD_CONFIG_ID, amount_per_tick: amount }));
        }
    }

    #[abi(embed_v0)]
    impl LevelingConfigCustomImpl of super::ILevelingConfig<ContractState> {
        fn set_leveling_config(
            ref world: IWorldDispatcher,
            config_id: ID,
            decay_interval: u64,
            max_level: u64,
            decay_scaled: u128,
            cost_percentage_scaled: u128,
            base_multiplier: u128,
            wheat_base_amount: u128,
            fish_base_amount: u128,
            resource_1_costs: Span<(u8, u128)>,
            resource_2_costs: Span<(u8, u128)>,
            resource_3_costs: Span<(u8, u128)>,
        ) {
            assert_caller_is_admin(world);

            let resource_1_cost_id = world.uuid();
            let mut index = 0;
            loop {
                if index == resource_1_costs.len() {
                    break;
                }
                let (resource_type, resource_amount) = *resource_1_costs.at(index);
                set!(
                    world,
                    (ResourceCost { entity_id: resource_1_cost_id, index, resource_type, amount: resource_amount })
                );

                index += 1;
            };

            let resource_2_cost_id = world.uuid();
            let mut index = 0;
            loop {
                if index == resource_2_costs.len() {
                    break;
                }
                let (resource_type, resource_amount) = *resource_2_costs.at(index);
                set!(
                    world,
                    (ResourceCost { entity_id: resource_2_cost_id, index, resource_type, amount: resource_amount })
                );

                index += 1;
            };

            let resource_3_cost_id = world.uuid();
            let mut index = 0;
            loop {
                if index == resource_3_costs.len() {
                    break;
                }
                let (resource_type, resource_amount) = *resource_3_costs.at(index);
                set!(
                    world,
                    (ResourceCost { entity_id: resource_3_cost_id, index, resource_type, amount: resource_amount })
                );

                index += 1;
            };

            set!(
                world,
                (LevelingConfig {
                    config_id,
                    decay_interval,
                    max_level,
                    wheat_base_amount,
                    fish_base_amount,
                    resource_1_cost_id,
                    resource_2_cost_id,
                    resource_3_cost_id,
                    resource_1_cost_count: resource_1_costs.len(),
                    resource_2_cost_count: resource_2_costs.len(),
                    resource_3_cost_count: resource_3_costs.len(),
                    decay_scaled,
                    cost_percentage_scaled,
                    base_multiplier,
                })
            );
        }
    }


    #[abi(embed_v0)]
    impl ProductionConfigCustomImpl of super::IProductionConfig<ContractState> {
        fn set_production_config(
            ref world: IWorldDispatcher, resource_type: u8, amount: u128, mut cost: Span<(u8, u128)>
        ) {
            assert_caller_is_admin(world);

            let mut resource_production_config: ProductionConfig = get!(world, resource_type, ProductionConfig);
            resource_production_config.amount = amount;

            loop {
                match cost.pop_front() {
                    Option::Some((
                        input_resource_type, input_resource_amount
                    )) => {
                        // update output resource's production input/material
                        set!(
                            world,
                            (ProductionInput {
                                output_resource_type: resource_type,
                                index: resource_production_config.input_count.try_into().unwrap(),
                                input_resource_type: *input_resource_type,
                                input_resource_amount: *input_resource_amount
                            })
                        );

                        resource_production_config.input_count += 1;

                        // update input resource's production output
                        let mut input_resource_production_config: ProductionConfig = get!(
                            world, *input_resource_type, ProductionConfig
                        );

                        set!(
                            world,
                            (ProductionOutput {
                                input_resource_type: *input_resource_type,
                                index: input_resource_production_config.output_count.try_into().unwrap(),
                                output_resource_type: resource_type,
                            })
                        );

                        input_resource_production_config.output_count += 1;
                        set!(world, (input_resource_production_config));
                    },
                    Option::None => { break; }
                }
            };

            set!(world, (resource_production_config));
        }
    }


    #[abi(embed_v0)]
    impl TransportConfigCustomImpl of super::ITransportConfig<ContractState> {
        fn set_road_config(ref world: IWorldDispatcher, resource_costs: Span<(u8, u128)>, speed_up_by: u64) {
            assert_caller_is_admin(world);

            let resource_cost_id = world.uuid();
            let mut index = 0;
            loop {
                if index == resource_costs.len() {
                    break;
                }
                let (resource_type, resource_amount) = *resource_costs.at(index);
                set!(
                    world, (ResourceCost { entity_id: resource_cost_id, index, resource_type, amount: resource_amount })
                );

                index += 1;
            };

            set!(
                world,
                (RoadConfig {
                    config_id: ROAD_CONFIG_ID, resource_cost_id, resource_cost_count: resource_costs.len(), speed_up_by
                })
            );
        }


        fn set_speed_config(ref world: IWorldDispatcher, entity_type: ID, sec_per_km: u16) {
            assert_caller_is_admin(world);

            set!(
                world,
                (SpeedConfig { config_id: WORLD_CONFIG_ID, speed_config_id: entity_type, entity_type, sec_per_km, })
            );
        }
    }


    #[abi(embed_v0)]
    impl HyperstructureConfigCustomImpl of super::IHyperstructureConfig<ContractState> {
        fn set_hyperstructure_config(
            ref world: IWorldDispatcher, resources_for_completion: Span<(u8, u128)>, time_between_shares_change: u64
        ) {
            assert_caller_is_admin(world);
            let mut i = 0;
            while (i < resources_for_completion.len()) {
                let (resource_type, amount_for_completion) = *resources_for_completion.at(i);

                set!(
                    world,
                    (
                        HyperstructureResourceConfig {
                            config_id: HYPERSTRUCTURE_CONFIG_ID, resource_type, amount_for_completion
                        },
                    )
                );
                i += 1;
            };
            set!(world, (HyperstructureConfig { config_id: HYPERSTRUCTURE_CONFIG_ID, time_between_shares_change }));
        }
    }


    #[abi(embed_v0)]
    impl BankConfigCustomImpl of super::IBankConfig<ContractState> {
        fn set_bank_config(ref world: IWorldDispatcher, lords_cost: u128, lp_fee_num: u128, lp_fee_denom: u128) {
            assert_caller_is_admin(world);

            set!(world, (BankConfig { config_id: WORLD_CONFIG_ID, lords_cost, lp_fee_num, lp_fee_denom }));
        }
    }

    #[abi(embed_v0)]
    impl TroopConfigCustomImpl of super::ITroopConfig<ContractState> {
        fn set_troop_config(ref world: IWorldDispatcher, mut troop_config: TroopConfig) {
            assert_caller_is_admin(world);

            troop_config.config_id = WORLD_CONFIG_ID;
            set!(world, (troop_config));
        }
    }

    #[abi(embed_v0)]
    impl BuildingCategoryPopulationConfigCustomImpl of super::IBuildingCategoryPopConfig<ContractState> {
        fn set_building_category_pop_config(
            ref world: IWorldDispatcher, building_category: BuildingCategory, population: u32, capacity: u32
        ) {
            assert_caller_is_admin(world);

            set!(
                world,
                BuildingCategoryPopConfig {
                    config_id: BUILDING_CATEGORY_POPULATION_CONFIG_ID, building_category, population, capacity
                }
            )
        }
    }

    #[abi(embed_v0)]
    impl PopulationConfigCustomImpl of super::IPopulationConfig<ContractState> {
        fn set_population_config(ref world: IWorldDispatcher, base_population: u32,) {
            assert_caller_is_admin(world);

            set!(world, PopulationConfig { config_id: POPULATION_CONFIG_ID, base_population })
        }
    }

    #[abi(embed_v0)]
    impl BuildingConfigCustomImpl of super::IBuildingConfig<ContractState> {
        fn set_building_config(
            ref world: IWorldDispatcher,
            building_category: BuildingCategory,
            building_resource_type: u8,
            cost_of_building: Span<(u8, u128)>
        ) {
            assert_caller_is_admin(world);

            let resource_cost_id = world.uuid();
            let mut index = 0;
            loop {
                if index == cost_of_building.len() {
                    break;
                }
                let (resource_type, resource_amount) = *cost_of_building.at(index);
                set!(
                    world, (ResourceCost { entity_id: resource_cost_id, index, resource_type, amount: resource_amount })
                );

                index += 1;
            };
            set!(
                world,
                (BuildingConfig {
                    config_id: WORLD_CONFIG_ID,
                    category: building_category,
                    resource_type: building_resource_type,
                    resource_cost_id,
                    resource_cost_count: cost_of_building.len()
                })
            );
        }
    }

    #[abi(embed_v0)]
    impl IMercenariesConfig of super::IMercenariesConfig<ContractState> {
        fn set_mercenaries_config(ref world: IWorldDispatcher, troops: Troops, rewards: Span<(u8, u128)>) {
            assert_caller_is_admin(world);

            set!(world, (MercenariesConfig { config_id: WORLD_CONFIG_ID, troops, rewards }));
        }
    }
}<|MERGE_RESOLUTION|>--- conflicted
+++ resolved
@@ -152,12 +152,8 @@
     use eternum::models::config::{
         CapacityConfig, RoadConfig, SpeedConfig, WeightConfig, WorldConfig, LevelingConfig, RealmFreeMintConfig,
         MapExploreConfig, TickConfig, ProductionConfig, BankConfig, TroopConfig, BuildingConfig,
-<<<<<<< HEAD
-        BuildingCategoryPopConfig, PopulationConfig, HyperstructureResourceConfig, StaminaConfig, MercenariesConfig, TravelStaminaCostConfig
-=======
         BuildingCategoryPopConfig, PopulationConfig, HyperstructureResourceConfig, HyperstructureConfig, StaminaConfig,
-        StaminaRefillConfig, MercenariesConfig
->>>>>>> 0f111b62
+        StaminaRefillConfig, MercenariesConfig, TravelStaminaCostConfig
     };
 
     use eternum::models::position::{Position, PositionCustomTrait, Coord};
