use dojo::world::IWorldDispatcher;
use eternum::alias::ID;
use eternum::models::buildings::BuildingCategory;
use eternum::models::combat::{Troops};
<<<<<<< HEAD
use eternum::models::config::{
    TroopConfig, MapConfig, BattleConfig, MercenariesConfig, CapacityConfig, ResourceBridgeConfig,
    ResourceBridgeFeeSplitConfig, ResourceBridgeWhitelistConfig
};
=======
use eternum::models::config::{TroopConfig, MapConfig, BattleConfig, MercenariesConfig, CapacityConfig,};
>>>>>>> 21d4f7c0
use eternum::models::position::Coord;

#[dojo::interface]
trait IWorldConfig {
    fn set_world_config(
        ref world: IWorldDispatcher,
        admin_address: starknet::ContractAddress,
        realm_l2_contract: starknet::ContractAddress
    );
}

#[dojo::interface]
trait IRealmFreeMintConfig {
    fn set_mint_config(ref world: IWorldDispatcher, config_id: ID, resources: Span<(u8, u128)>);
}

#[dojo::interface]
trait IWeightConfig {
    fn set_weight_config(ref world: IWorldDispatcher, entity_type: ID, weight_gram: u128);
}

#[dojo::interface]
trait IBattleConfig {
    fn set_battle_config(ref world: IWorldDispatcher, battle_config: BattleConfig);
}

#[dojo::interface]
trait ICapacityConfig {
    fn set_capacity_config(ref world: IWorldDispatcher, capacity_config: CapacityConfig);
}

#[dojo::interface]
trait ITickConfig {
    fn set_tick_config(ref world: IWorldDispatcher, tick_id: u8, tick_interval_in_seconds: u64);
}

#[dojo::interface]
trait IStaminaConfig {
    fn set_stamina_config(ref world: IWorldDispatcher, unit_type: u8, max_stamina: u16);
}
#[dojo::interface]
trait IStaminaRefillConfig {
    fn set_stamina_refill_config(ref world: IWorldDispatcher, amount: u16);
}

#[dojo::interface]
trait ITransportConfig {
    fn set_speed_config(ref world: IWorldDispatcher, entity_type: ID, sec_per_km: u16);
}

#[dojo::interface]
trait IHyperstructureConfig {
    fn set_hyperstructure_config(
        ref world: IWorldDispatcher,
        resources_for_completion: Span<(u8, u128)>,
        time_between_shares_change: u64,
        points_per_cycle: u128,
        points_for_win: u128,
        points_on_completion: u128
    );
}

#[dojo::interface]
trait ILevelingConfig {
    fn set_leveling_config(
        ref world: IWorldDispatcher,
        config_id: ID,
        decay_interval: u64,
        max_level: u64,
        decay_scaled: u128,
        cost_percentage_scaled: u128,
        base_multiplier: u128,
        wheat_base_amount: u128,
        fish_base_amount: u128,
        resource_1_costs: Span<(u8, u128)>,
        resource_2_costs: Span<(u8, u128)>,
        resource_3_costs: Span<(u8, u128)>,
    );
}

#[dojo::interface]
trait IBankConfig {
    fn set_bank_config(ref world: IWorldDispatcher, lords_cost: u128, lp_fee_num: u128, lp_fee_denom: u128);
}


#[dojo::interface]
trait IMapConfig {
    fn set_map_config(ref world: IWorldDispatcher, map_config: MapConfig);
}


#[dojo::interface]
trait IProductionConfig {
    fn set_production_config(ref world: IWorldDispatcher, resource_type: u8, amount: u128, cost: Span<(u8, u128)>);
}

#[dojo::interface]
trait ITravelStaminaCostConfig {
    fn set_travel_stamina_cost_config(ref world: IWorldDispatcher, travel_type: u8, cost: u16);
}

#[dojo::interface]
trait ITroopConfig {
    fn set_troop_config(ref world: IWorldDispatcher, troop_config: TroopConfig);
}

#[dojo::interface]
trait IBuildingConfig {
    fn set_building_general_config(ref world: IWorldDispatcher, base_cost_percent_increase: u16);
    fn set_building_config(
        ref world: IWorldDispatcher,
        building_category: BuildingCategory,
        building_resource_type: u8,
        cost_of_building: Span<(u8, u128)>
    );
}

#[dojo::interface]
trait IBuildingCategoryPopConfig {
    fn set_building_category_pop_config(
        ref world: IWorldDispatcher, building_category: BuildingCategory, population: u32, capacity: u32
    );
}

#[dojo::interface]
trait IPopulationConfig {
    fn set_population_config(ref world: IWorldDispatcher, base_population: u32);
}

#[dojo::interface]
trait IMercenariesConfig {
    fn set_mercenaries_config(ref world: IWorldDispatcher, troops: Troops, rewards: Span<(u8, u128)>);
}

#[dojo::interface]
<<<<<<< HEAD
trait IResourceBridgeConfig {
    fn set_resource_bridge_config(ref world: IWorldDispatcher, resource_bridge_config: ResourceBridgeConfig);
    fn set_resource_bridge_fee_split_config(
        ref world: IWorldDispatcher, resource_bridge_fee_split_config: ResourceBridgeFeeSplitConfig
    );
    fn set_resource_bridge_whitelist_config(
        ref world: IWorldDispatcher, resource_bridge_whitelist_config: ResourceBridgeWhitelistConfig
    );
}
=======
trait ISettlementConfig {
    fn set_settlement_config(
        ref world: IWorldDispatcher,
        radius: u32,
        angle_scaled: u128,
        center: u32,
        min_distance: u32,
        max_distance: u32,
        min_scaling_factor_scaled: u128,
        min_angle_increase: u64,
        max_angle_increase: u64,
    );
}

>>>>>>> 21d4f7c0

#[dojo::contract]
mod config_systems {
    use eternum::alias::ID;

    use eternum::constants::{
        WORLD_CONFIG_ID, TRANSPORT_CONFIG_ID, COMBAT_CONFIG_ID, REALM_LEVELING_CONFIG_ID, HYPERSTRUCTURE_CONFIG_ID,
        REALM_FREE_MINT_CONFIG_ID, BUILDING_CONFIG_ID, BUILDING_CATEGORY_POPULATION_CONFIG_ID, POPULATION_CONFIG_ID
    };
    use eternum::models::bank::bank::{Bank};
    use eternum::models::buildings::{BuildingCategory};
    use eternum::models::combat::{Troops};

    use eternum::models::config::{
        CapacityConfig, SpeedConfig, WeightConfig, WorldConfig, LevelingConfig, RealmFreeMintConfig, MapConfig,
        TickConfig, ProductionConfig, BankConfig, TroopConfig, BuildingConfig, BuildingCategoryPopConfig,
        PopulationConfig, HyperstructureResourceConfig, HyperstructureConfig, StaminaConfig, StaminaRefillConfig,
<<<<<<< HEAD
        MercenariesConfig, BattleConfig, TravelStaminaCostConfig, ResourceBridgeConfig, ResourceBridgeFeeSplitConfig,
        ResourceBridgeWhitelistConfig, BuildingGeneralConfig
=======
        MercenariesConfig, BattleConfig, TravelStaminaCostConfig, SettlementConfig, BuildingGeneralConfig
>>>>>>> 21d4f7c0
    };
    use eternum::models::hyperstructure::SeasonCustomImpl;

    use eternum::models::position::{Position, PositionCustomTrait, Coord};
    use eternum::models::production::{ProductionInput, ProductionOutput};
    use eternum::models::resources::{ResourceCost, DetachedResource};


    fn assert_caller_is_admin(world: IWorldDispatcher) {
        let admin_address = get!(world, WORLD_CONFIG_ID, WorldConfig).admin_address;
        if admin_address != Zeroable::zero() {
            assert(starknet::get_caller_address() == admin_address, 'caller not admin');
        }
    }

    #[abi(embed_v0)]
    impl WorldConfigCustomImpl of super::IWorldConfig<ContractState> {
        fn set_world_config(
            ref world: IWorldDispatcher,
            admin_address: starknet::ContractAddress,
            realm_l2_contract: starknet::ContractAddress
        ) {
            assert_caller_is_admin(world);

            set!(world, (WorldConfig { config_id: WORLD_CONFIG_ID, admin_address, realm_l2_contract }));
        }
    }
    #[abi(embed_v0)]
    impl RealmFreeMintConfigCustomImpl of super::IRealmFreeMintConfig<ContractState> {
        fn set_mint_config(ref world: IWorldDispatcher, config_id: ID, resources: Span<(u8, u128)>) {
            assert_caller_is_admin(world);

            let detached_resource_id = world.uuid();
            let detached_resource_count = resources.len();
            let mut resources = resources;
            let mut index = 0;
            loop {
                match resources.pop_front() {
                    Option::Some((
                        resource_type, resource_amount
                    )) => {
                        let (resource_type, resource_amount) = (*resource_type, *resource_amount);
                        assert(resource_amount > 0, 'amount must not be 0');

                        set!(
                            world,
                            (
                                DetachedResource {
                                    entity_id: detached_resource_id,
                                    index,
                                    resource_type,
                                    resource_amount: resource_amount
                                },
                            )
                        );

                        index += 1;
                    },
                    Option::None => { break; }
                };
            };

            // we define the config indexes so we can have more than 1
            let config_index = REALM_FREE_MINT_CONFIG_ID + config_id.into();

            set!(
                world, (RealmFreeMintConfig { config_id: config_index, detached_resource_id, detached_resource_count })
            );
        }
    }
    #[abi(embed_v0)]
    impl MapConfigCustomImpl of super::IMapConfig<ContractState> {
        fn set_map_config(ref world: IWorldDispatcher, mut map_config: MapConfig) {
            assert_caller_is_admin(world);

            map_config.config_id = WORLD_CONFIG_ID;
            set!(world, (map_config));
        }
    }


    #[abi(embed_v0)]
    impl CapacityConfigCustomImpl of super::ICapacityConfig<ContractState> {
        fn set_capacity_config(ref world: IWorldDispatcher, capacity_config: CapacityConfig) {
            assert_caller_is_admin(world);

            set!(world, (capacity_config));
        }
    }

    #[abi(embed_v0)]
    impl TravelStaminaCostConfigImpl of super::ITravelStaminaCostConfig<ContractState> {
        fn set_travel_stamina_cost_config(ref world: IWorldDispatcher, travel_type: u8, cost: u16) {
            assert_caller_is_admin(world);

            set!(world, (TravelStaminaCostConfig { config_id: WORLD_CONFIG_ID, travel_type, cost }));
        }
    }

    #[abi(embed_v0)]
    impl WeightConfigCustomImpl of super::IWeightConfig<ContractState> {
        fn set_weight_config(ref world: IWorldDispatcher, entity_type: ID, weight_gram: u128) {
            assert_caller_is_admin(world);

            //note: if you change the weight of a resource e.g wood,
            //      it wont change the preexisting entities' weights
            set!(
                world,
                (WeightConfig { config_id: WORLD_CONFIG_ID, weight_config_id: entity_type, entity_type, weight_gram, })
            );
        }
    }

    #[abi(embed_v0)]
    impl BattleConfigCustomImpl of super::IBattleConfig<ContractState> {
        fn set_battle_config(ref world: IWorldDispatcher, mut battle_config: BattleConfig) {
            assert_caller_is_admin(world);

            battle_config.config_id = WORLD_CONFIG_ID;
            set!(world, (battle_config));
        }
    }

    #[abi(embed_v0)]
    impl TickConfigCustomImpl of super::ITickConfig<ContractState> {
        fn set_tick_config(ref world: IWorldDispatcher, tick_id: u8, tick_interval_in_seconds: u64) {
            assert_caller_is_admin(world);

            set!(world, (TickConfig { config_id: WORLD_CONFIG_ID, tick_id, tick_interval_in_seconds }));
        }
    }

    #[abi(embed_v0)]
    impl StaminaConfigCustomImpl of super::IStaminaConfig<ContractState> {
        fn set_stamina_config(ref world: IWorldDispatcher, unit_type: u8, max_stamina: u16) {
            assert_caller_is_admin(world);

            set!(world, (StaminaConfig { config_id: WORLD_CONFIG_ID, unit_type, max_stamina }));
        }
    }

    #[abi(embed_v0)]
    impl StaminaRefillConfigCustomImpl of super::IStaminaRefillConfig<ContractState> {
        fn set_stamina_refill_config(ref world: IWorldDispatcher, amount: u16) {
            assert_caller_is_admin(world);

            set!(world, (StaminaRefillConfig { config_id: WORLD_CONFIG_ID, amount_per_tick: amount }));
        }
    }

    #[abi(embed_v0)]
    impl LevelingConfigCustomImpl of super::ILevelingConfig<ContractState> {
        fn set_leveling_config(
            ref world: IWorldDispatcher,
            config_id: ID,
            decay_interval: u64,
            max_level: u64,
            decay_scaled: u128,
            cost_percentage_scaled: u128,
            base_multiplier: u128,
            wheat_base_amount: u128,
            fish_base_amount: u128,
            resource_1_costs: Span<(u8, u128)>,
            resource_2_costs: Span<(u8, u128)>,
            resource_3_costs: Span<(u8, u128)>,
        ) {
            assert_caller_is_admin(world);

            let resource_1_cost_id = world.uuid();
            let mut index = 0;
            loop {
                if index == resource_1_costs.len() {
                    break;
                }
                let (resource_type, resource_amount) = *resource_1_costs.at(index);
                set!(
                    world,
                    (ResourceCost { entity_id: resource_1_cost_id, index, resource_type, amount: resource_amount })
                );

                index += 1;
            };

            let resource_2_cost_id = world.uuid();
            let mut index = 0;
            loop {
                if index == resource_2_costs.len() {
                    break;
                }
                let (resource_type, resource_amount) = *resource_2_costs.at(index);
                set!(
                    world,
                    (ResourceCost { entity_id: resource_2_cost_id, index, resource_type, amount: resource_amount })
                );

                index += 1;
            };

            let resource_3_cost_id = world.uuid();
            let mut index = 0;
            loop {
                if index == resource_3_costs.len() {
                    break;
                }
                let (resource_type, resource_amount) = *resource_3_costs.at(index);
                set!(
                    world,
                    (ResourceCost { entity_id: resource_3_cost_id, index, resource_type, amount: resource_amount })
                );

                index += 1;
            };

            set!(
                world,
                (LevelingConfig {
                    config_id,
                    decay_interval,
                    max_level,
                    wheat_base_amount,
                    fish_base_amount,
                    resource_1_cost_id,
                    resource_2_cost_id,
                    resource_3_cost_id,
                    resource_1_cost_count: resource_1_costs.len(),
                    resource_2_cost_count: resource_2_costs.len(),
                    resource_3_cost_count: resource_3_costs.len(),
                    decay_scaled,
                    cost_percentage_scaled,
                    base_multiplier,
                })
            );
        }
    }


    #[abi(embed_v0)]
    impl ProductionConfigCustomImpl of super::IProductionConfig<ContractState> {
        fn set_production_config(
            ref world: IWorldDispatcher, resource_type: u8, amount: u128, mut cost: Span<(u8, u128)>
        ) {
            assert_caller_is_admin(world);

            let mut resource_production_config: ProductionConfig = get!(world, resource_type, ProductionConfig);
            assert!(
                resource_production_config.amount.is_zero(),
                "Production config already set for {} resource",
                resource_type
            );

            resource_production_config.amount = amount;

            loop {
                match cost.pop_front() {
                    Option::Some((
                        input_resource_type, input_resource_amount
                    )) => {
                        // update output resource's production input/material
                        set!(
                            world,
                            (ProductionInput {
                                output_resource_type: resource_type,
                                index: resource_production_config.input_count.try_into().unwrap(),
                                input_resource_type: *input_resource_type,
                                input_resource_amount: *input_resource_amount
                            })
                        );

                        resource_production_config.input_count += 1;

                        // update input resource's production output
                        let mut input_resource_production_config: ProductionConfig = get!(
                            world, *input_resource_type, ProductionConfig
                        );

                        set!(
                            world,
                            (ProductionOutput {
                                input_resource_type: *input_resource_type,
                                index: input_resource_production_config.output_count.try_into().unwrap(),
                                output_resource_type: resource_type,
                            })
                        );

                        input_resource_production_config.output_count += 1;
                        set!(world, (input_resource_production_config));
                    },
                    Option::None => { break; }
                }
            };

            set!(world, (resource_production_config));
        }
    }


    #[abi(embed_v0)]
    impl TransportConfigCustomImpl of super::ITransportConfig<ContractState> {
        fn set_speed_config(ref world: IWorldDispatcher, entity_type: ID, sec_per_km: u16) {
            assert_caller_is_admin(world);

            set!(
                world,
                (SpeedConfig { config_id: WORLD_CONFIG_ID, speed_config_id: entity_type, entity_type, sec_per_km, })
            );
        }
    }


    #[abi(embed_v0)]
    impl HyperstructureConfigCustomImpl of super::IHyperstructureConfig<ContractState> {
        fn set_hyperstructure_config(
            ref world: IWorldDispatcher,
            resources_for_completion: Span<(u8, u128)>,
            time_between_shares_change: u64,
            points_per_cycle: u128,
            points_for_win: u128,
            points_on_completion: u128
        ) {
            assert_caller_is_admin(world);
            let mut i = 0;
            while (i < resources_for_completion.len()) {
                let (resource_type, amount_for_completion) = *resources_for_completion.at(i);

                set!(
                    world,
                    (
                        HyperstructureResourceConfig {
                            config_id: HYPERSTRUCTURE_CONFIG_ID, resource_type, amount_for_completion
                        },
                    )
                );
                i += 1;
            };
            set!(
                world,
                (HyperstructureConfig {
                    config_id: HYPERSTRUCTURE_CONFIG_ID,
                    time_between_shares_change,
                    points_per_cycle,
                    points_for_win,
                    points_on_completion
                })
            );
        }
    }


    #[abi(embed_v0)]
    impl BankConfigCustomImpl of super::IBankConfig<ContractState> {
        fn set_bank_config(ref world: IWorldDispatcher, lords_cost: u128, lp_fee_num: u128, lp_fee_denom: u128) {
            assert_caller_is_admin(world);

            set!(world, (BankConfig { config_id: WORLD_CONFIG_ID, lords_cost, lp_fee_num, lp_fee_denom }));
        }
    }

    #[abi(embed_v0)]
    impl TroopConfigCustomImpl of super::ITroopConfig<ContractState> {
        fn set_troop_config(ref world: IWorldDispatcher, mut troop_config: TroopConfig) {
            assert_caller_is_admin(world);

            troop_config.config_id = WORLD_CONFIG_ID;
            set!(world, (troop_config));
        }
    }

    #[abi(embed_v0)]
    impl BuildingCategoryPopulationConfigCustomImpl of super::IBuildingCategoryPopConfig<ContractState> {
        fn set_building_category_pop_config(
            ref world: IWorldDispatcher, building_category: BuildingCategory, population: u32, capacity: u32
        ) {
            assert_caller_is_admin(world);

            set!(
                world,
                BuildingCategoryPopConfig {
                    config_id: BUILDING_CATEGORY_POPULATION_CONFIG_ID, building_category, population, capacity
                }
            )
        }
    }

    #[abi(embed_v0)]
    impl PopulationConfigCustomImpl of super::IPopulationConfig<ContractState> {
        fn set_population_config(ref world: IWorldDispatcher, base_population: u32,) {
            assert_caller_is_admin(world);

            set!(world, PopulationConfig { config_id: POPULATION_CONFIG_ID, base_population })
        }
    }

    #[abi(embed_v0)]
    impl BuildingConfigCustomImpl of super::IBuildingConfig<ContractState> {
        fn set_building_general_config(ref world: IWorldDispatcher, base_cost_percent_increase: u16) {
            assert_caller_is_admin(world);

            set!(world, BuildingGeneralConfig { config_id: WORLD_CONFIG_ID, base_cost_percent_increase });
        }

        fn set_building_config(
            ref world: IWorldDispatcher,
            building_category: BuildingCategory,
            building_resource_type: u8,
            cost_of_building: Span<(u8, u128)>
        ) {
            assert_caller_is_admin(world);

            let resource_cost_id = world.uuid();
            let mut index = 0;
            loop {
                if index == cost_of_building.len() {
                    break;
                }
                let (resource_type, resource_amount) = *cost_of_building.at(index);
                set!(
                    world, (ResourceCost { entity_id: resource_cost_id, index, resource_type, amount: resource_amount })
                );

                index += 1;
            };
            set!(
                world,
                (BuildingConfig {
                    config_id: WORLD_CONFIG_ID,
                    category: building_category,
                    resource_type: building_resource_type,
                    resource_cost_id,
                    resource_cost_count: cost_of_building.len()
                })
            );
        }
    }

    #[abi(embed_v0)]
    impl IMercenariesConfig of super::IMercenariesConfig<ContractState> {
        fn set_mercenaries_config(ref world: IWorldDispatcher, troops: Troops, rewards: Span<(u8, u128)>) {
            assert_caller_is_admin(world);

            set!(world, (MercenariesConfig { config_id: WORLD_CONFIG_ID, troops, rewards }));
        }
    }

<<<<<<< HEAD
    impl IResourceBridgeConfig of super::IResourceBridgeConfig<ContractState> {
        fn set_resource_bridge_config(ref world: IWorldDispatcher, mut resource_bridge_config: ResourceBridgeConfig) {
            assert_caller_is_admin(world);

            resource_bridge_config.config_id = WORLD_CONFIG_ID;
            set!(world, (resource_bridge_config));
        }

        fn set_resource_bridge_fee_split_config(
            ref world: IWorldDispatcher, mut resource_bridge_fee_split_config: ResourceBridgeFeeSplitConfig
        ) {
            assert_caller_is_admin(world);

            resource_bridge_fee_split_config.config_id = WORLD_CONFIG_ID;
            set!(world, (resource_bridge_fee_split_config));
        }

        fn set_resource_bridge_whitelist_config(
            ref world: IWorldDispatcher, mut resource_bridge_whitelist_config: ResourceBridgeWhitelistConfig
        ) {
            assert_caller_is_admin(world);

            // note: if we are whitelisting a NEW resource type, we WILL need to
            // update several functions related to resources in `eternum::constants`
            // so the new resource type is recognized throughout the contract.

            assert!(resource_bridge_whitelist_config.resource_type > 0, "resource type should be non zero");
            assert!(
                resource_bridge_whitelist_config.resource_type <= 255,
                "the system only supports at most 255 resource types"
            );

            set!(world, (resource_bridge_whitelist_config));
=======
    #[abi(embed_v0)]
    impl ISettlementConfig of super::ISettlementConfig<ContractState> {
        fn set_settlement_config(
            ref world: IWorldDispatcher,
            radius: u32,
            angle_scaled: u128,
            center: u32,
            min_distance: u32,
            max_distance: u32,
            min_scaling_factor_scaled: u128,
            min_angle_increase: u64,
            max_angle_increase: u64
        ) {
            assert_caller_is_admin(world);
            set!(
                world,
                (SettlementConfig {
                    config_id: WORLD_CONFIG_ID,
                    radius,
                    angle_scaled,
                    center,
                    min_distance,
                    max_distance,
                    min_scaling_factor_scaled,
                    min_angle_increase,
                    max_angle_increase,
                })
            );
>>>>>>> 21d4f7c0
        }
    }
}<|MERGE_RESOLUTION|>--- conflicted
+++ resolved
@@ -2,14 +2,10 @@
 use eternum::alias::ID;
 use eternum::models::buildings::BuildingCategory;
 use eternum::models::combat::{Troops};
-<<<<<<< HEAD
 use eternum::models::config::{
     TroopConfig, MapConfig, BattleConfig, MercenariesConfig, CapacityConfig, ResourceBridgeConfig,
     ResourceBridgeFeeSplitConfig, ResourceBridgeWhitelistConfig
 };
-=======
-use eternum::models::config::{TroopConfig, MapConfig, BattleConfig, MercenariesConfig, CapacityConfig,};
->>>>>>> 21d4f7c0
 use eternum::models::position::Coord;
 
 #[dojo::interface]
@@ -146,7 +142,6 @@
 }
 
 #[dojo::interface]
-<<<<<<< HEAD
 trait IResourceBridgeConfig {
     fn set_resource_bridge_config(ref world: IWorldDispatcher, resource_bridge_config: ResourceBridgeConfig);
     fn set_resource_bridge_fee_split_config(
@@ -156,7 +151,8 @@
         ref world: IWorldDispatcher, resource_bridge_whitelist_config: ResourceBridgeWhitelistConfig
     );
 }
-=======
+
+#[dojo::interface]
 trait ISettlementConfig {
     fn set_settlement_config(
         ref world: IWorldDispatcher,
@@ -171,7 +167,6 @@
     );
 }
 
->>>>>>> 21d4f7c0
 
 #[dojo::contract]
 mod config_systems {
@@ -189,12 +184,8 @@
         CapacityConfig, SpeedConfig, WeightConfig, WorldConfig, LevelingConfig, RealmFreeMintConfig, MapConfig,
         TickConfig, ProductionConfig, BankConfig, TroopConfig, BuildingConfig, BuildingCategoryPopConfig,
         PopulationConfig, HyperstructureResourceConfig, HyperstructureConfig, StaminaConfig, StaminaRefillConfig,
-<<<<<<< HEAD
-        MercenariesConfig, BattleConfig, TravelStaminaCostConfig, ResourceBridgeConfig, ResourceBridgeFeeSplitConfig,
-        ResourceBridgeWhitelistConfig, BuildingGeneralConfig
-=======
-        MercenariesConfig, BattleConfig, TravelStaminaCostConfig, SettlementConfig, BuildingGeneralConfig
->>>>>>> 21d4f7c0
+        ResourceBridgeConfig, ResourceBridgeFeeSplitConfig, ResourceBridgeWhitelistConfig, BuildingGeneralConfig,
+        MercenariesConfig, BattleConfig, TravelStaminaCostConfig, SettlementConfig
     };
     use eternum::models::hyperstructure::SeasonCustomImpl;
 
@@ -638,7 +629,7 @@
         }
     }
 
-<<<<<<< HEAD
+    #[abi(embed_v0)]
     impl IResourceBridgeConfig of super::IResourceBridgeConfig<ContractState> {
         fn set_resource_bridge_config(ref world: IWorldDispatcher, mut resource_bridge_config: ResourceBridgeConfig) {
             assert_caller_is_admin(world);
@@ -672,7 +663,9 @@
             );
 
             set!(world, (resource_bridge_whitelist_config));
-=======
+        }
+    }
+
     #[abi(embed_v0)]
     impl ISettlementConfig of super::ISettlementConfig<ContractState> {
         fn set_settlement_config(
@@ -701,7 +694,6 @@
                     max_angle_increase,
                 })
             );
->>>>>>> 21d4f7c0
         }
     }
 }