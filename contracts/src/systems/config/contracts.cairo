use dojo::world::IWorldDispatcher;
use eternum::alias::ID;
use eternum::models::buildings::BuildingCategory;
use eternum::models::combat::{Troops};
use eternum::models::config::{
<<<<<<< HEAD
    TroopConfig, MapConfig, BattleConfig, MercenariesConfig, CapacityConfig, ResourceBridgeConfig,
    ResourceBridgeFeeSplitConfig, ResourceBridgeWhitelistConfig
=======
    TroopConfig, MapConfig, BattleConfig, MercenariesConfig, CapacityConfig, TravelFoodCostConfig,
>>>>>>> 3819a810
};
use eternum::models::position::Coord;

#[dojo::interface]
trait IWorldConfig {
    fn set_world_config(
        ref world: IWorldDispatcher,
        admin_address: starknet::ContractAddress,
        realm_l2_contract: starknet::ContractAddress
    );
}

#[dojo::interface]
trait IRealmFreeMintConfig {
    fn set_mint_config(ref world: IWorldDispatcher, config_id: ID, resources: Span<(u8, u128)>);
}

#[dojo::interface]
trait IRealmLevelConfig {
    fn set_realm_max_level_config(ref world: IWorldDispatcher, new_max_level: u8);
    fn set_realm_level_config(ref world: IWorldDispatcher, level: u8, resources: Span<(u8, u128)>);
}

#[dojo::interface]
trait IWeightConfig {
    fn set_weight_config(ref world: IWorldDispatcher, entity_type: ID, weight_gram: u128);
}

#[dojo::interface]
trait IBattleConfig {
    fn set_battle_config(ref world: IWorldDispatcher, battle_config: BattleConfig);
}

#[dojo::interface]
trait ICapacityConfig {
    fn set_capacity_config(ref world: IWorldDispatcher, capacity_config: CapacityConfig);
}

#[dojo::interface]
trait ITickConfig {
    fn set_tick_config(ref world: IWorldDispatcher, tick_id: u8, tick_interval_in_seconds: u64);
}

#[dojo::interface]
trait IStaminaConfig {
    fn set_stamina_config(ref world: IWorldDispatcher, unit_type: u8, max_stamina: u16);
}

#[dojo::interface]
trait ITravelFoodCostConfig {
    fn set_travel_food_cost_config(ref world: IWorldDispatcher, travel_food_cost_config: TravelFoodCostConfig);
}

#[dojo::interface]
trait IStaminaRefillConfig {
    fn set_stamina_refill_config(ref world: IWorldDispatcher, amount: u16);
}

#[dojo::interface]
trait ITransportConfig {
    fn set_speed_config(ref world: IWorldDispatcher, entity_type: ID, sec_per_km: u16);
}

#[dojo::interface]
trait IHyperstructureConfig {
    fn set_hyperstructure_config(
        ref world: IWorldDispatcher,
        resources_for_completion: Span<(u8, u128)>,
        time_between_shares_change: u64,
        points_per_cycle: u128,
        points_for_win: u128,
        points_on_completion: u128
    );
}

#[dojo::interface]
trait ILevelingConfig {
    fn set_leveling_config(
        ref world: IWorldDispatcher,
        config_id: ID,
        decay_interval: u64,
        max_level: u64,
        decay_scaled: u128,
        cost_percentage_scaled: u128,
        base_multiplier: u128,
        wheat_base_amount: u128,
        fish_base_amount: u128,
        resource_1_costs: Span<(u8, u128)>,
        resource_2_costs: Span<(u8, u128)>,
        resource_3_costs: Span<(u8, u128)>,
    );
}

#[dojo::interface]
trait IBankConfig {
    fn set_bank_config(ref world: IWorldDispatcher, lords_cost: u128, lp_fee_num: u128, lp_fee_denom: u128);
}


#[dojo::interface]
trait IMapConfig {
    fn set_map_config(ref world: IWorldDispatcher, map_config: MapConfig);
}


#[dojo::interface]
trait IProductionConfig {
    fn set_production_config(ref world: IWorldDispatcher, resource_type: u8, amount: u128, cost: Span<(u8, u128)>);
}

#[dojo::interface]
trait ITravelStaminaCostConfig {
    fn set_travel_stamina_cost_config(ref world: IWorldDispatcher, travel_type: u8, cost: u16);
}

#[dojo::interface]
trait ITroopConfig {
    fn set_troop_config(ref world: IWorldDispatcher, troop_config: TroopConfig);
}

#[dojo::interface]
trait IBuildingConfig {
    fn set_building_general_config(ref world: IWorldDispatcher, base_cost_percent_increase: u16);
    fn set_building_config(
        ref world: IWorldDispatcher,
        building_category: BuildingCategory,
        building_resource_type: u8,
        cost_of_building: Span<(u8, u128)>
    );
}

#[dojo::interface]
trait IBuildingCategoryPopConfig {
    fn set_building_category_pop_config(
        ref world: IWorldDispatcher, building_category: BuildingCategory, population: u32, capacity: u32
    );
}

#[dojo::interface]
trait IPopulationConfig {
    fn set_population_config(ref world: IWorldDispatcher, base_population: u32);
}

#[dojo::interface]
trait IMercenariesConfig {
    fn set_mercenaries_config(ref world: IWorldDispatcher, troops: Troops, rewards: Span<(u8, u128)>);
}

#[dojo::interface]
trait IResourceBridgeConfig {
    fn set_resource_bridge_config(ref world: IWorldDispatcher, resource_bridge_config: ResourceBridgeConfig);
    fn set_resource_bridge_fee_split_config(
        ref world: IWorldDispatcher, resource_bridge_fee_split_config: ResourceBridgeFeeSplitConfig
    );
    fn set_resource_bridge_whitelist_config(
        ref world: IWorldDispatcher, resource_bridge_whitelist_config: ResourceBridgeWhitelistConfig
    );
}

#[dojo::interface]
trait ISettlementConfig {
    fn set_settlement_config(
        ref world: IWorldDispatcher,
        radius: u32,
        angle_scaled: u128,
        center: u32,
        min_distance: u32,
        max_distance: u32,
        min_scaling_factor_scaled: u128,
        min_angle_increase: u64,
        max_angle_increase: u64,
    );
}


#[dojo::contract]
mod config_systems {
    use eternum::alias::ID;

    use eternum::constants::{
        WORLD_CONFIG_ID, TRANSPORT_CONFIG_ID, COMBAT_CONFIG_ID, REALM_LEVELING_CONFIG_ID, HYPERSTRUCTURE_CONFIG_ID,
        REALM_FREE_MINT_CONFIG_ID, BUILDING_CONFIG_ID, BUILDING_CATEGORY_POPULATION_CONFIG_ID, POPULATION_CONFIG_ID
    };
    use eternum::models::bank::bank::{Bank};
    use eternum::models::buildings::{BuildingCategory};
    use eternum::models::combat::{Troops};

    use eternum::models::config::{
        CapacityConfig, SpeedConfig, WeightConfig, WorldConfig, LevelingConfig, RealmFreeMintConfig, MapConfig,
        TickConfig, ProductionConfig, BankConfig, TroopConfig, BuildingConfig, BuildingCategoryPopConfig,
        PopulationConfig, HyperstructureResourceConfig, HyperstructureConfig, StaminaConfig, StaminaRefillConfig,
<<<<<<< HEAD
        ResourceBridgeConfig, ResourceBridgeFeeSplitConfig, ResourceBridgeWhitelistConfig, BuildingGeneralConfig,
        MercenariesConfig, BattleConfig, TravelStaminaCostConfig, SettlementConfig
=======
        MercenariesConfig, BattleConfig, TravelStaminaCostConfig, RealmLevelConfig, BuildingGeneralConfig,
        RealmMaxLevelConfig, SettlementConfig, TravelFoodCostConfig
>>>>>>> 3819a810
    };
    use eternum::models::hyperstructure::SeasonCustomImpl;

    use eternum::models::position::{Position, PositionCustomTrait, Coord};
    use eternum::models::production::{ProductionInput, ProductionOutput};
    use eternum::models::resources::{ResourceCost, DetachedResource};


    fn assert_caller_is_admin(world: IWorldDispatcher) {
        let admin_address = get!(world, WORLD_CONFIG_ID, WorldConfig).admin_address;
        if admin_address != Zeroable::zero() {
            assert(starknet::get_caller_address() == admin_address, 'caller not admin');
        }
    }

    #[abi(embed_v0)]
    impl WorldConfigCustomImpl of super::IWorldConfig<ContractState> {
        fn set_world_config(
            ref world: IWorldDispatcher,
            admin_address: starknet::ContractAddress,
            realm_l2_contract: starknet::ContractAddress
        ) {
            assert_caller_is_admin(world);

            set!(world, (WorldConfig { config_id: WORLD_CONFIG_ID, admin_address, realm_l2_contract }));
        }
    }
    #[abi(embed_v0)]
    impl RealmFreeMintConfigCustomImpl of super::IRealmFreeMintConfig<ContractState> {
        fn set_mint_config(ref world: IWorldDispatcher, config_id: ID, resources: Span<(u8, u128)>) {
            assert_caller_is_admin(world);

            let detached_resource_id = world.uuid();
            let detached_resource_count = resources.len();
            let mut resources = resources;
            let mut index = 0;
            loop {
                match resources.pop_front() {
                    Option::Some((
                        resource_type, resource_amount
                    )) => {
                        let (resource_type, resource_amount) = (*resource_type, *resource_amount);
                        assert(resource_amount > 0, 'amount must not be 0');

                        set!(
                            world,
                            (
                                DetachedResource {
                                    entity_id: detached_resource_id,
                                    index,
                                    resource_type,
                                    resource_amount: resource_amount
                                },
                            )
                        );

                        index += 1;
                    },
                    Option::None => { break; }
                };
            };

            // we define the config indexes so we can have more than 1
            let config_index = REALM_FREE_MINT_CONFIG_ID + config_id.into();

            set!(
                world, (RealmFreeMintConfig { config_id: config_index, detached_resource_id, detached_resource_count })
            );
        }
    }
    #[abi(embed_v0)]
    impl MapConfigCustomImpl of super::IMapConfig<ContractState> {
        fn set_map_config(ref world: IWorldDispatcher, mut map_config: MapConfig) {
            assert_caller_is_admin(world);

            map_config.config_id = WORLD_CONFIG_ID;
            set!(world, (map_config));
        }
    }


    #[abi(embed_v0)]
    impl CapacityConfigCustomImpl of super::ICapacityConfig<ContractState> {
        fn set_capacity_config(ref world: IWorldDispatcher, capacity_config: CapacityConfig) {
            assert_caller_is_admin(world);

            set!(world, (capacity_config));
        }
    }

    #[abi(embed_v0)]
    impl TravelStaminaCostConfigImpl of super::ITravelStaminaCostConfig<ContractState> {
        fn set_travel_stamina_cost_config(ref world: IWorldDispatcher, travel_type: u8, cost: u16) {
            assert_caller_is_admin(world);

            set!(world, (TravelStaminaCostConfig { config_id: WORLD_CONFIG_ID, travel_type, cost }));
        }
    }

    #[abi(embed_v0)]
    impl WeightConfigCustomImpl of super::IWeightConfig<ContractState> {
        fn set_weight_config(ref world: IWorldDispatcher, entity_type: ID, weight_gram: u128) {
            assert_caller_is_admin(world);

            //note: if you change the weight of a resource e.g wood,
            //      it wont change the preexisting entities' weights
            set!(
                world,
                (WeightConfig { config_id: WORLD_CONFIG_ID, weight_config_id: entity_type, entity_type, weight_gram, })
            );
        }
    }

    #[abi(embed_v0)]
    impl BattleConfigCustomImpl of super::IBattleConfig<ContractState> {
        fn set_battle_config(ref world: IWorldDispatcher, mut battle_config: BattleConfig) {
            assert_caller_is_admin(world);

            battle_config.config_id = WORLD_CONFIG_ID;
            set!(world, (battle_config));
        }
    }

    #[abi(embed_v0)]
    impl TickConfigCustomImpl of super::ITickConfig<ContractState> {
        fn set_tick_config(ref world: IWorldDispatcher, tick_id: u8, tick_interval_in_seconds: u64) {
            assert_caller_is_admin(world);

            set!(world, (TickConfig { config_id: WORLD_CONFIG_ID, tick_id, tick_interval_in_seconds }));
        }
    }

    #[abi(embed_v0)]
    impl StaminaConfigCustomImpl of super::IStaminaConfig<ContractState> {
        fn set_stamina_config(ref world: IWorldDispatcher, unit_type: u8, max_stamina: u16) {
            assert_caller_is_admin(world);

            set!(world, (StaminaConfig { config_id: WORLD_CONFIG_ID, unit_type, max_stamina }));
        }
    }

    #[abi(embed_v0)]
    impl TravelFoodCostConfigCustomImpl of super::ITravelFoodCostConfig<ContractState> {
        fn set_travel_food_cost_config(ref world: IWorldDispatcher, mut travel_food_cost_config: TravelFoodCostConfig) {
            assert_caller_is_admin(world);

            travel_food_cost_config.config_id = WORLD_CONFIG_ID;
            set!(world, (travel_food_cost_config));
        }
    }

    #[abi(embed_v0)]
    impl StaminaRefillConfigCustomImpl of super::IStaminaRefillConfig<ContractState> {
        fn set_stamina_refill_config(ref world: IWorldDispatcher, amount: u16) {
            assert_caller_is_admin(world);

            set!(world, (StaminaRefillConfig { config_id: WORLD_CONFIG_ID, amount_per_tick: amount }));
        }
    }

    #[abi(embed_v0)]
    impl LevelingConfigCustomImpl of super::ILevelingConfig<ContractState> {
        fn set_leveling_config(
            ref world: IWorldDispatcher,
            config_id: ID,
            decay_interval: u64,
            max_level: u64,
            decay_scaled: u128,
            cost_percentage_scaled: u128,
            base_multiplier: u128,
            wheat_base_amount: u128,
            fish_base_amount: u128,
            resource_1_costs: Span<(u8, u128)>,
            resource_2_costs: Span<(u8, u128)>,
            resource_3_costs: Span<(u8, u128)>,
        ) {
            assert_caller_is_admin(world);

            let resource_1_cost_id = world.uuid();
            let mut index = 0;
            loop {
                if index == resource_1_costs.len() {
                    break;
                }
                let (resource_type, resource_amount) = *resource_1_costs.at(index);
                set!(
                    world,
                    (ResourceCost { entity_id: resource_1_cost_id, index, resource_type, amount: resource_amount })
                );

                index += 1;
            };

            let resource_2_cost_id = world.uuid();
            let mut index = 0;
            loop {
                if index == resource_2_costs.len() {
                    break;
                }
                let (resource_type, resource_amount) = *resource_2_costs.at(index);
                set!(
                    world,
                    (ResourceCost { entity_id: resource_2_cost_id, index, resource_type, amount: resource_amount })
                );

                index += 1;
            };

            let resource_3_cost_id = world.uuid();
            let mut index = 0;
            loop {
                if index == resource_3_costs.len() {
                    break;
                }
                let (resource_type, resource_amount) = *resource_3_costs.at(index);
                set!(
                    world,
                    (ResourceCost { entity_id: resource_3_cost_id, index, resource_type, amount: resource_amount })
                );

                index += 1;
            };

            set!(
                world,
                (LevelingConfig {
                    config_id,
                    decay_interval,
                    max_level,
                    wheat_base_amount,
                    fish_base_amount,
                    resource_1_cost_id,
                    resource_2_cost_id,
                    resource_3_cost_id,
                    resource_1_cost_count: resource_1_costs.len(),
                    resource_2_cost_count: resource_2_costs.len(),
                    resource_3_cost_count: resource_3_costs.len(),
                    decay_scaled,
                    cost_percentage_scaled,
                    base_multiplier,
                })
            );
        }
    }


    #[abi(embed_v0)]
    impl ProductionConfigCustomImpl of super::IProductionConfig<ContractState> {
        fn set_production_config(
            ref world: IWorldDispatcher, resource_type: u8, amount: u128, mut cost: Span<(u8, u128)>
        ) {
            assert_caller_is_admin(world);

            let mut resource_production_config: ProductionConfig = get!(world, resource_type, ProductionConfig);
            assert!(
                resource_production_config.amount.is_zero(),
                "Production config already set for {} resource",
                resource_type
            );

            resource_production_config.amount = amount;

            loop {
                match cost.pop_front() {
                    Option::Some((
                        input_resource_type, input_resource_amount
                    )) => {
                        // update output resource's production input/material
                        set!(
                            world,
                            (ProductionInput {
                                output_resource_type: resource_type,
                                index: resource_production_config.input_count.try_into().unwrap(),
                                input_resource_type: *input_resource_type,
                                input_resource_amount: *input_resource_amount
                            })
                        );

                        resource_production_config.input_count += 1;

                        // update input resource's production output
                        let mut input_resource_production_config: ProductionConfig = get!(
                            world, *input_resource_type, ProductionConfig
                        );

                        set!(
                            world,
                            (ProductionOutput {
                                input_resource_type: *input_resource_type,
                                index: input_resource_production_config.output_count.try_into().unwrap(),
                                output_resource_type: resource_type,
                            })
                        );

                        input_resource_production_config.output_count += 1;
                        set!(world, (input_resource_production_config));
                    },
                    Option::None => { break; }
                }
            };

            set!(world, (resource_production_config));
        }
    }


    #[abi(embed_v0)]
    impl TransportConfigCustomImpl of super::ITransportConfig<ContractState> {
        fn set_speed_config(ref world: IWorldDispatcher, entity_type: ID, sec_per_km: u16) {
            assert_caller_is_admin(world);

            set!(
                world,
                (SpeedConfig { config_id: WORLD_CONFIG_ID, speed_config_id: entity_type, entity_type, sec_per_km, })
            );
        }
    }


    #[abi(embed_v0)]
    impl HyperstructureConfigCustomImpl of super::IHyperstructureConfig<ContractState> {
        fn set_hyperstructure_config(
            ref world: IWorldDispatcher,
            resources_for_completion: Span<(u8, u128)>,
            time_between_shares_change: u64,
            points_per_cycle: u128,
            points_for_win: u128,
            points_on_completion: u128
        ) {
            assert_caller_is_admin(world);
            let mut i = 0;
            while (i < resources_for_completion.len()) {
                let (resource_type, amount_for_completion) = *resources_for_completion.at(i);

                set!(
                    world,
                    (
                        HyperstructureResourceConfig {
                            config_id: HYPERSTRUCTURE_CONFIG_ID, resource_type, amount_for_completion
                        },
                    )
                );
                i += 1;
            };
            set!(
                world,
                (HyperstructureConfig {
                    config_id: HYPERSTRUCTURE_CONFIG_ID,
                    time_between_shares_change,
                    points_per_cycle,
                    points_for_win,
                    points_on_completion
                })
            );
        }
    }


    #[abi(embed_v0)]
    impl BankConfigCustomImpl of super::IBankConfig<ContractState> {
        fn set_bank_config(ref world: IWorldDispatcher, lords_cost: u128, lp_fee_num: u128, lp_fee_denom: u128) {
            assert_caller_is_admin(world);

            set!(world, (BankConfig { config_id: WORLD_CONFIG_ID, lords_cost, lp_fee_num, lp_fee_denom }));
        }
    }

    #[abi(embed_v0)]
    impl TroopConfigCustomImpl of super::ITroopConfig<ContractState> {
        fn set_troop_config(ref world: IWorldDispatcher, mut troop_config: TroopConfig) {
            assert_caller_is_admin(world);

            troop_config.config_id = WORLD_CONFIG_ID;
            set!(world, (troop_config));
        }
    }

    #[abi(embed_v0)]
    impl BuildingCategoryPopulationConfigCustomImpl of super::IBuildingCategoryPopConfig<ContractState> {
        fn set_building_category_pop_config(
            ref world: IWorldDispatcher, building_category: BuildingCategory, population: u32, capacity: u32
        ) {
            assert_caller_is_admin(world);

            set!(
                world,
                BuildingCategoryPopConfig {
                    config_id: BUILDING_CATEGORY_POPULATION_CONFIG_ID, building_category, population, capacity
                }
            )
        }
    }

    #[abi(embed_v0)]
    impl PopulationConfigCustomImpl of super::IPopulationConfig<ContractState> {
        fn set_population_config(ref world: IWorldDispatcher, base_population: u32,) {
            assert_caller_is_admin(world);

            set!(world, PopulationConfig { config_id: POPULATION_CONFIG_ID, base_population })
        }
    }

    #[abi(embed_v0)]
    impl BuildingConfigCustomImpl of super::IBuildingConfig<ContractState> {
        fn set_building_general_config(ref world: IWorldDispatcher, base_cost_percent_increase: u16) {
            assert_caller_is_admin(world);

            set!(world, BuildingGeneralConfig { config_id: WORLD_CONFIG_ID, base_cost_percent_increase });
        }

        fn set_building_config(
            ref world: IWorldDispatcher,
            building_category: BuildingCategory,
            building_resource_type: u8,
            cost_of_building: Span<(u8, u128)>
        ) {
            assert_caller_is_admin(world);

            let resource_cost_id = world.uuid();
            let mut index = 0;
            loop {
                if index == cost_of_building.len() {
                    break;
                }
                let (resource_type, resource_amount) = *cost_of_building.at(index);
                set!(
                    world, (ResourceCost { entity_id: resource_cost_id, index, resource_type, amount: resource_amount })
                );

                index += 1;
            };
            set!(
                world,
                (BuildingConfig {
                    config_id: WORLD_CONFIG_ID,
                    category: building_category,
                    resource_type: building_resource_type,
                    resource_cost_id,
                    resource_cost_count: cost_of_building.len()
                })
            );
        }
    }

    #[abi(embed_v0)]
    impl IMercenariesConfig of super::IMercenariesConfig<ContractState> {
        fn set_mercenaries_config(ref world: IWorldDispatcher, troops: Troops, rewards: Span<(u8, u128)>) {
            assert_caller_is_admin(world);

            set!(world, (MercenariesConfig { config_id: WORLD_CONFIG_ID, troops, rewards }));
        }
    }

    #[abi(embed_v0)]
<<<<<<< HEAD
    impl IResourceBridgeConfig of super::IResourceBridgeConfig<ContractState> {
        fn set_resource_bridge_config(ref world: IWorldDispatcher, mut resource_bridge_config: ResourceBridgeConfig) {
            assert_caller_is_admin(world);

            resource_bridge_config.config_id = WORLD_CONFIG_ID;
            set!(world, (resource_bridge_config));
        }

        fn set_resource_bridge_fee_split_config(
            ref world: IWorldDispatcher, mut resource_bridge_fee_split_config: ResourceBridgeFeeSplitConfig
        ) {
            assert_caller_is_admin(world);

            resource_bridge_fee_split_config.config_id = WORLD_CONFIG_ID;
            set!(world, (resource_bridge_fee_split_config));
        }

        fn set_resource_bridge_whitelist_config(
            ref world: IWorldDispatcher, mut resource_bridge_whitelist_config: ResourceBridgeWhitelistConfig
        ) {
            assert_caller_is_admin(world);

            // note: if we are whitelisting a NEW resource type, we WILL need to
            // update several functions related to resources in `eternum::constants`
            // so the new resource type is recognized throughout the contract.

            assert!(resource_bridge_whitelist_config.resource_type > 0, "resource type should be non zero");
            assert!(
                resource_bridge_whitelist_config.resource_type <= 255,
                "the system only supports at most 255 resource types"
            );

            set!(world, (resource_bridge_whitelist_config));
=======
    impl RealmLevelConfigCustomImpl of super::IRealmLevelConfig<ContractState> {
        fn set_realm_max_level_config(ref world: IWorldDispatcher, new_max_level: u8) {
            // ensure only admin can set this
            assert_caller_is_admin(world);

            set!(world, (RealmMaxLevelConfig { config_id: WORLD_CONFIG_ID, max_level: new_max_level }));
        }

        fn set_realm_level_config(ref world: IWorldDispatcher, level: u8, mut resources: Span<(u8, u128)>) {
            // ensure only admin can set this
            assert_caller_is_admin(world);

            let detached_resource_id = world.uuid();
            let detached_resource_count = resources.len();
            let mut index = 0;
            for (
                resource_type, resource_amount
            ) in resources {
                let (resource_type, resource_amount) = (*resource_type, *resource_amount);
                assert(resource_amount > 0, 'amount must not be 0');

                set!(
                    world,
                    (
                        DetachedResource {
                            entity_id: detached_resource_id, index, resource_type, resource_amount: resource_amount
                        },
                    )
                );

                index += 1;
            };

            set!(
                world,
                (RealmLevelConfig {
                    level,
                    required_resources_id: detached_resource_id.into(),
                    required_resource_count: detached_resource_count.try_into().unwrap()
                })
            );
>>>>>>> 3819a810
        }
    }

    #[abi(embed_v0)]
    impl ISettlementConfig of super::ISettlementConfig<ContractState> {
        fn set_settlement_config(
            ref world: IWorldDispatcher,
            radius: u32,
            angle_scaled: u128,
            center: u32,
            min_distance: u32,
            max_distance: u32,
            min_scaling_factor_scaled: u128,
            min_angle_increase: u64,
            max_angle_increase: u64
        ) {
            assert_caller_is_admin(world);
            set!(
                world,
                (SettlementConfig {
                    config_id: WORLD_CONFIG_ID,
                    radius,
                    angle_scaled,
                    center,
                    min_distance,
                    max_distance,
                    min_scaling_factor_scaled,
                    min_angle_increase,
                    max_angle_increase,
                })
            );
        }
    }
}<|MERGE_RESOLUTION|>--- conflicted
+++ resolved
@@ -3,12 +3,8 @@
 use eternum::models::buildings::BuildingCategory;
 use eternum::models::combat::{Troops};
 use eternum::models::config::{
-<<<<<<< HEAD
     TroopConfig, MapConfig, BattleConfig, MercenariesConfig, CapacityConfig, ResourceBridgeConfig,
-    ResourceBridgeFeeSplitConfig, ResourceBridgeWhitelistConfig
-=======
-    TroopConfig, MapConfig, BattleConfig, MercenariesConfig, CapacityConfig, TravelFoodCostConfig,
->>>>>>> 3819a810
+    ResourceBridgeFeeSplitConfig, ResourceBridgeWhitelistConfig, TravelFoodCostConfig
 };
 use eternum::models::position::Coord;
 
@@ -200,13 +196,9 @@
         CapacityConfig, SpeedConfig, WeightConfig, WorldConfig, LevelingConfig, RealmFreeMintConfig, MapConfig,
         TickConfig, ProductionConfig, BankConfig, TroopConfig, BuildingConfig, BuildingCategoryPopConfig,
         PopulationConfig, HyperstructureResourceConfig, HyperstructureConfig, StaminaConfig, StaminaRefillConfig,
-<<<<<<< HEAD
         ResourceBridgeConfig, ResourceBridgeFeeSplitConfig, ResourceBridgeWhitelistConfig, BuildingGeneralConfig,
-        MercenariesConfig, BattleConfig, TravelStaminaCostConfig, SettlementConfig
-=======
-        MercenariesConfig, BattleConfig, TravelStaminaCostConfig, RealmLevelConfig, BuildingGeneralConfig,
-        RealmMaxLevelConfig, SettlementConfig, TravelFoodCostConfig
->>>>>>> 3819a810
+        MercenariesConfig, BattleConfig, TravelStaminaCostConfig, SettlementConfig, RealmLevelConfig,
+        RealmMaxLevelConfig, TravelFoodCostConfig
     };
     use eternum::models::hyperstructure::SeasonCustomImpl;
 
@@ -661,7 +653,6 @@
     }
 
     #[abi(embed_v0)]
-<<<<<<< HEAD
     impl IResourceBridgeConfig of super::IResourceBridgeConfig<ContractState> {
         fn set_resource_bridge_config(ref world: IWorldDispatcher, mut resource_bridge_config: ResourceBridgeConfig) {
             assert_caller_is_admin(world);
@@ -695,7 +686,10 @@
             );
 
             set!(world, (resource_bridge_whitelist_config));
-=======
+        }
+    }
+
+    #[abi(embed_v0)]
     impl RealmLevelConfigCustomImpl of super::IRealmLevelConfig<ContractState> {
         fn set_realm_max_level_config(ref world: IWorldDispatcher, new_max_level: u8) {
             // ensure only admin can set this
@@ -737,7 +731,6 @@
                     required_resource_count: detached_resource_count.try_into().unwrap()
                 })
             );
->>>>>>> 3819a810
         }
     }
 
