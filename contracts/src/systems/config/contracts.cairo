--- conflicted
+++ resolved
@@ -2,13 +2,9 @@
 use eternum::alias::ID;
 use eternum::models::buildings::BuildingCategory;
 use eternum::models::combat::{Troops};
-<<<<<<< HEAD
 use eternum::models::config::{
-    TroopConfig, MapConfig, BattleConfig, MercenariesConfig, CapacityConfig, TravelFoodCostConfig
+    TroopConfig, MapConfig, BattleConfig, MercenariesConfig, CapacityConfig, TravelFoodCostConfig,
 };
-=======
-use eternum::models::config::{TroopConfig, MapConfig, BattleConfig, MercenariesConfig, CapacityConfig,};
->>>>>>> 21d4f7c0
 use eternum::models::position::Coord;
 
 #[dojo::interface]
@@ -182,11 +178,8 @@
         CapacityConfig, SpeedConfig, WeightConfig, WorldConfig, LevelingConfig, RealmFreeMintConfig, MapConfig,
         TickConfig, ProductionConfig, BankConfig, TroopConfig, BuildingConfig, BuildingCategoryPopConfig,
         PopulationConfig, HyperstructureResourceConfig, HyperstructureConfig, StaminaConfig, StaminaRefillConfig,
-<<<<<<< HEAD
-        MercenariesConfig, BattleConfig, TravelStaminaCostConfig, BuildingGeneralConfig, TravelFoodCostConfig
-=======
-        MercenariesConfig, BattleConfig, TravelStaminaCostConfig, SettlementConfig, BuildingGeneralConfig
->>>>>>> 21d4f7c0
+        MercenariesConfig, BattleConfig, TravelStaminaCostConfig, SettlementConfig, BuildingGeneralConfig,
+        TravelFoodCostConfig
     };
     use eternum::models::hyperstructure::SeasonCustomImpl;
 
