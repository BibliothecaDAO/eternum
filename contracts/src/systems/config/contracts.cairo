#[dojo::contract]
mod config_systems {
    use eternum::alias::ID;

    use eternum::models::combat::TownWatch;
    use eternum::models::labor_auction::LaborAuction;
    use eternum::models::config::{
        LaborCostResources, LaborCostAmount, LaborConfig, CapacityConfig, RoadConfig, SpeedConfig,
        TravelConfig, WeightConfig, WorldConfig, SoldierConfig, HealthConfig, AttackConfig,
        DefenceConfig, CombatConfig, LevelingConfig, RealmFreeMintConfig, LaborBuildingsConfig,
<<<<<<< HEAD
        LaborBuildingCost, MapExploreConfig, TickConfig, ProductionConfig, ProductionMaterialConfig
=======
        LaborBuildingCost, MapExploreConfig, TickConfig, BankConfig
>>>>>>> 898e9a76
    };

    use eternum::systems::config::interface::{
        IWorldConfig, IWeightConfig, ICapacityConfig, ILaborConfig, ITransportConfig,
        IHyperstructureConfig, ICombatConfig, ILevelingConfig, IBankConfig, IRealmFreeMintConfig,
        IBuildingsConfig, IMapConfig, ITickConfig, IProductionConfig
    };

    use eternum::constants::{
        WORLD_CONFIG_ID, LABOR_CONFIG_ID, TRANSPORT_CONFIG_ID, ROAD_CONFIG_ID, SOLDIER_ENTITY_TYPE,
        COMBAT_CONFIG_ID, REALM_LEVELING_CONFIG_ID, HYPERSTRUCTURE_LEVELING_CONFIG_ID,
        REALM_FREE_MINT_CONFIG_ID, BUILDING_CONFIG_ID
    };

    use eternum::models::hyperstructure::HyperStructure;
    use eternum::models::resources::{ResourceCost, DetachedResource};
    use eternum::models::position::{Position, PositionTrait, Coord};
    use eternum::models::bank::bank::{Bank};


    fn assert_caller_is_admin(world: IWorldDispatcher) {
        let admin_address = get!(world, WORLD_CONFIG_ID, WorldConfig).admin_address;
        if admin_address != Zeroable::zero() {
            assert(starknet::get_caller_address() == admin_address, 'caller not admin');
        }
    }

    #[abi(embed_v0)]
    impl WorldConfigImpl of IWorldConfig<ContractState> {
        fn set_world_config(
            world: IWorldDispatcher,
            admin_address: starknet::ContractAddress,
            realm_l2_contract: starknet::ContractAddress
        ) {
            assert_caller_is_admin(world);

            set!(
                world,
                (WorldConfig { config_id: WORLD_CONFIG_ID, admin_address, realm_l2_contract })
            );
        }
    }

    #[abi(embed_v0)]
    impl RealmFreeMintConfigImpl of IRealmFreeMintConfig<ContractState> {
        fn set_mint_config(world: IWorldDispatcher, resources: Span<(u8, u128)>) {
            assert_caller_is_admin(world);

            let detached_resource_id = world.uuid().into();
            let detached_resource_count = resources.len();
            let mut resources = resources;
            let mut index = 0;
            loop {
                match resources.pop_front() {
                    Option::Some((
                        resource_type, resource_amount
                    )) => {
                        let (resource_type, resource_amount) = (*resource_type, *resource_amount);
                        assert(resource_amount > 0, 'amount must not be 0');

                        set!(
                            world,
                            (
                                DetachedResource {
                                    entity_id: detached_resource_id,
                                    index,
                                    resource_type,
                                    resource_amount: resource_amount
                                },
                            )
                        );

                        index += 1;
                    },
                    Option::None => { break; }
                };
            };

            set!(
                world,
                (RealmFreeMintConfig {
                    config_id: REALM_FREE_MINT_CONFIG_ID,
                    detached_resource_id,
                    detached_resource_count
                })
            );
        }
    }


    #[abi(embed_v0)]
    impl MapConfigImpl of IMapConfig<ContractState> {
        fn set_exploration_config(
            world: IWorldDispatcher,
            wheat_burn_amount: u128,
            fish_burn_amount: u128,
            reward_resource_amount: u128
        ) {
            assert_caller_is_admin(world);

            set!(
                world,
                (MapExploreConfig {
                    config_id: WORLD_CONFIG_ID,
                    wheat_burn_amount,
                    fish_burn_amount,
                    reward_resource_amount
                })
            );
        }
    }


    #[abi(embed_v0)]
    impl CapacityConfigImpl of ICapacityConfig<ContractState> {
        fn set_capacity_config(world: IWorldDispatcher, entity_type: u128, weight_gram: u128) {
            assert_caller_is_admin(world);

            set!(
                world,
                (CapacityConfig {
                    config_id: WORLD_CONFIG_ID,
                    carry_capacity_config_id: entity_type,
                    entity_type,
                    weight_gram,
                })
            );
        }
    }

    #[abi(embed_v0)]
    impl WeightConfigImpl of IWeightConfig<ContractState> {
        fn set_weight_config(world: IWorldDispatcher, entity_type: u128, weight_gram: u128) {
            assert_caller_is_admin(world);

            set!(
                world,
                (WeightConfig {
                    config_id: WORLD_CONFIG_ID,
                    weight_config_id: entity_type,
                    entity_type,
                    weight_gram,
                })
            );
        }
    }

    #[abi(embed_v0)]
    impl TickConfigImpl of ITickConfig<ContractState> {
        fn set_tick_config(
            world: IWorldDispatcher, max_moves_per_tick: u8, tick_interval_in_seconds: u64
        ) {
            assert_caller_is_admin(world);

            set!(
                world,
                (TickConfig {
                    config_id: WORLD_CONFIG_ID, max_moves_per_tick, tick_interval_in_seconds
                })
            );
        }
    }


    #[abi(embed_v0)]
    impl CombatConfigImpl of ICombatConfig<ContractState> {
        fn set_combat_config(
            world: IWorldDispatcher,
            config_id: u128,
            stealing_trial_count: u32,
            wheat_burn_per_soldier: u128,
            fish_burn_per_soldier: u128,
        ) {
            assert_caller_is_admin(world);

            set!(
                world,
                (CombatConfig {
                    config_id, stealing_trial_count, wheat_burn_per_soldier, fish_burn_per_soldier,
                })
            );
        }


        fn set_soldier_config(
            world: IWorldDispatcher,
            resource_costs: Span<(u8, u128)>,
            wheat_burn_per_soldier: u128,
            fish_burn_per_soldier: u128
        ) {
            assert_caller_is_admin(world);

            let resource_cost_id = world.uuid().into();
            let mut index = 0;
            loop {
                if index == resource_costs.len() {
                    break;
                }
                let (resource_type, resource_amount) = *resource_costs.at(index);
                set!(
                    world,
                    (ResourceCost {
                        entity_id: resource_cost_id, index, resource_type, amount: resource_amount
                    })
                );

                index += 1;
            };
            set!(
                world,
                (SoldierConfig {
                    config_id: SOLDIER_ENTITY_TYPE,
                    resource_cost_id,
                    resource_cost_count: resource_costs.len(),
                    wheat_burn_per_soldier,
                    fish_burn_per_soldier
                })
            );
        }

        fn set_health_config(
            world: IWorldDispatcher,
            entity_type: u128,
            resource_costs: Span<(u8, u128)>,
            max_value: u128
        ) {
            let resource_cost_id = world.uuid().into();
            let mut index = 0;
            loop {
                if index == resource_costs.len() {
                    break;
                }
                let (resource_type, resource_amount) = *resource_costs.at(index);
                set!(
                    world,
                    (ResourceCost {
                        entity_id: resource_cost_id, index, resource_type, amount: resource_amount
                    })
                );

                index += 1;
            };

            set!(
                world,
                (HealthConfig {
                    entity_type,
                    resource_cost_id,
                    resource_cost_count: resource_costs.len(),
                    max_value
                })
            );
        }

        fn set_attack_config(world: IWorldDispatcher, entity_type: u128, max_value: u128) {
            assert_caller_is_admin(world);

            set!(world, (AttackConfig { entity_type, max_value }));
        }


        fn set_defence_config(world: IWorldDispatcher, entity_type: u128, max_value: u128) {
            assert_caller_is_admin(world);

            set!(world, (DefenceConfig { entity_type, max_value }));
        }
    }

    #[abi(embed_v0)]
    impl LevelingConfigImpl of ILevelingConfig<ContractState> {
        fn set_leveling_config(
            world: IWorldDispatcher,
            config_id: u128,
            decay_interval: u64,
            max_level: u64,
            decay_scaled: u128,
            cost_percentage_scaled: u128,
            base_multiplier: u128,
            wheat_base_amount: u128,
            fish_base_amount: u128,
            resource_1_costs: Span<(u8, u128)>,
            resource_2_costs: Span<(u8, u128)>,
            resource_3_costs: Span<(u8, u128)>,
        ) {
            assert_caller_is_admin(world);

            let resource_1_cost_id = world.uuid().into();
            let mut index = 0;
            loop {
                if index == resource_1_costs.len() {
                    break;
                }
                let (resource_type, resource_amount) = *resource_1_costs.at(index);
                set!(
                    world,
                    (ResourceCost {
                        entity_id: resource_1_cost_id, index, resource_type, amount: resource_amount
                    })
                );

                index += 1;
            };

            let resource_2_cost_id = world.uuid().into();
            let mut index = 0;
            loop {
                if index == resource_2_costs.len() {
                    break;
                }
                let (resource_type, resource_amount) = *resource_2_costs.at(index);
                set!(
                    world,
                    (ResourceCost {
                        entity_id: resource_2_cost_id, index, resource_type, amount: resource_amount
                    })
                );

                index += 1;
            };

            let resource_3_cost_id = world.uuid().into();
            let mut index = 0;
            loop {
                if index == resource_3_costs.len() {
                    break;
                }
                let (resource_type, resource_amount) = *resource_3_costs.at(index);
                set!(
                    world,
                    (ResourceCost {
                        entity_id: resource_3_cost_id, index, resource_type, amount: resource_amount
                    })
                );

                index += 1;
            };

            set!(
                world,
                (LevelingConfig {
                    config_id,
                    decay_interval,
                    max_level,
                    wheat_base_amount,
                    fish_base_amount,
                    resource_1_cost_id,
                    resource_2_cost_id,
                    resource_3_cost_id,
                    resource_1_cost_count: resource_1_costs.len(),
                    resource_2_cost_count: resource_2_costs.len(),
                    resource_3_cost_count: resource_3_costs.len(),
                    decay_scaled,
                    cost_percentage_scaled,
                    base_multiplier,
                })
            );
        }
    }


    #[abi(embed_v0)]
    impl LaborConfigImpl of ILaborConfig<ContractState> {
        fn set_labor_cost_resources(
            world: IWorldDispatcher,
            resource_type_labor: felt252,
            resource_types_packed: u128,
            resource_types_count: u8
        ) {
            assert_caller_is_admin(world);

            // set cost of creating labor for resource id 1 
            // to only resource id 1 cost
            set!(
                world,
                (LaborCostResources {
                    resource_type_labor, resource_types_packed, resource_types_count
                })
            );
        }


        fn set_labor_cost_amount(
            world: IWorldDispatcher,
            resource_type_labor: felt252,
            resource_type_cost: felt252,
            resource_type_value: u128
        ) {
            assert_caller_is_admin(world);

            set!(
                world,
                (LaborCostAmount {
                    resource_type_labor, resource_type_cost, value: resource_type_value
                })
            );
        }


        fn set_labor_config(
            world: IWorldDispatcher,
            base_labor_units: u64,
            base_resources_per_cycle: u128,
            base_food_per_cycle: u128
        ) {
            assert_caller_is_admin(world);

            // set labor config
            set!(
                world,
                (LaborConfig {
                    config_id: LABOR_CONFIG_ID,
                    base_labor_units,
                    base_resources_per_cycle,
                    base_food_per_cycle
                })
            );
        }


        fn set_labor_auction(
            world: IWorldDispatcher,
            decay_constant: u128,
            per_time_unit: u128,
            price_update_interval: u128
        ) {
            assert_caller_is_admin(world);

            let start_time = starknet::get_block_timestamp();

            let mut zone: u8 = 1;

            loop {
                if zone > 10 {
                    break;
                }

                set!(
                    world,
                    (LaborAuction {
                        zone,
                        decay_constant_mag: decay_constant,
                        decay_constant_sign: false,
                        per_time_unit,
                        start_time,
                        sold: 0,
                        price_update_interval,
                    })
                );

                zone += 1;
            };
        }
    }

    #[abi(embed_v0)]
    impl ProductionConfigImpl of IProductionConfig<ContractState> {
        fn set_production_config(
            world: IWorldDispatcher, 
            resource_type: u8,
            amount_per_tick: u128,
            cost_resource_type_1: u8,
            cost_resource_type_1_amount: u128,
            cost_resource_type_2: u8,
            cost_resource_type_2_amount: u128,
        ) {
            assert_caller_is_admin(world);

            set!(world, (
                ProductionConfig {
                    resource_type,
                    amount_per_tick,
                    cost_resource_type_1,
                    cost_resource_type_1_amount,
                    cost_resource_type_2,
                    cost_resource_type_2_amount
                }
            ));
        }

        fn set_production_material_config(
            world: IWorldDispatcher, 
            material_resource_type: u8,
            produced_resource_type_1: u8,
            produced_resource_type_2: u8
        ) {

            assert_caller_is_admin(world);

            set!(world, (
                ProductionMaterialConfig {
                    material_resource_type,
                    produced_resource_type_1,
                    produced_resource_type_2,
                }
            ));
        }
    }


    #[abi(embed_v0)]
    impl TransportConfigImpl of ITransportConfig<ContractState> {
        fn set_road_config(
            world: IWorldDispatcher, resource_costs: Span<(u8, u128)>, speed_up_by: u64
        ) {
            assert_caller_is_admin(world);

            let resource_cost_id = world.uuid().into();
            let mut index = 0;
            loop {
                if index == resource_costs.len() {
                    break;
                }
                let (resource_type, resource_amount) = *resource_costs.at(index);
                set!(
                    world,
                    (ResourceCost {
                        entity_id: resource_cost_id, index, resource_type, amount: resource_amount
                    })
                );

                index += 1;
            };

            set!(
                world,
                (RoadConfig {
                    config_id: ROAD_CONFIG_ID,
                    resource_cost_id,
                    resource_cost_count: resource_costs.len(),
                    speed_up_by
                })
            );
        }


        fn set_speed_config(world: IWorldDispatcher, entity_type: u128, sec_per_km: u16) {
            assert_caller_is_admin(world);

            set!(
                world,
                (SpeedConfig {
                    config_id: WORLD_CONFIG_ID,
                    speed_config_id: entity_type,
                    entity_type,
                    sec_per_km,
                })
            );
        }


        fn set_travel_config(world: IWorldDispatcher, free_transport_per_city: u128) {
            assert_caller_is_admin(world);

            set!(world, (TravelConfig { config_id: TRANSPORT_CONFIG_ID, free_transport_per_city }));
        }
    }


    #[abi(embed_v0)]
    impl HyperstructureConfigImpl of IHyperstructureConfig<ContractState> {
        fn create_hyperstructure(
            world: IWorldDispatcher,
            hyperstructure_type: u8,
            coord: Coord,
            completion_cost: Span<(u8, u128)>,
        ) -> ID {
            assert_caller_is_admin(world);

            let hyperstructure_id: ID = world.uuid().into();
            let hyperstructure_town_watch_id = world.uuid().into();

            let completion_cost_id: ID = world.uuid().into();
            let completion_resource_count = completion_cost.len();
            let mut completion_cost = completion_cost;
            let mut index = 0;
            loop {
                match completion_cost.pop_front() {
                    Option::Some((
                        resource_type, resource_amount
                    )) => {
                        assert(*resource_amount > 0, 'amount must not be 0');

                        set!(
                            world,
                            (ResourceCost {
                                entity_id: completion_cost_id,
                                index,
                                resource_type: *resource_type,
                                amount: *resource_amount
                            })
                        );

                        index += 1;
                    },
                    Option::None => { break; }
                };
            };

            set!(
                world,
                (
                    HyperStructure {
                        entity_id: hyperstructure_id,
                        hyperstructure_type,
                        controlling_order: 0,
                        completed: false,
                        completion_cost_id,
                        completion_resource_count
                    },
                    Position { entity_id: hyperstructure_id, x: coord.x, y: coord.y },
                    TownWatch {
                        entity_id: hyperstructure_id, town_watch_id: hyperstructure_town_watch_id,
                    },
                    Position { entity_id: hyperstructure_town_watch_id, x: coord.x, y: coord.y },
                )
            );

            hyperstructure_id
        }
    }


    #[abi(embed_v0)]
    impl BankConfigImpl of IBankConfig<ContractState> {
        fn create_bank(
            self: @ContractState, world: IWorldDispatcher, coord: Coord, owner_fee_scaled: u128,
        ) -> ID {
            let bank_entity_id: ID = world.uuid().into();

            set!(
                world,
                (
                    Bank { entity_id: bank_entity_id, owner_fee_scaled, exists: true },
                    Position { entity_id: bank_entity_id, x: coord.x, y: coord.y }
                )
            );
            bank_entity_id
        }


        fn set_bank_config(
            self: @ContractState, world: IWorldDispatcher, lords_cost: u128, lp_fee_scaled: u128
        ) {
            set!(world, (BankConfig { config_id: WORLD_CONFIG_ID, lords_cost, lp_fee_scaled, }));
        }
    }

    #[abi(embed_v0)]
    impl BuildingsConfigImpl of IBuildingsConfig<ContractState> {
        fn set_labor_buildings_config(
            world: IWorldDispatcher,
            level_multiplier: u128,
            level_discount_mag: u128,
            resources_category_1: u128,
            resources_category_1_count: u8,
            resources_category_2: u128,
            resources_category_2_count: u8,
            resources_category_3: u128,
            resources_category_3_count: u8,
            resources_category_4: u128,
            resources_category_4_count: u8,
            building_category_1_resource_costs: Span<(u8, u128)>,
            building_category_2_resource_costs: Span<(u8, u128)>,
            building_category_3_resource_costs: Span<(u8, u128)>,
            building_category_4_resource_costs: Span<(u8, u128)>,
        ) {
            assert_caller_is_admin(world);

            // set the resources in each category
            set!(
                world,
                (
                    LaborBuildingsConfig {
                        config_id: BUILDING_CONFIG_ID,
                        level_multiplier,
                        level_discount_mag,
                        resources_category_1,
                        resources_category_1_count,
                        resources_category_2,
                        resources_category_2_count,
                        resources_category_3,
                        resources_category_3_count,
                        resources_category_4,
                        resources_category_4_count,
                    },
                )
            );

            let mut building_costs = building_category_1_resource_costs;
            let labor_category = 1;
            let resource_cost_id: u128 = world.uuid().into();
            let mut index = 0;

            set!(
                world,
                LaborBuildingCost {
                    config_id: BUILDING_CONFIG_ID,
                    labor_category: labor_category,
                    resource_cost_id: resource_cost_id,
                    resource_cost_count: building_costs.len(),
                }
            );

            loop {
                match building_costs.pop_front() {
                    Option::Some((
                        resource_type, resource_amount
                    )) => {
                        let (resource_type, resource_amount) = (*resource_type, *resource_amount);

                        set!(
                            world,
                            (ResourceCost {
                                entity_id: resource_cost_id,
                                index,
                                resource_type,
                                amount: resource_amount
                            })
                        );
                        index += 1;
                    },
                    Option::None => { break; }
                }
            };

            let mut building_costs = building_category_2_resource_costs;
            let labor_category = 2;
            let resource_cost_id: u128 = world.uuid().into();
            let mut index = 0;

            set!(
                world,
                LaborBuildingCost {
                    config_id: BUILDING_CONFIG_ID,
                    labor_category: labor_category,
                    resource_cost_id: resource_cost_id,
                    resource_cost_count: building_costs.len(),
                }
            );

            loop {
                match building_costs.pop_front() {
                    Option::Some((
                        resource_type, resource_amount
                    )) => {
                        let (resource_type, resource_amount) = (*resource_type, *resource_amount);

                        set!(
                            world,
                            (ResourceCost {
                                entity_id: resource_cost_id,
                                index,
                                resource_type,
                                amount: resource_amount
                            })
                        );
                        index += 1;
                    },
                    Option::None => { break; }
                }
            };

            let mut building_costs = building_category_3_resource_costs;
            let labor_category = 3;
            let resource_cost_id: u128 = world.uuid().into();
            let mut index = 0;

            set!(
                world,
                LaborBuildingCost {
                    config_id: BUILDING_CONFIG_ID,
                    labor_category: labor_category,
                    resource_cost_id: resource_cost_id,
                    resource_cost_count: building_costs.len(),
                }
            );

            loop {
                match building_costs.pop_front() {
                    Option::Some((
                        resource_type, resource_amount
                    )) => {
                        let (resource_type, resource_amount) = (*resource_type, *resource_amount);

                        set!(
                            world,
                            (ResourceCost {
                                entity_id: resource_cost_id,
                                index,
                                resource_type,
                                amount: resource_amount
                            })
                        );
                        index += 1;
                    },
                    Option::None => { break; }
                }
            };

            let mut building_costs = building_category_4_resource_costs;
            let labor_category = 4;
            let resource_cost_id: u128 = world.uuid().into();
            let mut index = 0;

            set!(
                world,
                LaborBuildingCost {
                    config_id: BUILDING_CONFIG_ID,
                    labor_category: labor_category,
                    resource_cost_id: resource_cost_id,
                    resource_cost_count: building_costs.len(),
                }
            );

            loop {
                match building_costs.pop_front() {
                    Option::Some((
                        resource_type, resource_amount
                    )) => {
                        let (resource_type, resource_amount) = (*resource_type, *resource_amount);

                        set!(
                            world,
                            (ResourceCost {
                                entity_id: resource_cost_id,
                                index,
                                resource_type,
                                amount: resource_amount
                            })
                        );
                        index += 1;
                    },
                    Option::None => { break; }
                }
            };
        }
    }
}<|MERGE_RESOLUTION|>--- conflicted
+++ resolved
@@ -8,11 +8,7 @@
         LaborCostResources, LaborCostAmount, LaborConfig, CapacityConfig, RoadConfig, SpeedConfig,
         TravelConfig, WeightConfig, WorldConfig, SoldierConfig, HealthConfig, AttackConfig,
         DefenceConfig, CombatConfig, LevelingConfig, RealmFreeMintConfig, LaborBuildingsConfig,
-<<<<<<< HEAD
-        LaborBuildingCost, MapExploreConfig, TickConfig, ProductionConfig, ProductionMaterialConfig
-=======
-        LaborBuildingCost, MapExploreConfig, TickConfig, BankConfig
->>>>>>> 898e9a76
+        LaborBuildingCost, MapExploreConfig, TickConfig, ProductionConfig, ProductionMaterialConfig, BankConfig
     };
 
     use eternum::systems::config::interface::{
