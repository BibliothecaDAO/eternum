--- conflicted
+++ resolved
@@ -74,7 +74,6 @@
             world,
             (Owner { entity_id: donor_transport_id, address: contract_address_const::<'donor'>() })
         );
-<<<<<<< HEAD
 
         set!(
             world,
@@ -93,26 +92,6 @@
 
         InternalInventorySystemsImpl::add(world, donor_transport_id, chest.entity_id);
 
-=======
-
-        set!(
-            world,
-            (Resource { entity_id: donor_id, resource_type: ResourceTypes::STONE, balance: 5000 })
-        );
-        set!(
-            world,
-            (Resource { entity_id: donor_id, resource_type: ResourceTypes::GOLD, balance: 5000 })
-        );
-
-        let chest = InternalResourceChestSystemsImpl::create_and_fill(
-            world,
-            donor_id,
-            array![(ResourceTypes::STONE, 1000), (ResourceTypes::GOLD, 1000),].span()
-        );
-
-        InternalInventorySystemsImpl::add(world, donor_transport_id, chest.entity_id);
-
->>>>>>> d1dd5f10
         (world, chest.entity_id, donor_id, donor_transport_id, inventory_systems_dispatcher)
     }
 
