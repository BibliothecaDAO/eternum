
use eternum::models::bank::{BankAuction, BankAuctionTrait,BankSwapResourceCost};
use eternum::models::position::{Coord, Position};
use eternum::models::owner::Owner;
use eternum::models::movable::ArrivalTime;
use eternum::models::inventory::Inventory;
use eternum::models::resources::{ResourceCost, Resource};
use debug::PrintTrait;

use eternum::systems::config::contracts::config_systems;
use eternum::systems::config::interface::{
    IBankConfigDispatcher, IBankConfigDispatcherTrait,
    IWeightConfigDispatcher, IWeightConfigDispatcherTrait,
};

use eternum::systems::bank::contracts::bank_systems;
use eternum::systems::bank::interface::{
    IBankSystemsDispatcher, 
    IBankSystemsDispatcherTrait
};

use eternum::utils::testing::{spawn_eternum, deploy_system};
use eternum::constants::ResourceTypes;

use dojo::world::{IWorldDispatcher, IWorldDispatcherTrait};

use starknet::contract_address_const;

const _0_1: u128 = 1844674407370955161; // 0.1


fn setup() -> (IWorldDispatcher, u128, u128, IBankSystemsDispatcher,) {
    let world = spawn_eternum();
    world.uuid(); // use first id

    let config_systems_address 
        = deploy_system(config_systems::TEST_CLASS_HASH);

    // set weight configuration for wheat
    IWeightConfigDispatcher {
        contract_address: config_systems_address
    }.set_weight_config(world, ResourceTypes::SHEKELS.into(), 2); 

    let bank_config_dispatcher = IBankConfigDispatcher {
        contract_address: config_systems_address
    };

    // create bank
    let bank_coord = Coord {x: 500200, y: 1};
    let bank_id = bank_config_dispatcher.create_bank(
        world,
        bank_coord,
        array![
            (
                // 1 shekel costs 5 wheat, 2 fish and 3 coal
                ResourceTypes::SHEKELS, 
                array![
                    (ResourceTypes::WHEAT, 5),
                    (ResourceTypes::FISH, 2),
                    (ResourceTypes::COAL, 3),
                ].span()
            ),

            (
            // shekels cost 2 dragonhide
            ResourceTypes::SHEKELS, 
            array![
                (ResourceTypes::DRAGONHIDE, 2),
            ].span()
        ),
        ].span()
    );


    // create bank auction for shekels
    let decay_constant: u128 = _0_1;
    let per_time_unit: u128 = 50;
    let price_update_interval: u128 = 10;
    bank_config_dispatcher.set_bank_auction(
        world,
        1,
        array![
            (ResourceTypes::SHEKELS, 0), // the one where shekels cost fish, wheat and coal
            (ResourceTypes::SHEKELS, 1), // the one where shekels cost dragonhide
        ].span(),
        decay_constant,
        per_time_unit,
        price_update_interval
    );


    // create caravan for swap

    starknet::testing::set_contract_address(world.executor());
    let transport_id = 44;
    set!(world, (
        Owner {
            entity_id: transport_id,
            address: contract_address_const::<'transport'>()
        },
        Inventory {
            entity_id: transport_id,
            items_key: world.uuid().into(),
            items_count: 0
        },
        Position {
            entity_id: transport_id,
            x: bank_coord.x,
            y: bank_coord.y
        },
        Resource {
            entity_id: transport_id,
            resource_type: ResourceTypes::WHEAT,
            balance: 5000
        },
        Resource {
            entity_id: transport_id,
            resource_type: ResourceTypes::FISH,
            balance: 5000
        },
        Resource {
            entity_id: transport_id,
            resource_type: ResourceTypes::COAL,
            balance: 5000
        },
        Resource {
            entity_id: transport_id,
            resource_type: ResourceTypes::DRAGONHIDE,
            balance: 500
        },
    ));


    let bank_systems_address 
        = deploy_system(bank_systems::TEST_CLASS_HASH);

    let bank_systems_dispatcher = IBankSystemsDispatcher {
        contract_address: bank_systems_address
    };

    (world, bank_id, transport_id, bank_systems_dispatcher)


    
}


#[test]
#[available_gas(3000000000000)]
fn test_bank_swap_for_wheat_fish_and_coal() {
    let (world, bank_id, transport_id, bank_systems_dispatcher) = setup();

    starknet::testing::set_contract_address(
        contract_address_const::<'transport'>()
    );

    let shekels_bought = 500;

    bank_systems_dispatcher.swap(
        world, bank_id, 0, transport_id, 
        ResourceTypes::SHEKELS, shekels_bought
    );

    let transport_wheat_resource = get!(world, (transport_id, ResourceTypes::WHEAT), Resource);
    'transport_wheat_resource'.print();
    transport_wheat_resource.balance.print();
    //assert(transport_wheat_resource.balance == 500 - 431, 'wrong wheat balance');

    let transport_fish_resource = get!(world, (transport_id, ResourceTypes::FISH), Resource);
    //assert(transport_fish_resource.balance == 500 - 172, 'wrong fish balance');

    let transport_coal_resource = get!(world, (transport_id, ResourceTypes::COAL), Resource);
    //assert(transport_coal_resource.balance == 500 - 258, 'wrong coal balance');

<<<<<<< HEAD
    let bank_auction = get!(world, (bank_id, ResourceTypes::SHEKELS), BankAuction);
    //assert(bank_auction.sold == shekels_bought, 'wrong auction sold');
=======
    let bank_auction = get!(world, (bank_id, ResourceTypes::SHEKELS, 0), BankAuction);
    assert(bank_auction.sold == shekels_bought, 'wrong auction sold');

    // ensure no excess shekel was minted
    let bank_shekel_resource = get!(world, (bank_id, ResourceTypes::SHEKELS), Resource);
    assert(bank_shekel_resource.balance == 0, 'wrong bank balance');

    // ensure item was added to transport's inventory
    let transport_inventory = get!(world, (transport_id), Inventory);
    assert(transport_inventory.items_count == 1, 'wrong inventory count');

}


#[test]
#[available_gas(3000000000000)]
fn test_bank_swap_for_dragonhide() {
    let (world, bank_id, transport_id, bank_systems_dispatcher) = setup();

    starknet::testing::set_contract_address(
        contract_address_const::<'transport'>()
    );

    let shekels_bought = 80;

    bank_systems_dispatcher.swap(
        world, bank_id, 1, transport_id, 
        ResourceTypes::SHEKELS, shekels_bought
    );

    let transport_dragonhide_resource = get!(world, (transport_id, ResourceTypes::DRAGONHIDE), Resource);
    assert(transport_dragonhide_resource.balance == 500 - 172, 'wrong fish balance');


    let bank_auction = get!(world, (bank_id, ResourceTypes::SHEKELS, 1), BankAuction);
    assert(bank_auction.sold == shekels_bought, 'wrong auction sold');
>>>>>>> a6aaca71

    // ensure no excess shekel was minted
    let bank_shekel_resource = get!(world, (bank_id, ResourceTypes::SHEKELS), Resource);
    //assert(bank_shekel_resource.balance == 0, 'wrong bank balance');

    // ensure item was added to transport's inventory
    let transport_inventory = get!(world, (transport_id), Inventory);
    //assert(transport_inventory.items_count == 1, 'wrong inventory count');

}

<<<<<<< HEAD
//#[test]
//#[available_gas(3000000000000)]
//#[should_panic(expected: ('not caravan owner','ENTRYPOINT_FAILED' ))]
//fn test_bank_swap__wrong_caller() {
    //let (world, bank_id, transport_id, bank_systems_dispatcher) = setup();

    //starknet::testing::set_contract_address(
        //contract_address_const::<'unknown_caller'>()
    //);

    //let shekels_bought = 80;

    //bank_systems_dispatcher.swap(
        //world, bank_id, transport_id, 
        //ResourceTypes::SHEKELS, shekels_bought
    //);
//}


//#[test]
//#[available_gas(3000000000000)]
//#[should_panic(expected: ('mismatched positions','ENTRYPOINT_FAILED' ))]
//fn test_bank_swap__wrong_transport_position() {
    //let (world, bank_id, transport_id, bank_systems_dispatcher) = setup();

    //starknet::testing::set_contract_address(world.executor());
    //set!(world, (
        //Position {
            //entity_id: transport_id,
            //x: 0,
            //y: 0
        //}
    //));

    //starknet::testing::set_contract_address(
        //contract_address_const::<'transport'>()
    //);

    //let shekels_bought = 80;
    //bank_systems_dispatcher.swap(
        //world, bank_id, transport_id, 
        //ResourceTypes::SHEKELS, shekels_bought
    //);
//}


//#[test]
//#[available_gas(3000000000000)]
//#[should_panic(expected: ('transport has not arrived','ENTRYPOINT_FAILED' ))]
//fn test_bank_swap__wrong_transport_arrival_time() {
    //let (world, bank_id, transport_id, bank_systems_dispatcher) = setup();

    //starknet::testing::set_contract_address(world.executor());
    //set!(world, (
        //ArrivalTime {
            //entity_id: transport_id,
            //arrives_at: 1
        //}
    //));

    //starknet::testing::set_contract_address(
        //contract_address_const::<'transport'>()
    //);

    //let shekels_bought = 80;
    //bank_systems_dispatcher.swap(
        //world, bank_id, transport_id, 
        //ResourceTypes::SHEKELS, shekels_bought
    //);
//}

//#[test]
//#[available_gas(3000000000000)]
//#[should_panic(expected: ('auction not found','ENTRYPOINT_FAILED' ))]
//fn test_bank_swap__no_auction() {
    //let (world, bank_id, transport_id, bank_systems_dispatcher) = setup();

    //starknet::testing::set_contract_address(
        //contract_address_const::<'transport'>()
    //);

    //let dragonhide_bought = 80;
    //bank_systems_dispatcher.swap(
        //world, bank_id, transport_id, 
        //ResourceTypes::DRAGONHIDE, dragonhide_bought
    //);
//}
=======
#[test]
#[available_gas(3000000000000)]
#[should_panic(expected: ('not caravan owner','ENTRYPOINT_FAILED' ))]
fn test_bank_swap__wrong_caller() {
    let (world, bank_id, transport_id, bank_systems_dispatcher) = setup();

    starknet::testing::set_contract_address(
        contract_address_const::<'unknown_caller'>()
    );

    let shekels_bought = 80;

    bank_systems_dispatcher.swap(
        world, bank_id, 0, transport_id, 
        ResourceTypes::SHEKELS, shekels_bought
    );
}


#[test]
#[available_gas(3000000000000)]
#[should_panic(expected: ('mismatched positions','ENTRYPOINT_FAILED' ))]
fn test_bank_swap__wrong_transport_position() {
    let (world, bank_id, transport_id, bank_systems_dispatcher) = setup();

    starknet::testing::set_contract_address(world.executor());
    set!(world, (
        Position {
            entity_id: transport_id,
            x: 0,
            y: 0
        }
    ));

    starknet::testing::set_contract_address(
        contract_address_const::<'transport'>()
    );

    let shekels_bought = 80;
    bank_systems_dispatcher.swap(
        world, bank_id, 0, transport_id, 
        ResourceTypes::SHEKELS, shekels_bought
    );
}


#[test]
#[available_gas(3000000000000)]
#[should_panic(expected: ('transport has not arrived','ENTRYPOINT_FAILED' ))]
fn test_bank_swap__wrong_transport_arrival_time() {
    let (world, bank_id, transport_id, bank_systems_dispatcher) = setup();

    starknet::testing::set_contract_address(world.executor());
    set!(world, (
        ArrivalTime {
            entity_id: transport_id,
            arrives_at: 1
        }
    ));

    starknet::testing::set_contract_address(
        contract_address_const::<'transport'>()
    );

    let shekels_bought = 80;
    bank_systems_dispatcher.swap(
        world, bank_id, 0, transport_id, 
        ResourceTypes::SHEKELS, shekels_bought
    );
}

#[test]
#[available_gas(3000000000000)]
#[should_panic(expected: ('auction not found','ENTRYPOINT_FAILED' ))]
fn test_bank_swap__no_auction() {
    let (world, bank_id, transport_id, bank_systems_dispatcher) = setup();

    starknet::testing::set_contract_address(
        contract_address_const::<'transport'>()
    );

    let dragonhide_bought = 80;
    bank_systems_dispatcher.swap(
        world, bank_id, 0, transport_id, 
        ResourceTypes::DRAGONHIDE, dragonhide_bought
    );
}
>>>>>>> a6aaca71
<|MERGE_RESOLUTION|>--- conflicted
+++ resolved
@@ -5,7 +5,6 @@
 use eternum::models::movable::ArrivalTime;
 use eternum::models::inventory::Inventory;
 use eternum::models::resources::{ResourceCost, Resource};
-use debug::PrintTrait;
 
 use eternum::systems::config::contracts::config_systems;
 use eternum::systems::config::interface::{
@@ -154,7 +153,7 @@
         contract_address_const::<'transport'>()
     );
 
-    let shekels_bought = 500;
+    let shekels_bought = 80;
 
     bank_systems_dispatcher.swap(
         world, bank_id, 0, transport_id, 
@@ -162,20 +161,14 @@
     );
 
     let transport_wheat_resource = get!(world, (transport_id, ResourceTypes::WHEAT), Resource);
-    'transport_wheat_resource'.print();
-    transport_wheat_resource.balance.print();
-    //assert(transport_wheat_resource.balance == 500 - 431, 'wrong wheat balance');
+    assert(transport_wheat_resource.balance == 500 - 431, 'wrong wheat balance');
 
     let transport_fish_resource = get!(world, (transport_id, ResourceTypes::FISH), Resource);
-    //assert(transport_fish_resource.balance == 500 - 172, 'wrong fish balance');
+    assert(transport_fish_resource.balance == 500 - 172, 'wrong fish balance');
 
     let transport_coal_resource = get!(world, (transport_id, ResourceTypes::COAL), Resource);
-    //assert(transport_coal_resource.balance == 500 - 258, 'wrong coal balance');
-
-<<<<<<< HEAD
-    let bank_auction = get!(world, (bank_id, ResourceTypes::SHEKELS), BankAuction);
-    //assert(bank_auction.sold == shekels_bought, 'wrong auction sold');
-=======
+    assert(transport_coal_resource.balance == 500 - 258, 'wrong coal balance');
+
     let bank_auction = get!(world, (bank_id, ResourceTypes::SHEKELS, 0), BankAuction);
     assert(bank_auction.sold == shekels_bought, 'wrong auction sold');
 
@@ -212,107 +205,17 @@
 
     let bank_auction = get!(world, (bank_id, ResourceTypes::SHEKELS, 1), BankAuction);
     assert(bank_auction.sold == shekels_bought, 'wrong auction sold');
->>>>>>> a6aaca71
 
     // ensure no excess shekel was minted
     let bank_shekel_resource = get!(world, (bank_id, ResourceTypes::SHEKELS), Resource);
-    //assert(bank_shekel_resource.balance == 0, 'wrong bank balance');
+    assert(bank_shekel_resource.balance == 0, 'wrong bank balance');
 
     // ensure item was added to transport's inventory
     let transport_inventory = get!(world, (transport_id), Inventory);
-    //assert(transport_inventory.items_count == 1, 'wrong inventory count');
-
-}
-
-<<<<<<< HEAD
-//#[test]
-//#[available_gas(3000000000000)]
-//#[should_panic(expected: ('not caravan owner','ENTRYPOINT_FAILED' ))]
-//fn test_bank_swap__wrong_caller() {
-    //let (world, bank_id, transport_id, bank_systems_dispatcher) = setup();
-
-    //starknet::testing::set_contract_address(
-        //contract_address_const::<'unknown_caller'>()
-    //);
-
-    //let shekels_bought = 80;
-
-    //bank_systems_dispatcher.swap(
-        //world, bank_id, transport_id, 
-        //ResourceTypes::SHEKELS, shekels_bought
-    //);
-//}
-
-
-//#[test]
-//#[available_gas(3000000000000)]
-//#[should_panic(expected: ('mismatched positions','ENTRYPOINT_FAILED' ))]
-//fn test_bank_swap__wrong_transport_position() {
-    //let (world, bank_id, transport_id, bank_systems_dispatcher) = setup();
-
-    //starknet::testing::set_contract_address(world.executor());
-    //set!(world, (
-        //Position {
-            //entity_id: transport_id,
-            //x: 0,
-            //y: 0
-        //}
-    //));
-
-    //starknet::testing::set_contract_address(
-        //contract_address_const::<'transport'>()
-    //);
-
-    //let shekels_bought = 80;
-    //bank_systems_dispatcher.swap(
-        //world, bank_id, transport_id, 
-        //ResourceTypes::SHEKELS, shekels_bought
-    //);
-//}
-
-
-//#[test]
-//#[available_gas(3000000000000)]
-//#[should_panic(expected: ('transport has not arrived','ENTRYPOINT_FAILED' ))]
-//fn test_bank_swap__wrong_transport_arrival_time() {
-    //let (world, bank_id, transport_id, bank_systems_dispatcher) = setup();
-
-    //starknet::testing::set_contract_address(world.executor());
-    //set!(world, (
-        //ArrivalTime {
-            //entity_id: transport_id,
-            //arrives_at: 1
-        //}
-    //));
-
-    //starknet::testing::set_contract_address(
-        //contract_address_const::<'transport'>()
-    //);
-
-    //let shekels_bought = 80;
-    //bank_systems_dispatcher.swap(
-        //world, bank_id, transport_id, 
-        //ResourceTypes::SHEKELS, shekels_bought
-    //);
-//}
-
-//#[test]
-//#[available_gas(3000000000000)]
-//#[should_panic(expected: ('auction not found','ENTRYPOINT_FAILED' ))]
-//fn test_bank_swap__no_auction() {
-    //let (world, bank_id, transport_id, bank_systems_dispatcher) = setup();
-
-    //starknet::testing::set_contract_address(
-        //contract_address_const::<'transport'>()
-    //);
-
-    //let dragonhide_bought = 80;
-    //bank_systems_dispatcher.swap(
-        //world, bank_id, transport_id, 
-        //ResourceTypes::DRAGONHIDE, dragonhide_bought
-    //);
-//}
-=======
+    assert(transport_inventory.items_count == 1, 'wrong inventory count');
+
+}
+
 #[test]
 #[available_gas(3000000000000)]
 #[should_panic(expected: ('not caravan owner','ENTRYPOINT_FAILED' ))]
@@ -399,5 +302,4 @@
         world, bank_id, 0, transport_id, 
         ResourceTypes::DRAGONHIDE, dragonhide_bought
     );
-}
->>>>>>> a6aaca71
+}