use dojo::world::{IWorldDispatcher, IWorldDispatcherTrait};
use eternum::alias::ID;
use eternum::constants::MAX_REALMS_PER_ADDRESS;

use eternum::constants::ResourceTypes;
use eternum::models::map::Tile;
use eternum::models::owner::Owner;

use eternum::models::position::{Position, Coord};
use eternum::models::realm::{Realm, RealmCustomTrait};
use eternum::models::resources::DetachedResource;
use eternum::models::resources::Resource;

use eternum::systems::config::contracts::{
    config_systems, IRealmFreeMintConfigDispatcher, IRealmFreeMintConfigDispatcherTrait
};
use eternum::systems::realm::contracts::{realm_systems, IRealmSystemsDispatcher, IRealmSystemsDispatcherTrait};

use eternum::utils::map::biomes::Biome;

use eternum::utils::testing::{
    world::spawn_eternum, systems::{deploy_system, deploy_realm_systems, deploy_hyperstructure_systems},
    general::{
        spawn_realm, get_default_realm_pos, generate_realm_positions, spawn_hyperstructure,
        get_default_hyperstructure_coord
    },
<<<<<<< HEAD
    config::{set_combat_config, set_capacity_config, set_realm_level_config}
=======
    config::{set_combat_config, set_capacity_config, set_settlement_config}
>>>>>>> b70b4cd4
};
use starknet::contract_address_const;

const TIMESTAMP: u64 = 1000;

const INITIAL_RESOURCE_1_TYPE: u8 = 1;
const INITIAL_RESOURCE_1_AMOUNT: u128 = 800;

const INITIAL_RESOURCE_2_TYPE: u8 = 2;
const INITIAL_RESOURCE_2_AMOUNT: u128 = 700;

const REALM_FREE_MINT_CONFIG_ID: ID = 0;

fn setup() -> (IWorldDispatcher, IRealmSystemsDispatcher) {
    let world = spawn_eternum();

    let realm_systems_dispatcher = deploy_realm_systems(world);

    let config_systems_address = deploy_system(world, config_systems::TEST_CLASS_HASH);

    set_capacity_config(config_systems_address);
    set_settlement_config(config_systems_address);

    // set initially minted resources
    let initial_resources = array![
        (INITIAL_RESOURCE_1_TYPE, INITIAL_RESOURCE_1_AMOUNT), (INITIAL_RESOURCE_2_TYPE, INITIAL_RESOURCE_2_AMOUNT)
    ];

    let realm_free_mint_config_dispatcher = IRealmFreeMintConfigDispatcher { contract_address: config_systems_address };

    let REALM_FREE_MINT_CONFIG_ID = 0;

    realm_free_mint_config_dispatcher
        .set_mint_config(config_id: REALM_FREE_MINT_CONFIG_ID, resources: initial_resources.span());

<<<<<<< HEAD
    set_capacity_config(config_systems_address);

    set_realm_level_config(config_systems_address);

=======
>>>>>>> b70b4cd4
    (world, realm_systems_dispatcher)
}

#[test]
#[available_gas(3000000000000)]
fn test_realm_create() {
    let (world, realm_systems_dispatcher) = setup();

    starknet::testing::set_block_timestamp(TIMESTAMP);

    let realm_id = 1;
    let resource_types_packed = 1;
    let resource_types_count = 1;
    let cities = 6;
    let harbors = 5;
    let rivers = 5;
    let regions = 5;
    let wonder = 1;
    let order = 1;

    starknet::testing::set_contract_address(contract_address_const::<'caller'>());

    let realm_entity_id = realm_systems_dispatcher
        .create(
            'Mysticora',
            realm_id,
            resource_types_packed,
            resource_types_count,
            cities,
            harbors,
            rivers,
            regions,
            wonder,
            order,
        );

    let position = get!(world, realm_entity_id, Position);

    let realm_owner = get!(world, realm_entity_id, Owner);
    assert(realm_owner.address == contract_address_const::<'caller'>(), 'wrong realm owner');

    let realm = get!(world, realm_entity_id, Realm);
    assert(realm.realm_id == realm_id, 'wrong realm id');

    // ensure realm Tile is explored
    let tile: Tile = get!(world, (position.x, position.y), Tile);
    assert_eq!(tile.col, tile.col, "wrong col");
    assert_eq!(tile.row, tile.row, "wrong row");
    assert_eq!(tile.explored_by_id, realm_entity_id, "wrong realm owner");
    assert_eq!(tile.explored_at, TIMESTAMP, "wrong exploration time");
}


#[test]
#[available_gas(3000000000000)]
fn test_mint_starting_resources() {
    let (world, realm_systems_dispatcher) = setup();

    starknet::testing::set_block_timestamp(TIMESTAMP);

    let realm_entity_id = spawn_realm(world, realm_systems_dispatcher, get_default_realm_pos());

    realm_systems_dispatcher.mint_starting_resources(REALM_FREE_MINT_CONFIG_ID, realm_entity_id);

    let realm_initial_resource_1 = get!(world, (realm_entity_id, INITIAL_RESOURCE_1_TYPE), Resource);

    assert(realm_initial_resource_1.balance == INITIAL_RESOURCE_1_AMOUNT, 'wrong mint 1 amount');

    let realm_initial_resource_2 = get!(world, (realm_entity_id, INITIAL_RESOURCE_2_TYPE), Resource);
    assert(realm_initial_resource_2.balance == INITIAL_RESOURCE_2_AMOUNT, 'wrong mint 2 amount');
}

#[test]
#[available_gas(3000000000000)]
#[should_panic(expected: ('already claimed', 'ENTRYPOINT_FAILED'))]
fn test_mint_starting_resources_twice() {
    let (world, realm_systems_dispatcher) = setup();

    starknet::testing::set_block_timestamp(TIMESTAMP);

    let realm_entity_id = spawn_realm(world, realm_systems_dispatcher, get_default_realm_pos());

    realm_systems_dispatcher.mint_starting_resources(REALM_FREE_MINT_CONFIG_ID, realm_entity_id);

    realm_systems_dispatcher.mint_starting_resources(REALM_FREE_MINT_CONFIG_ID, realm_entity_id);
}

#[test]
#[available_gas(3000000000000)]
#[should_panic(expected: ('Entity is not a realm', 'ENTRYPOINT_FAILED'))]
fn test_mint_starting_resources_as_not_realm() {
    let (world, realm_systems_dispatcher) = setup();

    let hyperstructure_systems_dispatcher = deploy_hyperstructure_systems(world);

    starknet::testing::set_contract_address(contract_address_const::<'caller'>());
    starknet::testing::set_account_contract_address(contract_address_const::<'caller'>());

    let realm_entity_id = spawn_realm(world, realm_systems_dispatcher, get_default_realm_pos());

    let hyperstructure_entity_id = spawn_hyperstructure(
        world, hyperstructure_systems_dispatcher, realm_entity_id, get_default_hyperstructure_coord()
    );

    realm_systems_dispatcher.mint_starting_resources(REALM_FREE_MINT_CONFIG_ID, hyperstructure_entity_id);
}

#[test]
#[available_gas(3000000000000)]
fn test_upgrade_level_success() {
    let (world, realm_systems_dispatcher) = setup();

    // Spawn a realm
    let realm_entity_id = spawn_realm(world, realm_systems_dispatcher, get_default_realm_pos());

    // Add required resources for upgrade
    let required_resources = array![(ResourceTypes::WHEAT, 100), (ResourceTypes::WOOD, 100),];
    for (resource_type, amount) in required_resources
        .span() {
            let mut resource = get!(world, (realm_entity_id, *resource_type), Resource);
            resource.balance += *amount;
            set!(world, (resource));
        };

    // Upgrade level
    realm_systems_dispatcher.upgrade_level(realm_entity_id);

    // Check if level increased
    let realm = get!(world, realm_entity_id, Realm);
    assert(realm.level == 1, 'Realm level should be 1');

    // Check if resources were consumed
    for (resource_type, _amount) in required_resources
        .span() {
            let resource = get!(world, (realm_entity_id, *resource_type), Resource);
            assert(resource.balance == 0, 'Resource should be consumed');
        }
}

#[test]
#[available_gas(3000000000000)]
#[should_panic(expected: ('Not Owner', 'ENTRYPOINT_FAILED'))]
fn test_upgrade_level_not_owner() {
    let (world, realm_systems_dispatcher) = setup();

    // Spawn a realm
    let realm_entity_id = spawn_realm(world, realm_systems_dispatcher, get_default_realm_pos());

    // Set a different caller
    starknet::testing::set_contract_address(contract_address_const::<'not_owner'>());

    // Attempt to upgrade level
    realm_systems_dispatcher.upgrade_level(realm_entity_id);
}

#[test]
#[available_gas(3000000000000)]
#[should_panic(expected: ('Entity is not a realm', 'ENTRYPOINT_FAILED'))]
fn test_upgrade_level_not_realm() {
    let (_world, realm_systems_dispatcher) = setup();

    // Use a non-existent entity ID
    let non_realm_entity_id = 12345;

    // Attempt to upgrade level
    realm_systems_dispatcher.upgrade_level(non_realm_entity_id);
}

#[test]
#[available_gas(3000000000000)]
#[should_panic(expected: ('realm is already at max level', 'ENTRYPOINT_FAILED'))]
fn test_upgrade_level_max_level() {
    let (world, realm_systems_dispatcher) = setup();

    // Spawn a realm
    let realm_entity_id = spawn_realm(world, realm_systems_dispatcher, get_default_realm_pos());

    // Set realm to max level
    let mut realm = get!(world, realm_entity_id, Realm);
    realm.level = realm.max_level(world);
    set!(world, (realm));

    // Attempt to upgrade level
    realm_systems_dispatcher.upgrade_level(realm_entity_id);
}

#[test]
#[available_gas(3000000000000)]
#[should_panic(
    expected: (
        "not enough resources, Resource (entity id: 5, resource type: WHEAT, balance: 0). deduction: 100",
        'ENTRYPOINT_FAILED'
    )
)]
fn test_upgrade_level_insufficient_resources() {
    let (world, realm_systems_dispatcher) = setup();

    // Spawn a realm
    let realm_entity_id = spawn_realm(world, realm_systems_dispatcher, get_default_realm_pos());

    // Attempt to upgrade level without adding resources
    realm_systems_dispatcher.upgrade_level(realm_entity_id);
}

#[test]
#[available_gas(3000000000000)]
fn test_upgrade_level_multiple_times() {
    let (world, realm_systems_dispatcher) = setup();

    // Spawn a realm
    let realm_entity_id = spawn_realm(world, realm_systems_dispatcher, get_default_realm_pos());

    // Add more than enough resources for multiple upgrades
    let required_resources = array![
        (ResourceTypes::WHEAT, 1000),
        (ResourceTypes::WOOD, 1000),
        (ResourceTypes::STONE, 1000),
        (ResourceTypes::FISH, 1000),
        (ResourceTypes::COAL, 1000),
        (ResourceTypes::IRONWOOD, 1000),
    ];
    for (resource_type, amount) in required_resources
        .span() {
            let mut resource = get!(world, (realm_entity_id, *resource_type), Resource);
            resource.balance += *amount;
            set!(world, (resource));
        };

    // Upgrade level multiple times
    realm_systems_dispatcher.upgrade_level(realm_entity_id);
    realm_systems_dispatcher.upgrade_level(realm_entity_id);
    realm_systems_dispatcher.upgrade_level(realm_entity_id);

    // Check if level increased correctly
    let realm = get!(world, realm_entity_id, Realm);
    assert(realm.level == 3, 'Realm level should be 3');

    // Check if resources were consumed correctly
    let resource_types = array![
        ResourceTypes::WHEAT,
        ResourceTypes::WOOD,
        ResourceTypes::STONE,
        ResourceTypes::FISH,
        ResourceTypes::COAL,
        ResourceTypes::IRONWOOD
    ];
    for resource_type in resource_types
        .span() {
            let resource = get!(world, (realm_entity_id, *resource_type), Resource);
            assert!(resource.balance < 1000, "Resource should be partially consumed");
            assert!(resource.balance > 0, "Resource should not be fully consumed");
        }
}<|MERGE_RESOLUTION|>--- conflicted
+++ resolved
@@ -24,11 +24,7 @@
         spawn_realm, get_default_realm_pos, generate_realm_positions, spawn_hyperstructure,
         get_default_hyperstructure_coord
     },
-<<<<<<< HEAD
-    config::{set_combat_config, set_capacity_config, set_realm_level_config}
-=======
-    config::{set_combat_config, set_capacity_config, set_settlement_config}
->>>>>>> b70b4cd4
+    config::{set_combat_config, set_capacity_config, set_realm_level_config, set_settlement_config}
 };
 use starknet::contract_address_const;
 
@@ -50,6 +46,7 @@
     let config_systems_address = deploy_system(world, config_systems::TEST_CLASS_HASH);
 
     set_capacity_config(config_systems_address);
+    set_realm_level_config(config_systems_address);
     set_settlement_config(config_systems_address);
 
     // set initially minted resources
@@ -64,13 +61,6 @@
     realm_free_mint_config_dispatcher
         .set_mint_config(config_id: REALM_FREE_MINT_CONFIG_ID, resources: initial_resources.span());
 
-<<<<<<< HEAD
-    set_capacity_config(config_systems_address);
-
-    set_realm_level_config(config_systems_address);
-
-=======
->>>>>>> b70b4cd4
     (world, realm_systems_dispatcher)
 }
 
