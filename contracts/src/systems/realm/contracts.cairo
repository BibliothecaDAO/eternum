--- conflicted
+++ resolved
@@ -1,12 +1,8 @@
 #[dojo::contract]
 mod realm_systems {
-<<<<<<< HEAD
-    use eternum::models::realm::Realm;
-=======
 
     use core::traits::Into;
-use eternum::models::realm::Realm;
->>>>>>> 6d73f928
+    use eternum::models::realm::Realm;
     use eternum::models::movable::Movable;
     use eternum::models::quantity::QuantityTracker;
     use eternum::models::capacity::Capacity;
