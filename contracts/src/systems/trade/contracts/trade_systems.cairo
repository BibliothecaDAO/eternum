use dojo::world::IWorldDispatcher;
use eternum::alias::ID;

#[dojo::interface]
trait ITradeSystems {
    fn create_order(
        ref world: IWorldDispatcher,
        maker_id: ID,
        maker_gives_resources: Span<(u8, u128)>,
        taker_id: ID,
        taker_gives_resources: Span<(u8, u128)>,
        expires_at: u64
    ) -> ID;
    fn accept_order(
        ref world: IWorldDispatcher,
        taker_id: ID,
        trade_id: ID,
        maker_gives_resources: Span<(u8, u128)>,
        taker_gives_resources: Span<(u8, u128)>
    );
    fn accept_partial_order(
        ref world: IWorldDispatcher,
        taker_id: ID,
        trade_id: ID,
        maker_gives_resources: Span<(u8, u128)>,
        taker_gives_resources: Span<(u8, u128)>,
        taker_gives_actual_amount: u128
    );
    fn cancel_order(ref world: IWorldDispatcher, trade_id: ID, return_resources: Span<(u8, u128)>);
}

#[dojo::contract]
mod trade_systems {
    use core::poseidon::poseidon_hash_span as hash;
    use eternum::alias::ID;

    use eternum::constants::{REALM_ENTITY_TYPE, WORLD_CONFIG_ID, DONKEY_ENTITY_TYPE, ResourceTypes};
    use eternum::models::capacity::{Capacity, CapacityCustomTrait};
    use eternum::models::config::RoadConfig;
    use eternum::models::config::{WeightConfig, WeightConfigCustomImpl};
    use eternum::models::config::{WorldConfig, SpeedConfig, CapacityConfig};
    use eternum::models::movable::{Movable, ArrivalTime};
    use eternum::models::owner::Owner;
    use eternum::models::position::{Position, PositionCustomTrait, Coord, TravelTrait};
    use eternum::models::quantity::{Quantity, QuantityCustomTrait, QuantityTracker};
    use eternum::models::realm::Realm;
    use eternum::models::resources::{DetachedResource};

    use eternum::models::resources::{Resource, ResourceCustomImpl};
    use eternum::models::road::{Road, RoadCustomTrait, RoadCustomImpl};
    use eternum::models::trade::{Trade, Status, TradeStatus};
    use eternum::models::weight::{Weight, WeightCustomTrait};
    use eternum::systems::resources::contracts::resource_systems::{InternalResourceSystemsImpl as internal_resources,};

    use eternum::systems::transport::contracts::donkey_systems::donkey_systems::{InternalDonkeySystemsImpl as donkey};

    #[derive(Copy, Drop, Serde)]
    #[dojo::event]
    #[dojo::model]
    struct CreateOrder {
        #[key]
        taker_id: ID,
        #[key]
        maker_id: ID,
        trade_id: ID,
        timestamp: u64
    }

    #[derive(Copy, Drop, Serde)]
    #[dojo::event]
    #[dojo::model]
    struct AcceptOrder {
        #[key]
        taker_id: ID,
        #[key]
        maker_id: ID,
        #[key]
        id: ID,
        trade_id: ID,
        timestamp: u64
    }

    #[derive(Copy, Drop, Serde)]
    #[dojo::event]
    #[dojo::model]
    struct AcceptPartialOrder {
        #[key]
        taker_id: ID,
        #[key]
        maker_id: ID,
        trade_id: ID,
        timestamp: u64
    }

    #[derive(Copy, Drop, Serde)]
    #[dojo::event]
    #[dojo::model]
    struct CancelOrder {
        #[key]
        taker_id: ID,
        #[key]
        maker_id: ID,
        trade_id: ID,
        timestamp: u64
    }


    #[abi(embed_v0)]
    impl TradeSystemsImpl of super::ITradeSystems<ContractState> {
        fn create_order(
            ref world: IWorldDispatcher,
            maker_id: ID,
            mut maker_gives_resources: Span<(u8, u128)>,
            taker_id: ID,
            mut taker_gives_resources: Span<(u8, u128)>,
            expires_at: u64
        ) -> ID {
            let caller = starknet::get_caller_address();

            let maker_owner = get!(world, maker_id, Owner);
            assert(maker_owner.address == caller, 'caller not maker');

            let maker_gives_resources_id: ID = world.uuid();
            let mut maker_gives_resources_count: u32 = 0;
            let mut maker_gives_resources_felt_arr: Array<felt252> = array![];
            let mut maker_gives_resources_weight = 0;
            loop {
                match maker_gives_resources.pop_front() {
                    Option::Some((
                        resource_type, resource_amount
                    )) => {
                        assert(*resource_amount != 0, 'maker resource amount is 0');
                        // burn offered resource from maker balance
                        let mut maker_resource: Resource = ResourceCustomImpl::get(world, (maker_id, *resource_type));
                        maker_resource.burn(*resource_amount);
                        maker_resource.save(world);

                        // save maker's traded resources
                        set!(
                            world,
                            (DetachedResource {
                                entity_id: maker_gives_resources_id,
                                index: maker_gives_resources_count,
                                resource_type: *resource_type,
                                resource_amount: *resource_amount
                            })
                        );

                        maker_gives_resources_count += 1;

                        // update maker resources weight
                        maker_gives_resources_weight +=
                            WeightConfigCustomImpl::get_weight(world, *resource_type, *resource_amount);

                        maker_gives_resources_felt_arr.append((*resource_type).into());
                        maker_gives_resources_felt_arr.append((*resource_amount).into());
                    },
                    Option::None => { break; }
                }
            };

            // deduct weight from maker
            let mut maker_weight: Weight = get!(world, maker_id, Weight);
            let mut maker_capacity: Capacity = get!(world, maker_id, Capacity);
            maker_weight.deduct(maker_capacity, maker_gives_resources_weight);
            set!(world, (maker_weight));

            let taker_gives_resources_id: ID = world.uuid();
            let mut taker_gives_resources_count: u32 = 0;
            let mut taker_gives_resources_felt_arr: Array<felt252> = array![];
            let mut taker_gives_resources_weight = 0;
            loop {
                match taker_gives_resources.pop_front() {
                    Option::Some((
                        resource_type, resource_amount
                    )) => {
                        assert(*resource_amount != 0, 'taker resource amount is 0');
                        // save taker's traded resources
                        set!(
                            world,
                            (DetachedResource {
                                entity_id: taker_gives_resources_id,
                                index: taker_gives_resources_count,
                                resource_type: *resource_type,
                                resource_amount: *resource_amount
                            })
                        );

                        taker_gives_resources_count += 1;

                        // update taker resources weight
                        taker_gives_resources_weight +=
                            WeightConfigCustomImpl::get_weight(world, *resource_type, *resource_amount);

                        taker_gives_resources_felt_arr.append((*resource_type).into());
                        taker_gives_resources_felt_arr.append((*resource_amount).into());
                    },
                    Option::None => { break; }
                }
            };

            // burn enough maker donkeys to carry resources given by taker
            donkey::burn_donkey(world, maker_id, taker_gives_resources_weight);

            // create trade entity
            let trade_id = world.uuid();
            set!(
                world,
                (
                    Trade {
                        trade_id,
                        maker_id,
                        maker_gives_resources_id,
                        maker_gives_resources_origin_id: maker_gives_resources_id,
                        maker_gives_resources_hash: hash(maker_gives_resources_felt_arr.span()),
                        maker_gives_resources_weight,
                        taker_id,
                        taker_gives_resources_id,
                        taker_gives_resources_origin_id: taker_gives_resources_id,
                        taker_gives_resources_hash: hash(taker_gives_resources_felt_arr.span()),
                        taker_gives_resources_weight,
                        expires_at,
                    },
                    Status { trade_id: trade_id, value: TradeStatus::OPEN }
                ),
            );

            emit!(world, (CreateOrder { taker_id, maker_id, trade_id, timestamp: starknet::get_block_timestamp() }));

            trade_id
        }


        fn accept_order(
            ref world: IWorldDispatcher,
            taker_id: ID,
            trade_id: ID,
            mut maker_gives_resources: Span<(u8, u128)>,
            mut taker_gives_resources: Span<(u8, u128)>
        ) {
            // check that caller is taker
            let caller = starknet::get_caller_address();
            let taker_owner = get!(world, taker_id, Owner);
            assert(taker_owner.address == caller, 'not owned by caller');

            InternalTradeSystemsImpl::accept_order(
                world, taker_id, trade_id, maker_gives_resources, taker_gives_resources
            );
        }


        fn accept_partial_order(
            ref world: IWorldDispatcher,
            taker_id: ID,
            trade_id: ID,
            mut maker_gives_resources: Span<(u8, u128)>,
            mut taker_gives_resources: Span<(u8, u128)>,
            mut taker_gives_actual_amount: u128
        ) { // Ensure only one resource type is being traded and input lengths match
            assert!(taker_gives_actual_amount.is_non_zero(), "amount taker gives must be greater than 0");
            assert!(maker_gives_resources.len() == 1, "only one resource type is supported for partial orders");
            assert!(maker_gives_resources.len() == taker_gives_resources.len(), "resources lengths must be equal");

            // Verify caller is the taker
            let caller = starknet::get_caller_address();
            let taker_owner = get!(world, taker_id, Owner);
            assert(taker_owner.address == caller, 'not owned by caller');
            // Get trade details and status
            let mut trade = get!(world, trade_id, Trade);
            let trade_status = get!(world, trade_id, Status);

            // Check trade expiration and taker validity
            let ts = starknet::get_block_timestamp();
            assert(trade.expires_at > ts, 'trade expired');
            if trade.taker_id != 0 {
                assert(trade.taker_id == taker_id, 'not the taker');
            }

            // Ensure trade is open and update status to accepted
            assert(trade_status.value == TradeStatus::OPEN, 'trade is not open');

            // Extract and verify maker's resource details
            let (maker_gives_resource_type, maker_gives_resource_amount) = maker_gives_resources.pop_front().unwrap();
            let maker_gives_resource_type = *maker_gives_resource_type;
            let maker_gives_resource_amount = *maker_gives_resource_amount;
            assert!(maker_gives_resource_amount > 0, "trade is closed (1)");
            let maker_gives_resources_felt_arr: Array<felt252> = array![
                maker_gives_resource_type.into(), maker_gives_resource_amount.into()
            ];
            let maker_gives_resources_hash = hash(maker_gives_resources_felt_arr.span());
            assert!(
                maker_gives_resources_hash == trade.maker_gives_resources_hash, "wrong maker_gives_resources provided"
            );

            // Extract and verify taker's resource details
            let (taker_gives_resource_type, taker_gives_resource_amount) = taker_gives_resources.pop_front().unwrap();
            let taker_gives_resource_type = *taker_gives_resource_type;
            let taker_gives_resource_amount = *taker_gives_resource_amount;
            assert!(taker_gives_resource_amount > 0, "trade is closed (2)");
            let taker_gives_resources_felt_arr: Array<felt252> = array![
                taker_gives_resource_type.into(), taker_gives_resource_amount.into()
            ];
            let taker_gives_resources_hash = hash(taker_gives_resources_felt_arr.span());
            assert!(
                taker_gives_resources_hash == trade.taker_gives_resources_hash, "wrong taker_gives_resources provided"
            );
<<<<<<< HEAD

            emit!(
                world,
                (AcceptOrder {
                    id: world.uuid(),
                    taker_id,
                    maker_id: trade.maker_id,
                    trade_id,
                    timestamp: starknet::get_block_timestamp()
                })
=======
            // Calculate actual transfer amounts and weights
            let maker_gives_actual_amount = maker_gives_resource_amount
                * taker_gives_actual_amount
                / taker_gives_resource_amount;
            let maker_gives_resources_actual = array![(maker_gives_resource_type, maker_gives_actual_amount)].span();
            let maker_gives_resources_actual_weight = WeightConfigCustomImpl::get_weight(
                world, maker_gives_resource_type, maker_gives_actual_amount
>>>>>>> fda8794f
            );
            let taker_gives_resources_actual = array![(taker_gives_resource_type, taker_gives_actual_amount)].span();
            let taker_gives_resources_actual_weight = WeightConfigCustomImpl::get_weight(
                world, taker_gives_resource_type, taker_gives_actual_amount
            );

            if maker_gives_actual_amount == maker_gives_resource_amount {
                InternalTradeSystemsImpl::accept_order(
                    world, taker_id, trade_id, maker_gives_resources_actual, taker_gives_resources_actual
                );
            } else {
                // create new order

                ///////////////////////////////////////////////////////////////////////
                ///////////////////////////////////////////////////////////////////////
                ///////////////////////////////////////////////////////////////////////
                ///////////////////////////////////////////////////////////////////////
                ///
                let new_maker_gives_resources = array![(maker_gives_resource_type, maker_gives_actual_amount)].span();
                let new_maker_gives_resources_felt_arr = array![
                    maker_gives_resource_type.into(), maker_gives_actual_amount.into()
                ];
                let new_taker_gives_resources = array![(taker_gives_resource_type, taker_gives_actual_amount)].span();
                let new_taker_gives_resources_felt_arr = array![
                    taker_gives_resource_type.into(), taker_gives_actual_amount.into()
                ];
                let new_maker_gives_resources_felt_arr_id: ID = world.uuid();
                let new_taker_gives_resources_felt_arr_id: ID = world.uuid();
                set!(
                    world,
                    (
                        DetachedResource {
                            entity_id: new_maker_gives_resources_felt_arr_id,
                            index: 0,
                            resource_type: maker_gives_resource_type,
                            resource_amount: maker_gives_actual_amount
                        },
                        DetachedResource {
                            entity_id: new_taker_gives_resources_felt_arr_id,
                            index: 0,
                            resource_type: taker_gives_resource_type,
                            resource_amount: taker_gives_actual_amount
                        }
                    )
                );

                let new_trade_id = world.uuid();
                set!(
                    world,
                    (
                        Trade {
                            trade_id: new_trade_id,
                            maker_id: trade.maker_id,
                            maker_gives_resources_origin_id: trade.maker_gives_resources_origin_id,
                            maker_gives_resources_id: new_maker_gives_resources_felt_arr_id,
                            maker_gives_resources_hash: hash(new_maker_gives_resources_felt_arr.span()),
                            maker_gives_resources_weight: maker_gives_resources_actual_weight,
                            taker_id: trade.taker_id,
                            taker_gives_resources_origin_id: trade.taker_gives_resources_origin_id,
                            taker_gives_resources_id: new_taker_gives_resources_felt_arr_id,
                            taker_gives_resources_hash: hash(new_taker_gives_resources_felt_arr.span()),
                            taker_gives_resources_weight: taker_gives_resources_actual_weight,
                            expires_at: trade.expires_at,
                        },
                        Status { trade_id: new_trade_id, value: TradeStatus::OPEN }
                    ),
                );

                // accept new order
                InternalTradeSystemsImpl::accept_order(
                    world, taker_id, new_trade_id, new_maker_gives_resources, new_taker_gives_resources
                );

                ///////////////////////////////////////////////////////////////////////
                ///////////////////////////////////////////////////////////////////////
                ///////////////////////////////////////////////////////////////////////
                ///////////////////////////////////////////////////////////////////////

                // Calculate remaining amounts and update trade details
                let maker_amount_left = maker_gives_resource_amount - maker_gives_actual_amount;
                let taker_amount_left = taker_gives_resource_amount - taker_gives_actual_amount;
                trade
                    .maker_gives_resources_hash =
                        hash(array![maker_gives_resource_type.into(), maker_amount_left.into()].span());
                trade
                    .taker_gives_resources_hash =
                        hash(array![taker_gives_resource_type.into(), taker_amount_left.into()].span());
                trade.maker_gives_resources_weight -= maker_gives_resources_actual_weight;
                trade.taker_gives_resources_weight -= taker_gives_resources_actual_weight;
                trade.maker_gives_resources_id = world.uuid();
                trade.taker_gives_resources_id = world.uuid();
                // Update detached resources for maker and taker
                set!(
                    world,
                    (DetachedResource {
                        entity_id: trade.maker_gives_resources_id,
                        index: 0,
                        resource_type: maker_gives_resource_type,
                        resource_amount: maker_amount_left
                    })
                );
                set!(
                    world,
                    (DetachedResource {
                        entity_id: trade.taker_gives_resources_id,
                        index: 0,
                        resource_type: taker_gives_resource_type,
                        resource_amount: taker_amount_left
                    })
                );

                // Save updated trade
                set!(world, (trade));
            }
        }


        fn cancel_order(ref world: IWorldDispatcher, trade_id: ID, mut return_resources: Span<(u8, u128)>,) {
            let (trade, trade_status) = get!(world, trade_id, (Trade, Status));
            let owner = get!(world, trade.maker_id, Owner);

            assert(owner.address == starknet::get_caller_address(), 'caller must be trade maker');
            assert(trade_status.value == TradeStatus::OPEN, 'trade must be open');

            let (_, maker_receives_resources_hash, _) = internal_resources::transfer(
                world, 0, trade.maker_id, return_resources, 0, false, false
            );

            assert!(
                maker_receives_resources_hash == trade.maker_gives_resources_hash, "wrong return resources provided"
            );

            // return donkeys to maker
            donkey::return_donkey(world, trade.maker_id, trade.taker_gives_resources_weight);

            set!(world, (Status { trade_id, value: TradeStatus::CANCELLED }));

            emit!(
                world,
                (CancelOrder {
                    taker_id: trade.taker_id,
                    maker_id: trade.maker_id,
                    trade_id,
                    timestamp: starknet::get_block_timestamp()
                })
            );
        }
    }


    #[generate_trait]
    impl InternalTradeSystemsImpl of InternalTradeSystemsTrait {
        fn accept_order(
            world: IWorldDispatcher,
            taker_id: ID,
            trade_id: ID,
            mut maker_gives_resources: Span<(u8, u128)>,
            mut taker_gives_resources: Span<(u8, u128)>
        ) {
            let mut trade = get!(world, trade_id, Trade);
            let trade_status = get!(world, trade_id, Status);

            // check trade expiration
            let ts = starknet::get_block_timestamp();
            assert(trade.expires_at > ts, 'trade expired');

            // verify taker if it's a direct offer
            if trade.taker_id != 0 {
                assert(trade.taker_id == taker_id, 'not the taker');
            }

            // update trade
            trade.taker_id = taker_id;
            set!(world, (trade));

            // check and update trade status
            assert(trade_status.value == TradeStatus::OPEN, 'trade is not open');
            set!(world, (Status { trade_id, value: TradeStatus::ACCEPTED, }),);

            let (_, taker_receives_resources_hash, _) = internal_resources::transfer(
                world, trade.maker_id, trade.taker_id, maker_gives_resources, trade.taker_id, true, false
            );
            assert!(
                taker_receives_resources_hash == trade.maker_gives_resources_hash,
                "wrong maker_gives_resources provided"
            );

            let (_, maker_receives_resources_hash, _) = internal_resources::transfer(
                world, trade.taker_id, trade.maker_id, taker_gives_resources, trade.maker_id, false, true
            );

            assert!(
                maker_receives_resources_hash == trade.taker_gives_resources_hash,
                "wrong taker_gives_resources provided"
            );

            emit!(
                world,
                (AcceptOrder {
                    taker_id, maker_id: trade.maker_id, trade_id, timestamp: starknet::get_block_timestamp()
                })
            );
        }
    }
}<|MERGE_RESOLUTION|>--- conflicted
+++ resolved
@@ -304,18 +304,6 @@
             assert!(
                 taker_gives_resources_hash == trade.taker_gives_resources_hash, "wrong taker_gives_resources provided"
             );
-<<<<<<< HEAD
-
-            emit!(
-                world,
-                (AcceptOrder {
-                    id: world.uuid(),
-                    taker_id,
-                    maker_id: trade.maker_id,
-                    trade_id,
-                    timestamp: starknet::get_block_timestamp()
-                })
-=======
             // Calculate actual transfer amounts and weights
             let maker_gives_actual_amount = maker_gives_resource_amount
                 * taker_gives_actual_amount
@@ -323,7 +311,6 @@
             let maker_gives_resources_actual = array![(maker_gives_resource_type, maker_gives_actual_amount)].span();
             let maker_gives_resources_actual_weight = WeightConfigCustomImpl::get_weight(
                 world, maker_gives_resource_type, maker_gives_actual_amount
->>>>>>> fda8794f
             );
             let taker_gives_resources_actual = array![(taker_gives_resource_type, taker_gives_actual_amount)].span();
             let taker_gives_resources_actual_weight = WeightConfigCustomImpl::get_weight(
@@ -523,7 +510,11 @@
             emit!(
                 world,
                 (AcceptOrder {
-                    taker_id, maker_id: trade.maker_id, trade_id, timestamp: starknet::get_block_timestamp()
+                    id: world.uuid(),
+                    taker_id,
+                    maker_id: trade.maker_id,
+                    trade_id,
+                    timestamp: starknet::get_block_timestamp()
                 })
             );
         }
