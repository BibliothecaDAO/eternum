use core::traits::TryInto;

use dojo::world::{IWorldDispatcher, IWorldDispatcherTrait};
use eternum::alias::ID;

use eternum::constants::{ResourceTypes, WORLD_CONFIG_ID, TickIds};

use eternum::models::combat::{Battle};
use eternum::models::combat::{Health, Troops};
use eternum::models::config::{TickConfig, TickImpl, StaminaConfig, TravelStaminaCostConfig};
use eternum::models::map::Tile;
use eternum::models::movable::{Movable};
use eternum::models::owner::{EntityOwner, Owner};
use eternum::models::position::{Position, Coord, CoordTrait, Direction};
use eternum::models::production::{Production, ProductionDeadline};
use eternum::models::quantity::Quantity;

use eternum::models::realm::Realm;
use eternum::models::resources::{Resource, RESOURCE_PRECISION, ResourceFoodImpl};
use eternum::models::stamina::Stamina;
use eternum::models::structure::{Structure, StructureCategory, StructureCount,};
use eternum::models::weight::Weight;

use eternum::systems::combat::contracts::{combat_systems, ICombatContractDispatcher, ICombatContractDispatcherTrait};

use eternum::systems::config::contracts::{
    config_systems, IMapConfigDispatcher, IMapConfigDispatcherTrait, IWeightConfigDispatcher,
    IWeightConfigDispatcherTrait, IStaminaConfigDispatcher, IStaminaConfigDispatcherTrait, IMercenariesConfigDispatcher,
    IMercenariesConfigDispatcherTrait,
};

use eternum::systems::dev::contracts::resource::IResourceSystemsDispatcherTrait;

use eternum::systems::map::contracts::map_systems::InternalMapSystemsImpl;

use eternum::systems::map::contracts::{map_systems, IMapSystemsDispatcher, IMapSystemsDispatcherTrait};

use eternum::systems::transport::contracts::travel_systems::{
    travel_systems, ITravelSystemsDispatcher, ITravelSystemsDispatcherTrait
};

use eternum::utils::testing::{
    world::{spawn_eternum},
    systems::{
        deploy_realm_systems, deploy_combat_systems, deploy_system, deploy_map_systems, deploy_dev_resource_systems
    },
    general::{spawn_realm, get_default_realm_pos, create_army_with_troops},
    config::{
        set_combat_config, set_stamina_config, set_capacity_config, set_speed_config, set_mercenaries_config,
<<<<<<< HEAD
        set_tick_config, set_map_config, set_weight_config, set_mine_production_config, set_travel_food_cost_config
=======
        set_settlement_config, set_tick_config, set_map_config, set_weight_config, set_mine_production_config
>>>>>>> 21d4f7c0
    },
    constants::{
        MAP_EXPLORE_EXPLORATION_WHEAT_BURN_AMOUNT, MAP_EXPLORE_EXPLORATION_FISH_BURN_AMOUNT,
        EARTHEN_SHARD_PRODUCTION_AMOUNT_PER_TICK
    },
    config::set_travel_and_explore_stamina_cost_config
};

use starknet::contract_address_const;

const INITIAL_WHEAT_BALANCE: u128 = 10_000_000;
const INITIAL_FISH_BALANCE: u128 = 10_000_000;
const INITIAL_KNIGHT_BALANCE: u128 = 10_000_000;

const TIMESTAMP: u64 = 10_000;

const TICK_INTERVAL_IN_SECONDS: u64 = 7_200;

#[test]
fn test_map_explore() {
    let (world, realm_entity_id, realm_army_unit_id, map_systems_dispatcher, _) = setup();

    starknet::testing::set_contract_address(contract_address_const::<'realm_owner'>());
    starknet::testing::set_account_contract_address(contract_address_const::<'realm_owner'>());

    let (initial_realm_wheat, initial_realm_fish) = ResourceFoodImpl::get(world, realm_entity_id);
    assert_eq!(initial_realm_wheat.balance, INITIAL_WHEAT_BALANCE, "wrong initial wheat balance");
    assert_eq!(initial_realm_fish.balance, INITIAL_FISH_BALANCE, "wrong initial wheat balance");

    starknet::testing::set_transaction_hash('hellothash');

    let mut army_coord: Coord = get!(world, realm_army_unit_id, Position).into();
    let explore_tile_direction: Direction = Direction::West;

    map_systems_dispatcher.explore(realm_army_unit_id, explore_tile_direction);

    let expected_explored_coord = army_coord.neighbor(explore_tile_direction);

    // ensure that Tile model is correct
    let explored_tile: Tile = get!(world, (expected_explored_coord.x, expected_explored_coord.y), Tile);
    assert_eq!(explored_tile.col, explored_tile.col, "wrong col");
    assert_eq!(explored_tile.row, explored_tile.row, "wrong row");
    assert_eq!(explored_tile.explored_by_id, realm_army_unit_id, "wrong realm owner");
    assert_eq!(explored_tile.explored_at, TIMESTAMP + TICK_INTERVAL_IN_SECONDS, "wrong exploration time");

    // ensure that the right amount of food was burnt
    let expected_wheat_balance = INITIAL_WHEAT_BALANCE
        - (MAP_EXPLORE_EXPLORATION_WHEAT_BURN_AMOUNT * INITIAL_KNIGHT_BALANCE);
    let expected_fish_balance = INITIAL_FISH_BALANCE
        - (MAP_EXPLORE_EXPLORATION_FISH_BURN_AMOUNT * INITIAL_KNIGHT_BALANCE);
    let (realm_wheat, realm_fish) = ResourceFoodImpl::get(world, realm_entity_id);
    assert_eq!(realm_wheat.balance, expected_wheat_balance, "wrong wheat balance");
    assert_eq!(realm_fish.balance, expected_fish_balance, "wrong wheat balance");

    let mut new_army_coord: Coord = get!(world, realm_army_unit_id, Position).into();
    assert_eq!(new_army_coord, expected_explored_coord);
}

#[test]
fn test_map_explore__mine_mercenaries_protector() {
    let (world, realm_entity_id, realm_army_unit_id, map_systems_dispatcher, combat_systems_dispatcher) = setup();

    starknet::testing::set_contract_address(contract_address_const::<'realm_owner'>());
    starknet::testing::set_account_contract_address(contract_address_const::<'realm_owner'>());

    let (initial_realm_wheat, initial_realm_fish) = ResourceFoodImpl::get(world, realm_entity_id);
    assert_eq!(initial_realm_wheat.balance, INITIAL_WHEAT_BALANCE, "wrong initial wheat balance");
    assert_eq!(initial_realm_fish.balance, INITIAL_FISH_BALANCE, "wrong initial wheat balance");

    let mut _army_coord: Coord = get!(world, realm_army_unit_id, Position).into();
    let explore_tile_direction: Direction = Direction::West;

    map_systems_dispatcher.explore(realm_army_unit_id, explore_tile_direction);

    let army_position = get!(world, realm_army_unit_id, Position).into();

    let _army_health = get!(world, realm_army_unit_id, Health);

    let mine_entity_id = InternalMapSystemsImpl::create_shard_mine_structure(world, army_position);
    let mine_entity_owner = get!(world, mine_entity_id, EntityOwner);
    assert_eq!(mine_entity_owner.entity_owner_id, mine_entity_id, "wrong initial owner");

    let mercenary_entity_id = InternalMapSystemsImpl::add_mercenaries_to_shard_mine(
        world, mine_entity_id, army_position
    );

    let battle_entity_id = combat_systems_dispatcher.battle_start(realm_army_unit_id, mercenary_entity_id);

    starknet::testing::set_block_timestamp(99999);

    combat_systems_dispatcher.battle_leave(battle_entity_id, realm_army_unit_id);
    combat_systems_dispatcher.battle_claim(realm_army_unit_id, mine_entity_id);

    let mine_owner_address = get!(world, mine_entity_id, Owner).address;
    let realm_owner_address = get!(world, realm_entity_id, Owner).address;
    assert_eq!(mine_owner_address, realm_owner_address, "wrong final owner");
}

#[test]
fn test_map_explore__mine_production_deadline() {
    let (world, realm_entity_id, realm_army_unit_id, map_systems_dispatcher, _combat_systems_dispatcher) = setup();

    starknet::testing::set_contract_address(contract_address_const::<'realm_owner'>());

    let (initial_realm_wheat, initial_realm_fish) = ResourceFoodImpl::get(world, realm_entity_id);
    assert_eq!(initial_realm_wheat.balance, INITIAL_WHEAT_BALANCE, "wrong initial wheat balance");
    assert_eq!(initial_realm_fish.balance, INITIAL_FISH_BALANCE, "wrong initial wheat balance");

    let explore_tile_direction: Direction = Direction::West;
    map_systems_dispatcher.explore(realm_army_unit_id, explore_tile_direction);

    let army_position = get!(world, realm_army_unit_id, Position).into();
    let mine_entity_id = InternalMapSystemsImpl::create_shard_mine_structure(world, army_position);
    InternalMapSystemsImpl::add_production_deadline(world, mine_entity_id);
    let mine_earthen_shard_production_deadline: ProductionDeadline = get!(world, mine_entity_id, ProductionDeadline);

    let current_ts = starknet::get_block_timestamp();
    let min_deadline = current_ts
        + (100_000 * RESOURCE_PRECISION / EARTHEN_SHARD_PRODUCTION_AMOUNT_PER_TICK).try_into().unwrap();
    let max_deadline = current_ts
        + (10 * 100_000 * RESOURCE_PRECISION / EARTHEN_SHARD_PRODUCTION_AMOUNT_PER_TICK).try_into().unwrap();
    assert_ge!(mine_earthen_shard_production_deadline.deadline_tick, min_deadline);
    assert_le!(mine_earthen_shard_production_deadline.deadline_tick, max_deadline);
}
fn setup() -> (IWorldDispatcher, ID, ID, IMapSystemsDispatcher, ICombatContractDispatcher) {
    let world = spawn_eternum();

    starknet::testing::set_block_timestamp(TIMESTAMP);

    let config_systems_address = deploy_system(world, config_systems::TEST_CLASS_HASH);

    set_combat_config(config_systems_address);
    set_capacity_config(config_systems_address);
    set_stamina_config(config_systems_address);
    set_speed_config(config_systems_address);
    set_mercenaries_config(config_systems_address);
    set_settlement_config(config_systems_address);
    set_tick_config(config_systems_address);
    set_map_config(config_systems_address);
    set_weight_config(config_systems_address);
    set_mine_production_config(config_systems_address);
    set_travel_and_explore_stamina_cost_config(config_systems_address);
    set_travel_food_cost_config(config_systems_address);

    starknet::testing::set_contract_address(contract_address_const::<'realm_owner'>());
    starknet::testing::set_account_contract_address(contract_address_const::<'realm_owner'>());

    let realm_systems_dispatcher = deploy_realm_systems(world);
    let combat_systems_dispatcher = deploy_combat_systems(world);
    let map_systems_dispatcher = deploy_map_systems(world);

    let realm_position = get_default_realm_pos();
    let realm_entity_id = spawn_realm(world, realm_systems_dispatcher, realm_position);

    deploy_dev_resource_systems(world)
        .mint(
            realm_entity_id,
            array![
                (ResourceTypes::WHEAT, INITIAL_WHEAT_BALANCE),
                (ResourceTypes::FISH, INITIAL_FISH_BALANCE),
                (ResourceTypes::KNIGHT, INITIAL_KNIGHT_BALANCE)
            ]
                .span()
        );

    let troops = Troops {
        knight_count: INITIAL_KNIGHT_BALANCE.try_into().unwrap(), paladin_count: 0, crossbowman_count: 0
    };
    let realm_army_unit_id: ID = create_army_with_troops(
        world, combat_systems_dispatcher, realm_entity_id, troops, false
    );

    // ensure initial stamina is 0
    let realm_army_unit_stamina: Stamina = get!(world, realm_army_unit_id, Stamina);
    assert!(realm_army_unit_stamina.amount.is_zero(), "stamina should be zero");

    // move to next tick
    let armies_tick_config = TickImpl::get_armies_tick_config(world);
    let current_ts = starknet::get_block_timestamp();
    starknet::testing::set_block_timestamp(current_ts + armies_tick_config.tick_interval_in_seconds);

    (world, realm_entity_id, realm_army_unit_id, map_systems_dispatcher, combat_systems_dispatcher)
}
<|MERGE_RESOLUTION|>--- conflicted
+++ resolved
@@ -47,11 +47,8 @@
     general::{spawn_realm, get_default_realm_pos, create_army_with_troops},
     config::{
         set_combat_config, set_stamina_config, set_capacity_config, set_speed_config, set_mercenaries_config,
-<<<<<<< HEAD
-        set_tick_config, set_map_config, set_weight_config, set_mine_production_config, set_travel_food_cost_config
-=======
-        set_settlement_config, set_tick_config, set_map_config, set_weight_config, set_mine_production_config
->>>>>>> 21d4f7c0
+        set_settlement_config, set_tick_config, set_map_config, set_weight_config, set_mine_production_config,
+        set_travel_food_cost_config
     },
     constants::{
         MAP_EXPLORE_EXPLORATION_WHEAT_BURN_AMOUNT, MAP_EXPLORE_EXPLORATION_FISH_BURN_AMOUNT,
