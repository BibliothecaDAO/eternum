<<<<<<< HEAD
=======
use eternum::alias::ID;
use eternum::constants::{ResourceTypes, BUILDING_CONFIG_ID};
use eternum::models::resources::Resource;
use eternum::models::labor::Labor;
use eternum::models::position::Position;
use eternum::models::labor_auction::LaborAuction;
use eternum::models::buildings::LaborBuilding;
use eternum::models::config::{LaborBuildingsConfig};

use eternum::systems::labor::utils::get_labor_resource_type;

use eternum::utils::testing::{spawn_eternum, deploy_system};

use core::traits::Into;
use core::option::OptionTrait;

use dojo::world::{IWorldDispatcher, IWorldDispatcherTrait};

use eternum::systems::realm::contracts::realm_systems;
use eternum::systems::realm::interface::{IRealmSystemsDispatcher, IRealmSystemsDispatcherTrait,};

use eternum::systems::config::contracts::config_systems;
use eternum::systems::config::interface::{ILaborConfigDispatcher, ILaborConfigDispatcherTrait,};

use eternum::systems::labor::contracts::labor_systems;
use eternum::systems::labor::interface::{ILaborSystemsDispatcher, ILaborSystemsDispatcherTrait,};


const _0_1: u128 = 1844674407370955161; // 0.1

fn setup(labor_cost_resource_type: u8) -> (IWorldDispatcher, u128, ILaborSystemsDispatcher) {
    let world = spawn_eternum();

    let config_systems_address = deploy_system(world, config_systems::TEST_CLASS_HASH);
    let labor_config_dispatcher = ILaborConfigDispatcher {
        contract_address: config_systems_address
    };

    // set labor building config
    let buildingConfig = LaborBuildingsConfig {
        config_id: BUILDING_CONFIG_ID,
        level_multiplier: 10,
        level_discount_mag: 16602069666338596454,
        resources_category_1: 1108152355345,
        resources_category_1_count: 6,
        resources_category_2: 4423951127316,
        resources_category_2_count: 6,
        resources_category_3: 47446822418,
        resources_category_3_count: 5,
        resources_category_4: 21727548694,
        resources_category_4_count: 5,
    };
    set!(world, (buildingConfig));

    // set labor auction
    let decay_constant: u128 = _0_1;
    let per_time_unit: u128 = 50;
    let price_update_interval: u128 = 20;
    labor_config_dispatcher.set_labor_auction(decay_constant, per_time_unit, price_update_interval);

    // set realm entity
    let realm_systems_address = deploy_system(world, realm_systems::TEST_CLASS_HASH);
    let realm_systems_dispatcher = IRealmSystemsDispatcher {
        contract_address: realm_systems_address
    };

    // create realm

    let realm_entity_id = realm_systems_dispatcher
        .create(
            1, // realm id
            0x20309, // resource_types_packed // 2,3,9 // stone, coal, gold
            3, // resource_types_count
            5, // cities
            5, // harbors
            5, // rivers
            5, // regions
            1, // wonder
            1, // order
            Position { x: 2147483648, y: 1, entity_id: 1_u128 }, // position  
        // x needs to be > 2147483647 to get zone
        );

    // set labor configuration entity
    labor_config_dispatcher
        .set_labor_config(
            7200, // base_labor_units
            250, // base_resources_per_cycle
            21_000_000_000_000_000_000, // base_food_per_cycle
        );

    // set labor cost resource
    labor_config_dispatcher
        .set_labor_cost_resources(
            labor_cost_resource_type.into(),
            0x203, // resource_types_packed // 2,3 // stone and coal
            2, // resource_types_count // stone and coal
        );

    // set cost for gold in coal 
    labor_config_dispatcher
        .set_labor_cost_amount(labor_cost_resource_type.into(), ResourceTypes::COAL.into(), 1_000,);

    // set cost for gold in stone
    labor_config_dispatcher
        .set_labor_cost_amount(
            labor_cost_resource_type.into(), ResourceTypes::STONE.into(), 1_000,
        );

    // mint 100_000 coal for the realm;
    set!(
        world,
        (Resource {
            entity_id: realm_entity_id, resource_type: ResourceTypes::COAL, balance: 100_000
        })
    );

    // mint 100_000 stone for the realm;
    set!(
        world,
        (Resource {
            entity_id: realm_entity_id, resource_type: ResourceTypes::STONE, balance: 100_000
        })
    );

    let labor_systems_address = deploy_system(world, labor_systems::TEST_CLASS_HASH);
    let labor_systems_dispatcher = ILaborSystemsDispatcher {
        contract_address: labor_systems_address
    };

    (world, realm_entity_id, labor_systems_dispatcher)
}


#[test]
#[available_gas(300000000000)]
fn test_purchase_labor_non_food() {
    let resource_type = ResourceTypes::GOLD;

    let (world, realm_entity_id, labor_systems_dispatcher) = setup(resource_type);

    // purchase labor
    labor_systems_dispatcher.purchase(realm_entity_id, resource_type, 90 // labor_units
    );

    // assert resources are the right amount
    let coal_resource = get!(world, (realm_entity_id, ResourceTypes::COAL), Resource);
    assert(coal_resource.resource_type == ResourceTypes::COAL, 'failed resource type');
    assert(coal_resource.balance == 2_849, 'failed resource amount');

    let stone_resource = get!(world, (realm_entity_id, ResourceTypes::STONE), Resource);
    assert(stone_resource.resource_type == ResourceTypes::STONE, 'failed resource type');
    assert(stone_resource.balance == 2_849, 'failed resource amount');

    // assert labor resource is right amount
    let gold_labor_resource = get!(world, (realm_entity_id, resource_type + 28), Resource);
    assert(gold_labor_resource.balance == 90, 'wrong labor resource balance');

    let labor_auction = get!(world, 1, LaborAuction);
    assert(labor_auction.sold == 90, 'wrong labor auction sold');
}


#[test]
#[available_gas(300000000000)]
fn test_purchase_labor_with_building() {
    let resource_type = ResourceTypes::GOLD;
    let (world, realm_entity_id, labor_systems_dispatcher) = setup(resource_type);

    // create building
    set!(world, (LaborBuilding { realm_entity_id, building_type: 2, labor_count: 0, level: 0 }));

    // purchase labor
    labor_systems_dispatcher.purchase(realm_entity_id, resource_type, 90 // labor_units
    );

    // assert the building was updated
    let labor_building = get!(world, (realm_entity_id), LaborBuilding);
    assert(labor_building.labor_count == 30, 'wron building labor count');
    assert(labor_building.level == 3, 'wrong building level');

    // assert resources are the right amount
    let coal_resource = get!(world, (realm_entity_id, ResourceTypes::COAL), Resource);
    assert(coal_resource.resource_type == ResourceTypes::COAL, 'failed resource type');
    assert(coal_resource.balance == 2_849, 'failed resource amount');

    let stone_resource = get!(world, (realm_entity_id, ResourceTypes::STONE), Resource);
    assert(stone_resource.resource_type == ResourceTypes::STONE, 'failed resource type');
    assert(stone_resource.balance == 2_849, 'failed resource amount');

    // assert labor resource is right amount
    let gold_labor_resource = get!(world, (realm_entity_id, resource_type + 28), Resource);
    assert(gold_labor_resource.balance == 90, 'wrong labor resource balance');

    let labor_auction = get!(world, 1, LaborAuction);
    assert(labor_auction.sold == 90, 'wrong labor auction sold');
}


#[test]
#[available_gas(300000000000)]
fn test_purchase_labor_food() {
    let resource_type = ResourceTypes::FISH;
    let (world, realm_entity_id, labor_systems_dispatcher) = setup(resource_type);

    // purchase labor
    labor_systems_dispatcher.purchase(realm_entity_id, resource_type, 90 // labor_units
    );

    // assert resources are the right amount
    let coal_resource = get!(world, (realm_entity_id, ResourceTypes::COAL), Resource);
    assert(coal_resource.resource_type == ResourceTypes::COAL, 'failed resource type');
    assert(coal_resource.balance == 2_849, 'failed resource amount');

    let stone_resource = get!(world, (realm_entity_id, ResourceTypes::STONE), Resource);
    assert(stone_resource.resource_type == ResourceTypes::STONE, 'failed resource type');
    assert(stone_resource.balance == 2_849, 'failed resource amount');

    // assert labor resource is right amount
    let fish_labor_resource = get!(world, (realm_entity_id, resource_type - 3), Resource);
    assert(fish_labor_resource.balance == 90, 'wrong labor resource balance');

    let labor_auction = get!(world, 1, LaborAuction);
    assert(labor_auction.sold == 90, 'wrong labor auction sold');
}
>>>>>>> ec51d936
<|MERGE_RESOLUTION|>--- conflicted
+++ resolved
@@ -1,5 +1,3 @@
-<<<<<<< HEAD
-=======
 use eternum::alias::ID;
 use eternum::constants::{ResourceTypes, BUILDING_CONFIG_ID};
 use eternum::models::resources::Resource;
@@ -224,5 +222,4 @@
 
     let labor_auction = get!(world, 1, LaborAuction);
     assert(labor_auction.sold == 90, 'wrong labor auction sold');
-}
->>>>>>> ec51d936
+}