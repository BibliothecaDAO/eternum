#[dojo::interface]
trait INameSystems {
    fn set_address_name(name: felt252);
}

#[dojo::contract]
mod name_systems {
<<<<<<< HEAD
    use eternum::models::name::{AddressName, EntityName};
    use eternum::models::owner::{Owner};
    use eternum::systems::name::interface::{INameSystems};

    use traits::Into;
=======
    use eternum::models::name::{AddressName};
>>>>>>> 1e255c80

    #[abi(embed_v0)]
    impl NameSystemsImpl of super::INameSystems<ContractState> {
        fn set_address_name(world: IWorldDispatcher, name: felt252) {
            let caller = starknet::get_caller_address();

            // assert that name not set
            let mut address_name = get!(world, (caller), AddressName);
            assert(address_name.name == 0, 'Name already set');
            address_name.name = name;

            set!(world, (address_name));
        }

        fn set_entity_name(world: IWorldDispatcher, entity_id: u128, name: felt252) {
            let mut owner: Owner = get!(world, entity_id, Owner);
            assert(owner.address == starknet::get_caller_address(), 'caller is not entity owner');

            set!(world, (EntityName { entity_id, name }));
        }
    }
}<|MERGE_RESOLUTION|>--- conflicted
+++ resolved
@@ -5,15 +5,11 @@
 
 #[dojo::contract]
 mod name_systems {
-<<<<<<< HEAD
     use eternum::models::name::{AddressName, EntityName};
     use eternum::models::owner::{Owner};
     use eternum::systems::name::interface::{INameSystems};
 
     use traits::Into;
-=======
-    use eternum::models::name::{AddressName};
->>>>>>> 1e255c80
 
     #[abi(embed_v0)]
     impl NameSystemsImpl of super::INameSystems<ContractState> {
