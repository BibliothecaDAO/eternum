use eternum::alias::ID;
use starknet::ContractAddress;

#[starknet::interface]
trait IGuildSystems<T> {
    fn create_guild(ref self: T, is_public: bool, guild_name: felt252) -> ID;
    fn join_guild(ref self: T, guild_entity_id: ID);
    fn whitelist_player(ref self: T, player_address_to_whitelist: ContractAddress, guild_entity_id: ID);
    fn leave_guild(ref self: T);
    fn transfer_guild_ownership(ref self: T, guild_entity_id: ID, to_player_address: ContractAddress);
    fn remove_guild_member(ref self: T, player_address_to_remove: ContractAddress);
    fn remove_player_from_whitelist(ref self: T, player_address_to_remove: ContractAddress, guild_entity_id: ID);
}

#[dojo::contract]
mod guild_systems {
    use dojo::event::EventStorage;
    use dojo::model::ModelStorage;

    use dojo::world::WorldStorage;
    use dojo::world::{IWorldDispatcher, IWorldDispatcherTrait};
    use eternum::alias::ID;
<<<<<<< HEAD
    use eternum::models::event::{CreateGuild, JoinGuild};
=======
    use eternum::constants::DEFAULT_NS;
>>>>>>> 6f632baa
    use eternum::models::guild::{Guild, GuildMember, GuildMemberCustomTrait, GuildWhitelist, GuildWhitelistCustomTrait};
    use eternum::models::name::AddressName;
    use eternum::models::name::EntityName;
    use eternum::models::owner::{Owner, OwnerCustomTrait, EntityOwner, EntityOwnerCustomTrait};
    use eternum::models::season::SeasonImpl;
    use starknet::ContractAddress;
    use starknet::contract_address::contract_address_const;

    #[abi(embed_v0)]
    impl GuildSystemsImpl of super::IGuildSystems<ContractState> {
        fn create_guild(ref self: ContractState, is_public: bool, guild_name: felt252) -> ID {
            let mut world: WorldStorage = self.world(DEFAULT_NS());
            SeasonImpl::assert_season_is_not_over(world);

            let caller_address = starknet::get_caller_address();

            let guild_member: GuildMember = world.read_model(caller_address);
            guild_member.assert_has_no_guild();

            assert(guild_name != 0, 'Guild name cannot be empty');

            let guild_uuid: ID = world.dispatcher.uuid();

            world.write_model(@Guild { entity_id: guild_uuid, is_public: is_public, member_count: 1 });
            world.write_model(@Owner { entity_id: guild_uuid, address: caller_address });
            world.write_model(@EntityOwner { entity_id: guild_uuid, entity_owner_id: guild_uuid });
            world.write_model(@EntityName { entity_id: guild_uuid, name: guild_name });
            world.write_model(@GuildMember { address: caller_address, guild_entity_id: guild_uuid });

            let timestamp = starknet::get_block_timestamp();
            emit!(world, CreateGuild { guild_entity_id: guild_uuid, timestamp },);
            emit!(world, JoinGuild { guild_entity_id: guild_uuid, address: caller_address, timestamp });

            guild_uuid
        }

        fn join_guild(ref self: ContractState, guild_entity_id: ID) {
            let mut world: WorldStorage = self.world(DEFAULT_NS());
            SeasonImpl::assert_season_is_not_over(world);

            let caller_address = starknet::get_caller_address();

            let guild_member: GuildMember = world.read_model(caller_address);
            guild_member.assert_has_no_guild();

            let mut guild: Guild = world.read_model(guild_entity_id);

            if (!guild.is_public) {
                let guild_whitelist: GuildWhitelist = world.read_model((caller_address, guild_entity_id));
                guild_whitelist.assert_is_whitelisted();
            }

            guild.member_count += 1;

<<<<<<< HEAD
            set!(world, (GuildMember { address: caller_address, guild_entity_id: guild_entity_id }, guild));

            emit!(
                world,
                JoinGuild { guild_entity_id, address: caller_address, timestamp: starknet::get_block_timestamp() }
            );
=======
            world.write_model(@GuildMember { address: caller_address, guild_entity_id: guild_entity_id });
            world.write_model(@guild);
>>>>>>> 6f632baa
        }

        fn whitelist_player(
            ref self: ContractState, player_address_to_whitelist: ContractAddress, guild_entity_id: ID
        ) {
            let mut world: WorldStorage = self.world(DEFAULT_NS());
            SeasonImpl::assert_season_is_not_over(world);

            let owner: Owner = world.read_model(guild_entity_id);
            owner.assert_caller_owner();

            let address_name: AddressName = world.read_model(player_address_to_whitelist);
            assert(address_name.name != 0, 'Address given is not a player');

            world
                .write_model(
                    @GuildWhitelist {
                        address: player_address_to_whitelist, guild_entity_id: guild_entity_id, is_whitelisted: true
                    }
                );
        }

        fn leave_guild(ref self: ContractState) {
            let mut world: WorldStorage = self.world(DEFAULT_NS());
            SeasonImpl::assert_season_is_not_over(world);

            let caller_address = starknet::get_caller_address();

            let mut guild_member: GuildMember = world.read_model(caller_address);
            guild_member.assert_has_guild();

            let mut guild_owner: Owner = world.read_model(guild_member.guild_entity_id);

            let mut guild: Guild = world.read_model(guild_member.guild_entity_id);

            if (guild_member.address == guild_owner.address) {
                assert(guild.member_count == 1, 'Guild not empty');

<<<<<<< HEAD
                delete!(world, (guild, guild_member, guild_owner));
=======
                guild.member_count = 0;
                guild_member.guild_entity_id = 0;

                guild_owner.address = contract_address_const::<'0x0'>();

                world.write_model(@guild);
                world.write_model(@guild_member);
                world.write_model(@guild_owner);
>>>>>>> 6f632baa
            } else {
                guild.member_count -= 1;

                world.write_model(@GuildMember { address: caller_address, guild_entity_id: 0 });
                world.write_model(@guild);
            }
        }

        fn transfer_guild_ownership(ref self: ContractState, guild_entity_id: ID, to_player_address: ContractAddress) {
            let mut world: WorldStorage = self.world(DEFAULT_NS());
            SeasonImpl::assert_season_is_not_over(world);

            let owner: Owner = world.read_model(guild_entity_id);
            owner.assert_caller_owner();

            let to_player_guild_member_info: GuildMember = world.read_model(to_player_address);
            to_player_guild_member_info.assert_has_guild();

            assert(to_player_guild_member_info.guild_entity_id == guild_entity_id, 'Must transfer to guildmember');

            let mut guild_owner: Owner = world.read_model(guild_entity_id);
            guild_owner.address = to_player_address;
            world.write_model(@guild_owner);
        }

        fn remove_guild_member(ref self: ContractState, player_address_to_remove: ContractAddress) {
            let mut world: WorldStorage = self.world(DEFAULT_NS());
            SeasonImpl::assert_season_is_not_over(world);

            let guild_member: GuildMember = world.read_model(starknet::get_caller_address());
            let guild_entity_id: ID = guild_member.guild_entity_id;
            let owner: Owner = world.read_model(guild_entity_id);
            owner.assert_caller_owner();

            let mut guild_member_to_remove: GuildMember = world.read_model(player_address_to_remove);
            assert(guild_member_to_remove.guild_entity_id == guild_entity_id, 'Player not guildmember');

            guild_member_to_remove.guild_entity_id = 0;

            let mut guild: Guild = world.read_model(guild_entity_id);
            guild.member_count -= 1;

            world.write_model(@guild_member_to_remove);
            world.write_model(@guild);
        }

        fn remove_player_from_whitelist(
            ref self: ContractState, player_address_to_remove: ContractAddress, guild_entity_id: ID
        ) {
            let mut world: WorldStorage = self.world(DEFAULT_NS());
            SeasonImpl::assert_season_is_not_over(world);

            let guild_whitelist: GuildWhitelist = world.read_model((player_address_to_remove, guild_entity_id));
            guild_whitelist.assert_is_whitelisted();

            let caller_address = starknet::get_caller_address();
            let guild_owner: Owner = world.read_model(guild_entity_id);

            assert(
                (guild_owner.address == caller_address) || (player_address_to_remove == caller_address),
                'Cannot remove from whitelist'
            );

            world
                .write_model(
                    @GuildWhitelist {
                        address: player_address_to_remove, guild_entity_id: guild_entity_id, is_whitelisted: false
                    }
                );
        }
    }
}<|MERGE_RESOLUTION|>--- conflicted
+++ resolved
@@ -20,11 +20,8 @@
     use dojo::world::WorldStorage;
     use dojo::world::{IWorldDispatcher, IWorldDispatcherTrait};
     use eternum::alias::ID;
-<<<<<<< HEAD
     use eternum::models::event::{CreateGuild, JoinGuild};
-=======
     use eternum::constants::DEFAULT_NS;
->>>>>>> 6f632baa
     use eternum::models::guild::{Guild, GuildMember, GuildMemberCustomTrait, GuildWhitelist, GuildWhitelistCustomTrait};
     use eternum::models::name::AddressName;
     use eternum::models::name::EntityName;
@@ -79,17 +76,13 @@
 
             guild.member_count += 1;
 
-<<<<<<< HEAD
-            set!(world, (GuildMember { address: caller_address, guild_entity_id: guild_entity_id }, guild));
+            world.write_model(@GuildMember { address: caller_address, guild_entity_id: guild_entity_id });
+            world.write_model(@guild);
 
             emit!(
                 world,
                 JoinGuild { guild_entity_id, address: caller_address, timestamp: starknet::get_block_timestamp() }
             );
-=======
-            world.write_model(@GuildMember { address: caller_address, guild_entity_id: guild_entity_id });
-            world.write_model(@guild);
->>>>>>> 6f632baa
         }
 
         fn whitelist_player(
@@ -128,9 +121,6 @@
             if (guild_member.address == guild_owner.address) {
                 assert(guild.member_count == 1, 'Guild not empty');
 
-<<<<<<< HEAD
-                delete!(world, (guild, guild_member, guild_owner));
-=======
                 guild.member_count = 0;
                 guild_member.guild_entity_id = 0;
 
@@ -139,7 +129,6 @@
                 world.write_model(@guild);
                 world.write_model(@guild_member);
                 world.write_model(@guild_owner);
->>>>>>> 6f632baa
             } else {
                 guild.member_count -= 1;
 
