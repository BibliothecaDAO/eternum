{ 
    "CARAVAN_SYSTEMS": [
        "Movable",
        "Capacity",
        "CaravanMembers",
        "Position",
        "Owner",
<<<<<<< HEAD
        "EntityOwner",
        "ForeignKey"
=======
        "ForeignKey",
        "Inventory"
>>>>>>> d8563b42
    ],
    "TRANSPORT_UNIT_SYSTEMS": [
        "Owner",
        "Position",
        "EntityOwner",
        "EntityMetadata",
        "Quantity",
        "Movable",
        "ArrivalTime",
        "Capacity",
        "QuantityTracker"
    ],
    "LABOR_SYSTEMS": [
        "Labor",
        "Resource",
        "LaborAuction"
    ],
    "TRADE_SYSTEMS": [
        "Caravan",
        "Movable",
        "Trade",
        "Resource",
        "Status",
        "ArrivalTime",
        "Position",
        "Road",
        "Inventory",
        "ForeignKey",
        "ResourceChest",
        "DetachedResource",
        "Weight",
        "Owner"
    ],
    "ROAD_SYSTEMS": [
        "Road",
        "Resource"
    ],
    "HYPERSTRUCTURE_SYSTEMS": [
        "HyperStructure",
        "Position",
        "Resource",
        "ResourceCost"
    ],
    "RESOURCE_SYSTEMS": [
        "Resource",
        "ResourceAllowance",
        "Owner",
        "Weight",
        "ResourceChest",
        "DetachedResource",
        "ForeignKey",
        "Inventory"
    ],
    "TRAVEL_SYSTEMS": [
        "ArrivalTime",
        "Position",
        "Road"
    ]
}<|MERGE_RESOLUTION|>--- conflicted
+++ resolved
@@ -5,13 +5,9 @@
         "CaravanMembers",
         "Position",
         "Owner",
-<<<<<<< HEAD
         "EntityOwner",
-        "ForeignKey"
-=======
         "ForeignKey",
         "Inventory"
->>>>>>> d8563b42
     ],
     "TRANSPORT_UNIT_SYSTEMS": [
         "Owner",
