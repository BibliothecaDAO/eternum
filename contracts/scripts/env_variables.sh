#!/bin/bash

# Default values (dev)
STARKNET_RPC_URL="http://localhost:5050"
DOJO_ACCOUNT_ADDRESS="0x127fd5f1fe78a71f8bcd1fec63e3fe2f0486b6ecd5c86a0466c3a21fa5cfcec"
DOJO_PRIVATE_KEY="0xc5b2fcab997346f3ea1c00b002ecf6f382c5f9c9659a3894eb783c5320f912"
SOZO_WORLD="0x073bad29b5c12b09f9023e8d3a5876ea6ebd41fa26cab5035369fec4691067c2"
KATANA_TOML_PATH="./manifests/dev/deployment/manifest.toml"

# Check if the first argument is provided and set it to "dev" or "prod"
if [[ ! -z "$1" ]]; then
    if [[ "$1" == "prod" ]]; then
        echo "is prod"
<<<<<<< HEAD
        STARKNET_RPC_URL="https://api.cartridge.gg/x/eternum-45/katana/"
        DOJO_ACCOUNT_ADDRESS="0x40f749bc315c75f3dc575490955b3595c736378054cc8ee80379e811f36fc7d" # number 4
        DOJO_PRIVATE_KEY="0x1c2304d35a10f6199004c2e4ef913194ac86622852388db7f3ce2a6816cfa90" # number 4
        SOZO_WORLD="0x320b2713e324fe3125bbc42d85ff69cb3c0908b436fa38a35746dbc45deeb11"
=======
        STARKNET_RPC_URL="https://api.cartridge.gg/x/eternum-42/katana/"
        # DOJO_ACCOUNT_ADDRESS="" # number 4
        # DOJO_PRIVATE_KEY="" # number 4
        SOZO_WORLD="0x073bad29b5c12b09f9023e8d3a5876ea6ebd41fa26cab5035369fec4691067c2"
>>>>>>> 928b1715
        KATANA_TOML_PATH="./manifests/prod/deployment/manifest.toml"
    elif [[ "$1" != "dev" ]]; then
        echo "Invalid argument. Use 'dev' or 'prod'."
        exit 1
    fi
fi

# Set the environment variables
export STARKNET_RPC_URL
export DOJO_ACCOUNT_ADDRESS
export DOJO_PRIVATE_KEY
export SOZO_WORLD
export KATANA_TOML_PATH

# Optional: Display the chosen configuration
echo "Selected configuration:"
echo "STARKNET_RPC_URL: $STARKNET_RPC_URL"
echo "DOJO_ACCOUNT_ADDRESS: $DOJO_ACCOUNT_ADDRESS"
echo "DOJO_PRIVATE_KEY: $DOJO_PRIVATE_KEY"
echo "SOZO_WORLD: $SOZO_WORLD"
echo "KATANA_TOML_PATH: $KATANA_TOML_PATH"<|MERGE_RESOLUTION|>--- conflicted
+++ resolved
@@ -11,17 +11,10 @@
 if [[ ! -z "$1" ]]; then
     if [[ "$1" == "prod" ]]; then
         echo "is prod"
-<<<<<<< HEAD
-        STARKNET_RPC_URL="https://api.cartridge.gg/x/eternum-45/katana/"
-        DOJO_ACCOUNT_ADDRESS="0x40f749bc315c75f3dc575490955b3595c736378054cc8ee80379e811f36fc7d" # number 4
-        DOJO_PRIVATE_KEY="0x1c2304d35a10f6199004c2e4ef913194ac86622852388db7f3ce2a6816cfa90" # number 4
-        SOZO_WORLD="0x320b2713e324fe3125bbc42d85ff69cb3c0908b436fa38a35746dbc45deeb11"
-=======
         STARKNET_RPC_URL="https://api.cartridge.gg/x/eternum-42/katana/"
         # DOJO_ACCOUNT_ADDRESS="" # number 4
         # DOJO_PRIVATE_KEY="" # number 4
         SOZO_WORLD="0x073bad29b5c12b09f9023e8d3a5876ea6ebd41fa26cab5035369fec4691067c2"
->>>>>>> 928b1715
         KATANA_TOML_PATH="./manifests/prod/deployment/manifest.toml"
     elif [[ "$1" != "dev" ]]; then
         echo "Invalid argument. Use 'dev' or 'prod'."
