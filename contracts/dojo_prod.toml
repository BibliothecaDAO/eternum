--- conflicted
+++ resolved
@@ -11,10 +11,7 @@
 name = "Realms: Eternum"
 description = "Rule the Hex"
 cover_uri = "file://assets/bg.webp"
-<<<<<<< HEAD
 website = "https://eternum.realms.world/"
-=======
-website = "https://alpha-eternum.realms.world/"
 
 [writers]
 "eternum" = [
@@ -40,5 +37,4 @@
     "eternum-trade_systems",
     "eternum-travel_systems",
     "eternum-troop_systems",
-]
->>>>>>> 928b1715
+]