{
  "world": {
    "name": "world",
    "address": "0x4d79c99ce9b489b77461e3491970ea5ede1f1966f4d2ff65ee76cd8701d6dad",
    "class_hash": "0x6441e7fc96d795ec94fca66634e6d87edf84362e564ef80eb13f459914b8b",
    "abi": [
      {
        "type": "impl",
        "name": "World",
        "interface_name": "dojo::world::IWorld"
      },
      {
        "type": "struct",
        "name": "core::array::Span::<core::felt252>",
        "members": [
          {
            "name": "snapshot",
            "type": "@core::array::Array::<core::felt252>"
          }
        ]
      },
      {
        "type": "struct",
        "name": "core::array::Span::<core::integer::u8>",
        "members": [
          {
            "name": "snapshot",
            "type": "@core::array::Array::<core::integer::u8>"
          }
        ]
      },
      {
        "type": "enum",
        "name": "core::option::Option::<core::felt252>",
        "variants": [
          {
            "name": "Some",
            "type": "core::felt252"
          },
          {
            "name": "None",
            "type": "()"
          }
        ]
      },
      {
        "type": "struct",
        "name": "core::array::Span::<core::array::Span::<core::felt252>>",
        "members": [
          {
            "name": "snapshot",
            "type": "@core::array::Array::<core::array::Span::<core::felt252>>"
          }
        ]
      },
      {
        "type": "enum",
        "name": "core::bool",
        "variants": [
          {
            "name": "False",
            "type": "()"
          },
          {
            "name": "True",
            "type": "()"
          }
        ]
      },
      {
        "type": "interface",
        "name": "dojo::world::IWorld",
        "items": [
          {
            "type": "function",
            "name": "metadata_uri",
            "inputs": [
              {
                "name": "resource",
                "type": "core::felt252"
              }
            ],
            "outputs": [
              {
                "type": "core::array::Span::<core::felt252>"
              }
            ],
            "state_mutability": "view"
          },
          {
            "type": "function",
            "name": "set_metadata_uri",
            "inputs": [
              {
                "name": "resource",
                "type": "core::felt252"
              },
              {
                "name": "uri",
                "type": "core::array::Span::<core::felt252>"
              }
            ],
            "outputs": [],
            "state_mutability": "external"
          },
          {
            "type": "function",
            "name": "model",
            "inputs": [
              {
                "name": "name",
                "type": "core::felt252"
              }
            ],
            "outputs": [
              {
                "type": "core::starknet::class_hash::ClassHash"
              }
            ],
            "state_mutability": "view"
          },
          {
            "type": "function",
            "name": "register_model",
            "inputs": [
              {
                "name": "class_hash",
                "type": "core::starknet::class_hash::ClassHash"
              }
            ],
            "outputs": [],
            "state_mutability": "external"
          },
          {
            "type": "function",
            "name": "deploy_contract",
            "inputs": [
              {
                "name": "salt",
                "type": "core::felt252"
              },
              {
                "name": "class_hash",
                "type": "core::starknet::class_hash::ClassHash"
              }
            ],
            "outputs": [
              {
                "type": "core::starknet::contract_address::ContractAddress"
              }
            ],
            "state_mutability": "external"
          },
          {
            "type": "function",
            "name": "upgrade_contract",
            "inputs": [
              {
                "name": "address",
                "type": "core::starknet::contract_address::ContractAddress"
              },
              {
                "name": "class_hash",
                "type": "core::starknet::class_hash::ClassHash"
              }
            ],
            "outputs": [
              {
                "type": "core::starknet::class_hash::ClassHash"
              }
            ],
            "state_mutability": "external"
          },
          {
            "type": "function",
            "name": "uuid",
            "inputs": [],
            "outputs": [
              {
                "type": "core::integer::u32"
              }
            ],
            "state_mutability": "external"
          },
          {
            "type": "function",
            "name": "emit",
            "inputs": [
              {
                "name": "keys",
                "type": "core::array::Array::<core::felt252>"
              },
              {
                "name": "values",
                "type": "core::array::Span::<core::felt252>"
              }
            ],
            "outputs": [],
            "state_mutability": "view"
          },
          {
            "type": "function",
            "name": "entity",
            "inputs": [
              {
                "name": "model",
                "type": "core::felt252"
              },
              {
                "name": "keys",
                "type": "core::array::Span::<core::felt252>"
              },
              {
                "name": "offset",
                "type": "core::integer::u8"
              },
              {
                "name": "length",
                "type": "core::integer::u32"
              },
              {
                "name": "layout",
                "type": "core::array::Span::<core::integer::u8>"
              }
            ],
            "outputs": [
              {
                "type": "core::array::Span::<core::felt252>"
              }
            ],
            "state_mutability": "view"
          },
          {
            "type": "function",
            "name": "set_entity",
            "inputs": [
              {
                "name": "model",
                "type": "core::felt252"
              },
              {
                "name": "keys",
                "type": "core::array::Span::<core::felt252>"
              },
              {
                "name": "offset",
                "type": "core::integer::u8"
              },
              {
                "name": "values",
                "type": "core::array::Span::<core::felt252>"
              },
              {
                "name": "layout",
                "type": "core::array::Span::<core::integer::u8>"
              }
            ],
            "outputs": [],
            "state_mutability": "external"
          },
          {
            "type": "function",
            "name": "entities",
            "inputs": [
              {
                "name": "model",
                "type": "core::felt252"
              },
              {
                "name": "index",
                "type": "core::option::Option::<core::felt252>"
              },
              {
                "name": "values",
                "type": "core::array::Span::<core::felt252>"
              },
              {
                "name": "values_length",
                "type": "core::integer::u32"
              },
              {
                "name": "values_layout",
                "type": "core::array::Span::<core::integer::u8>"
              }
            ],
            "outputs": [
              {
                "type": "(core::array::Span::<core::felt252>, core::array::Span::<core::array::Span::<core::felt252>>)"
              }
            ],
            "state_mutability": "view"
          },
          {
            "type": "function",
            "name": "entity_ids",
            "inputs": [
              {
                "name": "model",
                "type": "core::felt252"
              }
            ],
            "outputs": [
              {
                "type": "core::array::Span::<core::felt252>"
              }
            ],
            "state_mutability": "view"
          },
          {
            "type": "function",
            "name": "set_executor",
            "inputs": [
              {
                "name": "contract_address",
                "type": "core::starknet::contract_address::ContractAddress"
              }
            ],
            "outputs": [],
            "state_mutability": "external"
          },
          {
            "type": "function",
            "name": "executor",
            "inputs": [],
            "outputs": [
              {
                "type": "core::starknet::contract_address::ContractAddress"
              }
            ],
            "state_mutability": "view"
          },
          {
            "type": "function",
            "name": "base",
            "inputs": [],
            "outputs": [
              {
                "type": "core::starknet::class_hash::ClassHash"
              }
            ],
            "state_mutability": "view"
          },
          {
            "type": "function",
            "name": "delete_entity",
            "inputs": [
              {
                "name": "model",
                "type": "core::felt252"
              },
              {
                "name": "keys",
                "type": "core::array::Span::<core::felt252>"
              }
            ],
            "outputs": [],
            "state_mutability": "external"
          },
          {
            "type": "function",
            "name": "is_owner",
            "inputs": [
              {
                "name": "address",
                "type": "core::starknet::contract_address::ContractAddress"
              },
              {
                "name": "resource",
                "type": "core::felt252"
              }
            ],
            "outputs": [
              {
                "type": "core::bool"
              }
            ],
            "state_mutability": "view"
          },
          {
            "type": "function",
            "name": "grant_owner",
            "inputs": [
              {
                "name": "address",
                "type": "core::starknet::contract_address::ContractAddress"
              },
              {
                "name": "resource",
                "type": "core::felt252"
              }
            ],
            "outputs": [],
            "state_mutability": "external"
          },
          {
            "type": "function",
            "name": "revoke_owner",
            "inputs": [
              {
                "name": "address",
                "type": "core::starknet::contract_address::ContractAddress"
              },
              {
                "name": "resource",
                "type": "core::felt252"
              }
            ],
            "outputs": [],
            "state_mutability": "external"
          },
          {
            "type": "function",
            "name": "is_writer",
            "inputs": [
              {
                "name": "model",
                "type": "core::felt252"
              },
              {
                "name": "system",
                "type": "core::starknet::contract_address::ContractAddress"
              }
            ],
            "outputs": [
              {
                "type": "core::bool"
              }
            ],
            "state_mutability": "view"
          },
          {
            "type": "function",
            "name": "grant_writer",
            "inputs": [
              {
                "name": "model",
                "type": "core::felt252"
              },
              {
                "name": "system",
                "type": "core::starknet::contract_address::ContractAddress"
              }
            ],
            "outputs": [],
            "state_mutability": "external"
          },
          {
            "type": "function",
            "name": "revoke_writer",
            "inputs": [
              {
                "name": "model",
                "type": "core::felt252"
              },
              {
                "name": "system",
                "type": "core::starknet::contract_address::ContractAddress"
              }
            ],
            "outputs": [],
            "state_mutability": "external"
          }
        ]
      },
      {
        "type": "constructor",
        "name": "constructor",
        "inputs": [
          {
            "name": "executor",
            "type": "core::starknet::contract_address::ContractAddress"
          },
          {
            "name": "contract_base",
            "type": "core::starknet::class_hash::ClassHash"
          }
        ]
      },
      {
        "type": "event",
        "name": "dojo::world::world::WorldSpawned",
        "kind": "struct",
        "members": [
          {
            "name": "address",
            "type": "core::starknet::contract_address::ContractAddress",
            "kind": "data"
          },
          {
            "name": "creator",
            "type": "core::starknet::contract_address::ContractAddress",
            "kind": "data"
          }
        ]
      },
      {
        "type": "event",
        "name": "dojo::world::world::ContractDeployed",
        "kind": "struct",
        "members": [
          {
            "name": "salt",
            "type": "core::felt252",
            "kind": "data"
          },
          {
            "name": "class_hash",
            "type": "core::starknet::class_hash::ClassHash",
            "kind": "data"
          },
          {
            "name": "address",
            "type": "core::starknet::contract_address::ContractAddress",
            "kind": "data"
          }
        ]
      },
      {
        "type": "event",
        "name": "dojo::world::world::ContractUpgraded",
        "kind": "struct",
        "members": [
          {
            "name": "class_hash",
            "type": "core::starknet::class_hash::ClassHash",
            "kind": "data"
          },
          {
            "name": "address",
            "type": "core::starknet::contract_address::ContractAddress",
            "kind": "data"
          }
        ]
      },
      {
        "type": "event",
        "name": "dojo::world::world::MetadataUpdate",
        "kind": "struct",
        "members": [
          {
            "name": "resource",
            "type": "core::felt252",
            "kind": "data"
          },
          {
            "name": "uri",
            "type": "core::array::Span::<core::felt252>",
            "kind": "data"
          }
        ]
      },
      {
        "type": "event",
        "name": "dojo::world::world::ModelRegistered",
        "kind": "struct",
        "members": [
          {
            "name": "name",
            "type": "core::felt252",
            "kind": "data"
          },
          {
            "name": "class_hash",
            "type": "core::starknet::class_hash::ClassHash",
            "kind": "data"
          },
          {
            "name": "prev_class_hash",
            "type": "core::starknet::class_hash::ClassHash",
            "kind": "data"
          }
        ]
      },
      {
        "type": "event",
        "name": "dojo::world::world::StoreSetRecord",
        "kind": "struct",
        "members": [
          {
            "name": "table",
            "type": "core::felt252",
            "kind": "data"
          },
          {
            "name": "keys",
            "type": "core::array::Span::<core::felt252>",
            "kind": "data"
          },
          {
            "name": "offset",
            "type": "core::integer::u8",
            "kind": "data"
          },
          {
            "name": "values",
            "type": "core::array::Span::<core::felt252>",
            "kind": "data"
          }
        ]
      },
      {
        "type": "event",
        "name": "dojo::world::world::StoreDelRecord",
        "kind": "struct",
        "members": [
          {
            "name": "table",
            "type": "core::felt252",
            "kind": "data"
          },
          {
            "name": "keys",
            "type": "core::array::Span::<core::felt252>",
            "kind": "data"
          }
        ]
      },
      {
        "type": "event",
        "name": "dojo::world::world::WriterUpdated",
        "kind": "struct",
        "members": [
          {
            "name": "model",
            "type": "core::felt252",
            "kind": "data"
          },
          {
            "name": "system",
            "type": "core::starknet::contract_address::ContractAddress",
            "kind": "data"
          },
          {
            "name": "value",
            "type": "core::bool",
            "kind": "data"
          }
        ]
      },
      {
        "type": "event",
        "name": "dojo::world::world::OwnerUpdated",
        "kind": "struct",
        "members": [
          {
            "name": "address",
            "type": "core::starknet::contract_address::ContractAddress",
            "kind": "data"
          },
          {
            "name": "resource",
            "type": "core::felt252",
            "kind": "data"
          },
          {
            "name": "value",
            "type": "core::bool",
            "kind": "data"
          }
        ]
      },
      {
        "type": "event",
        "name": "dojo::world::world::ExecutorUpdated",
        "kind": "struct",
        "members": [
          {
            "name": "address",
            "type": "core::starknet::contract_address::ContractAddress",
            "kind": "data"
          },
          {
            "name": "prev_address",
            "type": "core::starknet::contract_address::ContractAddress",
            "kind": "data"
          }
        ]
      },
      {
        "type": "event",
        "name": "dojo::world::world::Event",
        "kind": "enum",
        "variants": [
          {
            "name": "WorldSpawned",
            "type": "dojo::world::world::WorldSpawned",
            "kind": "nested"
          },
          {
            "name": "ContractDeployed",
            "type": "dojo::world::world::ContractDeployed",
            "kind": "nested"
          },
          {
            "name": "ContractUpgraded",
            "type": "dojo::world::world::ContractUpgraded",
            "kind": "nested"
          },
          {
            "name": "MetadataUpdate",
            "type": "dojo::world::world::MetadataUpdate",
            "kind": "nested"
          },
          {
            "name": "ModelRegistered",
            "type": "dojo::world::world::ModelRegistered",
            "kind": "nested"
          },
          {
            "name": "StoreSetRecord",
            "type": "dojo::world::world::StoreSetRecord",
            "kind": "nested"
          },
          {
            "name": "StoreDelRecord",
            "type": "dojo::world::world::StoreDelRecord",
            "kind": "nested"
          },
          {
            "name": "WriterUpdated",
            "type": "dojo::world::world::WriterUpdated",
            "kind": "nested"
          },
          {
            "name": "OwnerUpdated",
            "type": "dojo::world::world::OwnerUpdated",
            "kind": "nested"
          },
          {
            "name": "ExecutorUpdated",
            "type": "dojo::world::world::ExecutorUpdated",
            "kind": "nested"
          }
        ]
      }
    ],
    "reads": [],
    "writes": [],
    "computed": []
  },
  "executor": {
    "name": "executor",
    "address": null,
    "class_hash": "0x54ee9d99457d82d53e21030920f7e6f43509b98ea62282b5c2520050264a28c",
    "abi": [
      {
        "type": "impl",
        "name": "Executor",
        "interface_name": "dojo::executor::IExecutor"
      },
      {
        "type": "struct",
        "name": "core::array::Span::<core::felt252>",
        "members": [
          {
            "name": "snapshot",
            "type": "@core::array::Array::<core::felt252>"
          }
        ]
      },
      {
        "type": "interface",
        "name": "dojo::executor::IExecutor",
        "items": [
          {
            "type": "function",
            "name": "call",
            "inputs": [
              {
                "name": "class_hash",
                "type": "core::starknet::class_hash::ClassHash"
              },
              {
                "name": "entrypoint",
                "type": "core::felt252"
              },
              {
                "name": "calldata",
                "type": "core::array::Span::<core::felt252>"
              }
            ],
            "outputs": [
              {
                "type": "core::array::Span::<core::felt252>"
              }
            ],
            "state_mutability": "view"
          }
        ]
      },
      {
        "type": "event",
        "name": "dojo::executor::executor::Event",
        "kind": "enum",
        "variants": []
      }
    ],
    "reads": [],
    "writes": [],
    "computed": []
  },
  "base": {
    "name": "base",
    "class_hash": "0x5a2c567ed06c8059c8d1199684796a0a0ef614f9a2ab628700e804524816b5c",
    "abi": [
      {
        "type": "impl",
        "name": "Upgradeable",
        "interface_name": "dojo::upgradable::IUpgradeable"
      },
      {
        "type": "interface",
        "name": "dojo::upgradable::IUpgradeable",
        "items": [
          {
            "type": "function",
            "name": "upgrade",
            "inputs": [
              {
                "name": "new_class_hash",
                "type": "core::starknet::class_hash::ClassHash"
              }
            ],
            "outputs": [],
            "state_mutability": "external"
          }
        ]
      },
      {
        "type": "constructor",
        "name": "constructor",
        "inputs": []
      },
      {
        "type": "struct",
        "name": "dojo::world::IWorldDispatcher",
        "members": [
          {
            "name": "contract_address",
            "type": "core::starknet::contract_address::ContractAddress"
          }
        ]
      },
      {
        "type": "function",
        "name": "world",
        "inputs": [],
        "outputs": [
          {
            "type": "dojo::world::IWorldDispatcher"
          }
        ],
        "state_mutability": "view"
      },
      {
        "type": "event",
        "name": "dojo::base::base::Event",
        "kind": "enum",
        "variants": []
      }
    ]
  },
  "contracts": [
    {
      "name": "bank_systems",
      "address": "0x22915d02287759320f721a3e61836fe3dc1ed68fc8a66fdd2c2f7a8cf1ff4f8",
      "class_hash": "0x6c357bc84d86a280af7e4302c9c235f69d803ff4a003704a1838825ca5fe55d",
      "abi": [
        {
          "type": "impl",
          "name": "Upgradeable",
          "interface_name": "dojo::upgradable::IUpgradeable"
        },
        {
          "type": "interface",
          "name": "dojo::upgradable::IUpgradeable",
          "items": [
            {
              "type": "function",
              "name": "upgrade",
              "inputs": [
                {
                  "name": "new_class_hash",
                  "type": "core::starknet::class_hash::ClassHash"
                }
              ],
              "outputs": [],
              "state_mutability": "external"
            }
          ]
        },
        {
          "type": "impl",
          "name": "BankSystemsImpl",
          "interface_name": "eternum::systems::bank::interface::IBankSystems"
        },
        {
          "type": "struct",
          "name": "dojo::world::IWorldDispatcher",
          "members": [
            {
              "name": "contract_address",
              "type": "core::starknet::contract_address::ContractAddress"
            }
          ]
        },
        {
          "type": "interface",
          "name": "eternum::systems::bank::interface::IBankSystems",
          "items": [
            {
              "type": "function",
              "name": "swap",
              "inputs": [
                {
                  "name": "world",
                  "type": "dojo::world::IWorldDispatcher"
                },
                {
                  "name": "bank_id",
                  "type": "core::integer::u128"
                },
                {
                  "name": "bank_swap_resource_cost_index",
                  "type": "core::integer::u8"
                },
                {
                  "name": "entity_id",
                  "type": "core::integer::u128"
                },
                {
                  "name": "bought_resource_type",
                  "type": "core::integer::u8"
                },
                {
                  "name": "bought_resource_amount",
                  "type": "core::integer::u128"
                }
              ],
              "outputs": [],
              "state_mutability": "view"
            }
          ]
        },
        {
          "type": "function",
          "name": "dojo_resource",
          "inputs": [],
          "outputs": [
            {
              "type": "core::felt252"
            }
          ],
          "state_mutability": "view"
        },
        {
          "type": "event",
          "name": "eternum::systems::bank::contracts::bank_systems::Event",
          "kind": "enum",
          "variants": []
        }
      ],
      "reads": [
        "Bank",
        "BankAuction",
        "BankSwapResourceCost",
        "Resource",
        "ResourceCost",
        "Weight",
        "WeightConfig"
      ],
      "writes": [
        "BankAuction",
        "Resource",
        "Weight"
      ],
      "computed": []
    },
    {
      "name": "caravan_systems",
      "address": "0x384fd2bf241ffc48425ed1fed389495e8066079cdb16865a73e6d3849d32c4f",
      "class_hash": "0x7246ad54863b0d32f574265081ed83f5d8842428bf175b5d3ed39a0863c373b",
      "abi": [
        {
          "type": "impl",
          "name": "Upgradeable",
          "interface_name": "dojo::upgradable::IUpgradeable"
        },
        {
          "type": "interface",
          "name": "dojo::upgradable::IUpgradeable",
          "items": [
            {
              "type": "function",
              "name": "upgrade",
              "inputs": [
                {
                  "name": "new_class_hash",
                  "type": "core::starknet::class_hash::ClassHash"
                }
              ],
              "outputs": [],
              "state_mutability": "external"
            }
          ]
        },
        {
          "type": "impl",
          "name": "CaravanSystemsImpl",
          "interface_name": "eternum::systems::transport::interface::caravan_systems_interface::ICaravanSystems"
        },
        {
          "type": "struct",
          "name": "dojo::world::IWorldDispatcher",
          "members": [
            {
              "name": "contract_address",
              "type": "core::starknet::contract_address::ContractAddress"
            }
          ]
        },
        {
          "type": "interface",
          "name": "eternum::systems::transport::interface::caravan_systems_interface::ICaravanSystems",
          "items": [
            {
              "type": "function",
              "name": "create",
              "inputs": [
                {
                  "name": "world",
                  "type": "dojo::world::IWorldDispatcher"
                },
                {
                  "name": "entity_ids",
                  "type": "core::array::Array::<core::integer::u128>"
                }
              ],
              "outputs": [
                {
                  "type": "core::integer::u128"
                }
              ],
              "state_mutability": "view"
            }
          ]
        },
        {
          "type": "function",
          "name": "dojo_resource",
          "inputs": [],
          "outputs": [
            {
              "type": "core::felt252"
            }
          ],
          "state_mutability": "view"
        },
        {
          "type": "event",
          "name": "eternum::systems::transport::contracts::caravan_systems::caravan_systems::Event",
          "kind": "enum",
          "variants": []
        }
      ],
      "reads": [
        "ArrivalTime",
        "Capacity",
        "EntityOwner",
        "Movable",
        "Owner",
        "Position",
        "Quantity",
        "Weight"
      ],
      "writes": [
        "Capacity",
        "CaravanMembers",
        "EntityOwner",
        "ForeignKey",
        "Inventory",
        "Movable",
        "Owner",
        "Position"
      ],
      "computed": []
    },
    {
      "name": "combat_systems",
      "address": "0x778fd3e137dc0e58d94d599167aa431332b8529f9bfc8efd70a7ea4e9c74247",
<<<<<<< HEAD
      "class_hash": "0x75143f49cd93e3da04a587b6554388cfff749480b347d258ab1713431af5037",
=======
      "class_hash": "0x4a4e6ceb781ee437b4928d818050646331c500a2090ab1597b6dda1741b5622",
>>>>>>> 58e03071
      "abi": [
        {
          "type": "impl",
          "name": "Upgradeable",
          "interface_name": "dojo::upgradable::IUpgradeable"
        },
        {
          "type": "interface",
          "name": "dojo::upgradable::IUpgradeable",
          "items": [
            {
              "type": "function",
              "name": "upgrade",
              "inputs": [
                {
                  "name": "new_class_hash",
                  "type": "core::starknet::class_hash::ClassHash"
                }
              ],
              "outputs": [],
              "state_mutability": "external"
            }
          ]
        },
        {
          "type": "impl",
          "name": "SoldierSystemsImpl",
          "interface_name": "eternum::systems::combat::interface::ISoldierSystems"
        },
        {
          "type": "struct",
          "name": "dojo::world::IWorldDispatcher",
          "members": [
            {
              "name": "contract_address",
              "type": "core::starknet::contract_address::ContractAddress"
            }
          ]
        },
        {
          "type": "struct",
          "name": "core::array::Span::<(core::integer::u128, core::integer::u128)>",
          "members": [
            {
              "name": "snapshot",
              "type": "@core::array::Array::<(core::integer::u128, core::integer::u128)>"
            }
          ]
        },
        {
          "type": "interface",
          "name": "eternum::systems::combat::interface::ISoldierSystems",
          "items": [
            {
              "type": "function",
              "name": "create_soldiers",
              "inputs": [
                {
                  "name": "world",
                  "type": "dojo::world::IWorldDispatcher"
                },
                {
                  "name": "realm_entity_id",
                  "type": "core::integer::u128"
                },
                {
                  "name": "quantity",
                  "type": "core::integer::u128"
                }
              ],
              "outputs": [
                {
                  "type": "core::integer::u128"
                }
              ],
              "state_mutability": "view"
            },
            {
              "type": "function",
              "name": "detach_soldiers",
              "inputs": [
                {
                  "name": "world",
                  "type": "dojo::world::IWorldDispatcher"
                },
                {
                  "name": "unit_id",
                  "type": "core::integer::u128"
                },
                {
                  "name": "detached_quantity",
                  "type": "core::integer::u128"
                }
              ],
              "outputs": [
                {
                  "type": "core::integer::u128"
                }
              ],
              "state_mutability": "view"
            },
            {
              "type": "function",
              "name": "merge_soldiers",
              "inputs": [
                {
                  "name": "world",
                  "type": "dojo::world::IWorldDispatcher"
                },
                {
                  "name": "merge_into_unit_id",
                  "type": "core::integer::u128"
                },
                {
                  "name": "units",
                  "type": "core::array::Span::<(core::integer::u128, core::integer::u128)>"
                }
              ],
              "outputs": [],
              "state_mutability": "view"
            },
            {
              "type": "function",
              "name": "heal_soldiers",
              "inputs": [
                {
                  "name": "world",
                  "type": "dojo::world::IWorldDispatcher"
                },
                {
                  "name": "unit_id",
                  "type": "core::integer::u128"
                },
                {
                  "name": "health_amount",
                  "type": "core::integer::u128"
                }
              ],
              "outputs": [],
              "state_mutability": "view"
            }
          ]
        },
        {
          "type": "impl",
          "name": "CombatSystemsImpl",
          "interface_name": "eternum::systems::combat::interface::ICombatSystems"
        },
        {
          "type": "struct",
          "name": "core::array::Span::<core::integer::u128>",
          "members": [
            {
              "name": "snapshot",
              "type": "@core::array::Array::<core::integer::u128>"
            }
          ]
        },
        {
          "type": "interface",
          "name": "eternum::systems::combat::interface::ICombatSystems",
          "items": [
            {
              "type": "function",
              "name": "attack",
              "inputs": [
                {
                  "name": "world",
                  "type": "dojo::world::IWorldDispatcher"
                },
                {
                  "name": "attacker_ids",
                  "type": "core::array::Span::<core::integer::u128>"
                },
                {
                  "name": "target_realm_entity_id",
                  "type": "core::integer::u128"
                }
              ],
              "outputs": [],
              "state_mutability": "view"
            },
            {
              "type": "function",
              "name": "steal",
              "inputs": [
                {
                  "name": "world",
                  "type": "dojo::world::IWorldDispatcher"
                },
                {
                  "name": "attacker_id",
                  "type": "core::integer::u128"
                },
                {
                  "name": "target_realm_entity_id",
                  "type": "core::integer::u128"
                }
              ],
              "outputs": [],
              "state_mutability": "view"
            }
          ]
        },
        {
          "type": "function",
          "name": "dojo_resource",
          "inputs": [],
          "outputs": [
            {
              "type": "core::felt252"
            }
          ],
          "state_mutability": "view"
        },
        {
          "type": "struct",
          "name": "core::array::Span::<(core::integer::u8, core::integer::u128)>",
          "members": [
            {
              "name": "snapshot",
              "type": "@core::array::Array::<(core::integer::u8, core::integer::u128)>"
            }
          ]
        },
        {
          "type": "enum",
          "name": "eternum::systems::combat::contracts::combat_systems::Winner",
          "variants": [
            {
              "name": "Attacker",
              "type": "()"
            },
            {
              "name": "Target",
              "type": "()"
            }
          ]
        },
        {
          "type": "event",
          "name": "eternum::systems::combat::contracts::combat_systems::CombatOutcome",
          "kind": "struct",
          "members": [
            {
              "name": "attacker_realm_entity_id",
              "type": "core::integer::u128",
              "kind": "key"
            },
            {
              "name": "target_realm_entity_id",
              "type": "core::integer::u128",
              "kind": "key"
            },
            {
              "name": "attacking_entity_ids",
              "type": "core::array::Span::<core::integer::u128>",
              "kind": "data"
            },
            {
              "name": "stolen_resources",
              "type": "core::array::Span::<(core::integer::u8, core::integer::u128)>",
              "kind": "data"
            },
            {
              "name": "winner",
              "type": "eternum::systems::combat::contracts::combat_systems::Winner",
              "kind": "data"
            },
            {
              "name": "damage",
              "type": "core::integer::u128",
              "kind": "data"
            },
            {
              "name": "ts",
              "type": "core::integer::u64",
              "kind": "data"
            }
          ]
        },
        {
          "type": "event",
          "name": "eternum::systems::combat::contracts::combat_systems::Event",
          "kind": "enum",
          "variants": [
            {
              "name": "CombatOutcome",
              "type": "eternum::systems::combat::contracts::combat_systems::CombatOutcome",
              "kind": "nested"
            }
          ]
        }
      ],
      "reads": [
        "ArrivalTime",
        "Attack",
        "AttackConfig",
        "Capacity",
        "CapacityConfig",
        "CombatConfig",
        "Defence",
        "DefenceConfig",
        "EntityOwner",
        "Health",
        "HealthConfig",
        "Inventory",
        "Level",
        "LevelingConfig",
        "Movable",
        "Owner",
        "Position",
        "Quantity",
        "Realm",
        "Resource",
        "ResourceCost",
        "SoldierConfig",
        "SpeedConfig",
        "TownWatch",
        "Weight",
        "WeightConfig"
      ],
      "writes": [
        "Attack",
        "Capacity",
        "Defence",
        "EntityOwner",
        "Health",
        "Inventory",
        "Movable",
        "Owner",
        "Position",
        "Quantity",
        "Resource"
      ],
      "computed": []
    },
    {
      "name": "config_systems",
      "address": "0x74c3dd7b64a0c8ad6a27276b9ec6a628774028734ea46cf3970ef185e35247d",
      "class_hash": "0x27b7c99dfe4b6ad980d50eb55426a81a91cb9839f3643548aa6aba2e56dd1ec",
      "abi": [
        {
          "type": "impl",
          "name": "Upgradeable",
          "interface_name": "dojo::upgradable::IUpgradeable"
        },
        {
          "type": "interface",
          "name": "dojo::upgradable::IUpgradeable",
          "items": [
            {
              "type": "function",
              "name": "upgrade",
              "inputs": [
                {
                  "name": "new_class_hash",
                  "type": "core::starknet::class_hash::ClassHash"
                }
              ],
              "outputs": [],
              "state_mutability": "external"
            }
          ]
        },
        {
          "type": "impl",
          "name": "WorldConfigImpl",
          "interface_name": "eternum::systems::config::interface::IWorldConfig"
        },
        {
          "type": "struct",
          "name": "dojo::world::IWorldDispatcher",
          "members": [
            {
              "name": "contract_address",
              "type": "core::starknet::contract_address::ContractAddress"
            }
          ]
        },
        {
          "type": "interface",
          "name": "eternum::systems::config::interface::IWorldConfig",
          "items": [
            {
              "type": "function",
              "name": "set_world_config",
              "inputs": [
                {
                  "name": "world",
                  "type": "dojo::world::IWorldDispatcher"
                },
                {
                  "name": "realm_l2_contract",
                  "type": "core::starknet::contract_address::ContractAddress"
                }
              ],
              "outputs": [],
              "state_mutability": "view"
            }
          ]
        },
        {
          "type": "impl",
          "name": "CapacityConfigImpl",
          "interface_name": "eternum::systems::config::interface::ICapacityConfig"
        },
        {
          "type": "interface",
          "name": "eternum::systems::config::interface::ICapacityConfig",
          "items": [
            {
              "type": "function",
              "name": "set_capacity_config",
              "inputs": [
                {
                  "name": "world",
                  "type": "dojo::world::IWorldDispatcher"
                },
                {
                  "name": "entity_type",
                  "type": "core::integer::u128"
                },
                {
                  "name": "weight_gram",
                  "type": "core::integer::u128"
                }
              ],
              "outputs": [],
              "state_mutability": "view"
            }
          ]
        },
        {
          "type": "impl",
          "name": "WeightConfigImpl",
          "interface_name": "eternum::systems::config::interface::IWeightConfig"
        },
        {
          "type": "interface",
          "name": "eternum::systems::config::interface::IWeightConfig",
          "items": [
            {
              "type": "function",
              "name": "set_weight_config",
              "inputs": [
                {
                  "name": "world",
                  "type": "dojo::world::IWorldDispatcher"
                },
                {
                  "name": "entity_type",
                  "type": "core::integer::u128"
                },
                {
                  "name": "weight_gram",
                  "type": "core::integer::u128"
                }
              ],
              "outputs": [],
              "state_mutability": "view"
            }
          ]
        },
        {
          "type": "impl",
          "name": "CombatConfigImpl",
          "interface_name": "eternum::systems::config::interface::ICombatConfig"
        },
        {
          "type": "struct",
          "name": "core::array::Span::<(core::integer::u8, core::integer::u128)>",
          "members": [
            {
              "name": "snapshot",
              "type": "@core::array::Array::<(core::integer::u8, core::integer::u128)>"
            }
          ]
        },
        {
          "type": "interface",
          "name": "eternum::systems::config::interface::ICombatConfig",
          "items": [
            {
              "type": "function",
              "name": "set_combat_config",
              "inputs": [
                {
                  "name": "world",
                  "type": "dojo::world::IWorldDispatcher"
                },
                {
                  "name": "config_id",
                  "type": "core::integer::u128"
                },
                {
                  "name": "stealing_trial_count",
                  "type": "core::integer::u32"
                }
              ],
              "outputs": [],
              "state_mutability": "view"
            },
            {
              "type": "function",
              "name": "set_soldier_config",
              "inputs": [
                {
                  "name": "world",
                  "type": "dojo::world::IWorldDispatcher"
                },
                {
                  "name": "resource_costs",
                  "type": "core::array::Span::<(core::integer::u8, core::integer::u128)>"
                },
                {
                  "name": "wheat_burn_per_soldier",
                  "type": "core::integer::u128"
                },
                {
                  "name": "fish_burn_per_soldier",
                  "type": "core::integer::u128"
                }
              ],
              "outputs": [],
              "state_mutability": "view"
            },
            {
              "type": "function",
              "name": "set_health_config",
              "inputs": [
                {
                  "name": "world",
                  "type": "dojo::world::IWorldDispatcher"
                },
                {
                  "name": "entity_type",
                  "type": "core::integer::u128"
                },
                {
                  "name": "resource_costs",
                  "type": "core::array::Span::<(core::integer::u8, core::integer::u128)>"
                },
                {
                  "name": "max_value",
                  "type": "core::integer::u128"
                }
              ],
              "outputs": [],
              "state_mutability": "view"
            },
            {
              "type": "function",
              "name": "set_attack_config",
              "inputs": [
                {
                  "name": "world",
                  "type": "dojo::world::IWorldDispatcher"
                },
                {
                  "name": "entity_type",
                  "type": "core::integer::u128"
                },
                {
                  "name": "max_value",
                  "type": "core::integer::u128"
                }
              ],
              "outputs": [],
              "state_mutability": "view"
            },
            {
              "type": "function",
              "name": "set_defence_config",
              "inputs": [
                {
                  "name": "world",
                  "type": "dojo::world::IWorldDispatcher"
                },
                {
                  "name": "entity_type",
                  "type": "core::integer::u128"
                },
                {
                  "name": "max_value",
                  "type": "core::integer::u128"
                }
              ],
              "outputs": [],
              "state_mutability": "view"
            }
          ]
        },
        {
          "type": "impl",
          "name": "LevelingConfigImpl",
          "interface_name": "eternum::systems::config::interface::ILevelingConfig"
        },
        {
          "type": "interface",
          "name": "eternum::systems::config::interface::ILevelingConfig",
          "items": [
            {
              "type": "function",
              "name": "set_leveling_config",
              "inputs": [
                {
                  "name": "world",
                  "type": "dojo::world::IWorldDispatcher"
                },
                {
                  "name": "decay_scaled",
                  "type": "core::integer::u128"
                },
                {
                  "name": "cost_percentage_scaled",
                  "type": "core::integer::u128"
                },
                {
                  "name": "base_multiplier",
                  "type": "core::integer::u128"
                },
                {
                  "name": "wheat_base_amount",
                  "type": "core::integer::u128"
                },
                {
                  "name": "fish_base_amount",
                  "type": "core::integer::u128"
                },
                {
                  "name": "resource_1_costs",
                  "type": "core::array::Span::<(core::integer::u8, core::integer::u128)>"
                },
                {
                  "name": "resource_2_costs",
                  "type": "core::array::Span::<(core::integer::u8, core::integer::u128)>"
                },
                {
                  "name": "resource_3_costs",
                  "type": "core::array::Span::<(core::integer::u8, core::integer::u128)>"
                }
              ],
              "outputs": [],
              "state_mutability": "view"
            }
          ]
        },
        {
          "type": "impl",
          "name": "LaborConfigImpl",
          "interface_name": "eternum::systems::config::interface::ILaborConfig"
        },
        {
          "type": "interface",
          "name": "eternum::systems::config::interface::ILaborConfig",
          "items": [
            {
              "type": "function",
              "name": "set_labor_cost_resources",
              "inputs": [
                {
                  "name": "world",
                  "type": "dojo::world::IWorldDispatcher"
                },
                {
                  "name": "resource_type_labor",
                  "type": "core::felt252"
                },
                {
                  "name": "resource_types_packed",
                  "type": "core::integer::u128"
                },
                {
                  "name": "resource_types_count",
                  "type": "core::integer::u8"
                }
              ],
              "outputs": [],
              "state_mutability": "view"
            },
            {
              "type": "function",
              "name": "set_labor_cost_amount",
              "inputs": [
                {
                  "name": "world",
                  "type": "dojo::world::IWorldDispatcher"
                },
                {
                  "name": "resource_type_labor",
                  "type": "core::felt252"
                },
                {
                  "name": "resource_type_cost",
                  "type": "core::felt252"
                },
                {
                  "name": "resource_type_value",
                  "type": "core::integer::u128"
                }
              ],
              "outputs": [],
              "state_mutability": "view"
            },
            {
              "type": "function",
              "name": "set_labor_config",
              "inputs": [
                {
                  "name": "world",
                  "type": "dojo::world::IWorldDispatcher"
                },
                {
                  "name": "base_labor_units",
                  "type": "core::integer::u64"
                },
                {
                  "name": "base_resources_per_cycle",
                  "type": "core::integer::u128"
                },
                {
                  "name": "base_food_per_cycle",
                  "type": "core::integer::u128"
                }
              ],
              "outputs": [],
              "state_mutability": "view"
            },
            {
              "type": "function",
              "name": "set_labor_auction",
              "inputs": [
                {
                  "name": "world",
                  "type": "dojo::world::IWorldDispatcher"
                },
                {
                  "name": "decay_constant",
                  "type": "core::integer::u128"
                },
                {
                  "name": "per_time_unit",
                  "type": "core::integer::u128"
                },
                {
                  "name": "price_update_interval",
                  "type": "core::integer::u128"
                }
              ],
              "outputs": [],
              "state_mutability": "view"
            }
          ]
        },
        {
          "type": "impl",
          "name": "TransportConfigImpl",
          "interface_name": "eternum::systems::config::interface::ITransportConfig"
        },
        {
          "type": "interface",
          "name": "eternum::systems::config::interface::ITransportConfig",
          "items": [
            {
              "type": "function",
              "name": "set_road_config",
              "inputs": [
                {
                  "name": "world",
                  "type": "dojo::world::IWorldDispatcher"
                },
                {
                  "name": "fee_resource_type",
                  "type": "core::integer::u8"
                },
                {
                  "name": "fee_amount",
                  "type": "core::integer::u128"
                },
                {
                  "name": "speed_up_by",
                  "type": "core::integer::u64"
                }
              ],
              "outputs": [],
              "state_mutability": "view"
            },
            {
              "type": "function",
              "name": "set_speed_config",
              "inputs": [
                {
                  "name": "world",
                  "type": "dojo::world::IWorldDispatcher"
                },
                {
                  "name": "entity_type",
                  "type": "core::integer::u128"
                },
                {
                  "name": "sec_per_km",
                  "type": "core::integer::u16"
                }
              ],
              "outputs": [],
              "state_mutability": "view"
            },
            {
              "type": "function",
              "name": "set_travel_config",
              "inputs": [
                {
                  "name": "world",
                  "type": "dojo::world::IWorldDispatcher"
                },
                {
                  "name": "free_transport_per_city",
                  "type": "core::integer::u128"
                }
              ],
              "outputs": [],
              "state_mutability": "view"
            }
          ]
        },
        {
          "type": "impl",
          "name": "HyperstructureConfigImpl",
          "interface_name": "eternum::systems::config::interface::IHyperstructureConfig"
        },
        {
          "type": "struct",
          "name": "eternum::models::position::Coord",
          "members": [
            {
              "name": "x",
              "type": "core::integer::u32"
            },
            {
              "name": "y",
              "type": "core::integer::u32"
            }
          ]
        },
        {
          "type": "interface",
          "name": "eternum::systems::config::interface::IHyperstructureConfig",
          "items": [
            {
              "type": "function",
              "name": "create_hyperstructure",
              "inputs": [
                {
                  "name": "world",
                  "type": "dojo::world::IWorldDispatcher"
                },
                {
                  "name": "hyperstructure_type",
                  "type": "core::integer::u8"
                },
                {
                  "name": "initialization_resources",
                  "type": "core::array::Span::<(core::integer::u8, core::integer::u128)>"
                },
                {
                  "name": "construction_resources",
                  "type": "core::array::Span::<(core::integer::u8, core::integer::u128)>"
                },
                {
                  "name": "coord",
                  "type": "eternum::models::position::Coord"
                }
              ],
              "outputs": [
                {
                  "type": "core::integer::u128"
                }
              ],
              "state_mutability": "view"
            }
          ]
        },
        {
          "type": "impl",
          "name": "BankConfigImpl",
          "interface_name": "eternum::systems::config::interface::IBankConfig"
        },
        {
          "type": "struct",
          "name": "core::array::Span::<(core::integer::u8, core::array::Span::<(core::integer::u8, core::integer::u128)>)>",
          "members": [
            {
              "name": "snapshot",
              "type": "@core::array::Array::<(core::integer::u8, core::array::Span::<(core::integer::u8, core::integer::u128)>)>"
            }
          ]
        },
        {
          "type": "struct",
          "name": "core::array::Span::<(core::integer::u8, core::integer::u32)>",
          "members": [
            {
              "name": "snapshot",
              "type": "@core::array::Array::<(core::integer::u8, core::integer::u32)>"
            }
          ]
        },
        {
          "type": "interface",
          "name": "eternum::systems::config::interface::IBankConfig",
          "items": [
            {
              "type": "function",
              "name": "create_bank",
              "inputs": [
                {
                  "name": "world",
                  "type": "dojo::world::IWorldDispatcher"
                },
                {
                  "name": "coord",
                  "type": "eternum::models::position::Coord"
                },
                {
                  "name": "swap_cost_resources",
                  "type": "core::array::Span::<(core::integer::u8, core::array::Span::<(core::integer::u8, core::integer::u128)>)>"
                }
              ],
              "outputs": [
                {
                  "type": "core::integer::u128"
                }
              ],
              "state_mutability": "view"
            },
            {
              "type": "function",
              "name": "set_bank_auction",
              "inputs": [
                {
                  "name": "world",
                  "type": "dojo::world::IWorldDispatcher"
                },
                {
                  "name": "bank_id",
                  "type": "core::integer::u128"
                },
                {
                  "name": "bank_swap_resource_cost_keys",
                  "type": "core::array::Span::<(core::integer::u8, core::integer::u32)>"
                },
                {
                  "name": "decay_constant",
                  "type": "core::integer::u128"
                },
                {
                  "name": "per_time_unit",
                  "type": "core::integer::u128"
                },
                {
                  "name": "price_update_interval",
                  "type": "core::integer::u128"
                }
              ],
              "outputs": [],
              "state_mutability": "view"
            }
          ]
        },
        {
          "type": "function",
          "name": "dojo_resource",
          "inputs": [],
          "outputs": [
            {
              "type": "core::felt252"
            }
          ],
          "state_mutability": "view"
        },
        {
          "type": "event",
          "name": "eternum::systems::config::contracts::config_systems::Event",
          "kind": "enum",
          "variants": []
        }
      ],
      "reads": [
        "Bank"
      ],
      "writes": [
        "AttackConfig",
        "Bank",
        "BankAuction",
        "BankSwapResourceCost",
        "CapacityConfig",
        "CombatConfig",
        "DefenceConfig",
        "HealthConfig",
        "HyperStructure",
        "LaborAuction",
        "LaborConfig",
        "LaborCostAmount",
        "LaborCostResources",
        "LevelingConfig",
        "Position",
        "ResourceCost",
        "RoadConfig",
        "SoldierConfig",
        "SpeedConfig",
        "TravelConfig",
        "WeightConfig",
        "WorldConfig"
      ],
      "computed": []
    },
    {
      "name": "hyperstructure_systems",
      "address": "0xfdcafc26f1d866ad585cadfb0fb177e4512d03f6020e67adadb5c66690d9c2",
      "class_hash": "0x2270543d25a4aba5b0fd5f1adb280bb34dc67564f999c6d2155aca455ba287b",
      "abi": [
        {
          "type": "impl",
          "name": "Upgradeable",
          "interface_name": "dojo::upgradable::IUpgradeable"
        },
        {
          "type": "interface",
          "name": "dojo::upgradable::IUpgradeable",
          "items": [
            {
              "type": "function",
              "name": "upgrade",
              "inputs": [
                {
                  "name": "new_class_hash",
                  "type": "core::starknet::class_hash::ClassHash"
                }
              ],
              "outputs": [],
              "state_mutability": "external"
            }
          ]
        },
        {
          "type": "impl",
          "name": "HyperstructureSystemsImpl",
          "interface_name": "eternum::systems::hyperstructure::interface::IHyperstructureSystems"
        },
        {
          "type": "struct",
          "name": "dojo::world::IWorldDispatcher",
          "members": [
            {
              "name": "contract_address",
              "type": "core::starknet::contract_address::ContractAddress"
            }
          ]
        },
        {
          "type": "interface",
          "name": "eternum::systems::hyperstructure::interface::IHyperstructureSystems",
          "items": [
            {
              "type": "function",
              "name": "initialize",
              "inputs": [
                {
                  "name": "world",
                  "type": "dojo::world::IWorldDispatcher"
                },
                {
                  "name": "entity_id",
                  "type": "core::integer::u128"
                },
                {
                  "name": "hyperstructure_id",
                  "type": "core::integer::u128"
                }
              ],
              "outputs": [],
              "state_mutability": "view"
            },
            {
              "type": "function",
              "name": "complete",
              "inputs": [
                {
                  "name": "world",
                  "type": "dojo::world::IWorldDispatcher"
                },
                {
                  "name": "hyperstructure_id",
                  "type": "core::integer::u128"
                }
              ],
              "outputs": [],
              "state_mutability": "view"
            }
          ]
        },
        {
          "type": "function",
          "name": "dojo_resource",
          "inputs": [],
          "outputs": [
            {
              "type": "core::felt252"
            }
          ],
          "state_mutability": "view"
        },
        {
          "type": "event",
          "name": "eternum::systems::hyperstructure::contracts::hyperstructure_systems::Event",
          "kind": "enum",
          "variants": []
        }
      ],
      "reads": [
        "HyperStructure",
        "Owner",
        "Position",
        "Resource",
        "ResourceCost"
      ],
      "writes": [
        "HyperStructure",
        "Position",
        "Resource"
      ],
      "computed": []
    },
    {
      "name": "labor_systems",
      "address": "0x5b3b02ba50cfb46af86c20d1eca1bbff5fe82ff2f8985aefc413267a5d05b00",
      "class_hash": "0x614bd307f8a0505319a1405c175315e1142df4ea827aebaa02ddc4a64a39537",
      "abi": [
        {
          "type": "impl",
          "name": "Upgradeable",
          "interface_name": "dojo::upgradable::IUpgradeable"
        },
        {
          "type": "interface",
          "name": "dojo::upgradable::IUpgradeable",
          "items": [
            {
              "type": "function",
              "name": "upgrade",
              "inputs": [
                {
                  "name": "new_class_hash",
                  "type": "core::starknet::class_hash::ClassHash"
                }
              ],
              "outputs": [],
              "state_mutability": "external"
            }
          ]
        },
        {
          "type": "impl",
          "name": "LaborSystemsImpl",
          "interface_name": "eternum::systems::labor::interface::ILaborSystems"
        },
        {
          "type": "struct",
          "name": "dojo::world::IWorldDispatcher",
          "members": [
            {
              "name": "contract_address",
              "type": "core::starknet::contract_address::ContractAddress"
            }
          ]
        },
        {
          "type": "interface",
          "name": "eternum::systems::labor::interface::ILaborSystems",
          "items": [
            {
              "type": "function",
              "name": "build",
              "inputs": [
                {
                  "name": "world",
                  "type": "dojo::world::IWorldDispatcher"
                },
                {
                  "name": "realm_id",
                  "type": "core::integer::u128"
                },
                {
                  "name": "resource_type",
                  "type": "core::integer::u8"
                },
                {
                  "name": "labor_units",
                  "type": "core::integer::u64"
                },
                {
                  "name": "multiplier",
                  "type": "core::integer::u64"
                }
              ],
              "outputs": [],
              "state_mutability": "view"
            },
            {
              "type": "function",
              "name": "harvest",
              "inputs": [
                {
                  "name": "world",
                  "type": "dojo::world::IWorldDispatcher"
                },
                {
                  "name": "realm_id",
                  "type": "core::integer::u128"
                },
                {
                  "name": "resource_type",
                  "type": "core::integer::u8"
                }
              ],
              "outputs": [],
              "state_mutability": "view"
            },
            {
              "type": "function",
              "name": "purchase",
              "inputs": [
                {
                  "name": "world",
                  "type": "dojo::world::IWorldDispatcher"
                },
                {
                  "name": "entity_id",
                  "type": "core::integer::u128"
                },
                {
                  "name": "resource_type",
                  "type": "core::integer::u8"
                },
                {
                  "name": "labor_units",
                  "type": "core::integer::u128"
                }
              ],
              "outputs": [],
              "state_mutability": "view"
            }
          ]
        },
        {
          "type": "function",
          "name": "dojo_resource",
          "inputs": [],
          "outputs": [
            {
              "type": "core::felt252"
            }
          ],
          "state_mutability": "view"
        },
        {
          "type": "event",
          "name": "eternum::systems::labor::contracts::labor_systems::Event",
          "kind": "enum",
          "variants": []
        }
      ],
      "reads": [
        "Labor",
        "LaborAuction",
        "LaborConfig",
        "LaborCostAmount",
        "LaborCostResources",
        "Level",
        "LevelingConfig",
        "Owner",
        "Position",
        "Realm",
        "Resource"
      ],
      "writes": [
        "Labor",
        "LaborAuction",
        "Resource"
      ],
      "computed": []
    },
    {
      "name": "leveling_systems",
      "address": "0x81edcebc0097b53ae8db567565eb5c5d9e8a9190a8a80411547676f24361ca",
      "class_hash": "0x46fbedd7b1013503ce8c1a832b55372bb42bb123b7870a9c5c2764b34fd85de",
      "abi": [
        {
          "type": "impl",
          "name": "Upgradeable",
          "interface_name": "dojo::upgradable::IUpgradeable"
        },
        {
          "type": "interface",
          "name": "dojo::upgradable::IUpgradeable",
          "items": [
            {
              "type": "function",
              "name": "upgrade",
              "inputs": [
                {
                  "name": "new_class_hash",
                  "type": "core::starknet::class_hash::ClassHash"
                }
              ],
              "outputs": [],
              "state_mutability": "external"
            }
          ]
        },
        {
          "type": "impl",
          "name": "LevelingSystemsImpl",
          "interface_name": "eternum::systems::leveling::interface::ILevelingSystems"
        },
        {
          "type": "struct",
          "name": "dojo::world::IWorldDispatcher",
          "members": [
            {
              "name": "contract_address",
              "type": "core::starknet::contract_address::ContractAddress"
            }
          ]
        },
        {
          "type": "interface",
          "name": "eternum::systems::leveling::interface::ILevelingSystems",
          "items": [
            {
              "type": "function",
              "name": "level_up",
              "inputs": [
                {
                  "name": "world",
                  "type": "dojo::world::IWorldDispatcher"
                },
                {
                  "name": "realm_entity_id",
                  "type": "core::integer::u128"
                }
              ],
              "outputs": [],
              "state_mutability": "view"
            }
          ]
        },
        {
          "type": "function",
          "name": "dojo_resource",
          "inputs": [],
          "outputs": [
            {
              "type": "core::felt252"
            }
          ],
          "state_mutability": "view"
        },
        {
          "type": "event",
          "name": "eternum::systems::leveling::contracts::leveling_systems::Event",
          "kind": "enum",
          "variants": []
        }
      ],
      "reads": [
        "Level",
        "LevelingConfig",
        "Owner",
        "Realm",
        "Resource",
        "ResourceCost"
      ],
      "writes": [
        "Level",
        "Resource"
      ],
      "computed": []
    },
    {
      "name": "name_systems",
      "address": "0x2a9ee652fb9ce9812e9d06ec05429b6e27254b37d0ef0eaca6a1e4533d5c244",
      "class_hash": "0x7ab8e9771a066df89edfabd3c6a461715fffe4ba86e95f293db61c92452f222",
      "abi": [
        {
          "type": "impl",
          "name": "Upgradeable",
          "interface_name": "dojo::upgradable::IUpgradeable"
        },
        {
          "type": "interface",
          "name": "dojo::upgradable::IUpgradeable",
          "items": [
            {
              "type": "function",
              "name": "upgrade",
              "inputs": [
                {
                  "name": "new_class_hash",
                  "type": "core::starknet::class_hash::ClassHash"
                }
              ],
              "outputs": [],
              "state_mutability": "external"
            }
          ]
        },
        {
          "type": "impl",
          "name": "NameSystemsImpl",
          "interface_name": "eternum::systems::name::interface::INameSystems"
        },
        {
          "type": "struct",
          "name": "dojo::world::IWorldDispatcher",
          "members": [
            {
              "name": "contract_address",
              "type": "core::starknet::contract_address::ContractAddress"
            }
          ]
        },
        {
          "type": "interface",
          "name": "eternum::systems::name::interface::INameSystems",
          "items": [
            {
              "type": "function",
              "name": "set_address_name",
              "inputs": [
                {
                  "name": "world",
                  "type": "dojo::world::IWorldDispatcher"
                },
                {
                  "name": "name",
                  "type": "core::felt252"
                }
              ],
              "outputs": [],
              "state_mutability": "view"
            }
          ]
        },
        {
          "type": "function",
          "name": "dojo_resource",
          "inputs": [],
          "outputs": [
            {
              "type": "core::felt252"
            }
          ],
          "state_mutability": "view"
        },
        {
          "type": "event",
          "name": "eternum::systems::name::contracts::name_systems::Event",
          "kind": "enum",
          "variants": []
        }
      ],
      "reads": [
        "AddressName"
      ],
      "writes": [
        "AddressName"
      ],
      "computed": []
    },
    {
      "name": "resource_systems",
      "address": "0x2dab8013b2dea3f5b37f31db94a5136843408efa04a966a6587f65056b1ef40",
      "class_hash": "0x42a3bc781c5d7c67ffdc626daf2710d5e2f6637918fb26f7f1f28098d443cbf",
      "abi": [
        {
          "type": "impl",
          "name": "Upgradeable",
          "interface_name": "dojo::upgradable::IUpgradeable"
        },
        {
          "type": "interface",
          "name": "dojo::upgradable::IUpgradeable",
          "items": [
            {
              "type": "function",
              "name": "upgrade",
              "inputs": [
                {
                  "name": "new_class_hash",
                  "type": "core::starknet::class_hash::ClassHash"
                }
              ],
              "outputs": [],
              "state_mutability": "external"
            }
          ]
        },
        {
          "type": "impl",
          "name": "ResourceSystemsImpl",
          "interface_name": "eternum::systems::resources::interface::IResourceSystems"
        },
        {
          "type": "struct",
          "name": "dojo::world::IWorldDispatcher",
          "members": [
            {
              "name": "contract_address",
              "type": "core::starknet::contract_address::ContractAddress"
            }
          ]
        },
        {
          "type": "struct",
          "name": "core::array::Span::<(core::integer::u8, core::integer::u128)>",
          "members": [
            {
              "name": "snapshot",
              "type": "@core::array::Array::<(core::integer::u8, core::integer::u128)>"
            }
          ]
        },
        {
          "type": "interface",
          "name": "eternum::systems::resources::interface::IResourceSystems",
          "items": [
            {
              "type": "function",
              "name": "approve",
              "inputs": [
                {
                  "name": "world",
                  "type": "dojo::world::IWorldDispatcher"
                },
                {
                  "name": "entity_id",
                  "type": "core::integer::u128"
                },
                {
                  "name": "approved_entity_id",
                  "type": "core::integer::u128"
                },
                {
                  "name": "resources",
                  "type": "core::array::Span::<(core::integer::u8, core::integer::u128)>"
                }
              ],
              "outputs": [],
              "state_mutability": "view"
            },
            {
              "type": "function",
              "name": "transfer",
              "inputs": [
                {
                  "name": "world",
                  "type": "dojo::world::IWorldDispatcher"
                },
                {
                  "name": "sending_entity_id",
                  "type": "core::integer::u128"
                },
                {
                  "name": "receiving_entity_id",
                  "type": "core::integer::u128"
                },
                {
                  "name": "resources",
                  "type": "core::array::Span::<(core::integer::u8, core::integer::u128)>"
                }
              ],
              "outputs": [],
              "state_mutability": "view"
            },
            {
              "type": "function",
              "name": "transfer_from",
              "inputs": [
                {
                  "name": "world",
                  "type": "dojo::world::IWorldDispatcher"
                },
                {
                  "name": "approved_entity_id",
                  "type": "core::integer::u128"
                },
                {
                  "name": "owner_entity_id",
                  "type": "core::integer::u128"
                },
                {
                  "name": "receiving_entity_id",
                  "type": "core::integer::u128"
                },
                {
                  "name": "resources",
                  "type": "core::array::Span::<(core::integer::u8, core::integer::u128)>"
                }
              ],
              "outputs": [],
              "state_mutability": "view"
            }
          ]
        },
        {
          "type": "impl",
          "name": "InventorySystemsImpl",
          "interface_name": "eternum::systems::resources::interface::IInventorySystems"
        },
        {
          "type": "interface",
          "name": "eternum::systems::resources::interface::IInventorySystems",
          "items": [
            {
              "type": "function",
              "name": "transfer_item",
              "inputs": [
                {
                  "name": "world",
                  "type": "dojo::world::IWorldDispatcher"
                },
                {
                  "name": "sender_id",
                  "type": "core::integer::u128"
                },
                {
                  "name": "index",
                  "type": "core::integer::u128"
                },
                {
                  "name": "receiver_id",
                  "type": "core::integer::u128"
                }
              ],
              "outputs": [],
              "state_mutability": "view"
            }
          ]
        },
        {
          "type": "function",
          "name": "dojo_resource",
          "inputs": [],
          "outputs": [
            {
              "type": "core::felt252"
            }
          ],
          "state_mutability": "view"
        },
        {
          "type": "event",
          "name": "eternum::systems::resources::contracts::resource_systems::Transfer",
          "kind": "struct",
          "members": [
            {
              "name": "receiving_entity_id",
              "type": "core::integer::u128",
              "kind": "key"
            },
            {
              "name": "sending_realm_id",
              "type": "core::integer::u128",
              "kind": "key"
            },
            {
              "name": "sending_entity_id",
              "type": "core::integer::u128",
              "kind": "data"
            },
            {
              "name": "resources",
              "type": "core::array::Span::<(core::integer::u8, core::integer::u128)>",
              "kind": "data"
            }
          ]
        },
        {
          "type": "event",
          "name": "eternum::systems::resources::contracts::resource_systems::Event",
          "kind": "enum",
          "variants": [
            {
              "name": "Transfer",
              "type": "eternum::systems::resources::contracts::resource_systems::Transfer",
              "kind": "nested"
            }
          ]
        }
      ],
      "reads": [
        "Capacity",
        "DetachedResource",
        "EntityOwner",
        "ForeignKey",
        "Inventory",
        "Owner",
        "Quantity",
        "Resource",
        "ResourceAllowance",
        "ResourceChest",
        "Weight",
        "WeightConfig"
      ],
      "writes": [
        "DetachedResource",
        "ForeignKey",
        "Inventory",
        "ResourceAllowance",
        "ResourceChest",
        "Weight"
      ],
      "computed": []
    },
    {
      "name": "road_systems",
      "address": "0x46e8cc4deb048fed25465e134ebbfa962137daaf0bb52a63d41940af3638e4d",
      "class_hash": "0x7d0376077bb24e151510d6200867b03a514708b42b010d892e88b79f1ec3696",
      "abi": [
        {
          "type": "impl",
          "name": "Upgradeable",
          "interface_name": "dojo::upgradable::IUpgradeable"
        },
        {
          "type": "interface",
          "name": "dojo::upgradable::IUpgradeable",
          "items": [
            {
              "type": "function",
              "name": "upgrade",
              "inputs": [
                {
                  "name": "new_class_hash",
                  "type": "core::starknet::class_hash::ClassHash"
                }
              ],
              "outputs": [],
              "state_mutability": "external"
            }
          ]
        },
        {
          "type": "impl",
          "name": "RoadSystemsImpl",
          "interface_name": "eternum::systems::transport::interface::road_systems_interface::IRoadSystems"
        },
        {
          "type": "struct",
          "name": "dojo::world::IWorldDispatcher",
          "members": [
            {
              "name": "contract_address",
              "type": "core::starknet::contract_address::ContractAddress"
            }
          ]
        },
        {
          "type": "struct",
          "name": "eternum::models::position::Coord",
          "members": [
            {
              "name": "x",
              "type": "core::integer::u32"
            },
            {
              "name": "y",
              "type": "core::integer::u32"
            }
          ]
        },
        {
          "type": "interface",
          "name": "eternum::systems::transport::interface::road_systems_interface::IRoadSystems",
          "items": [
            {
              "type": "function",
              "name": "create",
              "inputs": [
                {
                  "name": "world",
                  "type": "dojo::world::IWorldDispatcher"
                },
                {
                  "name": "entity_id",
                  "type": "core::integer::u128"
                },
                {
                  "name": "start_coord",
                  "type": "eternum::models::position::Coord"
                },
                {
                  "name": "end_coord",
                  "type": "eternum::models::position::Coord"
                },
                {
                  "name": "usage_count",
                  "type": "core::integer::u32"
                }
              ],
              "outputs": [],
              "state_mutability": "view"
            }
          ]
        },
        {
          "type": "function",
          "name": "dojo_resource",
          "inputs": [],
          "outputs": [
            {
              "type": "core::felt252"
            }
          ],
          "state_mutability": "view"
        },
        {
          "type": "event",
          "name": "eternum::systems::transport::contracts::road_systems::road_systems::Event",
          "kind": "enum",
          "variants": []
        }
      ],
      "reads": [
        "Owner",
        "Resource",
        "RoadConfig"
      ],
      "writes": [
        "Resource",
        "Road"
      ],
      "computed": []
    },
    {
      "name": "test_realm_systems",
      "address": "0x141b54c5560368787c28e61f9c9542e3aaf26a3f426263cb0dcde36339eec30",
      "class_hash": "0x786015ab1f9bd8e8c2e2175ca8c6d52d415d252a000e274db115dbba9699e4",
      "abi": [
        {
          "type": "impl",
          "name": "Upgradeable",
          "interface_name": "dojo::upgradable::IUpgradeable"
        },
        {
          "type": "interface",
          "name": "dojo::upgradable::IUpgradeable",
          "items": [
            {
              "type": "function",
              "name": "upgrade",
              "inputs": [
                {
                  "name": "new_class_hash",
                  "type": "core::starknet::class_hash::ClassHash"
                }
              ],
              "outputs": [],
              "state_mutability": "external"
            }
          ]
        },
        {
          "type": "impl",
          "name": "RealmSystemsImpl",
          "interface_name": "eternum::systems::test::interface::realm::IRealmSystems"
        },
        {
          "type": "struct",
          "name": "dojo::world::IWorldDispatcher",
          "members": [
            {
              "name": "contract_address",
              "type": "core::starknet::contract_address::ContractAddress"
            }
          ]
        },
        {
          "type": "struct",
          "name": "eternum::models::position::Position",
          "members": [
            {
              "name": "entity_id",
              "type": "core::integer::u128"
            },
            {
              "name": "x",
              "type": "core::integer::u32"
            },
            {
              "name": "y",
              "type": "core::integer::u32"
            }
          ]
        },
        {
          "type": "interface",
          "name": "eternum::systems::test::interface::realm::IRealmSystems",
          "items": [
            {
              "type": "function",
              "name": "create",
              "inputs": [
                {
                  "name": "world",
                  "type": "dojo::world::IWorldDispatcher"
                },
                {
                  "name": "realm_id",
                  "type": "core::integer::u128"
                },
                {
                  "name": "owner",
                  "type": "core::starknet::contract_address::ContractAddress"
                },
                {
                  "name": "resource_types_packed",
                  "type": "core::integer::u128"
                },
                {
                  "name": "resource_types_count",
                  "type": "core::integer::u8"
                },
                {
                  "name": "cities",
                  "type": "core::integer::u8"
                },
                {
                  "name": "harbors",
                  "type": "core::integer::u8"
                },
                {
                  "name": "rivers",
                  "type": "core::integer::u8"
                },
                {
                  "name": "regions",
                  "type": "core::integer::u8"
                },
                {
                  "name": "wonder",
                  "type": "core::integer::u8"
                },
                {
                  "name": "order",
                  "type": "core::integer::u8"
                },
                {
                  "name": "position",
                  "type": "eternum::models::position::Position"
                }
              ],
              "outputs": [
                {
                  "type": "core::integer::u128"
                }
              ],
              "state_mutability": "view"
            }
          ]
        },
        {
          "type": "function",
          "name": "dojo_resource",
          "inputs": [],
          "outputs": [
            {
              "type": "core::felt252"
            }
          ],
          "state_mutability": "view"
        },
        {
          "type": "event",
          "name": "eternum::systems::test::contracts::realm::test_realm_systems::Event",
          "kind": "enum",
          "variants": []
        }
      ],
      "reads": [
        "CapacityConfig"
      ],
      "writes": [
        "Capacity",
        "EntityMetadata",
        "EntityOwner",
        "Movable",
        "Owner",
        "Position",
        "Realm",
        "TownWatch"
      ],
      "computed": []
    },
    {
      "name": "test_resource_systems",
      "address": "0x5e2e8d20bc9f4c02050b2b6b7442a1ce06bbd9c0729716a7c5a478069c9b354",
      "class_hash": "0x1ad4fa3240e5f3c25d221d4ce96db8ac88c5e2946b83f2e28c5fce18543ad86",
      "abi": [
        {
          "type": "impl",
          "name": "Upgradeable",
          "interface_name": "dojo::upgradable::IUpgradeable"
        },
        {
          "type": "interface",
          "name": "dojo::upgradable::IUpgradeable",
          "items": [
            {
              "type": "function",
              "name": "upgrade",
              "inputs": [
                {
                  "name": "new_class_hash",
                  "type": "core::starknet::class_hash::ClassHash"
                }
              ],
              "outputs": [],
              "state_mutability": "external"
            }
          ]
        },
        {
          "type": "impl",
          "name": "ResourceSystemsImpl",
          "interface_name": "eternum::systems::test::contracts::resource::IResourceSystems"
        },
        {
          "type": "struct",
          "name": "dojo::world::IWorldDispatcher",
          "members": [
            {
              "name": "contract_address",
              "type": "core::starknet::contract_address::ContractAddress"
            }
          ]
        },
        {
          "type": "struct",
          "name": "core::array::Span::<(core::integer::u8, core::integer::u128)>",
          "members": [
            {
              "name": "snapshot",
              "type": "@core::array::Array::<(core::integer::u8, core::integer::u128)>"
            }
          ]
        },
        {
          "type": "interface",
          "name": "eternum::systems::test::contracts::resource::IResourceSystems",
          "items": [
            {
              "type": "function",
              "name": "mint",
              "inputs": [
                {
                  "name": "world",
                  "type": "dojo::world::IWorldDispatcher"
                },
                {
                  "name": "entity_id",
                  "type": "core::integer::u128"
                },
                {
                  "name": "resources",
                  "type": "core::array::Span::<(core::integer::u8, core::integer::u128)>"
                }
              ],
              "outputs": [],
              "state_mutability": "view"
            }
          ]
        },
        {
          "type": "function",
          "name": "dojo_resource",
          "inputs": [],
          "outputs": [
            {
              "type": "core::felt252"
            }
          ],
          "state_mutability": "view"
        },
        {
          "type": "event",
          "name": "eternum::systems::test::contracts::resource::test_resource_systems::Event",
          "kind": "enum",
          "variants": []
        }
      ],
      "reads": [
        "Resource"
      ],
      "writes": [
        "Resource"
      ],
      "computed": []
    },
    {
      "name": "trade_systems",
      "address": "0x7b54643f42a1c4298fe5e465105ccbee30ba505f3bedaa90f4951f9f15be8f0",
      "class_hash": "0x53b81301d57f4d449425a7baf06926d670421e917cf815e95ea2db2f88fd5be",
      "abi": [
        {
          "type": "impl",
          "name": "Upgradeable",
          "interface_name": "dojo::upgradable::IUpgradeable"
        },
        {
          "type": "interface",
          "name": "dojo::upgradable::IUpgradeable",
          "items": [
            {
              "type": "function",
              "name": "upgrade",
              "inputs": [
                {
                  "name": "new_class_hash",
                  "type": "core::starknet::class_hash::ClassHash"
                }
              ],
              "outputs": [],
              "state_mutability": "external"
            }
          ]
        },
        {
          "type": "impl",
          "name": "TradeSystemsImpl",
          "interface_name": "eternum::systems::trade::interface::trade_systems_interface::ITradeSystems"
        },
        {
          "type": "struct",
          "name": "dojo::world::IWorldDispatcher",
          "members": [
            {
              "name": "contract_address",
              "type": "core::starknet::contract_address::ContractAddress"
            }
          ]
        },
        {
          "type": "struct",
          "name": "core::array::Span::<(core::integer::u8, core::integer::u128)>",
          "members": [
            {
              "name": "snapshot",
              "type": "@core::array::Array::<(core::integer::u8, core::integer::u128)>"
            }
          ]
        },
        {
          "type": "interface",
          "name": "eternum::systems::trade::interface::trade_systems_interface::ITradeSystems",
          "items": [
            {
              "type": "function",
              "name": "create_order",
              "inputs": [
                {
                  "name": "world",
                  "type": "dojo::world::IWorldDispatcher"
                },
                {
                  "name": "maker_id",
                  "type": "core::integer::u128"
                },
                {
                  "name": "maker_gives_resources",
                  "type": "core::array::Span::<(core::integer::u8, core::integer::u128)>"
                },
                {
                  "name": "maker_transport_id",
                  "type": "core::integer::u128"
                },
                {
                  "name": "taker_id",
                  "type": "core::integer::u128"
                },
                {
                  "name": "taker_gives_resources",
                  "type": "core::array::Span::<(core::integer::u8, core::integer::u128)>"
                },
                {
                  "name": "expires_at",
                  "type": "core::integer::u64"
                }
              ],
              "outputs": [
                {
                  "type": "core::integer::u128"
                }
              ],
              "state_mutability": "view"
            },
            {
              "type": "function",
              "name": "accept_order",
              "inputs": [
                {
                  "name": "world",
                  "type": "dojo::world::IWorldDispatcher"
                },
                {
                  "name": "taker_id",
                  "type": "core::integer::u128"
                },
                {
                  "name": "taker_transport_id",
                  "type": "core::integer::u128"
                },
                {
                  "name": "trade_id",
                  "type": "core::integer::u128"
                }
              ],
              "outputs": [],
              "state_mutability": "view"
            },
            {
              "type": "function",
              "name": "cancel_order",
              "inputs": [
                {
                  "name": "world",
                  "type": "dojo::world::IWorldDispatcher"
                },
                {
                  "name": "trade_id",
                  "type": "core::integer::u128"
                }
              ],
              "outputs": [],
              "state_mutability": "view"
            }
          ]
        },
        {
          "type": "function",
          "name": "dojo_resource",
          "inputs": [],
          "outputs": [
            {
              "type": "core::felt252"
            }
          ],
          "state_mutability": "view"
        },
        {
          "type": "event",
          "name": "eternum::systems::trade::contracts::trade_systems::trade_systems::Event",
          "kind": "enum",
          "variants": []
        }
      ],
      "reads": [
        "Movable",
        "Owner",
        "Position",
        "Status",
        "Trade",
        "Weight"
      ],
      "writes": [
        "ArrivalTime",
        "Movable",
        "Position",
        "Status",
        "Trade"
      ],
      "computed": []
    },
    {
      "name": "transport_unit_systems",
      "address": "0x75eb7b6012dbb91d59aa20808de28666f8207478e08f4e4ee101bdb0ac89e63",
      "class_hash": "0x7830200083cda593f82cb1f196d6c3d70771b6b082a87249ae0f4f6a6ba219b",
      "abi": [
        {
          "type": "impl",
          "name": "Upgradeable",
          "interface_name": "dojo::upgradable::IUpgradeable"
        },
        {
          "type": "interface",
          "name": "dojo::upgradable::IUpgradeable",
          "items": [
            {
              "type": "function",
              "name": "upgrade",
              "inputs": [
                {
                  "name": "new_class_hash",
                  "type": "core::starknet::class_hash::ClassHash"
                }
              ],
              "outputs": [],
              "state_mutability": "external"
            }
          ]
        },
        {
          "type": "impl",
          "name": "TransportUnitSystemsImpl",
          "interface_name": "eternum::systems::transport::interface::transport_unit_systems_interface::ITransportUnitSystems"
        },
        {
          "type": "struct",
          "name": "dojo::world::IWorldDispatcher",
          "members": [
            {
              "name": "contract_address",
              "type": "core::starknet::contract_address::ContractAddress"
            }
          ]
        },
        {
          "type": "interface",
          "name": "eternum::systems::transport::interface::transport_unit_systems_interface::ITransportUnitSystems",
          "items": [
            {
              "type": "function",
              "name": "create_free_unit",
              "inputs": [
                {
                  "name": "world",
                  "type": "dojo::world::IWorldDispatcher"
                },
                {
                  "name": "entity_id",
                  "type": "core::integer::u128"
                },
                {
                  "name": "quantity",
                  "type": "core::integer::u128"
                }
              ],
              "outputs": [
                {
                  "type": "core::integer::u128"
                }
              ],
              "state_mutability": "view"
            }
          ]
        },
        {
          "type": "function",
          "name": "dojo_resource",
          "inputs": [],
          "outputs": [
            {
              "type": "core::felt252"
            }
          ],
          "state_mutability": "view"
        },
        {
          "type": "event",
          "name": "eternum::systems::transport::contracts::transport_unit_systems::transport_unit_systems::Event",
          "kind": "enum",
          "variants": []
        }
      ],
      "reads": [
        "CapacityConfig",
        "Owner",
        "Position",
        "QuantityTracker",
        "Realm",
        "SpeedConfig",
        "TravelConfig"
      ],
      "writes": [
        "ArrivalTime",
        "Capacity",
        "EntityMetadata",
        "EntityOwner",
        "Movable",
        "Owner",
        "Position",
        "Quantity",
        "QuantityTracker"
      ],
      "computed": []
    },
    {
      "name": "travel_systems",
      "address": "0x8fa2df40a28c2ffb7a99267c1a67318451da3a5d39cadb18577a2d09856b0e",
      "class_hash": "0x6c017e3dc7a261370471d33e66215837a31db640a22eac36d7b031e9ce58b79",
      "abi": [
        {
          "type": "impl",
          "name": "Upgradeable",
          "interface_name": "dojo::upgradable::IUpgradeable"
        },
        {
          "type": "interface",
          "name": "dojo::upgradable::IUpgradeable",
          "items": [
            {
              "type": "function",
              "name": "upgrade",
              "inputs": [
                {
                  "name": "new_class_hash",
                  "type": "core::starknet::class_hash::ClassHash"
                }
              ],
              "outputs": [],
              "state_mutability": "external"
            }
          ]
        },
        {
          "type": "impl",
          "name": "TravelSystemsImpl",
          "interface_name": "eternum::systems::transport::interface::travel_systems_interface::ITravelSystems"
        },
        {
          "type": "struct",
          "name": "dojo::world::IWorldDispatcher",
          "members": [
            {
              "name": "contract_address",
              "type": "core::starknet::contract_address::ContractAddress"
            }
          ]
        },
        {
          "type": "struct",
          "name": "eternum::models::position::Coord",
          "members": [
            {
              "name": "x",
              "type": "core::integer::u32"
            },
            {
              "name": "y",
              "type": "core::integer::u32"
            }
          ]
        },
        {
          "type": "interface",
          "name": "eternum::systems::transport::interface::travel_systems_interface::ITravelSystems",
          "items": [
            {
              "type": "function",
              "name": "travel",
              "inputs": [
                {
                  "name": "world",
                  "type": "dojo::world::IWorldDispatcher"
                },
                {
                  "name": "travelling_entity_id",
                  "type": "core::integer::u128"
                },
                {
                  "name": "destination_coord",
                  "type": "eternum::models::position::Coord"
                }
              ],
              "outputs": [],
              "state_mutability": "view"
            }
          ]
        },
        {
          "type": "function",
          "name": "dojo_resource",
          "inputs": [],
          "outputs": [
            {
              "type": "core::felt252"
            }
          ],
          "state_mutability": "view"
        },
        {
          "type": "event",
          "name": "eternum::systems::transport::contracts::travel_systems::travel_systems::Event",
          "kind": "enum",
          "variants": []
        }
      ],
      "reads": [
        "ArrivalTime",
        "EntityOwner",
        "Movable",
        "Owner",
        "Position"
      ],
      "writes": [
        "ArrivalTime",
        "Position"
      ],
      "computed": []
    }
  ],
  "models": [
    {
      "name": "AddressName",
      "members": [
        {
          "name": "address",
          "type": "felt252",
          "key": true
        },
        {
          "name": "name",
          "type": "felt252",
          "key": false
        }
      ],
      "class_hash": "0x7b46e13b2f30e10cccaacaa8f12aaf1430b6f331e62a85713eb0e3f70fe6ad8",
      "abi": [
        {
          "type": "function",
          "name": "name",
          "inputs": [],
          "outputs": [
            {
              "type": "core::felt252"
            }
          ],
          "state_mutability": "view"
        },
        {
          "type": "function",
          "name": "unpacked_size",
          "inputs": [],
          "outputs": [
            {
              "type": "core::integer::u32"
            }
          ],
          "state_mutability": "view"
        },
        {
          "type": "function",
          "name": "packed_size",
          "inputs": [],
          "outputs": [
            {
              "type": "core::integer::u32"
            }
          ],
          "state_mutability": "view"
        },
        {
          "type": "struct",
          "name": "core::array::Span::<core::integer::u8>",
          "members": [
            {
              "name": "snapshot",
              "type": "@core::array::Array::<core::integer::u8>"
            }
          ]
        },
        {
          "type": "function",
          "name": "layout",
          "inputs": [],
          "outputs": [
            {
              "type": "core::array::Span::<core::integer::u8>"
            }
          ],
          "state_mutability": "view"
        },
        {
          "type": "struct",
          "name": "core::array::Span::<core::felt252>",
          "members": [
            {
              "name": "snapshot",
              "type": "@core::array::Array::<core::felt252>"
            }
          ]
        },
        {
          "type": "struct",
          "name": "core::array::Span::<core::array::Span::<core::felt252>>",
          "members": [
            {
              "name": "snapshot",
              "type": "@core::array::Array::<core::array::Span::<core::felt252>>"
            }
          ]
        },
        {
          "type": "struct",
          "name": "dojo::database::schema::Struct",
          "members": [
            {
              "name": "name",
              "type": "core::felt252"
            },
            {
              "name": "attrs",
              "type": "core::array::Span::<core::felt252>"
            },
            {
              "name": "children",
              "type": "core::array::Span::<core::array::Span::<core::felt252>>"
            }
          ]
        },
        {
          "type": "struct",
          "name": "core::array::Span::<(core::felt252, core::array::Span::<core::felt252>)>",
          "members": [
            {
              "name": "snapshot",
              "type": "@core::array::Array::<(core::felt252, core::array::Span::<core::felt252>)>"
            }
          ]
        },
        {
          "type": "struct",
          "name": "dojo::database::schema::Enum",
          "members": [
            {
              "name": "name",
              "type": "core::felt252"
            },
            {
              "name": "attrs",
              "type": "core::array::Span::<core::felt252>"
            },
            {
              "name": "children",
              "type": "core::array::Span::<(core::felt252, core::array::Span::<core::felt252>)>"
            }
          ]
        },
        {
          "type": "enum",
          "name": "dojo::database::schema::Ty",
          "variants": [
            {
              "name": "Primitive",
              "type": "core::felt252"
            },
            {
              "name": "Struct",
              "type": "dojo::database::schema::Struct"
            },
            {
              "name": "Enum",
              "type": "dojo::database::schema::Enum"
            },
            {
              "name": "Tuple",
              "type": "core::array::Span::<core::array::Span::<core::felt252>>"
            }
          ]
        },
        {
          "type": "function",
          "name": "schema",
          "inputs": [],
          "outputs": [
            {
              "type": "dojo::database::schema::Ty"
            }
          ],
          "state_mutability": "view"
        },
        {
          "type": "event",
          "name": "eternum::models::name::address_name::Event",
          "kind": "enum",
          "variants": []
        }
      ]
    },
    {
      "name": "Age",
      "members": [
        {
          "name": "entity_id",
          "type": "u128",
          "key": true
        },
        {
          "name": "born_at",
          "type": "u64",
          "key": false
        }
      ],
      "class_hash": "0x38ad9f9e5217d50e8bca99381185a4461dc0a38790386d4fd5bea83b70fa157",
      "abi": [
        {
          "type": "function",
          "name": "name",
          "inputs": [],
          "outputs": [
            {
              "type": "core::felt252"
            }
          ],
          "state_mutability": "view"
        },
        {
          "type": "function",
          "name": "unpacked_size",
          "inputs": [],
          "outputs": [
            {
              "type": "core::integer::u32"
            }
          ],
          "state_mutability": "view"
        },
        {
          "type": "function",
          "name": "packed_size",
          "inputs": [],
          "outputs": [
            {
              "type": "core::integer::u32"
            }
          ],
          "state_mutability": "view"
        },
        {
          "type": "struct",
          "name": "core::array::Span::<core::integer::u8>",
          "members": [
            {
              "name": "snapshot",
              "type": "@core::array::Array::<core::integer::u8>"
            }
          ]
        },
        {
          "type": "function",
          "name": "layout",
          "inputs": [],
          "outputs": [
            {
              "type": "core::array::Span::<core::integer::u8>"
            }
          ],
          "state_mutability": "view"
        },
        {
          "type": "struct",
          "name": "core::array::Span::<core::felt252>",
          "members": [
            {
              "name": "snapshot",
              "type": "@core::array::Array::<core::felt252>"
            }
          ]
        },
        {
          "type": "struct",
          "name": "core::array::Span::<core::array::Span::<core::felt252>>",
          "members": [
            {
              "name": "snapshot",
              "type": "@core::array::Array::<core::array::Span::<core::felt252>>"
            }
          ]
        },
        {
          "type": "struct",
          "name": "dojo::database::schema::Struct",
          "members": [
            {
              "name": "name",
              "type": "core::felt252"
            },
            {
              "name": "attrs",
              "type": "core::array::Span::<core::felt252>"
            },
            {
              "name": "children",
              "type": "core::array::Span::<core::array::Span::<core::felt252>>"
            }
          ]
        },
        {
          "type": "struct",
          "name": "core::array::Span::<(core::felt252, core::array::Span::<core::felt252>)>",
          "members": [
            {
              "name": "snapshot",
              "type": "@core::array::Array::<(core::felt252, core::array::Span::<core::felt252>)>"
            }
          ]
        },
        {
          "type": "struct",
          "name": "dojo::database::schema::Enum",
          "members": [
            {
              "name": "name",
              "type": "core::felt252"
            },
            {
              "name": "attrs",
              "type": "core::array::Span::<core::felt252>"
            },
            {
              "name": "children",
              "type": "core::array::Span::<(core::felt252, core::array::Span::<core::felt252>)>"
            }
          ]
        },
        {
          "type": "enum",
          "name": "dojo::database::schema::Ty",
          "variants": [
            {
              "name": "Primitive",
              "type": "core::felt252"
            },
            {
              "name": "Struct",
              "type": "dojo::database::schema::Struct"
            },
            {
              "name": "Enum",
              "type": "dojo::database::schema::Enum"
            },
            {
              "name": "Tuple",
              "type": "core::array::Span::<core::array::Span::<core::felt252>>"
            }
          ]
        },
        {
          "type": "function",
          "name": "schema",
          "inputs": [],
          "outputs": [
            {
              "type": "dojo::database::schema::Ty"
            }
          ],
          "state_mutability": "view"
        },
        {
          "type": "event",
          "name": "eternum::models::age::age::Event",
          "kind": "enum",
          "variants": []
        }
      ]
    },
    {
      "name": "ArrivalTime",
      "members": [
        {
          "name": "entity_id",
          "type": "u128",
          "key": true
        },
        {
          "name": "arrives_at",
          "type": "u64",
          "key": false
        }
      ],
      "class_hash": "0x68be7be7826230f967947a82896e1675e43672d8f5d64500970cdccf9081772",
      "abi": [
        {
          "type": "function",
          "name": "name",
          "inputs": [],
          "outputs": [
            {
              "type": "core::felt252"
            }
          ],
          "state_mutability": "view"
        },
        {
          "type": "function",
          "name": "unpacked_size",
          "inputs": [],
          "outputs": [
            {
              "type": "core::integer::u32"
            }
          ],
          "state_mutability": "view"
        },
        {
          "type": "function",
          "name": "packed_size",
          "inputs": [],
          "outputs": [
            {
              "type": "core::integer::u32"
            }
          ],
          "state_mutability": "view"
        },
        {
          "type": "struct",
          "name": "core::array::Span::<core::integer::u8>",
          "members": [
            {
              "name": "snapshot",
              "type": "@core::array::Array::<core::integer::u8>"
            }
          ]
        },
        {
          "type": "function",
          "name": "layout",
          "inputs": [],
          "outputs": [
            {
              "type": "core::array::Span::<core::integer::u8>"
            }
          ],
          "state_mutability": "view"
        },
        {
          "type": "struct",
          "name": "core::array::Span::<core::felt252>",
          "members": [
            {
              "name": "snapshot",
              "type": "@core::array::Array::<core::felt252>"
            }
          ]
        },
        {
          "type": "struct",
          "name": "core::array::Span::<core::array::Span::<core::felt252>>",
          "members": [
            {
              "name": "snapshot",
              "type": "@core::array::Array::<core::array::Span::<core::felt252>>"
            }
          ]
        },
        {
          "type": "struct",
          "name": "dojo::database::schema::Struct",
          "members": [
            {
              "name": "name",
              "type": "core::felt252"
            },
            {
              "name": "attrs",
              "type": "core::array::Span::<core::felt252>"
            },
            {
              "name": "children",
              "type": "core::array::Span::<core::array::Span::<core::felt252>>"
            }
          ]
        },
        {
          "type": "struct",
          "name": "core::array::Span::<(core::felt252, core::array::Span::<core::felt252>)>",
          "members": [
            {
              "name": "snapshot",
              "type": "@core::array::Array::<(core::felt252, core::array::Span::<core::felt252>)>"
            }
          ]
        },
        {
          "type": "struct",
          "name": "dojo::database::schema::Enum",
          "members": [
            {
              "name": "name",
              "type": "core::felt252"
            },
            {
              "name": "attrs",
              "type": "core::array::Span::<core::felt252>"
            },
            {
              "name": "children",
              "type": "core::array::Span::<(core::felt252, core::array::Span::<core::felt252>)>"
            }
          ]
        },
        {
          "type": "enum",
          "name": "dojo::database::schema::Ty",
          "variants": [
            {
              "name": "Primitive",
              "type": "core::felt252"
            },
            {
              "name": "Struct",
              "type": "dojo::database::schema::Struct"
            },
            {
              "name": "Enum",
              "type": "dojo::database::schema::Enum"
            },
            {
              "name": "Tuple",
              "type": "core::array::Span::<core::array::Span::<core::felt252>>"
            }
          ]
        },
        {
          "type": "function",
          "name": "schema",
          "inputs": [],
          "outputs": [
            {
              "type": "dojo::database::schema::Ty"
            }
          ],
          "state_mutability": "view"
        },
        {
          "type": "event",
          "name": "eternum::models::movable::arrival_time::Event",
          "kind": "enum",
          "variants": []
        }
      ]
    },
    {
      "name": "Attack",
      "members": [
        {
          "name": "entity_id",
          "type": "u128",
          "key": true
        },
        {
          "name": "value",
          "type": "u128",
          "key": false
        }
      ],
      "class_hash": "0x5f92c7bde05db1ba16c233257a917d91061918da19cf5f6e4ac141b40d48247",
      "abi": [
        {
          "type": "function",
          "name": "name",
          "inputs": [],
          "outputs": [
            {
              "type": "core::felt252"
            }
          ],
          "state_mutability": "view"
        },
        {
          "type": "function",
          "name": "unpacked_size",
          "inputs": [],
          "outputs": [
            {
              "type": "core::integer::u32"
            }
          ],
          "state_mutability": "view"
        },
        {
          "type": "function",
          "name": "packed_size",
          "inputs": [],
          "outputs": [
            {
              "type": "core::integer::u32"
            }
          ],
          "state_mutability": "view"
        },
        {
          "type": "struct",
          "name": "core::array::Span::<core::integer::u8>",
          "members": [
            {
              "name": "snapshot",
              "type": "@core::array::Array::<core::integer::u8>"
            }
          ]
        },
        {
          "type": "function",
          "name": "layout",
          "inputs": [],
          "outputs": [
            {
              "type": "core::array::Span::<core::integer::u8>"
            }
          ],
          "state_mutability": "view"
        },
        {
          "type": "struct",
          "name": "core::array::Span::<core::felt252>",
          "members": [
            {
              "name": "snapshot",
              "type": "@core::array::Array::<core::felt252>"
            }
          ]
        },
        {
          "type": "struct",
          "name": "core::array::Span::<core::array::Span::<core::felt252>>",
          "members": [
            {
              "name": "snapshot",
              "type": "@core::array::Array::<core::array::Span::<core::felt252>>"
            }
          ]
        },
        {
          "type": "struct",
          "name": "dojo::database::schema::Struct",
          "members": [
            {
              "name": "name",
              "type": "core::felt252"
            },
            {
              "name": "attrs",
              "type": "core::array::Span::<core::felt252>"
            },
            {
              "name": "children",
              "type": "core::array::Span::<core::array::Span::<core::felt252>>"
            }
          ]
        },
        {
          "type": "struct",
          "name": "core::array::Span::<(core::felt252, core::array::Span::<core::felt252>)>",
          "members": [
            {
              "name": "snapshot",
              "type": "@core::array::Array::<(core::felt252, core::array::Span::<core::felt252>)>"
            }
          ]
        },
        {
          "type": "struct",
          "name": "dojo::database::schema::Enum",
          "members": [
            {
              "name": "name",
              "type": "core::felt252"
            },
            {
              "name": "attrs",
              "type": "core::array::Span::<core::felt252>"
            },
            {
              "name": "children",
              "type": "core::array::Span::<(core::felt252, core::array::Span::<core::felt252>)>"
            }
          ]
        },
        {
          "type": "enum",
          "name": "dojo::database::schema::Ty",
          "variants": [
            {
              "name": "Primitive",
              "type": "core::felt252"
            },
            {
              "name": "Struct",
              "type": "dojo::database::schema::Struct"
            },
            {
              "name": "Enum",
              "type": "dojo::database::schema::Enum"
            },
            {
              "name": "Tuple",
              "type": "core::array::Span::<core::array::Span::<core::felt252>>"
            }
          ]
        },
        {
          "type": "function",
          "name": "schema",
          "inputs": [],
          "outputs": [
            {
              "type": "dojo::database::schema::Ty"
            }
          ],
          "state_mutability": "view"
        },
        {
          "type": "event",
          "name": "eternum::models::combat::attack::Event",
          "kind": "enum",
          "variants": []
        }
      ]
    },
    {
      "name": "AttackConfig",
      "members": [
        {
          "name": "entity_type",
          "type": "u128",
          "key": true
        },
        {
          "name": "max_value",
          "type": "u128",
          "key": false
        }
      ],
      "class_hash": "0x552cd9e127e6ebcd5f950385a3a425e67c4e3df8760d65edbd63270e218e2ec",
      "abi": [
        {
          "type": "function",
          "name": "name",
          "inputs": [],
          "outputs": [
            {
              "type": "core::felt252"
            }
          ],
          "state_mutability": "view"
        },
        {
          "type": "function",
          "name": "unpacked_size",
          "inputs": [],
          "outputs": [
            {
              "type": "core::integer::u32"
            }
          ],
          "state_mutability": "view"
        },
        {
          "type": "function",
          "name": "packed_size",
          "inputs": [],
          "outputs": [
            {
              "type": "core::integer::u32"
            }
          ],
          "state_mutability": "view"
        },
        {
          "type": "struct",
          "name": "core::array::Span::<core::integer::u8>",
          "members": [
            {
              "name": "snapshot",
              "type": "@core::array::Array::<core::integer::u8>"
            }
          ]
        },
        {
          "type": "function",
          "name": "layout",
          "inputs": [],
          "outputs": [
            {
              "type": "core::array::Span::<core::integer::u8>"
            }
          ],
          "state_mutability": "view"
        },
        {
          "type": "struct",
          "name": "core::array::Span::<core::felt252>",
          "members": [
            {
              "name": "snapshot",
              "type": "@core::array::Array::<core::felt252>"
            }
          ]
        },
        {
          "type": "struct",
          "name": "core::array::Span::<core::array::Span::<core::felt252>>",
          "members": [
            {
              "name": "snapshot",
              "type": "@core::array::Array::<core::array::Span::<core::felt252>>"
            }
          ]
        },
        {
          "type": "struct",
          "name": "dojo::database::schema::Struct",
          "members": [
            {
              "name": "name",
              "type": "core::felt252"
            },
            {
              "name": "attrs",
              "type": "core::array::Span::<core::felt252>"
            },
            {
              "name": "children",
              "type": "core::array::Span::<core::array::Span::<core::felt252>>"
            }
          ]
        },
        {
          "type": "struct",
          "name": "core::array::Span::<(core::felt252, core::array::Span::<core::felt252>)>",
          "members": [
            {
              "name": "snapshot",
              "type": "@core::array::Array::<(core::felt252, core::array::Span::<core::felt252>)>"
            }
          ]
        },
        {
          "type": "struct",
          "name": "dojo::database::schema::Enum",
          "members": [
            {
              "name": "name",
              "type": "core::felt252"
            },
            {
              "name": "attrs",
              "type": "core::array::Span::<core::felt252>"
            },
            {
              "name": "children",
              "type": "core::array::Span::<(core::felt252, core::array::Span::<core::felt252>)>"
            }
          ]
        },
        {
          "type": "enum",
          "name": "dojo::database::schema::Ty",
          "variants": [
            {
              "name": "Primitive",
              "type": "core::felt252"
            },
            {
              "name": "Struct",
              "type": "dojo::database::schema::Struct"
            },
            {
              "name": "Enum",
              "type": "dojo::database::schema::Enum"
            },
            {
              "name": "Tuple",
              "type": "core::array::Span::<core::array::Span::<core::felt252>>"
            }
          ]
        },
        {
          "type": "function",
          "name": "schema",
          "inputs": [],
          "outputs": [
            {
              "type": "dojo::database::schema::Ty"
            }
          ],
          "state_mutability": "view"
        },
        {
          "type": "event",
          "name": "eternum::models::config::attack_config::Event",
          "kind": "enum",
          "variants": []
        }
      ]
    },
    {
      "name": "Bank",
      "members": [
        {
          "name": "entity_id",
          "type": "u128",
          "key": true
        },
        {
          "name": "exists",
          "type": "bool",
          "key": false
        }
      ],
      "class_hash": "0x1989eb07f3441751adddbf09bcbd601ce46013a4b943f2ad7b7967528ca6709",
      "abi": [
        {
          "type": "function",
          "name": "name",
          "inputs": [],
          "outputs": [
            {
              "type": "core::felt252"
            }
          ],
          "state_mutability": "view"
        },
        {
          "type": "function",
          "name": "unpacked_size",
          "inputs": [],
          "outputs": [
            {
              "type": "core::integer::u32"
            }
          ],
          "state_mutability": "view"
        },
        {
          "type": "function",
          "name": "packed_size",
          "inputs": [],
          "outputs": [
            {
              "type": "core::integer::u32"
            }
          ],
          "state_mutability": "view"
        },
        {
          "type": "struct",
          "name": "core::array::Span::<core::integer::u8>",
          "members": [
            {
              "name": "snapshot",
              "type": "@core::array::Array::<core::integer::u8>"
            }
          ]
        },
        {
          "type": "function",
          "name": "layout",
          "inputs": [],
          "outputs": [
            {
              "type": "core::array::Span::<core::integer::u8>"
            }
          ],
          "state_mutability": "view"
        },
        {
          "type": "struct",
          "name": "core::array::Span::<core::felt252>",
          "members": [
            {
              "name": "snapshot",
              "type": "@core::array::Array::<core::felt252>"
            }
          ]
        },
        {
          "type": "struct",
          "name": "core::array::Span::<core::array::Span::<core::felt252>>",
          "members": [
            {
              "name": "snapshot",
              "type": "@core::array::Array::<core::array::Span::<core::felt252>>"
            }
          ]
        },
        {
          "type": "struct",
          "name": "dojo::database::schema::Struct",
          "members": [
            {
              "name": "name",
              "type": "core::felt252"
            },
            {
              "name": "attrs",
              "type": "core::array::Span::<core::felt252>"
            },
            {
              "name": "children",
              "type": "core::array::Span::<core::array::Span::<core::felt252>>"
            }
          ]
        },
        {
          "type": "struct",
          "name": "core::array::Span::<(core::felt252, core::array::Span::<core::felt252>)>",
          "members": [
            {
              "name": "snapshot",
              "type": "@core::array::Array::<(core::felt252, core::array::Span::<core::felt252>)>"
            }
          ]
        },
        {
          "type": "struct",
          "name": "dojo::database::schema::Enum",
          "members": [
            {
              "name": "name",
              "type": "core::felt252"
            },
            {
              "name": "attrs",
              "type": "core::array::Span::<core::felt252>"
            },
            {
              "name": "children",
              "type": "core::array::Span::<(core::felt252, core::array::Span::<core::felt252>)>"
            }
          ]
        },
        {
          "type": "enum",
          "name": "dojo::database::schema::Ty",
          "variants": [
            {
              "name": "Primitive",
              "type": "core::felt252"
            },
            {
              "name": "Struct",
              "type": "dojo::database::schema::Struct"
            },
            {
              "name": "Enum",
              "type": "dojo::database::schema::Enum"
            },
            {
              "name": "Tuple",
              "type": "core::array::Span::<core::array::Span::<core::felt252>>"
            }
          ]
        },
        {
          "type": "function",
          "name": "schema",
          "inputs": [],
          "outputs": [
            {
              "type": "dojo::database::schema::Ty"
            }
          ],
          "state_mutability": "view"
        },
        {
          "type": "event",
          "name": "eternum::models::bank::bank::Event",
          "kind": "enum",
          "variants": []
        }
      ]
    },
    {
      "name": "BankAuction",
      "members": [
        {
          "name": "bank_id",
          "type": "u128",
          "key": true
        },
        {
          "name": "bank_gives_resource_type",
          "type": "u8",
          "key": true
        },
        {
          "name": "bank_swap_resource_cost_index",
          "type": "u32",
          "key": true
        },
        {
          "name": "decay_constant_mag",
          "type": "u128",
          "key": false
        },
        {
          "name": "decay_constant_sign",
          "type": "bool",
          "key": false
        },
        {
          "name": "per_time_unit",
          "type": "u128",
          "key": false
        },
        {
          "name": "start_time",
          "type": "u64",
          "key": false
        },
        {
          "name": "sold",
          "type": "u128",
          "key": false
        },
        {
          "name": "price_update_interval",
          "type": "u128",
          "key": false
        }
      ],
      "class_hash": "0x4cf509fead24ee1ab7cb10675c54c279fccef036acf1c908d97bd7636068a",
      "abi": [
        {
          "type": "function",
          "name": "name",
          "inputs": [],
          "outputs": [
            {
              "type": "core::felt252"
            }
          ],
          "state_mutability": "view"
        },
        {
          "type": "function",
          "name": "unpacked_size",
          "inputs": [],
          "outputs": [
            {
              "type": "core::integer::u32"
            }
          ],
          "state_mutability": "view"
        },
        {
          "type": "function",
          "name": "packed_size",
          "inputs": [],
          "outputs": [
            {
              "type": "core::integer::u32"
            }
          ],
          "state_mutability": "view"
        },
        {
          "type": "struct",
          "name": "core::array::Span::<core::integer::u8>",
          "members": [
            {
              "name": "snapshot",
              "type": "@core::array::Array::<core::integer::u8>"
            }
          ]
        },
        {
          "type": "function",
          "name": "layout",
          "inputs": [],
          "outputs": [
            {
              "type": "core::array::Span::<core::integer::u8>"
            }
          ],
          "state_mutability": "view"
        },
        {
          "type": "struct",
          "name": "core::array::Span::<core::felt252>",
          "members": [
            {
              "name": "snapshot",
              "type": "@core::array::Array::<core::felt252>"
            }
          ]
        },
        {
          "type": "struct",
          "name": "core::array::Span::<core::array::Span::<core::felt252>>",
          "members": [
            {
              "name": "snapshot",
              "type": "@core::array::Array::<core::array::Span::<core::felt252>>"
            }
          ]
        },
        {
          "type": "struct",
          "name": "dojo::database::schema::Struct",
          "members": [
            {
              "name": "name",
              "type": "core::felt252"
            },
            {
              "name": "attrs",
              "type": "core::array::Span::<core::felt252>"
            },
            {
              "name": "children",
              "type": "core::array::Span::<core::array::Span::<core::felt252>>"
            }
          ]
        },
        {
          "type": "struct",
          "name": "core::array::Span::<(core::felt252, core::array::Span::<core::felt252>)>",
          "members": [
            {
              "name": "snapshot",
              "type": "@core::array::Array::<(core::felt252, core::array::Span::<core::felt252>)>"
            }
          ]
        },
        {
          "type": "struct",
          "name": "dojo::database::schema::Enum",
          "members": [
            {
              "name": "name",
              "type": "core::felt252"
            },
            {
              "name": "attrs",
              "type": "core::array::Span::<core::felt252>"
            },
            {
              "name": "children",
              "type": "core::array::Span::<(core::felt252, core::array::Span::<core::felt252>)>"
            }
          ]
        },
        {
          "type": "enum",
          "name": "dojo::database::schema::Ty",
          "variants": [
            {
              "name": "Primitive",
              "type": "core::felt252"
            },
            {
              "name": "Struct",
              "type": "dojo::database::schema::Struct"
            },
            {
              "name": "Enum",
              "type": "dojo::database::schema::Enum"
            },
            {
              "name": "Tuple",
              "type": "core::array::Span::<core::array::Span::<core::felt252>>"
            }
          ]
        },
        {
          "type": "function",
          "name": "schema",
          "inputs": [],
          "outputs": [
            {
              "type": "dojo::database::schema::Ty"
            }
          ],
          "state_mutability": "view"
        },
        {
          "type": "event",
          "name": "eternum::models::bank::bank_auction::Event",
          "kind": "enum",
          "variants": []
        }
      ]
    },
    {
      "name": "BankSwapResourceCost",
      "members": [
        {
          "name": "bank_gives_resource_type",
          "type": "u8",
          "key": true
        },
        {
          "name": "index",
          "type": "u32",
          "key": true
        },
        {
          "name": "resource_cost_id",
          "type": "u128",
          "key": false
        },
        {
          "name": "resource_cost_count",
          "type": "u32",
          "key": false
        }
      ],
      "class_hash": "0x12851c84251a2355c79ff2037a6c5f6ecc83c2e3b15dcca3c27f4a8c2cba30",
      "abi": [
        {
          "type": "function",
          "name": "name",
          "inputs": [],
          "outputs": [
            {
              "type": "core::felt252"
            }
          ],
          "state_mutability": "view"
        },
        {
          "type": "function",
          "name": "unpacked_size",
          "inputs": [],
          "outputs": [
            {
              "type": "core::integer::u32"
            }
          ],
          "state_mutability": "view"
        },
        {
          "type": "function",
          "name": "packed_size",
          "inputs": [],
          "outputs": [
            {
              "type": "core::integer::u32"
            }
          ],
          "state_mutability": "view"
        },
        {
          "type": "struct",
          "name": "core::array::Span::<core::integer::u8>",
          "members": [
            {
              "name": "snapshot",
              "type": "@core::array::Array::<core::integer::u8>"
            }
          ]
        },
        {
          "type": "function",
          "name": "layout",
          "inputs": [],
          "outputs": [
            {
              "type": "core::array::Span::<core::integer::u8>"
            }
          ],
          "state_mutability": "view"
        },
        {
          "type": "struct",
          "name": "core::array::Span::<core::felt252>",
          "members": [
            {
              "name": "snapshot",
              "type": "@core::array::Array::<core::felt252>"
            }
          ]
        },
        {
          "type": "struct",
          "name": "core::array::Span::<core::array::Span::<core::felt252>>",
          "members": [
            {
              "name": "snapshot",
              "type": "@core::array::Array::<core::array::Span::<core::felt252>>"
            }
          ]
        },
        {
          "type": "struct",
          "name": "dojo::database::schema::Struct",
          "members": [
            {
              "name": "name",
              "type": "core::felt252"
            },
            {
              "name": "attrs",
              "type": "core::array::Span::<core::felt252>"
            },
            {
              "name": "children",
              "type": "core::array::Span::<core::array::Span::<core::felt252>>"
            }
          ]
        },
        {
          "type": "struct",
          "name": "core::array::Span::<(core::felt252, core::array::Span::<core::felt252>)>",
          "members": [
            {
              "name": "snapshot",
              "type": "@core::array::Array::<(core::felt252, core::array::Span::<core::felt252>)>"
            }
          ]
        },
        {
          "type": "struct",
          "name": "dojo::database::schema::Enum",
          "members": [
            {
              "name": "name",
              "type": "core::felt252"
            },
            {
              "name": "attrs",
              "type": "core::array::Span::<core::felt252>"
            },
            {
              "name": "children",
              "type": "core::array::Span::<(core::felt252, core::array::Span::<core::felt252>)>"
            }
          ]
        },
        {
          "type": "enum",
          "name": "dojo::database::schema::Ty",
          "variants": [
            {
              "name": "Primitive",
              "type": "core::felt252"
            },
            {
              "name": "Struct",
              "type": "dojo::database::schema::Struct"
            },
            {
              "name": "Enum",
              "type": "dojo::database::schema::Enum"
            },
            {
              "name": "Tuple",
              "type": "core::array::Span::<core::array::Span::<core::felt252>>"
            }
          ]
        },
        {
          "type": "function",
          "name": "schema",
          "inputs": [],
          "outputs": [
            {
              "type": "dojo::database::schema::Ty"
            }
          ],
          "state_mutability": "view"
        },
        {
          "type": "event",
          "name": "eternum::models::bank::bank_swap_resource_cost::Event",
          "kind": "enum",
          "variants": []
        }
      ]
    },
    {
      "name": "BuildingConfig",
      "members": [
        {
          "name": "config_id",
          "type": "u128",
          "key": true
        },
        {
          "name": "base_sqm",
          "type": "u128",
          "key": false
        },
        {
          "name": "workhut_cost",
          "type": "u128",
          "key": false
        }
      ],
      "class_hash": "0xdc18bd33708c5977d5f16e84c2c296fdb1f86c5071741eb6a10195928466f2",
      "abi": [
        {
          "type": "function",
          "name": "name",
          "inputs": [],
          "outputs": [
            {
              "type": "core::felt252"
            }
          ],
          "state_mutability": "view"
        },
        {
          "type": "function",
          "name": "unpacked_size",
          "inputs": [],
          "outputs": [
            {
              "type": "core::integer::u32"
            }
          ],
          "state_mutability": "view"
        },
        {
          "type": "function",
          "name": "packed_size",
          "inputs": [],
          "outputs": [
            {
              "type": "core::integer::u32"
            }
          ],
          "state_mutability": "view"
        },
        {
          "type": "struct",
          "name": "core::array::Span::<core::integer::u8>",
          "members": [
            {
              "name": "snapshot",
              "type": "@core::array::Array::<core::integer::u8>"
            }
          ]
        },
        {
          "type": "function",
          "name": "layout",
          "inputs": [],
          "outputs": [
            {
              "type": "core::array::Span::<core::integer::u8>"
            }
          ],
          "state_mutability": "view"
        },
        {
          "type": "struct",
          "name": "core::array::Span::<core::felt252>",
          "members": [
            {
              "name": "snapshot",
              "type": "@core::array::Array::<core::felt252>"
            }
          ]
        },
        {
          "type": "struct",
          "name": "core::array::Span::<core::array::Span::<core::felt252>>",
          "members": [
            {
              "name": "snapshot",
              "type": "@core::array::Array::<core::array::Span::<core::felt252>>"
            }
          ]
        },
        {
          "type": "struct",
          "name": "dojo::database::schema::Struct",
          "members": [
            {
              "name": "name",
              "type": "core::felt252"
            },
            {
              "name": "attrs",
              "type": "core::array::Span::<core::felt252>"
            },
            {
              "name": "children",
              "type": "core::array::Span::<core::array::Span::<core::felt252>>"
            }
          ]
        },
        {
          "type": "struct",
          "name": "core::array::Span::<(core::felt252, core::array::Span::<core::felt252>)>",
          "members": [
            {
              "name": "snapshot",
              "type": "@core::array::Array::<(core::felt252, core::array::Span::<core::felt252>)>"
            }
          ]
        },
        {
          "type": "struct",
          "name": "dojo::database::schema::Enum",
          "members": [
            {
              "name": "name",
              "type": "core::felt252"
            },
            {
              "name": "attrs",
              "type": "core::array::Span::<core::felt252>"
            },
            {
              "name": "children",
              "type": "core::array::Span::<(core::felt252, core::array::Span::<core::felt252>)>"
            }
          ]
        },
        {
          "type": "enum",
          "name": "dojo::database::schema::Ty",
          "variants": [
            {
              "name": "Primitive",
              "type": "core::felt252"
            },
            {
              "name": "Struct",
              "type": "dojo::database::schema::Struct"
            },
            {
              "name": "Enum",
              "type": "dojo::database::schema::Enum"
            },
            {
              "name": "Tuple",
              "type": "core::array::Span::<core::array::Span::<core::felt252>>"
            }
          ]
        },
        {
          "type": "function",
          "name": "schema",
          "inputs": [],
          "outputs": [
            {
              "type": "dojo::database::schema::Ty"
            }
          ],
          "state_mutability": "view"
        },
        {
          "type": "event",
          "name": "eternum::models::config::building_config::Event",
          "kind": "enum",
          "variants": []
        }
      ]
    },
    {
      "name": "BuildingCost",
      "members": [
        {
          "name": "config_id",
          "type": "u128",
          "key": true
        },
        {
          "name": "building_cost_config_id",
          "type": "u128",
          "key": true
        },
        {
          "name": "resource_type",
          "type": "felt252",
          "key": false
        },
        {
          "name": "cost",
          "type": "u128",
          "key": false
        }
      ],
      "class_hash": "0x563f1dddd68f802967337410a3cd52f262ca7b100e1f66db1b2c113259dcec3",
      "abi": [
        {
          "type": "function",
          "name": "name",
          "inputs": [],
          "outputs": [
            {
              "type": "core::felt252"
            }
          ],
          "state_mutability": "view"
        },
        {
          "type": "function",
          "name": "unpacked_size",
          "inputs": [],
          "outputs": [
            {
              "type": "core::integer::u32"
            }
          ],
          "state_mutability": "view"
        },
        {
          "type": "function",
          "name": "packed_size",
          "inputs": [],
          "outputs": [
            {
              "type": "core::integer::u32"
            }
          ],
          "state_mutability": "view"
        },
        {
          "type": "struct",
          "name": "core::array::Span::<core::integer::u8>",
          "members": [
            {
              "name": "snapshot",
              "type": "@core::array::Array::<core::integer::u8>"
            }
          ]
        },
        {
          "type": "function",
          "name": "layout",
          "inputs": [],
          "outputs": [
            {
              "type": "core::array::Span::<core::integer::u8>"
            }
          ],
          "state_mutability": "view"
        },
        {
          "type": "struct",
          "name": "core::array::Span::<core::felt252>",
          "members": [
            {
              "name": "snapshot",
              "type": "@core::array::Array::<core::felt252>"
            }
          ]
        },
        {
          "type": "struct",
          "name": "core::array::Span::<core::array::Span::<core::felt252>>",
          "members": [
            {
              "name": "snapshot",
              "type": "@core::array::Array::<core::array::Span::<core::felt252>>"
            }
          ]
        },
        {
          "type": "struct",
          "name": "dojo::database::schema::Struct",
          "members": [
            {
              "name": "name",
              "type": "core::felt252"
            },
            {
              "name": "attrs",
              "type": "core::array::Span::<core::felt252>"
            },
            {
              "name": "children",
              "type": "core::array::Span::<core::array::Span::<core::felt252>>"
            }
          ]
        },
        {
          "type": "struct",
          "name": "core::array::Span::<(core::felt252, core::array::Span::<core::felt252>)>",
          "members": [
            {
              "name": "snapshot",
              "type": "@core::array::Array::<(core::felt252, core::array::Span::<core::felt252>)>"
            }
          ]
        },
        {
          "type": "struct",
          "name": "dojo::database::schema::Enum",
          "members": [
            {
              "name": "name",
              "type": "core::felt252"
            },
            {
              "name": "attrs",
              "type": "core::array::Span::<core::felt252>"
            },
            {
              "name": "children",
              "type": "core::array::Span::<(core::felt252, core::array::Span::<core::felt252>)>"
            }
          ]
        },
        {
          "type": "enum",
          "name": "dojo::database::schema::Ty",
          "variants": [
            {
              "name": "Primitive",
              "type": "core::felt252"
            },
            {
              "name": "Struct",
              "type": "dojo::database::schema::Struct"
            },
            {
              "name": "Enum",
              "type": "dojo::database::schema::Enum"
            },
            {
              "name": "Tuple",
              "type": "core::array::Span::<core::array::Span::<core::felt252>>"
            }
          ]
        },
        {
          "type": "function",
          "name": "schema",
          "inputs": [],
          "outputs": [
            {
              "type": "dojo::database::schema::Ty"
            }
          ],
          "state_mutability": "view"
        },
        {
          "type": "event",
          "name": "eternum::models::config::building_cost::Event",
          "kind": "enum",
          "variants": []
        }
      ]
    },
    {
      "name": "BuildingTypeConfig",
      "members": [
        {
          "name": "config_id",
          "type": "u128",
          "key": true
        },
        {
          "name": "building_type_config_id",
          "type": "u128",
          "key": true
        },
        {
          "name": "id",
          "type": "felt252",
          "key": false
        },
        {
          "name": "sqm",
          "type": "u128",
          "key": false
        },
        {
          "name": "resource_types_packed",
          "type": "u256",
          "key": false
        },
        {
          "name": "resource_types_count",
          "type": "u8",
          "key": false
        }
      ],
      "class_hash": "0x590b2a513a891f55eef19411d0cda527481fa51279c8f86e1f8c62d126f1045",
      "abi": [
        {
          "type": "function",
          "name": "name",
          "inputs": [],
          "outputs": [
            {
              "type": "core::felt252"
            }
          ],
          "state_mutability": "view"
        },
        {
          "type": "function",
          "name": "unpacked_size",
          "inputs": [],
          "outputs": [
            {
              "type": "core::integer::u32"
            }
          ],
          "state_mutability": "view"
        },
        {
          "type": "function",
          "name": "packed_size",
          "inputs": [],
          "outputs": [
            {
              "type": "core::integer::u32"
            }
          ],
          "state_mutability": "view"
        },
        {
          "type": "struct",
          "name": "core::array::Span::<core::integer::u8>",
          "members": [
            {
              "name": "snapshot",
              "type": "@core::array::Array::<core::integer::u8>"
            }
          ]
        },
        {
          "type": "function",
          "name": "layout",
          "inputs": [],
          "outputs": [
            {
              "type": "core::array::Span::<core::integer::u8>"
            }
          ],
          "state_mutability": "view"
        },
        {
          "type": "struct",
          "name": "core::array::Span::<core::felt252>",
          "members": [
            {
              "name": "snapshot",
              "type": "@core::array::Array::<core::felt252>"
            }
          ]
        },
        {
          "type": "struct",
          "name": "core::array::Span::<core::array::Span::<core::felt252>>",
          "members": [
            {
              "name": "snapshot",
              "type": "@core::array::Array::<core::array::Span::<core::felt252>>"
            }
          ]
        },
        {
          "type": "struct",
          "name": "dojo::database::schema::Struct",
          "members": [
            {
              "name": "name",
              "type": "core::felt252"
            },
            {
              "name": "attrs",
              "type": "core::array::Span::<core::felt252>"
            },
            {
              "name": "children",
              "type": "core::array::Span::<core::array::Span::<core::felt252>>"
            }
          ]
        },
        {
          "type": "struct",
          "name": "core::array::Span::<(core::felt252, core::array::Span::<core::felt252>)>",
          "members": [
            {
              "name": "snapshot",
              "type": "@core::array::Array::<(core::felt252, core::array::Span::<core::felt252>)>"
            }
          ]
        },
        {
          "type": "struct",
          "name": "dojo::database::schema::Enum",
          "members": [
            {
              "name": "name",
              "type": "core::felt252"
            },
            {
              "name": "attrs",
              "type": "core::array::Span::<core::felt252>"
            },
            {
              "name": "children",
              "type": "core::array::Span::<(core::felt252, core::array::Span::<core::felt252>)>"
            }
          ]
        },
        {
          "type": "enum",
          "name": "dojo::database::schema::Ty",
          "variants": [
            {
              "name": "Primitive",
              "type": "core::felt252"
            },
            {
              "name": "Struct",
              "type": "dojo::database::schema::Struct"
            },
            {
              "name": "Enum",
              "type": "dojo::database::schema::Enum"
            },
            {
              "name": "Tuple",
              "type": "core::array::Span::<core::array::Span::<core::felt252>>"
            }
          ]
        },
        {
          "type": "function",
          "name": "schema",
          "inputs": [],
          "outputs": [
            {
              "type": "dojo::database::schema::Ty"
            }
          ],
          "state_mutability": "view"
        },
        {
          "type": "event",
          "name": "eternum::models::config::building_type_config::Event",
          "kind": "enum",
          "variants": []
        }
      ]
    },
    {
      "name": "Capacity",
      "members": [
        {
          "name": "entity_id",
          "type": "u128",
          "key": true
        },
        {
          "name": "weight_gram",
          "type": "u128",
          "key": false
        }
      ],
      "class_hash": "0x1e79cb241efadbd9ea470cfa3dc1c4e0d32e86afeec195d12dfbc51f7261676",
      "abi": [
        {
          "type": "function",
          "name": "name",
          "inputs": [],
          "outputs": [
            {
              "type": "core::felt252"
            }
          ],
          "state_mutability": "view"
        },
        {
          "type": "function",
          "name": "unpacked_size",
          "inputs": [],
          "outputs": [
            {
              "type": "core::integer::u32"
            }
          ],
          "state_mutability": "view"
        },
        {
          "type": "function",
          "name": "packed_size",
          "inputs": [],
          "outputs": [
            {
              "type": "core::integer::u32"
            }
          ],
          "state_mutability": "view"
        },
        {
          "type": "struct",
          "name": "core::array::Span::<core::integer::u8>",
          "members": [
            {
              "name": "snapshot",
              "type": "@core::array::Array::<core::integer::u8>"
            }
          ]
        },
        {
          "type": "function",
          "name": "layout",
          "inputs": [],
          "outputs": [
            {
              "type": "core::array::Span::<core::integer::u8>"
            }
          ],
          "state_mutability": "view"
        },
        {
          "type": "struct",
          "name": "core::array::Span::<core::felt252>",
          "members": [
            {
              "name": "snapshot",
              "type": "@core::array::Array::<core::felt252>"
            }
          ]
        },
        {
          "type": "struct",
          "name": "core::array::Span::<core::array::Span::<core::felt252>>",
          "members": [
            {
              "name": "snapshot",
              "type": "@core::array::Array::<core::array::Span::<core::felt252>>"
            }
          ]
        },
        {
          "type": "struct",
          "name": "dojo::database::schema::Struct",
          "members": [
            {
              "name": "name",
              "type": "core::felt252"
            },
            {
              "name": "attrs",
              "type": "core::array::Span::<core::felt252>"
            },
            {
              "name": "children",
              "type": "core::array::Span::<core::array::Span::<core::felt252>>"
            }
          ]
        },
        {
          "type": "struct",
          "name": "core::array::Span::<(core::felt252, core::array::Span::<core::felt252>)>",
          "members": [
            {
              "name": "snapshot",
              "type": "@core::array::Array::<(core::felt252, core::array::Span::<core::felt252>)>"
            }
          ]
        },
        {
          "type": "struct",
          "name": "dojo::database::schema::Enum",
          "members": [
            {
              "name": "name",
              "type": "core::felt252"
            },
            {
              "name": "attrs",
              "type": "core::array::Span::<core::felt252>"
            },
            {
              "name": "children",
              "type": "core::array::Span::<(core::felt252, core::array::Span::<core::felt252>)>"
            }
          ]
        },
        {
          "type": "enum",
          "name": "dojo::database::schema::Ty",
          "variants": [
            {
              "name": "Primitive",
              "type": "core::felt252"
            },
            {
              "name": "Struct",
              "type": "dojo::database::schema::Struct"
            },
            {
              "name": "Enum",
              "type": "dojo::database::schema::Enum"
            },
            {
              "name": "Tuple",
              "type": "core::array::Span::<core::array::Span::<core::felt252>>"
            }
          ]
        },
        {
          "type": "function",
          "name": "schema",
          "inputs": [],
          "outputs": [
            {
              "type": "dojo::database::schema::Ty"
            }
          ],
          "state_mutability": "view"
        },
        {
          "type": "event",
          "name": "eternum::models::capacity::capacity::Event",
          "kind": "enum",
          "variants": []
        }
      ]
    },
    {
      "name": "CapacityConfig",
      "members": [
        {
          "name": "config_id",
          "type": "u128",
          "key": true
        },
        {
          "name": "carry_capacity_config_id",
          "type": "u128",
          "key": true
        },
        {
          "name": "entity_type",
          "type": "u128",
          "key": false
        },
        {
          "name": "weight_gram",
          "type": "u128",
          "key": false
        }
      ],
      "class_hash": "0x234aa50a5157bbe7de72d0b05178052d27109c56a17f97b58480f3491e6f0d",
      "abi": [
        {
          "type": "function",
          "name": "name",
          "inputs": [],
          "outputs": [
            {
              "type": "core::felt252"
            }
          ],
          "state_mutability": "view"
        },
        {
          "type": "function",
          "name": "unpacked_size",
          "inputs": [],
          "outputs": [
            {
              "type": "core::integer::u32"
            }
          ],
          "state_mutability": "view"
        },
        {
          "type": "function",
          "name": "packed_size",
          "inputs": [],
          "outputs": [
            {
              "type": "core::integer::u32"
            }
          ],
          "state_mutability": "view"
        },
        {
          "type": "struct",
          "name": "core::array::Span::<core::integer::u8>",
          "members": [
            {
              "name": "snapshot",
              "type": "@core::array::Array::<core::integer::u8>"
            }
          ]
        },
        {
          "type": "function",
          "name": "layout",
          "inputs": [],
          "outputs": [
            {
              "type": "core::array::Span::<core::integer::u8>"
            }
          ],
          "state_mutability": "view"
        },
        {
          "type": "struct",
          "name": "core::array::Span::<core::felt252>",
          "members": [
            {
              "name": "snapshot",
              "type": "@core::array::Array::<core::felt252>"
            }
          ]
        },
        {
          "type": "struct",
          "name": "core::array::Span::<core::array::Span::<core::felt252>>",
          "members": [
            {
              "name": "snapshot",
              "type": "@core::array::Array::<core::array::Span::<core::felt252>>"
            }
          ]
        },
        {
          "type": "struct",
          "name": "dojo::database::schema::Struct",
          "members": [
            {
              "name": "name",
              "type": "core::felt252"
            },
            {
              "name": "attrs",
              "type": "core::array::Span::<core::felt252>"
            },
            {
              "name": "children",
              "type": "core::array::Span::<core::array::Span::<core::felt252>>"
            }
          ]
        },
        {
          "type": "struct",
          "name": "core::array::Span::<(core::felt252, core::array::Span::<core::felt252>)>",
          "members": [
            {
              "name": "snapshot",
              "type": "@core::array::Array::<(core::felt252, core::array::Span::<core::felt252>)>"
            }
          ]
        },
        {
          "type": "struct",
          "name": "dojo::database::schema::Enum",
          "members": [
            {
              "name": "name",
              "type": "core::felt252"
            },
            {
              "name": "attrs",
              "type": "core::array::Span::<core::felt252>"
            },
            {
              "name": "children",
              "type": "core::array::Span::<(core::felt252, core::array::Span::<core::felt252>)>"
            }
          ]
        },
        {
          "type": "enum",
          "name": "dojo::database::schema::Ty",
          "variants": [
            {
              "name": "Primitive",
              "type": "core::felt252"
            },
            {
              "name": "Struct",
              "type": "dojo::database::schema::Struct"
            },
            {
              "name": "Enum",
              "type": "dojo::database::schema::Enum"
            },
            {
              "name": "Tuple",
              "type": "core::array::Span::<core::array::Span::<core::felt252>>"
            }
          ]
        },
        {
          "type": "function",
          "name": "schema",
          "inputs": [],
          "outputs": [
            {
              "type": "dojo::database::schema::Ty"
            }
          ],
          "state_mutability": "view"
        },
        {
          "type": "event",
          "name": "eternum::models::config::capacity_config::Event",
          "kind": "enum",
          "variants": []
        }
      ]
    },
    {
      "name": "CaravanMembers",
      "members": [
        {
          "name": "entity_id",
          "type": "u128",
          "key": true
        },
        {
          "name": "key",
          "type": "u128",
          "key": false
        },
        {
          "name": "count",
          "type": "u32",
          "key": false
        }
      ],
      "class_hash": "0x109b5333c7af49a7685afae97d4508a257be32250904e84eacf8e7bf7ae25a2",
      "abi": [
        {
          "type": "function",
          "name": "name",
          "inputs": [],
          "outputs": [
            {
              "type": "core::felt252"
            }
          ],
          "state_mutability": "view"
        },
        {
          "type": "function",
          "name": "unpacked_size",
          "inputs": [],
          "outputs": [
            {
              "type": "core::integer::u32"
            }
          ],
          "state_mutability": "view"
        },
        {
          "type": "function",
          "name": "packed_size",
          "inputs": [],
          "outputs": [
            {
              "type": "core::integer::u32"
            }
          ],
          "state_mutability": "view"
        },
        {
          "type": "struct",
          "name": "core::array::Span::<core::integer::u8>",
          "members": [
            {
              "name": "snapshot",
              "type": "@core::array::Array::<core::integer::u8>"
            }
          ]
        },
        {
          "type": "function",
          "name": "layout",
          "inputs": [],
          "outputs": [
            {
              "type": "core::array::Span::<core::integer::u8>"
            }
          ],
          "state_mutability": "view"
        },
        {
          "type": "struct",
          "name": "core::array::Span::<core::felt252>",
          "members": [
            {
              "name": "snapshot",
              "type": "@core::array::Array::<core::felt252>"
            }
          ]
        },
        {
          "type": "struct",
          "name": "core::array::Span::<core::array::Span::<core::felt252>>",
          "members": [
            {
              "name": "snapshot",
              "type": "@core::array::Array::<core::array::Span::<core::felt252>>"
            }
          ]
        },
        {
          "type": "struct",
          "name": "dojo::database::schema::Struct",
          "members": [
            {
              "name": "name",
              "type": "core::felt252"
            },
            {
              "name": "attrs",
              "type": "core::array::Span::<core::felt252>"
            },
            {
              "name": "children",
              "type": "core::array::Span::<core::array::Span::<core::felt252>>"
            }
          ]
        },
        {
          "type": "struct",
          "name": "core::array::Span::<(core::felt252, core::array::Span::<core::felt252>)>",
          "members": [
            {
              "name": "snapshot",
              "type": "@core::array::Array::<(core::felt252, core::array::Span::<core::felt252>)>"
            }
          ]
        },
        {
          "type": "struct",
          "name": "dojo::database::schema::Enum",
          "members": [
            {
              "name": "name",
              "type": "core::felt252"
            },
            {
              "name": "attrs",
              "type": "core::array::Span::<core::felt252>"
            },
            {
              "name": "children",
              "type": "core::array::Span::<(core::felt252, core::array::Span::<core::felt252>)>"
            }
          ]
        },
        {
          "type": "enum",
          "name": "dojo::database::schema::Ty",
          "variants": [
            {
              "name": "Primitive",
              "type": "core::felt252"
            },
            {
              "name": "Struct",
              "type": "dojo::database::schema::Struct"
            },
            {
              "name": "Enum",
              "type": "dojo::database::schema::Enum"
            },
            {
              "name": "Tuple",
              "type": "core::array::Span::<core::array::Span::<core::felt252>>"
            }
          ]
        },
        {
          "type": "function",
          "name": "schema",
          "inputs": [],
          "outputs": [
            {
              "type": "dojo::database::schema::Ty"
            }
          ],
          "state_mutability": "view"
        },
        {
          "type": "event",
          "name": "eternum::models::caravan::caravan_members::Event",
          "kind": "enum",
          "variants": []
        }
      ]
    },
    {
      "name": "CombatConfig",
      "members": [
        {
          "name": "config_id",
          "type": "u128",
          "key": true
        },
        {
          "name": "stealing_trial_count",
          "type": "u32",
          "key": false
        }
      ],
      "class_hash": "0x44afeaa5041700755966dccdcc38e70d2c3add8324d26b5acb8d8e8ff056ded",
      "abi": [
        {
          "type": "function",
          "name": "name",
          "inputs": [],
          "outputs": [
            {
              "type": "core::felt252"
            }
          ],
          "state_mutability": "view"
        },
        {
          "type": "function",
          "name": "unpacked_size",
          "inputs": [],
          "outputs": [
            {
              "type": "core::integer::u32"
            }
          ],
          "state_mutability": "view"
        },
        {
          "type": "function",
          "name": "packed_size",
          "inputs": [],
          "outputs": [
            {
              "type": "core::integer::u32"
            }
          ],
          "state_mutability": "view"
        },
        {
          "type": "struct",
          "name": "core::array::Span::<core::integer::u8>",
          "members": [
            {
              "name": "snapshot",
              "type": "@core::array::Array::<core::integer::u8>"
            }
          ]
        },
        {
          "type": "function",
          "name": "layout",
          "inputs": [],
          "outputs": [
            {
              "type": "core::array::Span::<core::integer::u8>"
            }
          ],
          "state_mutability": "view"
        },
        {
          "type": "struct",
          "name": "core::array::Span::<core::felt252>",
          "members": [
            {
              "name": "snapshot",
              "type": "@core::array::Array::<core::felt252>"
            }
          ]
        },
        {
          "type": "struct",
          "name": "core::array::Span::<core::array::Span::<core::felt252>>",
          "members": [
            {
              "name": "snapshot",
              "type": "@core::array::Array::<core::array::Span::<core::felt252>>"
            }
          ]
        },
        {
          "type": "struct",
          "name": "dojo::database::schema::Struct",
          "members": [
            {
              "name": "name",
              "type": "core::felt252"
            },
            {
              "name": "attrs",
              "type": "core::array::Span::<core::felt252>"
            },
            {
              "name": "children",
              "type": "core::array::Span::<core::array::Span::<core::felt252>>"
            }
          ]
        },
        {
          "type": "struct",
          "name": "core::array::Span::<(core::felt252, core::array::Span::<core::felt252>)>",
          "members": [
            {
              "name": "snapshot",
              "type": "@core::array::Array::<(core::felt252, core::array::Span::<core::felt252>)>"
            }
          ]
        },
        {
          "type": "struct",
          "name": "dojo::database::schema::Enum",
          "members": [
            {
              "name": "name",
              "type": "core::felt252"
            },
            {
              "name": "attrs",
              "type": "core::array::Span::<core::felt252>"
            },
            {
              "name": "children",
              "type": "core::array::Span::<(core::felt252, core::array::Span::<core::felt252>)>"
            }
          ]
        },
        {
          "type": "enum",
          "name": "dojo::database::schema::Ty",
          "variants": [
            {
              "name": "Primitive",
              "type": "core::felt252"
            },
            {
              "name": "Struct",
              "type": "dojo::database::schema::Struct"
            },
            {
              "name": "Enum",
              "type": "dojo::database::schema::Enum"
            },
            {
              "name": "Tuple",
              "type": "core::array::Span::<core::array::Span::<core::felt252>>"
            }
          ]
        },
        {
          "type": "function",
          "name": "schema",
          "inputs": [],
          "outputs": [
            {
              "type": "dojo::database::schema::Ty"
            }
          ],
          "state_mutability": "view"
        },
        {
          "type": "event",
          "name": "eternum::models::config::combat_config::Event",
          "kind": "enum",
          "variants": []
        }
      ]
    },
    {
      "name": "Defence",
      "members": [
        {
          "name": "entity_id",
          "type": "u128",
          "key": true
        },
        {
          "name": "value",
          "type": "u128",
          "key": false
        }
      ],
      "class_hash": "0x4cfc9d499f0a40548c7705d6a2b70edeb57e9a038cd22023638109f0dc840f",
      "abi": [
        {
          "type": "function",
          "name": "name",
          "inputs": [],
          "outputs": [
            {
              "type": "core::felt252"
            }
          ],
          "state_mutability": "view"
        },
        {
          "type": "function",
          "name": "unpacked_size",
          "inputs": [],
          "outputs": [
            {
              "type": "core::integer::u32"
            }
          ],
          "state_mutability": "view"
        },
        {
          "type": "function",
          "name": "packed_size",
          "inputs": [],
          "outputs": [
            {
              "type": "core::integer::u32"
            }
          ],
          "state_mutability": "view"
        },
        {
          "type": "struct",
          "name": "core::array::Span::<core::integer::u8>",
          "members": [
            {
              "name": "snapshot",
              "type": "@core::array::Array::<core::integer::u8>"
            }
          ]
        },
        {
          "type": "function",
          "name": "layout",
          "inputs": [],
          "outputs": [
            {
              "type": "core::array::Span::<core::integer::u8>"
            }
          ],
          "state_mutability": "view"
        },
        {
          "type": "struct",
          "name": "core::array::Span::<core::felt252>",
          "members": [
            {
              "name": "snapshot",
              "type": "@core::array::Array::<core::felt252>"
            }
          ]
        },
        {
          "type": "struct",
          "name": "core::array::Span::<core::array::Span::<core::felt252>>",
          "members": [
            {
              "name": "snapshot",
              "type": "@core::array::Array::<core::array::Span::<core::felt252>>"
            }
          ]
        },
        {
          "type": "struct",
          "name": "dojo::database::schema::Struct",
          "members": [
            {
              "name": "name",
              "type": "core::felt252"
            },
            {
              "name": "attrs",
              "type": "core::array::Span::<core::felt252>"
            },
            {
              "name": "children",
              "type": "core::array::Span::<core::array::Span::<core::felt252>>"
            }
          ]
        },
        {
          "type": "struct",
          "name": "core::array::Span::<(core::felt252, core::array::Span::<core::felt252>)>",
          "members": [
            {
              "name": "snapshot",
              "type": "@core::array::Array::<(core::felt252, core::array::Span::<core::felt252>)>"
            }
          ]
        },
        {
          "type": "struct",
          "name": "dojo::database::schema::Enum",
          "members": [
            {
              "name": "name",
              "type": "core::felt252"
            },
            {
              "name": "attrs",
              "type": "core::array::Span::<core::felt252>"
            },
            {
              "name": "children",
              "type": "core::array::Span::<(core::felt252, core::array::Span::<core::felt252>)>"
            }
          ]
        },
        {
          "type": "enum",
          "name": "dojo::database::schema::Ty",
          "variants": [
            {
              "name": "Primitive",
              "type": "core::felt252"
            },
            {
              "name": "Struct",
              "type": "dojo::database::schema::Struct"
            },
            {
              "name": "Enum",
              "type": "dojo::database::schema::Enum"
            },
            {
              "name": "Tuple",
              "type": "core::array::Span::<core::array::Span::<core::felt252>>"
            }
          ]
        },
        {
          "type": "function",
          "name": "schema",
          "inputs": [],
          "outputs": [
            {
              "type": "dojo::database::schema::Ty"
            }
          ],
          "state_mutability": "view"
        },
        {
          "type": "event",
          "name": "eternum::models::combat::defence::Event",
          "kind": "enum",
          "variants": []
        }
      ]
    },
    {
      "name": "DefenceConfig",
      "members": [
        {
          "name": "entity_type",
          "type": "u128",
          "key": true
        },
        {
          "name": "max_value",
          "type": "u128",
          "key": false
        }
      ],
      "class_hash": "0x425d44029a1861b8abdc95f08911689f9140f0efd9322467c44bd75664f202b",
      "abi": [
        {
          "type": "function",
          "name": "name",
          "inputs": [],
          "outputs": [
            {
              "type": "core::felt252"
            }
          ],
          "state_mutability": "view"
        },
        {
          "type": "function",
          "name": "unpacked_size",
          "inputs": [],
          "outputs": [
            {
              "type": "core::integer::u32"
            }
          ],
          "state_mutability": "view"
        },
        {
          "type": "function",
          "name": "packed_size",
          "inputs": [],
          "outputs": [
            {
              "type": "core::integer::u32"
            }
          ],
          "state_mutability": "view"
        },
        {
          "type": "struct",
          "name": "core::array::Span::<core::integer::u8>",
          "members": [
            {
              "name": "snapshot",
              "type": "@core::array::Array::<core::integer::u8>"
            }
          ]
        },
        {
          "type": "function",
          "name": "layout",
          "inputs": [],
          "outputs": [
            {
              "type": "core::array::Span::<core::integer::u8>"
            }
          ],
          "state_mutability": "view"
        },
        {
          "type": "struct",
          "name": "core::array::Span::<core::felt252>",
          "members": [
            {
              "name": "snapshot",
              "type": "@core::array::Array::<core::felt252>"
            }
          ]
        },
        {
          "type": "struct",
          "name": "core::array::Span::<core::array::Span::<core::felt252>>",
          "members": [
            {
              "name": "snapshot",
              "type": "@core::array::Array::<core::array::Span::<core::felt252>>"
            }
          ]
        },
        {
          "type": "struct",
          "name": "dojo::database::schema::Struct",
          "members": [
            {
              "name": "name",
              "type": "core::felt252"
            },
            {
              "name": "attrs",
              "type": "core::array::Span::<core::felt252>"
            },
            {
              "name": "children",
              "type": "core::array::Span::<core::array::Span::<core::felt252>>"
            }
          ]
        },
        {
          "type": "struct",
          "name": "core::array::Span::<(core::felt252, core::array::Span::<core::felt252>)>",
          "members": [
            {
              "name": "snapshot",
              "type": "@core::array::Array::<(core::felt252, core::array::Span::<core::felt252>)>"
            }
          ]
        },
        {
          "type": "struct",
          "name": "dojo::database::schema::Enum",
          "members": [
            {
              "name": "name",
              "type": "core::felt252"
            },
            {
              "name": "attrs",
              "type": "core::array::Span::<core::felt252>"
            },
            {
              "name": "children",
              "type": "core::array::Span::<(core::felt252, core::array::Span::<core::felt252>)>"
            }
          ]
        },
        {
          "type": "enum",
          "name": "dojo::database::schema::Ty",
          "variants": [
            {
              "name": "Primitive",
              "type": "core::felt252"
            },
            {
              "name": "Struct",
              "type": "dojo::database::schema::Struct"
            },
            {
              "name": "Enum",
              "type": "dojo::database::schema::Enum"
            },
            {
              "name": "Tuple",
              "type": "core::array::Span::<core::array::Span::<core::felt252>>"
            }
          ]
        },
        {
          "type": "function",
          "name": "schema",
          "inputs": [],
          "outputs": [
            {
              "type": "dojo::database::schema::Ty"
            }
          ],
          "state_mutability": "view"
        },
        {
          "type": "event",
          "name": "eternum::models::config::defence_config::Event",
          "kind": "enum",
          "variants": []
        }
      ]
    },
    {
      "name": "DetachedResource",
      "members": [
        {
          "name": "entity_id",
          "type": "u128",
          "key": true
        },
        {
          "name": "index",
          "type": "u32",
          "key": true
        },
        {
          "name": "resource_type",
          "type": "u8",
          "key": false
        },
        {
          "name": "resource_amount",
          "type": "u128",
          "key": false
        }
      ],
      "class_hash": "0x4d7f844aafc7148372f47e66bf04a2c699b523251179afe1d9019368756f2b",
      "abi": [
        {
          "type": "function",
          "name": "name",
          "inputs": [],
          "outputs": [
            {
              "type": "core::felt252"
            }
          ],
          "state_mutability": "view"
        },
        {
          "type": "function",
          "name": "unpacked_size",
          "inputs": [],
          "outputs": [
            {
              "type": "core::integer::u32"
            }
          ],
          "state_mutability": "view"
        },
        {
          "type": "function",
          "name": "packed_size",
          "inputs": [],
          "outputs": [
            {
              "type": "core::integer::u32"
            }
          ],
          "state_mutability": "view"
        },
        {
          "type": "struct",
          "name": "core::array::Span::<core::integer::u8>",
          "members": [
            {
              "name": "snapshot",
              "type": "@core::array::Array::<core::integer::u8>"
            }
          ]
        },
        {
          "type": "function",
          "name": "layout",
          "inputs": [],
          "outputs": [
            {
              "type": "core::array::Span::<core::integer::u8>"
            }
          ],
          "state_mutability": "view"
        },
        {
          "type": "struct",
          "name": "core::array::Span::<core::felt252>",
          "members": [
            {
              "name": "snapshot",
              "type": "@core::array::Array::<core::felt252>"
            }
          ]
        },
        {
          "type": "struct",
          "name": "core::array::Span::<core::array::Span::<core::felt252>>",
          "members": [
            {
              "name": "snapshot",
              "type": "@core::array::Array::<core::array::Span::<core::felt252>>"
            }
          ]
        },
        {
          "type": "struct",
          "name": "dojo::database::schema::Struct",
          "members": [
            {
              "name": "name",
              "type": "core::felt252"
            },
            {
              "name": "attrs",
              "type": "core::array::Span::<core::felt252>"
            },
            {
              "name": "children",
              "type": "core::array::Span::<core::array::Span::<core::felt252>>"
            }
          ]
        },
        {
          "type": "struct",
          "name": "core::array::Span::<(core::felt252, core::array::Span::<core::felt252>)>",
          "members": [
            {
              "name": "snapshot",
              "type": "@core::array::Array::<(core::felt252, core::array::Span::<core::felt252>)>"
            }
          ]
        },
        {
          "type": "struct",
          "name": "dojo::database::schema::Enum",
          "members": [
            {
              "name": "name",
              "type": "core::felt252"
            },
            {
              "name": "attrs",
              "type": "core::array::Span::<core::felt252>"
            },
            {
              "name": "children",
              "type": "core::array::Span::<(core::felt252, core::array::Span::<core::felt252>)>"
            }
          ]
        },
        {
          "type": "enum",
          "name": "dojo::database::schema::Ty",
          "variants": [
            {
              "name": "Primitive",
              "type": "core::felt252"
            },
            {
              "name": "Struct",
              "type": "dojo::database::schema::Struct"
            },
            {
              "name": "Enum",
              "type": "dojo::database::schema::Enum"
            },
            {
              "name": "Tuple",
              "type": "core::array::Span::<core::array::Span::<core::felt252>>"
            }
          ]
        },
        {
          "type": "function",
          "name": "schema",
          "inputs": [],
          "outputs": [
            {
              "type": "dojo::database::schema::Ty"
            }
          ],
          "state_mutability": "view"
        },
        {
          "type": "event",
          "name": "eternum::models::resources::detached_resource::Event",
          "kind": "enum",
          "variants": []
        }
      ]
    },
    {
      "name": "EntityMetadata",
      "members": [
        {
          "name": "entity_id",
          "type": "u128",
          "key": true
        },
        {
          "name": "entity_type",
          "type": "u128",
          "key": false
        }
      ],
      "class_hash": "0x27ae762ecfc17e4f40b82c3b8d7f2a76f7a134baef798c8a3b6c3e8768aba36",
      "abi": [
        {
          "type": "function",
          "name": "name",
          "inputs": [],
          "outputs": [
            {
              "type": "core::felt252"
            }
          ],
          "state_mutability": "view"
        },
        {
          "type": "function",
          "name": "unpacked_size",
          "inputs": [],
          "outputs": [
            {
              "type": "core::integer::u32"
            }
          ],
          "state_mutability": "view"
        },
        {
          "type": "function",
          "name": "packed_size",
          "inputs": [],
          "outputs": [
            {
              "type": "core::integer::u32"
            }
          ],
          "state_mutability": "view"
        },
        {
          "type": "struct",
          "name": "core::array::Span::<core::integer::u8>",
          "members": [
            {
              "name": "snapshot",
              "type": "@core::array::Array::<core::integer::u8>"
            }
          ]
        },
        {
          "type": "function",
          "name": "layout",
          "inputs": [],
          "outputs": [
            {
              "type": "core::array::Span::<core::integer::u8>"
            }
          ],
          "state_mutability": "view"
        },
        {
          "type": "struct",
          "name": "core::array::Span::<core::felt252>",
          "members": [
            {
              "name": "snapshot",
              "type": "@core::array::Array::<core::felt252>"
            }
          ]
        },
        {
          "type": "struct",
          "name": "core::array::Span::<core::array::Span::<core::felt252>>",
          "members": [
            {
              "name": "snapshot",
              "type": "@core::array::Array::<core::array::Span::<core::felt252>>"
            }
          ]
        },
        {
          "type": "struct",
          "name": "dojo::database::schema::Struct",
          "members": [
            {
              "name": "name",
              "type": "core::felt252"
            },
            {
              "name": "attrs",
              "type": "core::array::Span::<core::felt252>"
            },
            {
              "name": "children",
              "type": "core::array::Span::<core::array::Span::<core::felt252>>"
            }
          ]
        },
        {
          "type": "struct",
          "name": "core::array::Span::<(core::felt252, core::array::Span::<core::felt252>)>",
          "members": [
            {
              "name": "snapshot",
              "type": "@core::array::Array::<(core::felt252, core::array::Span::<core::felt252>)>"
            }
          ]
        },
        {
          "type": "struct",
          "name": "dojo::database::schema::Enum",
          "members": [
            {
              "name": "name",
              "type": "core::felt252"
            },
            {
              "name": "attrs",
              "type": "core::array::Span::<core::felt252>"
            },
            {
              "name": "children",
              "type": "core::array::Span::<(core::felt252, core::array::Span::<core::felt252>)>"
            }
          ]
        },
        {
          "type": "enum",
          "name": "dojo::database::schema::Ty",
          "variants": [
            {
              "name": "Primitive",
              "type": "core::felt252"
            },
            {
              "name": "Struct",
              "type": "dojo::database::schema::Struct"
            },
            {
              "name": "Enum",
              "type": "dojo::database::schema::Enum"
            },
            {
              "name": "Tuple",
              "type": "core::array::Span::<core::array::Span::<core::felt252>>"
            }
          ]
        },
        {
          "type": "function",
          "name": "schema",
          "inputs": [],
          "outputs": [
            {
              "type": "dojo::database::schema::Ty"
            }
          ],
          "state_mutability": "view"
        },
        {
          "type": "event",
          "name": "eternum::models::metadata::entity_metadata::Event",
          "kind": "enum",
          "variants": []
        }
      ]
    },
    {
      "name": "EntityOwner",
      "members": [
        {
          "name": "entity_id",
          "type": "u128",
          "key": true
        },
        {
          "name": "entity_owner_id",
          "type": "u128",
          "key": false
        }
      ],
      "class_hash": "0x10e10977228f4f147cb3b2ef494d778f5b1dc62e1417d1cda5e64f594b452f",
      "abi": [
        {
          "type": "function",
          "name": "name",
          "inputs": [],
          "outputs": [
            {
              "type": "core::felt252"
            }
          ],
          "state_mutability": "view"
        },
        {
          "type": "function",
          "name": "unpacked_size",
          "inputs": [],
          "outputs": [
            {
              "type": "core::integer::u32"
            }
          ],
          "state_mutability": "view"
        },
        {
          "type": "function",
          "name": "packed_size",
          "inputs": [],
          "outputs": [
            {
              "type": "core::integer::u32"
            }
          ],
          "state_mutability": "view"
        },
        {
          "type": "struct",
          "name": "core::array::Span::<core::integer::u8>",
          "members": [
            {
              "name": "snapshot",
              "type": "@core::array::Array::<core::integer::u8>"
            }
          ]
        },
        {
          "type": "function",
          "name": "layout",
          "inputs": [],
          "outputs": [
            {
              "type": "core::array::Span::<core::integer::u8>"
            }
          ],
          "state_mutability": "view"
        },
        {
          "type": "struct",
          "name": "core::array::Span::<core::felt252>",
          "members": [
            {
              "name": "snapshot",
              "type": "@core::array::Array::<core::felt252>"
            }
          ]
        },
        {
          "type": "struct",
          "name": "core::array::Span::<core::array::Span::<core::felt252>>",
          "members": [
            {
              "name": "snapshot",
              "type": "@core::array::Array::<core::array::Span::<core::felt252>>"
            }
          ]
        },
        {
          "type": "struct",
          "name": "dojo::database::schema::Struct",
          "members": [
            {
              "name": "name",
              "type": "core::felt252"
            },
            {
              "name": "attrs",
              "type": "core::array::Span::<core::felt252>"
            },
            {
              "name": "children",
              "type": "core::array::Span::<core::array::Span::<core::felt252>>"
            }
          ]
        },
        {
          "type": "struct",
          "name": "core::array::Span::<(core::felt252, core::array::Span::<core::felt252>)>",
          "members": [
            {
              "name": "snapshot",
              "type": "@core::array::Array::<(core::felt252, core::array::Span::<core::felt252>)>"
            }
          ]
        },
        {
          "type": "struct",
          "name": "dojo::database::schema::Enum",
          "members": [
            {
              "name": "name",
              "type": "core::felt252"
            },
            {
              "name": "attrs",
              "type": "core::array::Span::<core::felt252>"
            },
            {
              "name": "children",
              "type": "core::array::Span::<(core::felt252, core::array::Span::<core::felt252>)>"
            }
          ]
        },
        {
          "type": "enum",
          "name": "dojo::database::schema::Ty",
          "variants": [
            {
              "name": "Primitive",
              "type": "core::felt252"
            },
            {
              "name": "Struct",
              "type": "dojo::database::schema::Struct"
            },
            {
              "name": "Enum",
              "type": "dojo::database::schema::Enum"
            },
            {
              "name": "Tuple",
              "type": "core::array::Span::<core::array::Span::<core::felt252>>"
            }
          ]
        },
        {
          "type": "function",
          "name": "schema",
          "inputs": [],
          "outputs": [
            {
              "type": "dojo::database::schema::Ty"
            }
          ],
          "state_mutability": "view"
        },
        {
          "type": "event",
          "name": "eternum::models::owner::entity_owner::Event",
          "kind": "enum",
          "variants": []
        }
      ]
    },
    {
      "name": "ForeignKey",
      "members": [
        {
          "name": "foreign_key",
          "type": "felt252",
          "key": true
        },
        {
          "name": "entity_id",
          "type": "u128",
          "key": false
        }
      ],
      "class_hash": "0x7b6095dae257c40e70c7713932de198ee44a534e5e832c526f30ca5ca4c7057",
      "abi": [
        {
          "type": "function",
          "name": "name",
          "inputs": [],
          "outputs": [
            {
              "type": "core::felt252"
            }
          ],
          "state_mutability": "view"
        },
        {
          "type": "function",
          "name": "unpacked_size",
          "inputs": [],
          "outputs": [
            {
              "type": "core::integer::u32"
            }
          ],
          "state_mutability": "view"
        },
        {
          "type": "function",
          "name": "packed_size",
          "inputs": [],
          "outputs": [
            {
              "type": "core::integer::u32"
            }
          ],
          "state_mutability": "view"
        },
        {
          "type": "struct",
          "name": "core::array::Span::<core::integer::u8>",
          "members": [
            {
              "name": "snapshot",
              "type": "@core::array::Array::<core::integer::u8>"
            }
          ]
        },
        {
          "type": "function",
          "name": "layout",
          "inputs": [],
          "outputs": [
            {
              "type": "core::array::Span::<core::integer::u8>"
            }
          ],
          "state_mutability": "view"
        },
        {
          "type": "struct",
          "name": "core::array::Span::<core::felt252>",
          "members": [
            {
              "name": "snapshot",
              "type": "@core::array::Array::<core::felt252>"
            }
          ]
        },
        {
          "type": "struct",
          "name": "core::array::Span::<core::array::Span::<core::felt252>>",
          "members": [
            {
              "name": "snapshot",
              "type": "@core::array::Array::<core::array::Span::<core::felt252>>"
            }
          ]
        },
        {
          "type": "struct",
          "name": "dojo::database::schema::Struct",
          "members": [
            {
              "name": "name",
              "type": "core::felt252"
            },
            {
              "name": "attrs",
              "type": "core::array::Span::<core::felt252>"
            },
            {
              "name": "children",
              "type": "core::array::Span::<core::array::Span::<core::felt252>>"
            }
          ]
        },
        {
          "type": "struct",
          "name": "core::array::Span::<(core::felt252, core::array::Span::<core::felt252>)>",
          "members": [
            {
              "name": "snapshot",
              "type": "@core::array::Array::<(core::felt252, core::array::Span::<core::felt252>)>"
            }
          ]
        },
        {
          "type": "struct",
          "name": "dojo::database::schema::Enum",
          "members": [
            {
              "name": "name",
              "type": "core::felt252"
            },
            {
              "name": "attrs",
              "type": "core::array::Span::<core::felt252>"
            },
            {
              "name": "children",
              "type": "core::array::Span::<(core::felt252, core::array::Span::<core::felt252>)>"
            }
          ]
        },
        {
          "type": "enum",
          "name": "dojo::database::schema::Ty",
          "variants": [
            {
              "name": "Primitive",
              "type": "core::felt252"
            },
            {
              "name": "Struct",
              "type": "dojo::database::schema::Struct"
            },
            {
              "name": "Enum",
              "type": "dojo::database::schema::Enum"
            },
            {
              "name": "Tuple",
              "type": "core::array::Span::<core::array::Span::<core::felt252>>"
            }
          ]
        },
        {
          "type": "function",
          "name": "schema",
          "inputs": [],
          "outputs": [
            {
              "type": "dojo::database::schema::Ty"
            }
          ],
          "state_mutability": "view"
        },
        {
          "type": "event",
          "name": "eternum::models::metadata::foreign_key::Event",
          "kind": "enum",
          "variants": []
        }
      ]
    },
    {
      "name": "Health",
      "members": [
        {
          "name": "entity_id",
          "type": "u128",
          "key": true
        },
        {
          "name": "value",
          "type": "u128",
          "key": false
        }
      ],
      "class_hash": "0x470410658ad4e0e3dfad6f52bd5212db7e0bd3b31b8fe9ccbe343a2d42670c3",
      "abi": [
        {
          "type": "function",
          "name": "name",
          "inputs": [],
          "outputs": [
            {
              "type": "core::felt252"
            }
          ],
          "state_mutability": "view"
        },
        {
          "type": "function",
          "name": "unpacked_size",
          "inputs": [],
          "outputs": [
            {
              "type": "core::integer::u32"
            }
          ],
          "state_mutability": "view"
        },
        {
          "type": "function",
          "name": "packed_size",
          "inputs": [],
          "outputs": [
            {
              "type": "core::integer::u32"
            }
          ],
          "state_mutability": "view"
        },
        {
          "type": "struct",
          "name": "core::array::Span::<core::integer::u8>",
          "members": [
            {
              "name": "snapshot",
              "type": "@core::array::Array::<core::integer::u8>"
            }
          ]
        },
        {
          "type": "function",
          "name": "layout",
          "inputs": [],
          "outputs": [
            {
              "type": "core::array::Span::<core::integer::u8>"
            }
          ],
          "state_mutability": "view"
        },
        {
          "type": "struct",
          "name": "core::array::Span::<core::felt252>",
          "members": [
            {
              "name": "snapshot",
              "type": "@core::array::Array::<core::felt252>"
            }
          ]
        },
        {
          "type": "struct",
          "name": "core::array::Span::<core::array::Span::<core::felt252>>",
          "members": [
            {
              "name": "snapshot",
              "type": "@core::array::Array::<core::array::Span::<core::felt252>>"
            }
          ]
        },
        {
          "type": "struct",
          "name": "dojo::database::schema::Struct",
          "members": [
            {
              "name": "name",
              "type": "core::felt252"
            },
            {
              "name": "attrs",
              "type": "core::array::Span::<core::felt252>"
            },
            {
              "name": "children",
              "type": "core::array::Span::<core::array::Span::<core::felt252>>"
            }
          ]
        },
        {
          "type": "struct",
          "name": "core::array::Span::<(core::felt252, core::array::Span::<core::felt252>)>",
          "members": [
            {
              "name": "snapshot",
              "type": "@core::array::Array::<(core::felt252, core::array::Span::<core::felt252>)>"
            }
          ]
        },
        {
          "type": "struct",
          "name": "dojo::database::schema::Enum",
          "members": [
            {
              "name": "name",
              "type": "core::felt252"
            },
            {
              "name": "attrs",
              "type": "core::array::Span::<core::felt252>"
            },
            {
              "name": "children",
              "type": "core::array::Span::<(core::felt252, core::array::Span::<core::felt252>)>"
            }
          ]
        },
        {
          "type": "enum",
          "name": "dojo::database::schema::Ty",
          "variants": [
            {
              "name": "Primitive",
              "type": "core::felt252"
            },
            {
              "name": "Struct",
              "type": "dojo::database::schema::Struct"
            },
            {
              "name": "Enum",
              "type": "dojo::database::schema::Enum"
            },
            {
              "name": "Tuple",
              "type": "core::array::Span::<core::array::Span::<core::felt252>>"
            }
          ]
        },
        {
          "type": "function",
          "name": "schema",
          "inputs": [],
          "outputs": [
            {
              "type": "dojo::database::schema::Ty"
            }
          ],
          "state_mutability": "view"
        },
        {
          "type": "event",
          "name": "eternum::models::combat::health::Event",
          "kind": "enum",
          "variants": []
        }
      ]
    },
    {
      "name": "HealthConfig",
      "members": [
        {
          "name": "entity_type",
          "type": "u128",
          "key": true
        },
        {
          "name": "resource_cost_id",
          "type": "u128",
          "key": false
        },
        {
          "name": "resource_cost_count",
          "type": "u32",
          "key": false
        },
        {
          "name": "max_value",
          "type": "u128",
          "key": false
        }
      ],
      "class_hash": "0x7c7412cb264ccc8091d6dfd83c66a323de29fe55592767d6a8ce55625349466",
      "abi": [
        {
          "type": "function",
          "name": "name",
          "inputs": [],
          "outputs": [
            {
              "type": "core::felt252"
            }
          ],
          "state_mutability": "view"
        },
        {
          "type": "function",
          "name": "unpacked_size",
          "inputs": [],
          "outputs": [
            {
              "type": "core::integer::u32"
            }
          ],
          "state_mutability": "view"
        },
        {
          "type": "function",
          "name": "packed_size",
          "inputs": [],
          "outputs": [
            {
              "type": "core::integer::u32"
            }
          ],
          "state_mutability": "view"
        },
        {
          "type": "struct",
          "name": "core::array::Span::<core::integer::u8>",
          "members": [
            {
              "name": "snapshot",
              "type": "@core::array::Array::<core::integer::u8>"
            }
          ]
        },
        {
          "type": "function",
          "name": "layout",
          "inputs": [],
          "outputs": [
            {
              "type": "core::array::Span::<core::integer::u8>"
            }
          ],
          "state_mutability": "view"
        },
        {
          "type": "struct",
          "name": "core::array::Span::<core::felt252>",
          "members": [
            {
              "name": "snapshot",
              "type": "@core::array::Array::<core::felt252>"
            }
          ]
        },
        {
          "type": "struct",
          "name": "core::array::Span::<core::array::Span::<core::felt252>>",
          "members": [
            {
              "name": "snapshot",
              "type": "@core::array::Array::<core::array::Span::<core::felt252>>"
            }
          ]
        },
        {
          "type": "struct",
          "name": "dojo::database::schema::Struct",
          "members": [
            {
              "name": "name",
              "type": "core::felt252"
            },
            {
              "name": "attrs",
              "type": "core::array::Span::<core::felt252>"
            },
            {
              "name": "children",
              "type": "core::array::Span::<core::array::Span::<core::felt252>>"
            }
          ]
        },
        {
          "type": "struct",
          "name": "core::array::Span::<(core::felt252, core::array::Span::<core::felt252>)>",
          "members": [
            {
              "name": "snapshot",
              "type": "@core::array::Array::<(core::felt252, core::array::Span::<core::felt252>)>"
            }
          ]
        },
        {
          "type": "struct",
          "name": "dojo::database::schema::Enum",
          "members": [
            {
              "name": "name",
              "type": "core::felt252"
            },
            {
              "name": "attrs",
              "type": "core::array::Span::<core::felt252>"
            },
            {
              "name": "children",
              "type": "core::array::Span::<(core::felt252, core::array::Span::<core::felt252>)>"
            }
          ]
        },
        {
          "type": "enum",
          "name": "dojo::database::schema::Ty",
          "variants": [
            {
              "name": "Primitive",
              "type": "core::felt252"
            },
            {
              "name": "Struct",
              "type": "dojo::database::schema::Struct"
            },
            {
              "name": "Enum",
              "type": "dojo::database::schema::Enum"
            },
            {
              "name": "Tuple",
              "type": "core::array::Span::<core::array::Span::<core::felt252>>"
            }
          ]
        },
        {
          "type": "function",
          "name": "schema",
          "inputs": [],
          "outputs": [
            {
              "type": "dojo::database::schema::Ty"
            }
          ],
          "state_mutability": "view"
        },
        {
          "type": "event",
          "name": "eternum::models::config::health_config::Event",
          "kind": "enum",
          "variants": []
        }
      ]
    },
    {
      "name": "HyperStructure",
      "members": [
        {
          "name": "entity_id",
          "type": "u128",
          "key": true
        },
        {
          "name": "hyperstructure_type",
          "type": "u8",
          "key": false
        },
        {
          "name": "initialization_resource_id",
          "type": "u128",
          "key": false
        },
        {
          "name": "initialization_resource_count",
          "type": "u32",
          "key": false
        },
        {
          "name": "construction_resource_id",
          "type": "u128",
          "key": false
        },
        {
          "name": "construction_resource_count",
          "type": "u32",
          "key": false
        },
        {
          "name": "initialized_at",
          "type": "u64",
          "key": false
        },
        {
          "name": "completed_at",
          "type": "u64",
          "key": false
        },
        {
          "name": "coord_x",
          "type": "u32",
          "key": false
        },
        {
          "name": "coord_y",
          "type": "u32",
          "key": false
        }
      ],
      "class_hash": "0x25f997693c25f7b4b834576b68ea3acf6667dca9339892daae1c9cd9d91a7d6",
      "abi": [
        {
          "type": "function",
          "name": "name",
          "inputs": [],
          "outputs": [
            {
              "type": "core::felt252"
            }
          ],
          "state_mutability": "view"
        },
        {
          "type": "function",
          "name": "unpacked_size",
          "inputs": [],
          "outputs": [
            {
              "type": "core::integer::u32"
            }
          ],
          "state_mutability": "view"
        },
        {
          "type": "function",
          "name": "packed_size",
          "inputs": [],
          "outputs": [
            {
              "type": "core::integer::u32"
            }
          ],
          "state_mutability": "view"
        },
        {
          "type": "struct",
          "name": "core::array::Span::<core::integer::u8>",
          "members": [
            {
              "name": "snapshot",
              "type": "@core::array::Array::<core::integer::u8>"
            }
          ]
        },
        {
          "type": "function",
          "name": "layout",
          "inputs": [],
          "outputs": [
            {
              "type": "core::array::Span::<core::integer::u8>"
            }
          ],
          "state_mutability": "view"
        },
        {
          "type": "struct",
          "name": "core::array::Span::<core::felt252>",
          "members": [
            {
              "name": "snapshot",
              "type": "@core::array::Array::<core::felt252>"
            }
          ]
        },
        {
          "type": "struct",
          "name": "core::array::Span::<core::array::Span::<core::felt252>>",
          "members": [
            {
              "name": "snapshot",
              "type": "@core::array::Array::<core::array::Span::<core::felt252>>"
            }
          ]
        },
        {
          "type": "struct",
          "name": "dojo::database::schema::Struct",
          "members": [
            {
              "name": "name",
              "type": "core::felt252"
            },
            {
              "name": "attrs",
              "type": "core::array::Span::<core::felt252>"
            },
            {
              "name": "children",
              "type": "core::array::Span::<core::array::Span::<core::felt252>>"
            }
          ]
        },
        {
          "type": "struct",
          "name": "core::array::Span::<(core::felt252, core::array::Span::<core::felt252>)>",
          "members": [
            {
              "name": "snapshot",
              "type": "@core::array::Array::<(core::felt252, core::array::Span::<core::felt252>)>"
            }
          ]
        },
        {
          "type": "struct",
          "name": "dojo::database::schema::Enum",
          "members": [
            {
              "name": "name",
              "type": "core::felt252"
            },
            {
              "name": "attrs",
              "type": "core::array::Span::<core::felt252>"
            },
            {
              "name": "children",
              "type": "core::array::Span::<(core::felt252, core::array::Span::<core::felt252>)>"
            }
          ]
        },
        {
          "type": "enum",
          "name": "dojo::database::schema::Ty",
          "variants": [
            {
              "name": "Primitive",
              "type": "core::felt252"
            },
            {
              "name": "Struct",
              "type": "dojo::database::schema::Struct"
            },
            {
              "name": "Enum",
              "type": "dojo::database::schema::Enum"
            },
            {
              "name": "Tuple",
              "type": "core::array::Span::<core::array::Span::<core::felt252>>"
            }
          ]
        },
        {
          "type": "function",
          "name": "schema",
          "inputs": [],
          "outputs": [
            {
              "type": "dojo::database::schema::Ty"
            }
          ],
          "state_mutability": "view"
        },
        {
          "type": "event",
          "name": "eternum::models::hyperstructure::hyper_structure::Event",
          "kind": "enum",
          "variants": []
        }
      ]
    },
    {
      "name": "Inventory",
      "members": [
        {
          "name": "entity_id",
          "type": "u128",
          "key": true
        },
        {
          "name": "items_key",
          "type": "felt252",
          "key": false
        },
        {
          "name": "items_count",
          "type": "u128",
          "key": false
        }
      ],
      "class_hash": "0x7583acc6098c9d059dd0d0da079373165aae2d1e1ec9656cfd6dbd5552bc153",
      "abi": [
        {
          "type": "function",
          "name": "name",
          "inputs": [],
          "outputs": [
            {
              "type": "core::felt252"
            }
          ],
          "state_mutability": "view"
        },
        {
          "type": "function",
          "name": "unpacked_size",
          "inputs": [],
          "outputs": [
            {
              "type": "core::integer::u32"
            }
          ],
          "state_mutability": "view"
        },
        {
          "type": "function",
          "name": "packed_size",
          "inputs": [],
          "outputs": [
            {
              "type": "core::integer::u32"
            }
          ],
          "state_mutability": "view"
        },
        {
          "type": "struct",
          "name": "core::array::Span::<core::integer::u8>",
          "members": [
            {
              "name": "snapshot",
              "type": "@core::array::Array::<core::integer::u8>"
            }
          ]
        },
        {
          "type": "function",
          "name": "layout",
          "inputs": [],
          "outputs": [
            {
              "type": "core::array::Span::<core::integer::u8>"
            }
          ],
          "state_mutability": "view"
        },
        {
          "type": "struct",
          "name": "core::array::Span::<core::felt252>",
          "members": [
            {
              "name": "snapshot",
              "type": "@core::array::Array::<core::felt252>"
            }
          ]
        },
        {
          "type": "struct",
          "name": "core::array::Span::<core::array::Span::<core::felt252>>",
          "members": [
            {
              "name": "snapshot",
              "type": "@core::array::Array::<core::array::Span::<core::felt252>>"
            }
          ]
        },
        {
          "type": "struct",
          "name": "dojo::database::schema::Struct",
          "members": [
            {
              "name": "name",
              "type": "core::felt252"
            },
            {
              "name": "attrs",
              "type": "core::array::Span::<core::felt252>"
            },
            {
              "name": "children",
              "type": "core::array::Span::<core::array::Span::<core::felt252>>"
            }
          ]
        },
        {
          "type": "struct",
          "name": "core::array::Span::<(core::felt252, core::array::Span::<core::felt252>)>",
          "members": [
            {
              "name": "snapshot",
              "type": "@core::array::Array::<(core::felt252, core::array::Span::<core::felt252>)>"
            }
          ]
        },
        {
          "type": "struct",
          "name": "dojo::database::schema::Enum",
          "members": [
            {
              "name": "name",
              "type": "core::felt252"
            },
            {
              "name": "attrs",
              "type": "core::array::Span::<core::felt252>"
            },
            {
              "name": "children",
              "type": "core::array::Span::<(core::felt252, core::array::Span::<core::felt252>)>"
            }
          ]
        },
        {
          "type": "enum",
          "name": "dojo::database::schema::Ty",
          "variants": [
            {
              "name": "Primitive",
              "type": "core::felt252"
            },
            {
              "name": "Struct",
              "type": "dojo::database::schema::Struct"
            },
            {
              "name": "Enum",
              "type": "dojo::database::schema::Enum"
            },
            {
              "name": "Tuple",
              "type": "core::array::Span::<core::array::Span::<core::felt252>>"
            }
          ]
        },
        {
          "type": "function",
          "name": "schema",
          "inputs": [],
          "outputs": [
            {
              "type": "dojo::database::schema::Ty"
            }
          ],
          "state_mutability": "view"
        },
        {
          "type": "event",
          "name": "eternum::models::inventory::inventory::Event",
          "kind": "enum",
          "variants": []
        }
      ]
    },
    {
      "name": "Labor",
      "members": [
        {
          "name": "entity_id",
          "type": "u128",
          "key": true
        },
        {
          "name": "resource_type",
          "type": "u8",
          "key": true
        },
        {
          "name": "balance",
          "type": "u64",
          "key": false
        },
        {
          "name": "last_harvest",
          "type": "u64",
          "key": false
        },
        {
          "name": "multiplier",
          "type": "u64",
          "key": false
        }
      ],
      "class_hash": "0x1e4b80ffd079eb92a38790c374b7cd6d4e12f77d36a0a6d5df3e2cc865ee9f5",
      "abi": [
        {
          "type": "function",
          "name": "name",
          "inputs": [],
          "outputs": [
            {
              "type": "core::felt252"
            }
          ],
          "state_mutability": "view"
        },
        {
          "type": "function",
          "name": "unpacked_size",
          "inputs": [],
          "outputs": [
            {
              "type": "core::integer::u32"
            }
          ],
          "state_mutability": "view"
        },
        {
          "type": "function",
          "name": "packed_size",
          "inputs": [],
          "outputs": [
            {
              "type": "core::integer::u32"
            }
          ],
          "state_mutability": "view"
        },
        {
          "type": "struct",
          "name": "core::array::Span::<core::integer::u8>",
          "members": [
            {
              "name": "snapshot",
              "type": "@core::array::Array::<core::integer::u8>"
            }
          ]
        },
        {
          "type": "function",
          "name": "layout",
          "inputs": [],
          "outputs": [
            {
              "type": "core::array::Span::<core::integer::u8>"
            }
          ],
          "state_mutability": "view"
        },
        {
          "type": "struct",
          "name": "core::array::Span::<core::felt252>",
          "members": [
            {
              "name": "snapshot",
              "type": "@core::array::Array::<core::felt252>"
            }
          ]
        },
        {
          "type": "struct",
          "name": "core::array::Span::<core::array::Span::<core::felt252>>",
          "members": [
            {
              "name": "snapshot",
              "type": "@core::array::Array::<core::array::Span::<core::felt252>>"
            }
          ]
        },
        {
          "type": "struct",
          "name": "dojo::database::schema::Struct",
          "members": [
            {
              "name": "name",
              "type": "core::felt252"
            },
            {
              "name": "attrs",
              "type": "core::array::Span::<core::felt252>"
            },
            {
              "name": "children",
              "type": "core::array::Span::<core::array::Span::<core::felt252>>"
            }
          ]
        },
        {
          "type": "struct",
          "name": "core::array::Span::<(core::felt252, core::array::Span::<core::felt252>)>",
          "members": [
            {
              "name": "snapshot",
              "type": "@core::array::Array::<(core::felt252, core::array::Span::<core::felt252>)>"
            }
          ]
        },
        {
          "type": "struct",
          "name": "dojo::database::schema::Enum",
          "members": [
            {
              "name": "name",
              "type": "core::felt252"
            },
            {
              "name": "attrs",
              "type": "core::array::Span::<core::felt252>"
            },
            {
              "name": "children",
              "type": "core::array::Span::<(core::felt252, core::array::Span::<core::felt252>)>"
            }
          ]
        },
        {
          "type": "enum",
          "name": "dojo::database::schema::Ty",
          "variants": [
            {
              "name": "Primitive",
              "type": "core::felt252"
            },
            {
              "name": "Struct",
              "type": "dojo::database::schema::Struct"
            },
            {
              "name": "Enum",
              "type": "dojo::database::schema::Enum"
            },
            {
              "name": "Tuple",
              "type": "core::array::Span::<core::array::Span::<core::felt252>>"
            }
          ]
        },
        {
          "type": "function",
          "name": "schema",
          "inputs": [],
          "outputs": [
            {
              "type": "dojo::database::schema::Ty"
            }
          ],
          "state_mutability": "view"
        },
        {
          "type": "event",
          "name": "eternum::models::labor::labor::Event",
          "kind": "enum",
          "variants": []
        }
      ]
    },
    {
      "name": "LaborAuction",
      "members": [
        {
          "name": "zone",
          "type": "u8",
          "key": true
        },
        {
          "name": "decay_constant_mag",
          "type": "u128",
          "key": false
        },
        {
          "name": "decay_constant_sign",
          "type": "bool",
          "key": false
        },
        {
          "name": "per_time_unit",
          "type": "u128",
          "key": false
        },
        {
          "name": "start_time",
          "type": "u64",
          "key": false
        },
        {
          "name": "sold",
          "type": "u128",
          "key": false
        },
        {
          "name": "price_update_interval",
          "type": "u128",
          "key": false
        }
      ],
      "class_hash": "0x71db6b68f0e18a4f76dd1f50a3e5fc732b826a5f018ad871c7f99b7eaff04c0",
      "abi": [
        {
          "type": "function",
          "name": "name",
          "inputs": [],
          "outputs": [
            {
              "type": "core::felt252"
            }
          ],
          "state_mutability": "view"
        },
        {
          "type": "function",
          "name": "unpacked_size",
          "inputs": [],
          "outputs": [
            {
              "type": "core::integer::u32"
            }
          ],
          "state_mutability": "view"
        },
        {
          "type": "function",
          "name": "packed_size",
          "inputs": [],
          "outputs": [
            {
              "type": "core::integer::u32"
            }
          ],
          "state_mutability": "view"
        },
        {
          "type": "struct",
          "name": "core::array::Span::<core::integer::u8>",
          "members": [
            {
              "name": "snapshot",
              "type": "@core::array::Array::<core::integer::u8>"
            }
          ]
        },
        {
          "type": "function",
          "name": "layout",
          "inputs": [],
          "outputs": [
            {
              "type": "core::array::Span::<core::integer::u8>"
            }
          ],
          "state_mutability": "view"
        },
        {
          "type": "struct",
          "name": "core::array::Span::<core::felt252>",
          "members": [
            {
              "name": "snapshot",
              "type": "@core::array::Array::<core::felt252>"
            }
          ]
        },
        {
          "type": "struct",
          "name": "core::array::Span::<core::array::Span::<core::felt252>>",
          "members": [
            {
              "name": "snapshot",
              "type": "@core::array::Array::<core::array::Span::<core::felt252>>"
            }
          ]
        },
        {
          "type": "struct",
          "name": "dojo::database::schema::Struct",
          "members": [
            {
              "name": "name",
              "type": "core::felt252"
            },
            {
              "name": "attrs",
              "type": "core::array::Span::<core::felt252>"
            },
            {
              "name": "children",
              "type": "core::array::Span::<core::array::Span::<core::felt252>>"
            }
          ]
        },
        {
          "type": "struct",
          "name": "core::array::Span::<(core::felt252, core::array::Span::<core::felt252>)>",
          "members": [
            {
              "name": "snapshot",
              "type": "@core::array::Array::<(core::felt252, core::array::Span::<core::felt252>)>"
            }
          ]
        },
        {
          "type": "struct",
          "name": "dojo::database::schema::Enum",
          "members": [
            {
              "name": "name",
              "type": "core::felt252"
            },
            {
              "name": "attrs",
              "type": "core::array::Span::<core::felt252>"
            },
            {
              "name": "children",
              "type": "core::array::Span::<(core::felt252, core::array::Span::<core::felt252>)>"
            }
          ]
        },
        {
          "type": "enum",
          "name": "dojo::database::schema::Ty",
          "variants": [
            {
              "name": "Primitive",
              "type": "core::felt252"
            },
            {
              "name": "Struct",
              "type": "dojo::database::schema::Struct"
            },
            {
              "name": "Enum",
              "type": "dojo::database::schema::Enum"
            },
            {
              "name": "Tuple",
              "type": "core::array::Span::<core::array::Span::<core::felt252>>"
            }
          ]
        },
        {
          "type": "function",
          "name": "schema",
          "inputs": [],
          "outputs": [
            {
              "type": "dojo::database::schema::Ty"
            }
          ],
          "state_mutability": "view"
        },
        {
          "type": "event",
          "name": "eternum::models::labor_auction::labor_auction::Event",
          "kind": "enum",
          "variants": []
        }
      ]
    },
    {
      "name": "LaborConfig",
      "members": [
        {
          "name": "config_id",
          "type": "u128",
          "key": true
        },
        {
          "name": "base_labor_units",
          "type": "u64",
          "key": false
        },
        {
          "name": "base_resources_per_cycle",
          "type": "u128",
          "key": false
        },
        {
          "name": "base_food_per_cycle",
          "type": "u128",
          "key": false
        }
      ],
      "class_hash": "0x768fb70d1b0ddcb93cca8fa96fb06db9f404fd149e1693556444af02a4d9060",
      "abi": [
        {
          "type": "function",
          "name": "name",
          "inputs": [],
          "outputs": [
            {
              "type": "core::felt252"
            }
          ],
          "state_mutability": "view"
        },
        {
          "type": "function",
          "name": "unpacked_size",
          "inputs": [],
          "outputs": [
            {
              "type": "core::integer::u32"
            }
          ],
          "state_mutability": "view"
        },
        {
          "type": "function",
          "name": "packed_size",
          "inputs": [],
          "outputs": [
            {
              "type": "core::integer::u32"
            }
          ],
          "state_mutability": "view"
        },
        {
          "type": "struct",
          "name": "core::array::Span::<core::integer::u8>",
          "members": [
            {
              "name": "snapshot",
              "type": "@core::array::Array::<core::integer::u8>"
            }
          ]
        },
        {
          "type": "function",
          "name": "layout",
          "inputs": [],
          "outputs": [
            {
              "type": "core::array::Span::<core::integer::u8>"
            }
          ],
          "state_mutability": "view"
        },
        {
          "type": "struct",
          "name": "core::array::Span::<core::felt252>",
          "members": [
            {
              "name": "snapshot",
              "type": "@core::array::Array::<core::felt252>"
            }
          ]
        },
        {
          "type": "struct",
          "name": "core::array::Span::<core::array::Span::<core::felt252>>",
          "members": [
            {
              "name": "snapshot",
              "type": "@core::array::Array::<core::array::Span::<core::felt252>>"
            }
          ]
        },
        {
          "type": "struct",
          "name": "dojo::database::schema::Struct",
          "members": [
            {
              "name": "name",
              "type": "core::felt252"
            },
            {
              "name": "attrs",
              "type": "core::array::Span::<core::felt252>"
            },
            {
              "name": "children",
              "type": "core::array::Span::<core::array::Span::<core::felt252>>"
            }
          ]
        },
        {
          "type": "struct",
          "name": "core::array::Span::<(core::felt252, core::array::Span::<core::felt252>)>",
          "members": [
            {
              "name": "snapshot",
              "type": "@core::array::Array::<(core::felt252, core::array::Span::<core::felt252>)>"
            }
          ]
        },
        {
          "type": "struct",
          "name": "dojo::database::schema::Enum",
          "members": [
            {
              "name": "name",
              "type": "core::felt252"
            },
            {
              "name": "attrs",
              "type": "core::array::Span::<core::felt252>"
            },
            {
              "name": "children",
              "type": "core::array::Span::<(core::felt252, core::array::Span::<core::felt252>)>"
            }
          ]
        },
        {
          "type": "enum",
          "name": "dojo::database::schema::Ty",
          "variants": [
            {
              "name": "Primitive",
              "type": "core::felt252"
            },
            {
              "name": "Struct",
              "type": "dojo::database::schema::Struct"
            },
            {
              "name": "Enum",
              "type": "dojo::database::schema::Enum"
            },
            {
              "name": "Tuple",
              "type": "core::array::Span::<core::array::Span::<core::felt252>>"
            }
          ]
        },
        {
          "type": "function",
          "name": "schema",
          "inputs": [],
          "outputs": [
            {
              "type": "dojo::database::schema::Ty"
            }
          ],
          "state_mutability": "view"
        },
        {
          "type": "event",
          "name": "eternum::models::config::labor_config::Event",
          "kind": "enum",
          "variants": []
        }
      ]
    },
    {
      "name": "LaborCostAmount",
      "members": [
        {
          "name": "resource_type_labor",
          "type": "felt252",
          "key": true
        },
        {
          "name": "resource_type_cost",
          "type": "felt252",
          "key": true
        },
        {
          "name": "value",
          "type": "u128",
          "key": false
        }
      ],
      "class_hash": "0x3a29b5255dcf7eebcbd3afc884b94aa744be7d4379346701a8f4278eaf7299d",
      "abi": [
        {
          "type": "function",
          "name": "name",
          "inputs": [],
          "outputs": [
            {
              "type": "core::felt252"
            }
          ],
          "state_mutability": "view"
        },
        {
          "type": "function",
          "name": "unpacked_size",
          "inputs": [],
          "outputs": [
            {
              "type": "core::integer::u32"
            }
          ],
          "state_mutability": "view"
        },
        {
          "type": "function",
          "name": "packed_size",
          "inputs": [],
          "outputs": [
            {
              "type": "core::integer::u32"
            }
          ],
          "state_mutability": "view"
        },
        {
          "type": "struct",
          "name": "core::array::Span::<core::integer::u8>",
          "members": [
            {
              "name": "snapshot",
              "type": "@core::array::Array::<core::integer::u8>"
            }
          ]
        },
        {
          "type": "function",
          "name": "layout",
          "inputs": [],
          "outputs": [
            {
              "type": "core::array::Span::<core::integer::u8>"
            }
          ],
          "state_mutability": "view"
        },
        {
          "type": "struct",
          "name": "core::array::Span::<core::felt252>",
          "members": [
            {
              "name": "snapshot",
              "type": "@core::array::Array::<core::felt252>"
            }
          ]
        },
        {
          "type": "struct",
          "name": "core::array::Span::<core::array::Span::<core::felt252>>",
          "members": [
            {
              "name": "snapshot",
              "type": "@core::array::Array::<core::array::Span::<core::felt252>>"
            }
          ]
        },
        {
          "type": "struct",
          "name": "dojo::database::schema::Struct",
          "members": [
            {
              "name": "name",
              "type": "core::felt252"
            },
            {
              "name": "attrs",
              "type": "core::array::Span::<core::felt252>"
            },
            {
              "name": "children",
              "type": "core::array::Span::<core::array::Span::<core::felt252>>"
            }
          ]
        },
        {
          "type": "struct",
          "name": "core::array::Span::<(core::felt252, core::array::Span::<core::felt252>)>",
          "members": [
            {
              "name": "snapshot",
              "type": "@core::array::Array::<(core::felt252, core::array::Span::<core::felt252>)>"
            }
          ]
        },
        {
          "type": "struct",
          "name": "dojo::database::schema::Enum",
          "members": [
            {
              "name": "name",
              "type": "core::felt252"
            },
            {
              "name": "attrs",
              "type": "core::array::Span::<core::felt252>"
            },
            {
              "name": "children",
              "type": "core::array::Span::<(core::felt252, core::array::Span::<core::felt252>)>"
            }
          ]
        },
        {
          "type": "enum",
          "name": "dojo::database::schema::Ty",
          "variants": [
            {
              "name": "Primitive",
              "type": "core::felt252"
            },
            {
              "name": "Struct",
              "type": "dojo::database::schema::Struct"
            },
            {
              "name": "Enum",
              "type": "dojo::database::schema::Enum"
            },
            {
              "name": "Tuple",
              "type": "core::array::Span::<core::array::Span::<core::felt252>>"
            }
          ]
        },
        {
          "type": "function",
          "name": "schema",
          "inputs": [],
          "outputs": [
            {
              "type": "dojo::database::schema::Ty"
            }
          ],
          "state_mutability": "view"
        },
        {
          "type": "event",
          "name": "eternum::models::config::labor_cost_amount::Event",
          "kind": "enum",
          "variants": []
        }
      ]
    },
    {
      "name": "LaborCostResources",
      "members": [
        {
          "name": "resource_type_labor",
          "type": "felt252",
          "key": true
        },
        {
          "name": "resource_types_packed",
          "type": "u128",
          "key": false
        },
        {
          "name": "resource_types_count",
          "type": "u8",
          "key": false
        }
      ],
      "class_hash": "0x7760abae96307877290a6922e9a41335a8df3de1b009882c5108dec71be7497",
      "abi": [
        {
          "type": "function",
          "name": "name",
          "inputs": [],
          "outputs": [
            {
              "type": "core::felt252"
            }
          ],
          "state_mutability": "view"
        },
        {
          "type": "function",
          "name": "unpacked_size",
          "inputs": [],
          "outputs": [
            {
              "type": "core::integer::u32"
            }
          ],
          "state_mutability": "view"
        },
        {
          "type": "function",
          "name": "packed_size",
          "inputs": [],
          "outputs": [
            {
              "type": "core::integer::u32"
            }
          ],
          "state_mutability": "view"
        },
        {
          "type": "struct",
          "name": "core::array::Span::<core::integer::u8>",
          "members": [
            {
              "name": "snapshot",
              "type": "@core::array::Array::<core::integer::u8>"
            }
          ]
        },
        {
          "type": "function",
          "name": "layout",
          "inputs": [],
          "outputs": [
            {
              "type": "core::array::Span::<core::integer::u8>"
            }
          ],
          "state_mutability": "view"
        },
        {
          "type": "struct",
          "name": "core::array::Span::<core::felt252>",
          "members": [
            {
              "name": "snapshot",
              "type": "@core::array::Array::<core::felt252>"
            }
          ]
        },
        {
          "type": "struct",
          "name": "core::array::Span::<core::array::Span::<core::felt252>>",
          "members": [
            {
              "name": "snapshot",
              "type": "@core::array::Array::<core::array::Span::<core::felt252>>"
            }
          ]
        },
        {
          "type": "struct",
          "name": "dojo::database::schema::Struct",
          "members": [
            {
              "name": "name",
              "type": "core::felt252"
            },
            {
              "name": "attrs",
              "type": "core::array::Span::<core::felt252>"
            },
            {
              "name": "children",
              "type": "core::array::Span::<core::array::Span::<core::felt252>>"
            }
          ]
        },
        {
          "type": "struct",
          "name": "core::array::Span::<(core::felt252, core::array::Span::<core::felt252>)>",
          "members": [
            {
              "name": "snapshot",
              "type": "@core::array::Array::<(core::felt252, core::array::Span::<core::felt252>)>"
            }
          ]
        },
        {
          "type": "struct",
          "name": "dojo::database::schema::Enum",
          "members": [
            {
              "name": "name",
              "type": "core::felt252"
            },
            {
              "name": "attrs",
              "type": "core::array::Span::<core::felt252>"
            },
            {
              "name": "children",
              "type": "core::array::Span::<(core::felt252, core::array::Span::<core::felt252>)>"
            }
          ]
        },
        {
          "type": "enum",
          "name": "dojo::database::schema::Ty",
          "variants": [
            {
              "name": "Primitive",
              "type": "core::felt252"
            },
            {
              "name": "Struct",
              "type": "dojo::database::schema::Struct"
            },
            {
              "name": "Enum",
              "type": "dojo::database::schema::Enum"
            },
            {
              "name": "Tuple",
              "type": "core::array::Span::<core::array::Span::<core::felt252>>"
            }
          ]
        },
        {
          "type": "function",
          "name": "schema",
          "inputs": [],
          "outputs": [
            {
              "type": "dojo::database::schema::Ty"
            }
          ],
          "state_mutability": "view"
        },
        {
          "type": "event",
          "name": "eternum::models::config::labor_cost_resources::Event",
          "kind": "enum",
          "variants": []
        }
      ]
    },
    {
      "name": "Level",
      "members": [
        {
          "name": "entity_id",
          "type": "u128",
          "key": true
        },
        {
          "name": "level",
          "type": "u64",
          "key": false
        },
        {
          "name": "valid_until",
          "type": "u64",
          "key": false
        }
      ],
      "class_hash": "0x5581b12cf76b9eb7c9f4e0ed06a67cca62085c0b3602b39c41a72b725c989bd",
      "abi": [
        {
          "type": "function",
          "name": "name",
          "inputs": [],
          "outputs": [
            {
              "type": "core::felt252"
            }
          ],
          "state_mutability": "view"
        },
        {
          "type": "function",
          "name": "unpacked_size",
          "inputs": [],
          "outputs": [
            {
              "type": "core::integer::u32"
            }
          ],
          "state_mutability": "view"
        },
        {
          "type": "function",
          "name": "packed_size",
          "inputs": [],
          "outputs": [
            {
              "type": "core::integer::u32"
            }
          ],
          "state_mutability": "view"
        },
        {
          "type": "struct",
          "name": "core::array::Span::<core::integer::u8>",
          "members": [
            {
              "name": "snapshot",
              "type": "@core::array::Array::<core::integer::u8>"
            }
          ]
        },
        {
          "type": "function",
          "name": "layout",
          "inputs": [],
          "outputs": [
            {
              "type": "core::array::Span::<core::integer::u8>"
            }
          ],
          "state_mutability": "view"
        },
        {
          "type": "struct",
          "name": "core::array::Span::<core::felt252>",
          "members": [
            {
              "name": "snapshot",
              "type": "@core::array::Array::<core::felt252>"
            }
          ]
        },
        {
          "type": "struct",
          "name": "core::array::Span::<core::array::Span::<core::felt252>>",
          "members": [
            {
              "name": "snapshot",
              "type": "@core::array::Array::<core::array::Span::<core::felt252>>"
            }
          ]
        },
        {
          "type": "struct",
          "name": "dojo::database::schema::Struct",
          "members": [
            {
              "name": "name",
              "type": "core::felt252"
            },
            {
              "name": "attrs",
              "type": "core::array::Span::<core::felt252>"
            },
            {
              "name": "children",
              "type": "core::array::Span::<core::array::Span::<core::felt252>>"
            }
          ]
        },
        {
          "type": "struct",
          "name": "core::array::Span::<(core::felt252, core::array::Span::<core::felt252>)>",
          "members": [
            {
              "name": "snapshot",
              "type": "@core::array::Array::<(core::felt252, core::array::Span::<core::felt252>)>"
            }
          ]
        },
        {
          "type": "struct",
          "name": "dojo::database::schema::Enum",
          "members": [
            {
              "name": "name",
              "type": "core::felt252"
            },
            {
              "name": "attrs",
              "type": "core::array::Span::<core::felt252>"
            },
            {
              "name": "children",
              "type": "core::array::Span::<(core::felt252, core::array::Span::<core::felt252>)>"
            }
          ]
        },
        {
          "type": "enum",
          "name": "dojo::database::schema::Ty",
          "variants": [
            {
              "name": "Primitive",
              "type": "core::felt252"
            },
            {
              "name": "Struct",
              "type": "dojo::database::schema::Struct"
            },
            {
              "name": "Enum",
              "type": "dojo::database::schema::Enum"
            },
            {
              "name": "Tuple",
              "type": "core::array::Span::<core::array::Span::<core::felt252>>"
            }
          ]
        },
        {
          "type": "function",
          "name": "schema",
          "inputs": [],
          "outputs": [
            {
              "type": "dojo::database::schema::Ty"
            }
          ],
          "state_mutability": "view"
        },
        {
          "type": "event",
          "name": "eternum::models::level::level::Event",
          "kind": "enum",
          "variants": []
        }
      ]
    },
    {
      "name": "LevelingConfig",
      "members": [
        {
          "name": "config_id",
          "type": "u128",
          "key": true
        },
        {
          "name": "wheat_base_amount",
          "type": "u128",
          "key": false
        },
        {
          "name": "fish_base_amount",
          "type": "u128",
          "key": false
        },
        {
          "name": "resource_1_cost_id",
          "type": "u128",
          "key": false
        },
        {
          "name": "resource_1_cost_count",
          "type": "u32",
          "key": false
        },
        {
          "name": "resource_2_cost_id",
          "type": "u128",
          "key": false
        },
        {
          "name": "resource_2_cost_count",
          "type": "u32",
          "key": false
        },
        {
          "name": "resource_3_cost_id",
          "type": "u128",
          "key": false
        },
        {
          "name": "resource_3_cost_count",
          "type": "u32",
          "key": false
        },
        {
          "name": "decay_scaled",
          "type": "u128",
          "key": false
        },
        {
          "name": "cost_percentage_scaled",
          "type": "u128",
          "key": false
        },
        {
          "name": "base_multiplier",
          "type": "u128",
          "key": false
        }
      ],
      "class_hash": "0x2e0a70d2268e06a7fda8ad50ee10406775a9d69091637f7463283ea347509f3",
      "abi": [
        {
          "type": "function",
          "name": "name",
          "inputs": [],
          "outputs": [
            {
              "type": "core::felt252"
            }
          ],
          "state_mutability": "view"
        },
        {
          "type": "function",
          "name": "unpacked_size",
          "inputs": [],
          "outputs": [
            {
              "type": "core::integer::u32"
            }
          ],
          "state_mutability": "view"
        },
        {
          "type": "function",
          "name": "packed_size",
          "inputs": [],
          "outputs": [
            {
              "type": "core::integer::u32"
            }
          ],
          "state_mutability": "view"
        },
        {
          "type": "struct",
          "name": "core::array::Span::<core::integer::u8>",
          "members": [
            {
              "name": "snapshot",
              "type": "@core::array::Array::<core::integer::u8>"
            }
          ]
        },
        {
          "type": "function",
          "name": "layout",
          "inputs": [],
          "outputs": [
            {
              "type": "core::array::Span::<core::integer::u8>"
            }
          ],
          "state_mutability": "view"
        },
        {
          "type": "struct",
          "name": "core::array::Span::<core::felt252>",
          "members": [
            {
              "name": "snapshot",
              "type": "@core::array::Array::<core::felt252>"
            }
          ]
        },
        {
          "type": "struct",
          "name": "core::array::Span::<core::array::Span::<core::felt252>>",
          "members": [
            {
              "name": "snapshot",
              "type": "@core::array::Array::<core::array::Span::<core::felt252>>"
            }
          ]
        },
        {
          "type": "struct",
          "name": "dojo::database::schema::Struct",
          "members": [
            {
              "name": "name",
              "type": "core::felt252"
            },
            {
              "name": "attrs",
              "type": "core::array::Span::<core::felt252>"
            },
            {
              "name": "children",
              "type": "core::array::Span::<core::array::Span::<core::felt252>>"
            }
          ]
        },
        {
          "type": "struct",
          "name": "core::array::Span::<(core::felt252, core::array::Span::<core::felt252>)>",
          "members": [
            {
              "name": "snapshot",
              "type": "@core::array::Array::<(core::felt252, core::array::Span::<core::felt252>)>"
            }
          ]
        },
        {
          "type": "struct",
          "name": "dojo::database::schema::Enum",
          "members": [
            {
              "name": "name",
              "type": "core::felt252"
            },
            {
              "name": "attrs",
              "type": "core::array::Span::<core::felt252>"
            },
            {
              "name": "children",
              "type": "core::array::Span::<(core::felt252, core::array::Span::<core::felt252>)>"
            }
          ]
        },
        {
          "type": "enum",
          "name": "dojo::database::schema::Ty",
          "variants": [
            {
              "name": "Primitive",
              "type": "core::felt252"
            },
            {
              "name": "Struct",
              "type": "dojo::database::schema::Struct"
            },
            {
              "name": "Enum",
              "type": "dojo::database::schema::Enum"
            },
            {
              "name": "Tuple",
              "type": "core::array::Span::<core::array::Span::<core::felt252>>"
            }
          ]
        },
        {
          "type": "function",
          "name": "schema",
          "inputs": [],
          "outputs": [
            {
              "type": "dojo::database::schema::Ty"
            }
          ],
          "state_mutability": "view"
        },
        {
          "type": "event",
          "name": "eternum::models::config::leveling_config::Event",
          "kind": "enum",
          "variants": []
        }
      ]
    },
    {
      "name": "Movable",
      "members": [
        {
          "name": "entity_id",
          "type": "u128",
          "key": true
        },
        {
          "name": "sec_per_km",
          "type": "u16",
          "key": false
        },
        {
          "name": "blocked",
          "type": "bool",
          "key": false
        },
        {
          "name": "round_trip",
          "type": "bool",
          "key": false
        },
        {
          "name": "intermediate_coord_x",
          "type": "u32",
          "key": false
        },
        {
          "name": "intermediate_coord_y",
          "type": "u32",
          "key": false
        }
      ],
      "class_hash": "0x57771de52fe1b9e68ebf7e80aa09869a08403aab239dc06fd2a40663ec1a9b3",
      "abi": [
        {
          "type": "function",
          "name": "name",
          "inputs": [],
          "outputs": [
            {
              "type": "core::felt252"
            }
          ],
          "state_mutability": "view"
        },
        {
          "type": "function",
          "name": "unpacked_size",
          "inputs": [],
          "outputs": [
            {
              "type": "core::integer::u32"
            }
          ],
          "state_mutability": "view"
        },
        {
          "type": "function",
          "name": "packed_size",
          "inputs": [],
          "outputs": [
            {
              "type": "core::integer::u32"
            }
          ],
          "state_mutability": "view"
        },
        {
          "type": "struct",
          "name": "core::array::Span::<core::integer::u8>",
          "members": [
            {
              "name": "snapshot",
              "type": "@core::array::Array::<core::integer::u8>"
            }
          ]
        },
        {
          "type": "function",
          "name": "layout",
          "inputs": [],
          "outputs": [
            {
              "type": "core::array::Span::<core::integer::u8>"
            }
          ],
          "state_mutability": "view"
        },
        {
          "type": "struct",
          "name": "core::array::Span::<core::felt252>",
          "members": [
            {
              "name": "snapshot",
              "type": "@core::array::Array::<core::felt252>"
            }
          ]
        },
        {
          "type": "struct",
          "name": "core::array::Span::<core::array::Span::<core::felt252>>",
          "members": [
            {
              "name": "snapshot",
              "type": "@core::array::Array::<core::array::Span::<core::felt252>>"
            }
          ]
        },
        {
          "type": "struct",
          "name": "dojo::database::schema::Struct",
          "members": [
            {
              "name": "name",
              "type": "core::felt252"
            },
            {
              "name": "attrs",
              "type": "core::array::Span::<core::felt252>"
            },
            {
              "name": "children",
              "type": "core::array::Span::<core::array::Span::<core::felt252>>"
            }
          ]
        },
        {
          "type": "struct",
          "name": "core::array::Span::<(core::felt252, core::array::Span::<core::felt252>)>",
          "members": [
            {
              "name": "snapshot",
              "type": "@core::array::Array::<(core::felt252, core::array::Span::<core::felt252>)>"
            }
          ]
        },
        {
          "type": "struct",
          "name": "dojo::database::schema::Enum",
          "members": [
            {
              "name": "name",
              "type": "core::felt252"
            },
            {
              "name": "attrs",
              "type": "core::array::Span::<core::felt252>"
            },
            {
              "name": "children",
              "type": "core::array::Span::<(core::felt252, core::array::Span::<core::felt252>)>"
            }
          ]
        },
        {
          "type": "enum",
          "name": "dojo::database::schema::Ty",
          "variants": [
            {
              "name": "Primitive",
              "type": "core::felt252"
            },
            {
              "name": "Struct",
              "type": "dojo::database::schema::Struct"
            },
            {
              "name": "Enum",
              "type": "dojo::database::schema::Enum"
            },
            {
              "name": "Tuple",
              "type": "core::array::Span::<core::array::Span::<core::felt252>>"
            }
          ]
        },
        {
          "type": "function",
          "name": "schema",
          "inputs": [],
          "outputs": [
            {
              "type": "dojo::database::schema::Ty"
            }
          ],
          "state_mutability": "view"
        },
        {
          "type": "event",
          "name": "eternum::models::movable::movable::Event",
          "kind": "enum",
          "variants": []
        }
      ]
    },
    {
      "name": "Owner",
      "members": [
        {
          "name": "entity_id",
          "type": "u128",
          "key": true
        },
        {
          "name": "address",
          "type": "ContractAddress",
          "key": false
        }
      ],
      "class_hash": "0x2669a0c606835823d75393c9f8fb7878a888a3146c83a723a8dfb00ea4bd28a",
      "abi": [
        {
          "type": "function",
          "name": "name",
          "inputs": [],
          "outputs": [
            {
              "type": "core::felt252"
            }
          ],
          "state_mutability": "view"
        },
        {
          "type": "function",
          "name": "unpacked_size",
          "inputs": [],
          "outputs": [
            {
              "type": "core::integer::u32"
            }
          ],
          "state_mutability": "view"
        },
        {
          "type": "function",
          "name": "packed_size",
          "inputs": [],
          "outputs": [
            {
              "type": "core::integer::u32"
            }
          ],
          "state_mutability": "view"
        },
        {
          "type": "struct",
          "name": "core::array::Span::<core::integer::u8>",
          "members": [
            {
              "name": "snapshot",
              "type": "@core::array::Array::<core::integer::u8>"
            }
          ]
        },
        {
          "type": "function",
          "name": "layout",
          "inputs": [],
          "outputs": [
            {
              "type": "core::array::Span::<core::integer::u8>"
            }
          ],
          "state_mutability": "view"
        },
        {
          "type": "struct",
          "name": "core::array::Span::<core::felt252>",
          "members": [
            {
              "name": "snapshot",
              "type": "@core::array::Array::<core::felt252>"
            }
          ]
        },
        {
          "type": "struct",
          "name": "core::array::Span::<core::array::Span::<core::felt252>>",
          "members": [
            {
              "name": "snapshot",
              "type": "@core::array::Array::<core::array::Span::<core::felt252>>"
            }
          ]
        },
        {
          "type": "struct",
          "name": "dojo::database::schema::Struct",
          "members": [
            {
              "name": "name",
              "type": "core::felt252"
            },
            {
              "name": "attrs",
              "type": "core::array::Span::<core::felt252>"
            },
            {
              "name": "children",
              "type": "core::array::Span::<core::array::Span::<core::felt252>>"
            }
          ]
        },
        {
          "type": "struct",
          "name": "core::array::Span::<(core::felt252, core::array::Span::<core::felt252>)>",
          "members": [
            {
              "name": "snapshot",
              "type": "@core::array::Array::<(core::felt252, core::array::Span::<core::felt252>)>"
            }
          ]
        },
        {
          "type": "struct",
          "name": "dojo::database::schema::Enum",
          "members": [
            {
              "name": "name",
              "type": "core::felt252"
            },
            {
              "name": "attrs",
              "type": "core::array::Span::<core::felt252>"
            },
            {
              "name": "children",
              "type": "core::array::Span::<(core::felt252, core::array::Span::<core::felt252>)>"
            }
          ]
        },
        {
          "type": "enum",
          "name": "dojo::database::schema::Ty",
          "variants": [
            {
              "name": "Primitive",
              "type": "core::felt252"
            },
            {
              "name": "Struct",
              "type": "dojo::database::schema::Struct"
            },
            {
              "name": "Enum",
              "type": "dojo::database::schema::Enum"
            },
            {
              "name": "Tuple",
              "type": "core::array::Span::<core::array::Span::<core::felt252>>"
            }
          ]
        },
        {
          "type": "function",
          "name": "schema",
          "inputs": [],
          "outputs": [
            {
              "type": "dojo::database::schema::Ty"
            }
          ],
          "state_mutability": "view"
        },
        {
          "type": "event",
          "name": "eternum::models::owner::owner::Event",
          "kind": "enum",
          "variants": []
        }
      ]
    },
    {
      "name": "Position",
      "members": [
        {
          "name": "entity_id",
          "type": "u128",
          "key": true
        },
        {
          "name": "x",
          "type": "u32",
          "key": false
        },
        {
          "name": "y",
          "type": "u32",
          "key": false
        }
      ],
      "class_hash": "0x309a526e7164c9fdc08b382fcc9f7692b1bd39bdfb53d44da7ba5cea80e6ae",
      "abi": [
        {
          "type": "function",
          "name": "name",
          "inputs": [],
          "outputs": [
            {
              "type": "core::felt252"
            }
          ],
          "state_mutability": "view"
        },
        {
          "type": "function",
          "name": "unpacked_size",
          "inputs": [],
          "outputs": [
            {
              "type": "core::integer::u32"
            }
          ],
          "state_mutability": "view"
        },
        {
          "type": "function",
          "name": "packed_size",
          "inputs": [],
          "outputs": [
            {
              "type": "core::integer::u32"
            }
          ],
          "state_mutability": "view"
        },
        {
          "type": "struct",
          "name": "core::array::Span::<core::integer::u8>",
          "members": [
            {
              "name": "snapshot",
              "type": "@core::array::Array::<core::integer::u8>"
            }
          ]
        },
        {
          "type": "function",
          "name": "layout",
          "inputs": [],
          "outputs": [
            {
              "type": "core::array::Span::<core::integer::u8>"
            }
          ],
          "state_mutability": "view"
        },
        {
          "type": "struct",
          "name": "core::array::Span::<core::felt252>",
          "members": [
            {
              "name": "snapshot",
              "type": "@core::array::Array::<core::felt252>"
            }
          ]
        },
        {
          "type": "struct",
          "name": "core::array::Span::<core::array::Span::<core::felt252>>",
          "members": [
            {
              "name": "snapshot",
              "type": "@core::array::Array::<core::array::Span::<core::felt252>>"
            }
          ]
        },
        {
          "type": "struct",
          "name": "dojo::database::schema::Struct",
          "members": [
            {
              "name": "name",
              "type": "core::felt252"
            },
            {
              "name": "attrs",
              "type": "core::array::Span::<core::felt252>"
            },
            {
              "name": "children",
              "type": "core::array::Span::<core::array::Span::<core::felt252>>"
            }
          ]
        },
        {
          "type": "struct",
          "name": "core::array::Span::<(core::felt252, core::array::Span::<core::felt252>)>",
          "members": [
            {
              "name": "snapshot",
              "type": "@core::array::Array::<(core::felt252, core::array::Span::<core::felt252>)>"
            }
          ]
        },
        {
          "type": "struct",
          "name": "dojo::database::schema::Enum",
          "members": [
            {
              "name": "name",
              "type": "core::felt252"
            },
            {
              "name": "attrs",
              "type": "core::array::Span::<core::felt252>"
            },
            {
              "name": "children",
              "type": "core::array::Span::<(core::felt252, core::array::Span::<core::felt252>)>"
            }
          ]
        },
        {
          "type": "enum",
          "name": "dojo::database::schema::Ty",
          "variants": [
            {
              "name": "Primitive",
              "type": "core::felt252"
            },
            {
              "name": "Struct",
              "type": "dojo::database::schema::Struct"
            },
            {
              "name": "Enum",
              "type": "dojo::database::schema::Enum"
            },
            {
              "name": "Tuple",
              "type": "core::array::Span::<core::array::Span::<core::felt252>>"
            }
          ]
        },
        {
          "type": "function",
          "name": "schema",
          "inputs": [],
          "outputs": [
            {
              "type": "dojo::database::schema::Ty"
            }
          ],
          "state_mutability": "view"
        },
        {
          "type": "event",
          "name": "eternum::models::position::position::Event",
          "kind": "enum",
          "variants": []
        }
      ]
    },
    {
      "name": "Quantity",
      "members": [
        {
          "name": "entity_id",
          "type": "u128",
          "key": true
        },
        {
          "name": "value",
          "type": "u128",
          "key": false
        }
      ],
      "class_hash": "0x14524ab3b22a16c50fb3df3483dcccfd3011580234dde9cb43fe1351bdfb5d6",
      "abi": [
        {
          "type": "function",
          "name": "name",
          "inputs": [],
          "outputs": [
            {
              "type": "core::felt252"
            }
          ],
          "state_mutability": "view"
        },
        {
          "type": "function",
          "name": "unpacked_size",
          "inputs": [],
          "outputs": [
            {
              "type": "core::integer::u32"
            }
          ],
          "state_mutability": "view"
        },
        {
          "type": "function",
          "name": "packed_size",
          "inputs": [],
          "outputs": [
            {
              "type": "core::integer::u32"
            }
          ],
          "state_mutability": "view"
        },
        {
          "type": "struct",
          "name": "core::array::Span::<core::integer::u8>",
          "members": [
            {
              "name": "snapshot",
              "type": "@core::array::Array::<core::integer::u8>"
            }
          ]
        },
        {
          "type": "function",
          "name": "layout",
          "inputs": [],
          "outputs": [
            {
              "type": "core::array::Span::<core::integer::u8>"
            }
          ],
          "state_mutability": "view"
        },
        {
          "type": "struct",
          "name": "core::array::Span::<core::felt252>",
          "members": [
            {
              "name": "snapshot",
              "type": "@core::array::Array::<core::felt252>"
            }
          ]
        },
        {
          "type": "struct",
          "name": "core::array::Span::<core::array::Span::<core::felt252>>",
          "members": [
            {
              "name": "snapshot",
              "type": "@core::array::Array::<core::array::Span::<core::felt252>>"
            }
          ]
        },
        {
          "type": "struct",
          "name": "dojo::database::schema::Struct",
          "members": [
            {
              "name": "name",
              "type": "core::felt252"
            },
            {
              "name": "attrs",
              "type": "core::array::Span::<core::felt252>"
            },
            {
              "name": "children",
              "type": "core::array::Span::<core::array::Span::<core::felt252>>"
            }
          ]
        },
        {
          "type": "struct",
          "name": "core::array::Span::<(core::felt252, core::array::Span::<core::felt252>)>",
          "members": [
            {
              "name": "snapshot",
              "type": "@core::array::Array::<(core::felt252, core::array::Span::<core::felt252>)>"
            }
          ]
        },
        {
          "type": "struct",
          "name": "dojo::database::schema::Enum",
          "members": [
            {
              "name": "name",
              "type": "core::felt252"
            },
            {
              "name": "attrs",
              "type": "core::array::Span::<core::felt252>"
            },
            {
              "name": "children",
              "type": "core::array::Span::<(core::felt252, core::array::Span::<core::felt252>)>"
            }
          ]
        },
        {
          "type": "enum",
          "name": "dojo::database::schema::Ty",
          "variants": [
            {
              "name": "Primitive",
              "type": "core::felt252"
            },
            {
              "name": "Struct",
              "type": "dojo::database::schema::Struct"
            },
            {
              "name": "Enum",
              "type": "dojo::database::schema::Enum"
            },
            {
              "name": "Tuple",
              "type": "core::array::Span::<core::array::Span::<core::felt252>>"
            }
          ]
        },
        {
          "type": "function",
          "name": "schema",
          "inputs": [],
          "outputs": [
            {
              "type": "dojo::database::schema::Ty"
            }
          ],
          "state_mutability": "view"
        },
        {
          "type": "event",
          "name": "eternum::models::quantity::quantity::Event",
          "kind": "enum",
          "variants": []
        }
      ]
    },
    {
      "name": "QuantityTracker",
      "members": [
        {
          "name": "entity_id",
          "type": "felt252",
          "key": true
        },
        {
          "name": "count",
          "type": "u128",
          "key": false
        }
      ],
      "class_hash": "0xe9229c304fa16f957dca1e0447ccaf6da99c71af3d3e8dfc0fbc260fc0386a",
      "abi": [
        {
          "type": "function",
          "name": "name",
          "inputs": [],
          "outputs": [
            {
              "type": "core::felt252"
            }
          ],
          "state_mutability": "view"
        },
        {
          "type": "function",
          "name": "unpacked_size",
          "inputs": [],
          "outputs": [
            {
              "type": "core::integer::u32"
            }
          ],
          "state_mutability": "view"
        },
        {
          "type": "function",
          "name": "packed_size",
          "inputs": [],
          "outputs": [
            {
              "type": "core::integer::u32"
            }
          ],
          "state_mutability": "view"
        },
        {
          "type": "struct",
          "name": "core::array::Span::<core::integer::u8>",
          "members": [
            {
              "name": "snapshot",
              "type": "@core::array::Array::<core::integer::u8>"
            }
          ]
        },
        {
          "type": "function",
          "name": "layout",
          "inputs": [],
          "outputs": [
            {
              "type": "core::array::Span::<core::integer::u8>"
            }
          ],
          "state_mutability": "view"
        },
        {
          "type": "struct",
          "name": "core::array::Span::<core::felt252>",
          "members": [
            {
              "name": "snapshot",
              "type": "@core::array::Array::<core::felt252>"
            }
          ]
        },
        {
          "type": "struct",
          "name": "core::array::Span::<core::array::Span::<core::felt252>>",
          "members": [
            {
              "name": "snapshot",
              "type": "@core::array::Array::<core::array::Span::<core::felt252>>"
            }
          ]
        },
        {
          "type": "struct",
          "name": "dojo::database::schema::Struct",
          "members": [
            {
              "name": "name",
              "type": "core::felt252"
            },
            {
              "name": "attrs",
              "type": "core::array::Span::<core::felt252>"
            },
            {
              "name": "children",
              "type": "core::array::Span::<core::array::Span::<core::felt252>>"
            }
          ]
        },
        {
          "type": "struct",
          "name": "core::array::Span::<(core::felt252, core::array::Span::<core::felt252>)>",
          "members": [
            {
              "name": "snapshot",
              "type": "@core::array::Array::<(core::felt252, core::array::Span::<core::felt252>)>"
            }
          ]
        },
        {
          "type": "struct",
          "name": "dojo::database::schema::Enum",
          "members": [
            {
              "name": "name",
              "type": "core::felt252"
            },
            {
              "name": "attrs",
              "type": "core::array::Span::<core::felt252>"
            },
            {
              "name": "children",
              "type": "core::array::Span::<(core::felt252, core::array::Span::<core::felt252>)>"
            }
          ]
        },
        {
          "type": "enum",
          "name": "dojo::database::schema::Ty",
          "variants": [
            {
              "name": "Primitive",
              "type": "core::felt252"
            },
            {
              "name": "Struct",
              "type": "dojo::database::schema::Struct"
            },
            {
              "name": "Enum",
              "type": "dojo::database::schema::Enum"
            },
            {
              "name": "Tuple",
              "type": "core::array::Span::<core::array::Span::<core::felt252>>"
            }
          ]
        },
        {
          "type": "function",
          "name": "schema",
          "inputs": [],
          "outputs": [
            {
              "type": "dojo::database::schema::Ty"
            }
          ],
          "state_mutability": "view"
        },
        {
          "type": "event",
          "name": "eternum::models::quantity::quantity_tracker::Event",
          "kind": "enum",
          "variants": []
        }
      ]
    },
    {
      "name": "Realm",
      "members": [
        {
          "name": "entity_id",
          "type": "u128",
          "key": true
        },
        {
          "name": "realm_id",
          "type": "u128",
          "key": false
        },
        {
          "name": "resource_types_packed",
          "type": "u128",
          "key": false
        },
        {
          "name": "resource_types_count",
          "type": "u8",
          "key": false
        },
        {
          "name": "cities",
          "type": "u8",
          "key": false
        },
        {
          "name": "harbors",
          "type": "u8",
          "key": false
        },
        {
          "name": "rivers",
          "type": "u8",
          "key": false
        },
        {
          "name": "regions",
          "type": "u8",
          "key": false
        },
        {
          "name": "wonder",
          "type": "u8",
          "key": false
        },
        {
          "name": "order",
          "type": "u8",
          "key": false
        }
      ],
      "class_hash": "0x4bb7bd2e35629ec4d8f5a2ef5c0ff8a2f20f2c09b29fb511c5eda1c4e44d614",
      "abi": [
        {
          "type": "function",
          "name": "name",
          "inputs": [],
          "outputs": [
            {
              "type": "core::felt252"
            }
          ],
          "state_mutability": "view"
        },
        {
          "type": "function",
          "name": "unpacked_size",
          "inputs": [],
          "outputs": [
            {
              "type": "core::integer::u32"
            }
          ],
          "state_mutability": "view"
        },
        {
          "type": "function",
          "name": "packed_size",
          "inputs": [],
          "outputs": [
            {
              "type": "core::integer::u32"
            }
          ],
          "state_mutability": "view"
        },
        {
          "type": "struct",
          "name": "core::array::Span::<core::integer::u8>",
          "members": [
            {
              "name": "snapshot",
              "type": "@core::array::Array::<core::integer::u8>"
            }
          ]
        },
        {
          "type": "function",
          "name": "layout",
          "inputs": [],
          "outputs": [
            {
              "type": "core::array::Span::<core::integer::u8>"
            }
          ],
          "state_mutability": "view"
        },
        {
          "type": "struct",
          "name": "core::array::Span::<core::felt252>",
          "members": [
            {
              "name": "snapshot",
              "type": "@core::array::Array::<core::felt252>"
            }
          ]
        },
        {
          "type": "struct",
          "name": "core::array::Span::<core::array::Span::<core::felt252>>",
          "members": [
            {
              "name": "snapshot",
              "type": "@core::array::Array::<core::array::Span::<core::felt252>>"
            }
          ]
        },
        {
          "type": "struct",
          "name": "dojo::database::schema::Struct",
          "members": [
            {
              "name": "name",
              "type": "core::felt252"
            },
            {
              "name": "attrs",
              "type": "core::array::Span::<core::felt252>"
            },
            {
              "name": "children",
              "type": "core::array::Span::<core::array::Span::<core::felt252>>"
            }
          ]
        },
        {
          "type": "struct",
          "name": "core::array::Span::<(core::felt252, core::array::Span::<core::felt252>)>",
          "members": [
            {
              "name": "snapshot",
              "type": "@core::array::Array::<(core::felt252, core::array::Span::<core::felt252>)>"
            }
          ]
        },
        {
          "type": "struct",
          "name": "dojo::database::schema::Enum",
          "members": [
            {
              "name": "name",
              "type": "core::felt252"
            },
            {
              "name": "attrs",
              "type": "core::array::Span::<core::felt252>"
            },
            {
              "name": "children",
              "type": "core::array::Span::<(core::felt252, core::array::Span::<core::felt252>)>"
            }
          ]
        },
        {
          "type": "enum",
          "name": "dojo::database::schema::Ty",
          "variants": [
            {
              "name": "Primitive",
              "type": "core::felt252"
            },
            {
              "name": "Struct",
              "type": "dojo::database::schema::Struct"
            },
            {
              "name": "Enum",
              "type": "dojo::database::schema::Enum"
            },
            {
              "name": "Tuple",
              "type": "core::array::Span::<core::array::Span::<core::felt252>>"
            }
          ]
        },
        {
          "type": "function",
          "name": "schema",
          "inputs": [],
          "outputs": [
            {
              "type": "dojo::database::schema::Ty"
            }
          ],
          "state_mutability": "view"
        },
        {
          "type": "event",
          "name": "eternum::models::realm::realm::Event",
          "kind": "enum",
          "variants": []
        }
      ]
    },
    {
      "name": "Resource",
      "members": [
        {
          "name": "entity_id",
          "type": "u128",
          "key": true
        },
        {
          "name": "resource_type",
          "type": "u8",
          "key": true
        },
        {
          "name": "balance",
          "type": "u128",
          "key": false
        }
      ],
      "class_hash": "0x3a6e9e4def8c1b27715bdf85d92533913fc2e4ae3a3cafdea13bee4b906ce6d",
      "abi": [
        {
          "type": "function",
          "name": "name",
          "inputs": [],
          "outputs": [
            {
              "type": "core::felt252"
            }
          ],
          "state_mutability": "view"
        },
        {
          "type": "function",
          "name": "unpacked_size",
          "inputs": [],
          "outputs": [
            {
              "type": "core::integer::u32"
            }
          ],
          "state_mutability": "view"
        },
        {
          "type": "function",
          "name": "packed_size",
          "inputs": [],
          "outputs": [
            {
              "type": "core::integer::u32"
            }
          ],
          "state_mutability": "view"
        },
        {
          "type": "struct",
          "name": "core::array::Span::<core::integer::u8>",
          "members": [
            {
              "name": "snapshot",
              "type": "@core::array::Array::<core::integer::u8>"
            }
          ]
        },
        {
          "type": "function",
          "name": "layout",
          "inputs": [],
          "outputs": [
            {
              "type": "core::array::Span::<core::integer::u8>"
            }
          ],
          "state_mutability": "view"
        },
        {
          "type": "struct",
          "name": "core::array::Span::<core::felt252>",
          "members": [
            {
              "name": "snapshot",
              "type": "@core::array::Array::<core::felt252>"
            }
          ]
        },
        {
          "type": "struct",
          "name": "core::array::Span::<core::array::Span::<core::felt252>>",
          "members": [
            {
              "name": "snapshot",
              "type": "@core::array::Array::<core::array::Span::<core::felt252>>"
            }
          ]
        },
        {
          "type": "struct",
          "name": "dojo::database::schema::Struct",
          "members": [
            {
              "name": "name",
              "type": "core::felt252"
            },
            {
              "name": "attrs",
              "type": "core::array::Span::<core::felt252>"
            },
            {
              "name": "children",
              "type": "core::array::Span::<core::array::Span::<core::felt252>>"
            }
          ]
        },
        {
          "type": "struct",
          "name": "core::array::Span::<(core::felt252, core::array::Span::<core::felt252>)>",
          "members": [
            {
              "name": "snapshot",
              "type": "@core::array::Array::<(core::felt252, core::array::Span::<core::felt252>)>"
            }
          ]
        },
        {
          "type": "struct",
          "name": "dojo::database::schema::Enum",
          "members": [
            {
              "name": "name",
              "type": "core::felt252"
            },
            {
              "name": "attrs",
              "type": "core::array::Span::<core::felt252>"
            },
            {
              "name": "children",
              "type": "core::array::Span::<(core::felt252, core::array::Span::<core::felt252>)>"
            }
          ]
        },
        {
          "type": "enum",
          "name": "dojo::database::schema::Ty",
          "variants": [
            {
              "name": "Primitive",
              "type": "core::felt252"
            },
            {
              "name": "Struct",
              "type": "dojo::database::schema::Struct"
            },
            {
              "name": "Enum",
              "type": "dojo::database::schema::Enum"
            },
            {
              "name": "Tuple",
              "type": "core::array::Span::<core::array::Span::<core::felt252>>"
            }
          ]
        },
        {
          "type": "function",
          "name": "schema",
          "inputs": [],
          "outputs": [
            {
              "type": "dojo::database::schema::Ty"
            }
          ],
          "state_mutability": "view"
        },
        {
          "type": "event",
          "name": "eternum::models::resources::resource::Event",
          "kind": "enum",
          "variants": []
        }
      ]
    },
    {
      "name": "ResourceAllowance",
      "members": [
        {
          "name": "owner_entity_id",
          "type": "u128",
          "key": true
        },
        {
          "name": "approved_entity_id",
          "type": "u128",
          "key": true
        },
        {
          "name": "resource_type",
          "type": "u8",
          "key": true
        },
        {
          "name": "amount",
          "type": "u128",
          "key": false
        }
      ],
      "class_hash": "0x2a5ec47d58bd697ff8b281b114f4bd55eb554464e87f7ca54c1d349848e8259",
      "abi": [
        {
          "type": "function",
          "name": "name",
          "inputs": [],
          "outputs": [
            {
              "type": "core::felt252"
            }
          ],
          "state_mutability": "view"
        },
        {
          "type": "function",
          "name": "unpacked_size",
          "inputs": [],
          "outputs": [
            {
              "type": "core::integer::u32"
            }
          ],
          "state_mutability": "view"
        },
        {
          "type": "function",
          "name": "packed_size",
          "inputs": [],
          "outputs": [
            {
              "type": "core::integer::u32"
            }
          ],
          "state_mutability": "view"
        },
        {
          "type": "struct",
          "name": "core::array::Span::<core::integer::u8>",
          "members": [
            {
              "name": "snapshot",
              "type": "@core::array::Array::<core::integer::u8>"
            }
          ]
        },
        {
          "type": "function",
          "name": "layout",
          "inputs": [],
          "outputs": [
            {
              "type": "core::array::Span::<core::integer::u8>"
            }
          ],
          "state_mutability": "view"
        },
        {
          "type": "struct",
          "name": "core::array::Span::<core::felt252>",
          "members": [
            {
              "name": "snapshot",
              "type": "@core::array::Array::<core::felt252>"
            }
          ]
        },
        {
          "type": "struct",
          "name": "core::array::Span::<core::array::Span::<core::felt252>>",
          "members": [
            {
              "name": "snapshot",
              "type": "@core::array::Array::<core::array::Span::<core::felt252>>"
            }
          ]
        },
        {
          "type": "struct",
          "name": "dojo::database::schema::Struct",
          "members": [
            {
              "name": "name",
              "type": "core::felt252"
            },
            {
              "name": "attrs",
              "type": "core::array::Span::<core::felt252>"
            },
            {
              "name": "children",
              "type": "core::array::Span::<core::array::Span::<core::felt252>>"
            }
          ]
        },
        {
          "type": "struct",
          "name": "core::array::Span::<(core::felt252, core::array::Span::<core::felt252>)>",
          "members": [
            {
              "name": "snapshot",
              "type": "@core::array::Array::<(core::felt252, core::array::Span::<core::felt252>)>"
            }
          ]
        },
        {
          "type": "struct",
          "name": "dojo::database::schema::Enum",
          "members": [
            {
              "name": "name",
              "type": "core::felt252"
            },
            {
              "name": "attrs",
              "type": "core::array::Span::<core::felt252>"
            },
            {
              "name": "children",
              "type": "core::array::Span::<(core::felt252, core::array::Span::<core::felt252>)>"
            }
          ]
        },
        {
          "type": "enum",
          "name": "dojo::database::schema::Ty",
          "variants": [
            {
              "name": "Primitive",
              "type": "core::felt252"
            },
            {
              "name": "Struct",
              "type": "dojo::database::schema::Struct"
            },
            {
              "name": "Enum",
              "type": "dojo::database::schema::Enum"
            },
            {
              "name": "Tuple",
              "type": "core::array::Span::<core::array::Span::<core::felt252>>"
            }
          ]
        },
        {
          "type": "function",
          "name": "schema",
          "inputs": [],
          "outputs": [
            {
              "type": "dojo::database::schema::Ty"
            }
          ],
          "state_mutability": "view"
        },
        {
          "type": "event",
          "name": "eternum::models::resources::resource_allowance::Event",
          "kind": "enum",
          "variants": []
        }
      ]
    },
    {
      "name": "ResourceChest",
      "members": [
        {
          "name": "entity_id",
          "type": "u128",
          "key": true
        },
        {
          "name": "locked_until",
          "type": "u64",
          "key": false
        },
        {
          "name": "resources_count",
          "type": "u32",
          "key": false
        }
      ],
      "class_hash": "0x2da2413a91b5e3f3418e727ea5e77a915325e1c278c23c5130356e7f6ca6b08",
      "abi": [
        {
          "type": "function",
          "name": "name",
          "inputs": [],
          "outputs": [
            {
              "type": "core::felt252"
            }
          ],
          "state_mutability": "view"
        },
        {
          "type": "function",
          "name": "unpacked_size",
          "inputs": [],
          "outputs": [
            {
              "type": "core::integer::u32"
            }
          ],
          "state_mutability": "view"
        },
        {
          "type": "function",
          "name": "packed_size",
          "inputs": [],
          "outputs": [
            {
              "type": "core::integer::u32"
            }
          ],
          "state_mutability": "view"
        },
        {
          "type": "struct",
          "name": "core::array::Span::<core::integer::u8>",
          "members": [
            {
              "name": "snapshot",
              "type": "@core::array::Array::<core::integer::u8>"
            }
          ]
        },
        {
          "type": "function",
          "name": "layout",
          "inputs": [],
          "outputs": [
            {
              "type": "core::array::Span::<core::integer::u8>"
            }
          ],
          "state_mutability": "view"
        },
        {
          "type": "struct",
          "name": "core::array::Span::<core::felt252>",
          "members": [
            {
              "name": "snapshot",
              "type": "@core::array::Array::<core::felt252>"
            }
          ]
        },
        {
          "type": "struct",
          "name": "core::array::Span::<core::array::Span::<core::felt252>>",
          "members": [
            {
              "name": "snapshot",
              "type": "@core::array::Array::<core::array::Span::<core::felt252>>"
            }
          ]
        },
        {
          "type": "struct",
          "name": "dojo::database::schema::Struct",
          "members": [
            {
              "name": "name",
              "type": "core::felt252"
            },
            {
              "name": "attrs",
              "type": "core::array::Span::<core::felt252>"
            },
            {
              "name": "children",
              "type": "core::array::Span::<core::array::Span::<core::felt252>>"
            }
          ]
        },
        {
          "type": "struct",
          "name": "core::array::Span::<(core::felt252, core::array::Span::<core::felt252>)>",
          "members": [
            {
              "name": "snapshot",
              "type": "@core::array::Array::<(core::felt252, core::array::Span::<core::felt252>)>"
            }
          ]
        },
        {
          "type": "struct",
          "name": "dojo::database::schema::Enum",
          "members": [
            {
              "name": "name",
              "type": "core::felt252"
            },
            {
              "name": "attrs",
              "type": "core::array::Span::<core::felt252>"
            },
            {
              "name": "children",
              "type": "core::array::Span::<(core::felt252, core::array::Span::<core::felt252>)>"
            }
          ]
        },
        {
          "type": "enum",
          "name": "dojo::database::schema::Ty",
          "variants": [
            {
              "name": "Primitive",
              "type": "core::felt252"
            },
            {
              "name": "Struct",
              "type": "dojo::database::schema::Struct"
            },
            {
              "name": "Enum",
              "type": "dojo::database::schema::Enum"
            },
            {
              "name": "Tuple",
              "type": "core::array::Span::<core::array::Span::<core::felt252>>"
            }
          ]
        },
        {
          "type": "function",
          "name": "schema",
          "inputs": [],
          "outputs": [
            {
              "type": "dojo::database::schema::Ty"
            }
          ],
          "state_mutability": "view"
        },
        {
          "type": "event",
          "name": "eternum::models::resources::resource_chest::Event",
          "kind": "enum",
          "variants": []
        }
      ]
    },
    {
      "name": "ResourceCost",
      "members": [
        {
          "name": "entity_id",
          "type": "u128",
          "key": true
        },
        {
          "name": "index",
          "type": "u32",
          "key": true
        },
        {
          "name": "resource_type",
          "type": "u8",
          "key": false
        },
        {
          "name": "amount",
          "type": "u128",
          "key": false
        }
      ],
      "class_hash": "0x31298f608f2d3dc8911987cec675360c28a28bcdf22eb33fa843ebd380c5237",
      "abi": [
        {
          "type": "function",
          "name": "name",
          "inputs": [],
          "outputs": [
            {
              "type": "core::felt252"
            }
          ],
          "state_mutability": "view"
        },
        {
          "type": "function",
          "name": "unpacked_size",
          "inputs": [],
          "outputs": [
            {
              "type": "core::integer::u32"
            }
          ],
          "state_mutability": "view"
        },
        {
          "type": "function",
          "name": "packed_size",
          "inputs": [],
          "outputs": [
            {
              "type": "core::integer::u32"
            }
          ],
          "state_mutability": "view"
        },
        {
          "type": "struct",
          "name": "core::array::Span::<core::integer::u8>",
          "members": [
            {
              "name": "snapshot",
              "type": "@core::array::Array::<core::integer::u8>"
            }
          ]
        },
        {
          "type": "function",
          "name": "layout",
          "inputs": [],
          "outputs": [
            {
              "type": "core::array::Span::<core::integer::u8>"
            }
          ],
          "state_mutability": "view"
        },
        {
          "type": "struct",
          "name": "core::array::Span::<core::felt252>",
          "members": [
            {
              "name": "snapshot",
              "type": "@core::array::Array::<core::felt252>"
            }
          ]
        },
        {
          "type": "struct",
          "name": "core::array::Span::<core::array::Span::<core::felt252>>",
          "members": [
            {
              "name": "snapshot",
              "type": "@core::array::Array::<core::array::Span::<core::felt252>>"
            }
          ]
        },
        {
          "type": "struct",
          "name": "dojo::database::schema::Struct",
          "members": [
            {
              "name": "name",
              "type": "core::felt252"
            },
            {
              "name": "attrs",
              "type": "core::array::Span::<core::felt252>"
            },
            {
              "name": "children",
              "type": "core::array::Span::<core::array::Span::<core::felt252>>"
            }
          ]
        },
        {
          "type": "struct",
          "name": "core::array::Span::<(core::felt252, core::array::Span::<core::felt252>)>",
          "members": [
            {
              "name": "snapshot",
              "type": "@core::array::Array::<(core::felt252, core::array::Span::<core::felt252>)>"
            }
          ]
        },
        {
          "type": "struct",
          "name": "dojo::database::schema::Enum",
          "members": [
            {
              "name": "name",
              "type": "core::felt252"
            },
            {
              "name": "attrs",
              "type": "core::array::Span::<core::felt252>"
            },
            {
              "name": "children",
              "type": "core::array::Span::<(core::felt252, core::array::Span::<core::felt252>)>"
            }
          ]
        },
        {
          "type": "enum",
          "name": "dojo::database::schema::Ty",
          "variants": [
            {
              "name": "Primitive",
              "type": "core::felt252"
            },
            {
              "name": "Struct",
              "type": "dojo::database::schema::Struct"
            },
            {
              "name": "Enum",
              "type": "dojo::database::schema::Enum"
            },
            {
              "name": "Tuple",
              "type": "core::array::Span::<core::array::Span::<core::felt252>>"
            }
          ]
        },
        {
          "type": "function",
          "name": "schema",
          "inputs": [],
          "outputs": [
            {
              "type": "dojo::database::schema::Ty"
            }
          ],
          "state_mutability": "view"
        },
        {
          "type": "event",
          "name": "eternum::models::resources::resource_cost::Event",
          "kind": "enum",
          "variants": []
        }
      ]
    },
    {
      "name": "Road",
      "members": [
        {
          "name": "start_coord_x",
          "type": "u32",
          "key": true
        },
        {
          "name": "start_coord_y",
          "type": "u32",
          "key": true
        },
        {
          "name": "end_coord_x",
          "type": "u32",
          "key": true
        },
        {
          "name": "end_coord_y",
          "type": "u32",
          "key": true
        },
        {
          "name": "usage_count",
          "type": "u32",
          "key": false
        }
      ],
      "class_hash": "0x46d58377e142f85391789125ea5c6adf477fdfab3e8333887ab3c35f8750211",
      "abi": [
        {
          "type": "function",
          "name": "name",
          "inputs": [],
          "outputs": [
            {
              "type": "core::felt252"
            }
          ],
          "state_mutability": "view"
        },
        {
          "type": "function",
          "name": "unpacked_size",
          "inputs": [],
          "outputs": [
            {
              "type": "core::integer::u32"
            }
          ],
          "state_mutability": "view"
        },
        {
          "type": "function",
          "name": "packed_size",
          "inputs": [],
          "outputs": [
            {
              "type": "core::integer::u32"
            }
          ],
          "state_mutability": "view"
        },
        {
          "type": "struct",
          "name": "core::array::Span::<core::integer::u8>",
          "members": [
            {
              "name": "snapshot",
              "type": "@core::array::Array::<core::integer::u8>"
            }
          ]
        },
        {
          "type": "function",
          "name": "layout",
          "inputs": [],
          "outputs": [
            {
              "type": "core::array::Span::<core::integer::u8>"
            }
          ],
          "state_mutability": "view"
        },
        {
          "type": "struct",
          "name": "core::array::Span::<core::felt252>",
          "members": [
            {
              "name": "snapshot",
              "type": "@core::array::Array::<core::felt252>"
            }
          ]
        },
        {
          "type": "struct",
          "name": "core::array::Span::<core::array::Span::<core::felt252>>",
          "members": [
            {
              "name": "snapshot",
              "type": "@core::array::Array::<core::array::Span::<core::felt252>>"
            }
          ]
        },
        {
          "type": "struct",
          "name": "dojo::database::schema::Struct",
          "members": [
            {
              "name": "name",
              "type": "core::felt252"
            },
            {
              "name": "attrs",
              "type": "core::array::Span::<core::felt252>"
            },
            {
              "name": "children",
              "type": "core::array::Span::<core::array::Span::<core::felt252>>"
            }
          ]
        },
        {
          "type": "struct",
          "name": "core::array::Span::<(core::felt252, core::array::Span::<core::felt252>)>",
          "members": [
            {
              "name": "snapshot",
              "type": "@core::array::Array::<(core::felt252, core::array::Span::<core::felt252>)>"
            }
          ]
        },
        {
          "type": "struct",
          "name": "dojo::database::schema::Enum",
          "members": [
            {
              "name": "name",
              "type": "core::felt252"
            },
            {
              "name": "attrs",
              "type": "core::array::Span::<core::felt252>"
            },
            {
              "name": "children",
              "type": "core::array::Span::<(core::felt252, core::array::Span::<core::felt252>)>"
            }
          ]
        },
        {
          "type": "enum",
          "name": "dojo::database::schema::Ty",
          "variants": [
            {
              "name": "Primitive",
              "type": "core::felt252"
            },
            {
              "name": "Struct",
              "type": "dojo::database::schema::Struct"
            },
            {
              "name": "Enum",
              "type": "dojo::database::schema::Enum"
            },
            {
              "name": "Tuple",
              "type": "core::array::Span::<core::array::Span::<core::felt252>>"
            }
          ]
        },
        {
          "type": "function",
          "name": "schema",
          "inputs": [],
          "outputs": [
            {
              "type": "dojo::database::schema::Ty"
            }
          ],
          "state_mutability": "view"
        },
        {
          "type": "event",
          "name": "eternum::models::road::road::Event",
          "kind": "enum",
          "variants": []
        }
      ]
    },
    {
      "name": "RoadConfig",
      "members": [
        {
          "name": "config_id",
          "type": "u128",
          "key": true
        },
        {
          "name": "fee_resource_type",
          "type": "u8",
          "key": false
        },
        {
          "name": "fee_amount",
          "type": "u128",
          "key": false
        },
        {
          "name": "speed_up_by",
          "type": "u64",
          "key": false
        }
      ],
      "class_hash": "0x65ad2bd6e413134622859e53ac81dbfbdcc65d72673271355bdc2ce2387f2f2",
      "abi": [
        {
          "type": "function",
          "name": "name",
          "inputs": [],
          "outputs": [
            {
              "type": "core::felt252"
            }
          ],
          "state_mutability": "view"
        },
        {
          "type": "function",
          "name": "unpacked_size",
          "inputs": [],
          "outputs": [
            {
              "type": "core::integer::u32"
            }
          ],
          "state_mutability": "view"
        },
        {
          "type": "function",
          "name": "packed_size",
          "inputs": [],
          "outputs": [
            {
              "type": "core::integer::u32"
            }
          ],
          "state_mutability": "view"
        },
        {
          "type": "struct",
          "name": "core::array::Span::<core::integer::u8>",
          "members": [
            {
              "name": "snapshot",
              "type": "@core::array::Array::<core::integer::u8>"
            }
          ]
        },
        {
          "type": "function",
          "name": "layout",
          "inputs": [],
          "outputs": [
            {
              "type": "core::array::Span::<core::integer::u8>"
            }
          ],
          "state_mutability": "view"
        },
        {
          "type": "struct",
          "name": "core::array::Span::<core::felt252>",
          "members": [
            {
              "name": "snapshot",
              "type": "@core::array::Array::<core::felt252>"
            }
          ]
        },
        {
          "type": "struct",
          "name": "core::array::Span::<core::array::Span::<core::felt252>>",
          "members": [
            {
              "name": "snapshot",
              "type": "@core::array::Array::<core::array::Span::<core::felt252>>"
            }
          ]
        },
        {
          "type": "struct",
          "name": "dojo::database::schema::Struct",
          "members": [
            {
              "name": "name",
              "type": "core::felt252"
            },
            {
              "name": "attrs",
              "type": "core::array::Span::<core::felt252>"
            },
            {
              "name": "children",
              "type": "core::array::Span::<core::array::Span::<core::felt252>>"
            }
          ]
        },
        {
          "type": "struct",
          "name": "core::array::Span::<(core::felt252, core::array::Span::<core::felt252>)>",
          "members": [
            {
              "name": "snapshot",
              "type": "@core::array::Array::<(core::felt252, core::array::Span::<core::felt252>)>"
            }
          ]
        },
        {
          "type": "struct",
          "name": "dojo::database::schema::Enum",
          "members": [
            {
              "name": "name",
              "type": "core::felt252"
            },
            {
              "name": "attrs",
              "type": "core::array::Span::<core::felt252>"
            },
            {
              "name": "children",
              "type": "core::array::Span::<(core::felt252, core::array::Span::<core::felt252>)>"
            }
          ]
        },
        {
          "type": "enum",
          "name": "dojo::database::schema::Ty",
          "variants": [
            {
              "name": "Primitive",
              "type": "core::felt252"
            },
            {
              "name": "Struct",
              "type": "dojo::database::schema::Struct"
            },
            {
              "name": "Enum",
              "type": "dojo::database::schema::Enum"
            },
            {
              "name": "Tuple",
              "type": "core::array::Span::<core::array::Span::<core::felt252>>"
            }
          ]
        },
        {
          "type": "function",
          "name": "schema",
          "inputs": [],
          "outputs": [
            {
              "type": "dojo::database::schema::Ty"
            }
          ],
          "state_mutability": "view"
        },
        {
          "type": "event",
          "name": "eternum::models::config::road_config::Event",
          "kind": "enum",
          "variants": []
        }
      ]
    },
    {
      "name": "SoldierConfig",
      "members": [
        {
          "name": "config_id",
          "type": "u128",
          "key": true
        },
        {
          "name": "resource_cost_id",
          "type": "u128",
          "key": false
        },
        {
          "name": "resource_cost_count",
          "type": "u32",
          "key": false
        },
        {
          "name": "wheat_burn_per_soldier",
          "type": "u128",
          "key": false
        },
        {
          "name": "fish_burn_per_soldier",
          "type": "u128",
          "key": false
        }
      ],
      "class_hash": "0x2e85dc798eeb6bf3b7dd200ee1b843840548d6adf388b0687045f608a59539c",
      "abi": [
        {
          "type": "function",
          "name": "name",
          "inputs": [],
          "outputs": [
            {
              "type": "core::felt252"
            }
          ],
          "state_mutability": "view"
        },
        {
          "type": "function",
          "name": "unpacked_size",
          "inputs": [],
          "outputs": [
            {
              "type": "core::integer::u32"
            }
          ],
          "state_mutability": "view"
        },
        {
          "type": "function",
          "name": "packed_size",
          "inputs": [],
          "outputs": [
            {
              "type": "core::integer::u32"
            }
          ],
          "state_mutability": "view"
        },
        {
          "type": "struct",
          "name": "core::array::Span::<core::integer::u8>",
          "members": [
            {
              "name": "snapshot",
              "type": "@core::array::Array::<core::integer::u8>"
            }
          ]
        },
        {
          "type": "function",
          "name": "layout",
          "inputs": [],
          "outputs": [
            {
              "type": "core::array::Span::<core::integer::u8>"
            }
          ],
          "state_mutability": "view"
        },
        {
          "type": "struct",
          "name": "core::array::Span::<core::felt252>",
          "members": [
            {
              "name": "snapshot",
              "type": "@core::array::Array::<core::felt252>"
            }
          ]
        },
        {
          "type": "struct",
          "name": "core::array::Span::<core::array::Span::<core::felt252>>",
          "members": [
            {
              "name": "snapshot",
              "type": "@core::array::Array::<core::array::Span::<core::felt252>>"
            }
          ]
        },
        {
          "type": "struct",
          "name": "dojo::database::schema::Struct",
          "members": [
            {
              "name": "name",
              "type": "core::felt252"
            },
            {
              "name": "attrs",
              "type": "core::array::Span::<core::felt252>"
            },
            {
              "name": "children",
              "type": "core::array::Span::<core::array::Span::<core::felt252>>"
            }
          ]
        },
        {
          "type": "struct",
          "name": "core::array::Span::<(core::felt252, core::array::Span::<core::felt252>)>",
          "members": [
            {
              "name": "snapshot",
              "type": "@core::array::Array::<(core::felt252, core::array::Span::<core::felt252>)>"
            }
          ]
        },
        {
          "type": "struct",
          "name": "dojo::database::schema::Enum",
          "members": [
            {
              "name": "name",
              "type": "core::felt252"
            },
            {
              "name": "attrs",
              "type": "core::array::Span::<core::felt252>"
            },
            {
              "name": "children",
              "type": "core::array::Span::<(core::felt252, core::array::Span::<core::felt252>)>"
            }
          ]
        },
        {
          "type": "enum",
          "name": "dojo::database::schema::Ty",
          "variants": [
            {
              "name": "Primitive",
              "type": "core::felt252"
            },
            {
              "name": "Struct",
              "type": "dojo::database::schema::Struct"
            },
            {
              "name": "Enum",
              "type": "dojo::database::schema::Enum"
            },
            {
              "name": "Tuple",
              "type": "core::array::Span::<core::array::Span::<core::felt252>>"
            }
          ]
        },
        {
          "type": "function",
          "name": "schema",
          "inputs": [],
          "outputs": [
            {
              "type": "dojo::database::schema::Ty"
            }
          ],
          "state_mutability": "view"
        },
        {
          "type": "event",
          "name": "eternum::models::config::soldier_config::Event",
          "kind": "enum",
          "variants": []
        }
      ]
    },
    {
      "name": "SpeedConfig",
      "members": [
        {
          "name": "config_id",
          "type": "u128",
          "key": true
        },
        {
          "name": "speed_config_id",
          "type": "u128",
          "key": true
        },
        {
          "name": "entity_type",
          "type": "u128",
          "key": false
        },
        {
          "name": "sec_per_km",
          "type": "u16",
          "key": false
        }
      ],
      "class_hash": "0x43e39f255ff91f49a15ec71628110c9ea5fd624572a0ff6aa7973e212c8f579",
      "abi": [
        {
          "type": "function",
          "name": "name",
          "inputs": [],
          "outputs": [
            {
              "type": "core::felt252"
            }
          ],
          "state_mutability": "view"
        },
        {
          "type": "function",
          "name": "unpacked_size",
          "inputs": [],
          "outputs": [
            {
              "type": "core::integer::u32"
            }
          ],
          "state_mutability": "view"
        },
        {
          "type": "function",
          "name": "packed_size",
          "inputs": [],
          "outputs": [
            {
              "type": "core::integer::u32"
            }
          ],
          "state_mutability": "view"
        },
        {
          "type": "struct",
          "name": "core::array::Span::<core::integer::u8>",
          "members": [
            {
              "name": "snapshot",
              "type": "@core::array::Array::<core::integer::u8>"
            }
          ]
        },
        {
          "type": "function",
          "name": "layout",
          "inputs": [],
          "outputs": [
            {
              "type": "core::array::Span::<core::integer::u8>"
            }
          ],
          "state_mutability": "view"
        },
        {
          "type": "struct",
          "name": "core::array::Span::<core::felt252>",
          "members": [
            {
              "name": "snapshot",
              "type": "@core::array::Array::<core::felt252>"
            }
          ]
        },
        {
          "type": "struct",
          "name": "core::array::Span::<core::array::Span::<core::felt252>>",
          "members": [
            {
              "name": "snapshot",
              "type": "@core::array::Array::<core::array::Span::<core::felt252>>"
            }
          ]
        },
        {
          "type": "struct",
          "name": "dojo::database::schema::Struct",
          "members": [
            {
              "name": "name",
              "type": "core::felt252"
            },
            {
              "name": "attrs",
              "type": "core::array::Span::<core::felt252>"
            },
            {
              "name": "children",
              "type": "core::array::Span::<core::array::Span::<core::felt252>>"
            }
          ]
        },
        {
          "type": "struct",
          "name": "core::array::Span::<(core::felt252, core::array::Span::<core::felt252>)>",
          "members": [
            {
              "name": "snapshot",
              "type": "@core::array::Array::<(core::felt252, core::array::Span::<core::felt252>)>"
            }
          ]
        },
        {
          "type": "struct",
          "name": "dojo::database::schema::Enum",
          "members": [
            {
              "name": "name",
              "type": "core::felt252"
            },
            {
              "name": "attrs",
              "type": "core::array::Span::<core::felt252>"
            },
            {
              "name": "children",
              "type": "core::array::Span::<(core::felt252, core::array::Span::<core::felt252>)>"
            }
          ]
        },
        {
          "type": "enum",
          "name": "dojo::database::schema::Ty",
          "variants": [
            {
              "name": "Primitive",
              "type": "core::felt252"
            },
            {
              "name": "Struct",
              "type": "dojo::database::schema::Struct"
            },
            {
              "name": "Enum",
              "type": "dojo::database::schema::Enum"
            },
            {
              "name": "Tuple",
              "type": "core::array::Span::<core::array::Span::<core::felt252>>"
            }
          ]
        },
        {
          "type": "function",
          "name": "schema",
          "inputs": [],
          "outputs": [
            {
              "type": "dojo::database::schema::Ty"
            }
          ],
          "state_mutability": "view"
        },
        {
          "type": "event",
          "name": "eternum::models::config::speed_config::Event",
          "kind": "enum",
          "variants": []
        }
      ]
    },
    {
      "name": "Status",
      "members": [
        {
          "name": "trade_id",
          "type": "u128",
          "key": true
        },
        {
          "name": "value",
          "type": "u128",
          "key": false
        }
      ],
      "class_hash": "0x5d105a609f88a3191ad2247a7f02f176c2bd0541a426066cc0a7539050d97c9",
      "abi": [
        {
          "type": "function",
          "name": "name",
          "inputs": [],
          "outputs": [
            {
              "type": "core::felt252"
            }
          ],
          "state_mutability": "view"
        },
        {
          "type": "function",
          "name": "unpacked_size",
          "inputs": [],
          "outputs": [
            {
              "type": "core::integer::u32"
            }
          ],
          "state_mutability": "view"
        },
        {
          "type": "function",
          "name": "packed_size",
          "inputs": [],
          "outputs": [
            {
              "type": "core::integer::u32"
            }
          ],
          "state_mutability": "view"
        },
        {
          "type": "struct",
          "name": "core::array::Span::<core::integer::u8>",
          "members": [
            {
              "name": "snapshot",
              "type": "@core::array::Array::<core::integer::u8>"
            }
          ]
        },
        {
          "type": "function",
          "name": "layout",
          "inputs": [],
          "outputs": [
            {
              "type": "core::array::Span::<core::integer::u8>"
            }
          ],
          "state_mutability": "view"
        },
        {
          "type": "struct",
          "name": "core::array::Span::<core::felt252>",
          "members": [
            {
              "name": "snapshot",
              "type": "@core::array::Array::<core::felt252>"
            }
          ]
        },
        {
          "type": "struct",
          "name": "core::array::Span::<core::array::Span::<core::felt252>>",
          "members": [
            {
              "name": "snapshot",
              "type": "@core::array::Array::<core::array::Span::<core::felt252>>"
            }
          ]
        },
        {
          "type": "struct",
          "name": "dojo::database::schema::Struct",
          "members": [
            {
              "name": "name",
              "type": "core::felt252"
            },
            {
              "name": "attrs",
              "type": "core::array::Span::<core::felt252>"
            },
            {
              "name": "children",
              "type": "core::array::Span::<core::array::Span::<core::felt252>>"
            }
          ]
        },
        {
          "type": "struct",
          "name": "core::array::Span::<(core::felt252, core::array::Span::<core::felt252>)>",
          "members": [
            {
              "name": "snapshot",
              "type": "@core::array::Array::<(core::felt252, core::array::Span::<core::felt252>)>"
            }
          ]
        },
        {
          "type": "struct",
          "name": "dojo::database::schema::Enum",
          "members": [
            {
              "name": "name",
              "type": "core::felt252"
            },
            {
              "name": "attrs",
              "type": "core::array::Span::<core::felt252>"
            },
            {
              "name": "children",
              "type": "core::array::Span::<(core::felt252, core::array::Span::<core::felt252>)>"
            }
          ]
        },
        {
          "type": "enum",
          "name": "dojo::database::schema::Ty",
          "variants": [
            {
              "name": "Primitive",
              "type": "core::felt252"
            },
            {
              "name": "Struct",
              "type": "dojo::database::schema::Struct"
            },
            {
              "name": "Enum",
              "type": "dojo::database::schema::Enum"
            },
            {
              "name": "Tuple",
              "type": "core::array::Span::<core::array::Span::<core::felt252>>"
            }
          ]
        },
        {
          "type": "function",
          "name": "schema",
          "inputs": [],
          "outputs": [
            {
              "type": "dojo::database::schema::Ty"
            }
          ],
          "state_mutability": "view"
        },
        {
          "type": "event",
          "name": "eternum::models::trade::status::Event",
          "kind": "enum",
          "variants": []
        }
      ]
    },
    {
      "name": "TownWatch",
      "members": [
        {
          "name": "entity_id",
          "type": "u128",
          "key": true
        },
        {
          "name": "town_watch_id",
          "type": "u128",
          "key": false
        }
      ],
      "class_hash": "0x781a3b908535e07aeae6e5ea9f6fd587627737e31d0a394e91ef1f0c75894b7",
      "abi": [
        {
          "type": "function",
          "name": "name",
          "inputs": [],
          "outputs": [
            {
              "type": "core::felt252"
            }
          ],
          "state_mutability": "view"
        },
        {
          "type": "function",
          "name": "unpacked_size",
          "inputs": [],
          "outputs": [
            {
              "type": "core::integer::u32"
            }
          ],
          "state_mutability": "view"
        },
        {
          "type": "function",
          "name": "packed_size",
          "inputs": [],
          "outputs": [
            {
              "type": "core::integer::u32"
            }
          ],
          "state_mutability": "view"
        },
        {
          "type": "struct",
          "name": "core::array::Span::<core::integer::u8>",
          "members": [
            {
              "name": "snapshot",
              "type": "@core::array::Array::<core::integer::u8>"
            }
          ]
        },
        {
          "type": "function",
          "name": "layout",
          "inputs": [],
          "outputs": [
            {
              "type": "core::array::Span::<core::integer::u8>"
            }
          ],
          "state_mutability": "view"
        },
        {
          "type": "struct",
          "name": "core::array::Span::<core::felt252>",
          "members": [
            {
              "name": "snapshot",
              "type": "@core::array::Array::<core::felt252>"
            }
          ]
        },
        {
          "type": "struct",
          "name": "core::array::Span::<core::array::Span::<core::felt252>>",
          "members": [
            {
              "name": "snapshot",
              "type": "@core::array::Array::<core::array::Span::<core::felt252>>"
            }
          ]
        },
        {
          "type": "struct",
          "name": "dojo::database::schema::Struct",
          "members": [
            {
              "name": "name",
              "type": "core::felt252"
            },
            {
              "name": "attrs",
              "type": "core::array::Span::<core::felt252>"
            },
            {
              "name": "children",
              "type": "core::array::Span::<core::array::Span::<core::felt252>>"
            }
          ]
        },
        {
          "type": "struct",
          "name": "core::array::Span::<(core::felt252, core::array::Span::<core::felt252>)>",
          "members": [
            {
              "name": "snapshot",
              "type": "@core::array::Array::<(core::felt252, core::array::Span::<core::felt252>)>"
            }
          ]
        },
        {
          "type": "struct",
          "name": "dojo::database::schema::Enum",
          "members": [
            {
              "name": "name",
              "type": "core::felt252"
            },
            {
              "name": "attrs",
              "type": "core::array::Span::<core::felt252>"
            },
            {
              "name": "children",
              "type": "core::array::Span::<(core::felt252, core::array::Span::<core::felt252>)>"
            }
          ]
        },
        {
          "type": "enum",
          "name": "dojo::database::schema::Ty",
          "variants": [
            {
              "name": "Primitive",
              "type": "core::felt252"
            },
            {
              "name": "Struct",
              "type": "dojo::database::schema::Struct"
            },
            {
              "name": "Enum",
              "type": "dojo::database::schema::Enum"
            },
            {
              "name": "Tuple",
              "type": "core::array::Span::<core::array::Span::<core::felt252>>"
            }
          ]
        },
        {
          "type": "function",
          "name": "schema",
          "inputs": [],
          "outputs": [
            {
              "type": "dojo::database::schema::Ty"
            }
          ],
          "state_mutability": "view"
        },
        {
          "type": "event",
          "name": "eternum::models::combat::town_watch::Event",
          "kind": "enum",
          "variants": []
        }
      ]
    },
    {
      "name": "Trade",
      "members": [
        {
          "name": "trade_id",
          "type": "u128",
          "key": true
        },
        {
          "name": "maker_id",
          "type": "u128",
          "key": false
        },
        {
          "name": "maker_resource_chest_id",
          "type": "u128",
          "key": false
        },
        {
          "name": "maker_transport_id",
          "type": "u128",
          "key": false
        },
        {
          "name": "taker_id",
          "type": "u128",
          "key": false
        },
        {
          "name": "taker_resource_chest_id",
          "type": "u128",
          "key": false
        },
        {
          "name": "taker_transport_id",
          "type": "u128",
          "key": false
        },
        {
          "name": "expires_at",
          "type": "u64",
          "key": false
        }
      ],
      "class_hash": "0x19346222e5e53ce8f9c813b9f7de6eaa228fb991263d5c810d2f3b89c7cbdf",
      "abi": [
        {
          "type": "function",
          "name": "name",
          "inputs": [],
          "outputs": [
            {
              "type": "core::felt252"
            }
          ],
          "state_mutability": "view"
        },
        {
          "type": "function",
          "name": "unpacked_size",
          "inputs": [],
          "outputs": [
            {
              "type": "core::integer::u32"
            }
          ],
          "state_mutability": "view"
        },
        {
          "type": "function",
          "name": "packed_size",
          "inputs": [],
          "outputs": [
            {
              "type": "core::integer::u32"
            }
          ],
          "state_mutability": "view"
        },
        {
          "type": "struct",
          "name": "core::array::Span::<core::integer::u8>",
          "members": [
            {
              "name": "snapshot",
              "type": "@core::array::Array::<core::integer::u8>"
            }
          ]
        },
        {
          "type": "function",
          "name": "layout",
          "inputs": [],
          "outputs": [
            {
              "type": "core::array::Span::<core::integer::u8>"
            }
          ],
          "state_mutability": "view"
        },
        {
          "type": "struct",
          "name": "core::array::Span::<core::felt252>",
          "members": [
            {
              "name": "snapshot",
              "type": "@core::array::Array::<core::felt252>"
            }
          ]
        },
        {
          "type": "struct",
          "name": "core::array::Span::<core::array::Span::<core::felt252>>",
          "members": [
            {
              "name": "snapshot",
              "type": "@core::array::Array::<core::array::Span::<core::felt252>>"
            }
          ]
        },
        {
          "type": "struct",
          "name": "dojo::database::schema::Struct",
          "members": [
            {
              "name": "name",
              "type": "core::felt252"
            },
            {
              "name": "attrs",
              "type": "core::array::Span::<core::felt252>"
            },
            {
              "name": "children",
              "type": "core::array::Span::<core::array::Span::<core::felt252>>"
            }
          ]
        },
        {
          "type": "struct",
          "name": "core::array::Span::<(core::felt252, core::array::Span::<core::felt252>)>",
          "members": [
            {
              "name": "snapshot",
              "type": "@core::array::Array::<(core::felt252, core::array::Span::<core::felt252>)>"
            }
          ]
        },
        {
          "type": "struct",
          "name": "dojo::database::schema::Enum",
          "members": [
            {
              "name": "name",
              "type": "core::felt252"
            },
            {
              "name": "attrs",
              "type": "core::array::Span::<core::felt252>"
            },
            {
              "name": "children",
              "type": "core::array::Span::<(core::felt252, core::array::Span::<core::felt252>)>"
            }
          ]
        },
        {
          "type": "enum",
          "name": "dojo::database::schema::Ty",
          "variants": [
            {
              "name": "Primitive",
              "type": "core::felt252"
            },
            {
              "name": "Struct",
              "type": "dojo::database::schema::Struct"
            },
            {
              "name": "Enum",
              "type": "dojo::database::schema::Enum"
            },
            {
              "name": "Tuple",
              "type": "core::array::Span::<core::array::Span::<core::felt252>>"
            }
          ]
        },
        {
          "type": "function",
          "name": "schema",
          "inputs": [],
          "outputs": [
            {
              "type": "dojo::database::schema::Ty"
            }
          ],
          "state_mutability": "view"
        },
        {
          "type": "event",
          "name": "eternum::models::trade::trade::Event",
          "kind": "enum",
          "variants": []
        }
      ]
    },
    {
      "name": "TravelConfig",
      "members": [
        {
          "name": "config_id",
          "type": "u128",
          "key": true
        },
        {
          "name": "free_transport_per_city",
          "type": "u128",
          "key": false
        }
      ],
      "class_hash": "0x28038834b44f41c31c3b5c7c181e3319a8e4e95964f9784d8450873adb81c85",
      "abi": [
        {
          "type": "function",
          "name": "name",
          "inputs": [],
          "outputs": [
            {
              "type": "core::felt252"
            }
          ],
          "state_mutability": "view"
        },
        {
          "type": "function",
          "name": "unpacked_size",
          "inputs": [],
          "outputs": [
            {
              "type": "core::integer::u32"
            }
          ],
          "state_mutability": "view"
        },
        {
          "type": "function",
          "name": "packed_size",
          "inputs": [],
          "outputs": [
            {
              "type": "core::integer::u32"
            }
          ],
          "state_mutability": "view"
        },
        {
          "type": "struct",
          "name": "core::array::Span::<core::integer::u8>",
          "members": [
            {
              "name": "snapshot",
              "type": "@core::array::Array::<core::integer::u8>"
            }
          ]
        },
        {
          "type": "function",
          "name": "layout",
          "inputs": [],
          "outputs": [
            {
              "type": "core::array::Span::<core::integer::u8>"
            }
          ],
          "state_mutability": "view"
        },
        {
          "type": "struct",
          "name": "core::array::Span::<core::felt252>",
          "members": [
            {
              "name": "snapshot",
              "type": "@core::array::Array::<core::felt252>"
            }
          ]
        },
        {
          "type": "struct",
          "name": "core::array::Span::<core::array::Span::<core::felt252>>",
          "members": [
            {
              "name": "snapshot",
              "type": "@core::array::Array::<core::array::Span::<core::felt252>>"
            }
          ]
        },
        {
          "type": "struct",
          "name": "dojo::database::schema::Struct",
          "members": [
            {
              "name": "name",
              "type": "core::felt252"
            },
            {
              "name": "attrs",
              "type": "core::array::Span::<core::felt252>"
            },
            {
              "name": "children",
              "type": "core::array::Span::<core::array::Span::<core::felt252>>"
            }
          ]
        },
        {
          "type": "struct",
          "name": "core::array::Span::<(core::felt252, core::array::Span::<core::felt252>)>",
          "members": [
            {
              "name": "snapshot",
              "type": "@core::array::Array::<(core::felt252, core::array::Span::<core::felt252>)>"
            }
          ]
        },
        {
          "type": "struct",
          "name": "dojo::database::schema::Enum",
          "members": [
            {
              "name": "name",
              "type": "core::felt252"
            },
            {
              "name": "attrs",
              "type": "core::array::Span::<core::felt252>"
            },
            {
              "name": "children",
              "type": "core::array::Span::<(core::felt252, core::array::Span::<core::felt252>)>"
            }
          ]
        },
        {
          "type": "enum",
          "name": "dojo::database::schema::Ty",
          "variants": [
            {
              "name": "Primitive",
              "type": "core::felt252"
            },
            {
              "name": "Struct",
              "type": "dojo::database::schema::Struct"
            },
            {
              "name": "Enum",
              "type": "dojo::database::schema::Enum"
            },
            {
              "name": "Tuple",
              "type": "core::array::Span::<core::array::Span::<core::felt252>>"
            }
          ]
        },
        {
          "type": "function",
          "name": "schema",
          "inputs": [],
          "outputs": [
            {
              "type": "dojo::database::schema::Ty"
            }
          ],
          "state_mutability": "view"
        },
        {
          "type": "event",
          "name": "eternum::models::config::travel_config::Event",
          "kind": "enum",
          "variants": []
        }
      ]
    },
    {
      "name": "Weight",
      "members": [
        {
          "name": "entity_id",
          "type": "u128",
          "key": true
        },
        {
          "name": "value",
          "type": "u128",
          "key": false
        }
      ],
      "class_hash": "0x35cd1c6bc8df690594b32988c76746f5b3c307b1e7ef70acc3c50eebbfe46e3",
      "abi": [
        {
          "type": "function",
          "name": "name",
          "inputs": [],
          "outputs": [
            {
              "type": "core::felt252"
            }
          ],
          "state_mutability": "view"
        },
        {
          "type": "function",
          "name": "unpacked_size",
          "inputs": [],
          "outputs": [
            {
              "type": "core::integer::u32"
            }
          ],
          "state_mutability": "view"
        },
        {
          "type": "function",
          "name": "packed_size",
          "inputs": [],
          "outputs": [
            {
              "type": "core::integer::u32"
            }
          ],
          "state_mutability": "view"
        },
        {
          "type": "struct",
          "name": "core::array::Span::<core::integer::u8>",
          "members": [
            {
              "name": "snapshot",
              "type": "@core::array::Array::<core::integer::u8>"
            }
          ]
        },
        {
          "type": "function",
          "name": "layout",
          "inputs": [],
          "outputs": [
            {
              "type": "core::array::Span::<core::integer::u8>"
            }
          ],
          "state_mutability": "view"
        },
        {
          "type": "struct",
          "name": "core::array::Span::<core::felt252>",
          "members": [
            {
              "name": "snapshot",
              "type": "@core::array::Array::<core::felt252>"
            }
          ]
        },
        {
          "type": "struct",
          "name": "core::array::Span::<core::array::Span::<core::felt252>>",
          "members": [
            {
              "name": "snapshot",
              "type": "@core::array::Array::<core::array::Span::<core::felt252>>"
            }
          ]
        },
        {
          "type": "struct",
          "name": "dojo::database::schema::Struct",
          "members": [
            {
              "name": "name",
              "type": "core::felt252"
            },
            {
              "name": "attrs",
              "type": "core::array::Span::<core::felt252>"
            },
            {
              "name": "children",
              "type": "core::array::Span::<core::array::Span::<core::felt252>>"
            }
          ]
        },
        {
          "type": "struct",
          "name": "core::array::Span::<(core::felt252, core::array::Span::<core::felt252>)>",
          "members": [
            {
              "name": "snapshot",
              "type": "@core::array::Array::<(core::felt252, core::array::Span::<core::felt252>)>"
            }
          ]
        },
        {
          "type": "struct",
          "name": "dojo::database::schema::Enum",
          "members": [
            {
              "name": "name",
              "type": "core::felt252"
            },
            {
              "name": "attrs",
              "type": "core::array::Span::<core::felt252>"
            },
            {
              "name": "children",
              "type": "core::array::Span::<(core::felt252, core::array::Span::<core::felt252>)>"
            }
          ]
        },
        {
          "type": "enum",
          "name": "dojo::database::schema::Ty",
          "variants": [
            {
              "name": "Primitive",
              "type": "core::felt252"
            },
            {
              "name": "Struct",
              "type": "dojo::database::schema::Struct"
            },
            {
              "name": "Enum",
              "type": "dojo::database::schema::Enum"
            },
            {
              "name": "Tuple",
              "type": "core::array::Span::<core::array::Span::<core::felt252>>"
            }
          ]
        },
        {
          "type": "function",
          "name": "schema",
          "inputs": [],
          "outputs": [
            {
              "type": "dojo::database::schema::Ty"
            }
          ],
          "state_mutability": "view"
        },
        {
          "type": "event",
          "name": "eternum::models::weight::weight::Event",
          "kind": "enum",
          "variants": []
        }
      ]
    },
    {
      "name": "WeightConfig",
      "members": [
        {
          "name": "config_id",
          "type": "u128",
          "key": true
        },
        {
          "name": "weight_config_id",
          "type": "u128",
          "key": true
        },
        {
          "name": "entity_type",
          "type": "u128",
          "key": false
        },
        {
          "name": "weight_gram",
          "type": "u128",
          "key": false
        }
      ],
      "class_hash": "0x7fd7c215889730fe2567194c06a6c69b00f768067fa567a9aeb0d503bbbeb64",
      "abi": [
        {
          "type": "function",
          "name": "name",
          "inputs": [],
          "outputs": [
            {
              "type": "core::felt252"
            }
          ],
          "state_mutability": "view"
        },
        {
          "type": "function",
          "name": "unpacked_size",
          "inputs": [],
          "outputs": [
            {
              "type": "core::integer::u32"
            }
          ],
          "state_mutability": "view"
        },
        {
          "type": "function",
          "name": "packed_size",
          "inputs": [],
          "outputs": [
            {
              "type": "core::integer::u32"
            }
          ],
          "state_mutability": "view"
        },
        {
          "type": "struct",
          "name": "core::array::Span::<core::integer::u8>",
          "members": [
            {
              "name": "snapshot",
              "type": "@core::array::Array::<core::integer::u8>"
            }
          ]
        },
        {
          "type": "function",
          "name": "layout",
          "inputs": [],
          "outputs": [
            {
              "type": "core::array::Span::<core::integer::u8>"
            }
          ],
          "state_mutability": "view"
        },
        {
          "type": "struct",
          "name": "core::array::Span::<core::felt252>",
          "members": [
            {
              "name": "snapshot",
              "type": "@core::array::Array::<core::felt252>"
            }
          ]
        },
        {
          "type": "struct",
          "name": "core::array::Span::<core::array::Span::<core::felt252>>",
          "members": [
            {
              "name": "snapshot",
              "type": "@core::array::Array::<core::array::Span::<core::felt252>>"
            }
          ]
        },
        {
          "type": "struct",
          "name": "dojo::database::schema::Struct",
          "members": [
            {
              "name": "name",
              "type": "core::felt252"
            },
            {
              "name": "attrs",
              "type": "core::array::Span::<core::felt252>"
            },
            {
              "name": "children",
              "type": "core::array::Span::<core::array::Span::<core::felt252>>"
            }
          ]
        },
        {
          "type": "struct",
          "name": "core::array::Span::<(core::felt252, core::array::Span::<core::felt252>)>",
          "members": [
            {
              "name": "snapshot",
              "type": "@core::array::Array::<(core::felt252, core::array::Span::<core::felt252>)>"
            }
          ]
        },
        {
          "type": "struct",
          "name": "dojo::database::schema::Enum",
          "members": [
            {
              "name": "name",
              "type": "core::felt252"
            },
            {
              "name": "attrs",
              "type": "core::array::Span::<core::felt252>"
            },
            {
              "name": "children",
              "type": "core::array::Span::<(core::felt252, core::array::Span::<core::felt252>)>"
            }
          ]
        },
        {
          "type": "enum",
          "name": "dojo::database::schema::Ty",
          "variants": [
            {
              "name": "Primitive",
              "type": "core::felt252"
            },
            {
              "name": "Struct",
              "type": "dojo::database::schema::Struct"
            },
            {
              "name": "Enum",
              "type": "dojo::database::schema::Enum"
            },
            {
              "name": "Tuple",
              "type": "core::array::Span::<core::array::Span::<core::felt252>>"
            }
          ]
        },
        {
          "type": "function",
          "name": "schema",
          "inputs": [],
          "outputs": [
            {
              "type": "dojo::database::schema::Ty"
            }
          ],
          "state_mutability": "view"
        },
        {
          "type": "event",
          "name": "eternum::models::config::weight_config::Event",
          "kind": "enum",
          "variants": []
        }
      ]
    },
    {
      "name": "WorldConfig",
      "members": [
        {
          "name": "config_id",
          "type": "u128",
          "key": true
        },
        {
          "name": "realm_l2_contract",
          "type": "ContractAddress",
          "key": false
        }
      ],
      "class_hash": "0x3b80cd81fede5c9e274f13f771e62ae765fe143b3fb0199f49188367a58ed2b",
      "abi": [
        {
          "type": "function",
          "name": "name",
          "inputs": [],
          "outputs": [
            {
              "type": "core::felt252"
            }
          ],
          "state_mutability": "view"
        },
        {
          "type": "function",
          "name": "unpacked_size",
          "inputs": [],
          "outputs": [
            {
              "type": "core::integer::u32"
            }
          ],
          "state_mutability": "view"
        },
        {
          "type": "function",
          "name": "packed_size",
          "inputs": [],
          "outputs": [
            {
              "type": "core::integer::u32"
            }
          ],
          "state_mutability": "view"
        },
        {
          "type": "struct",
          "name": "core::array::Span::<core::integer::u8>",
          "members": [
            {
              "name": "snapshot",
              "type": "@core::array::Array::<core::integer::u8>"
            }
          ]
        },
        {
          "type": "function",
          "name": "layout",
          "inputs": [],
          "outputs": [
            {
              "type": "core::array::Span::<core::integer::u8>"
            }
          ],
          "state_mutability": "view"
        },
        {
          "type": "struct",
          "name": "core::array::Span::<core::felt252>",
          "members": [
            {
              "name": "snapshot",
              "type": "@core::array::Array::<core::felt252>"
            }
          ]
        },
        {
          "type": "struct",
          "name": "core::array::Span::<core::array::Span::<core::felt252>>",
          "members": [
            {
              "name": "snapshot",
              "type": "@core::array::Array::<core::array::Span::<core::felt252>>"
            }
          ]
        },
        {
          "type": "struct",
          "name": "dojo::database::schema::Struct",
          "members": [
            {
              "name": "name",
              "type": "core::felt252"
            },
            {
              "name": "attrs",
              "type": "core::array::Span::<core::felt252>"
            },
            {
              "name": "children",
              "type": "core::array::Span::<core::array::Span::<core::felt252>>"
            }
          ]
        },
        {
          "type": "struct",
          "name": "core::array::Span::<(core::felt252, core::array::Span::<core::felt252>)>",
          "members": [
            {
              "name": "snapshot",
              "type": "@core::array::Array::<(core::felt252, core::array::Span::<core::felt252>)>"
            }
          ]
        },
        {
          "type": "struct",
          "name": "dojo::database::schema::Enum",
          "members": [
            {
              "name": "name",
              "type": "core::felt252"
            },
            {
              "name": "attrs",
              "type": "core::array::Span::<core::felt252>"
            },
            {
              "name": "children",
              "type": "core::array::Span::<(core::felt252, core::array::Span::<core::felt252>)>"
            }
          ]
        },
        {
          "type": "enum",
          "name": "dojo::database::schema::Ty",
          "variants": [
            {
              "name": "Primitive",
              "type": "core::felt252"
            },
            {
              "name": "Struct",
              "type": "dojo::database::schema::Struct"
            },
            {
              "name": "Enum",
              "type": "dojo::database::schema::Enum"
            },
            {
              "name": "Tuple",
              "type": "core::array::Span::<core::array::Span::<core::felt252>>"
            }
          ]
        },
        {
          "type": "function",
          "name": "schema",
          "inputs": [],
          "outputs": [
            {
              "type": "dojo::database::schema::Ty"
            }
          ],
          "state_mutability": "view"
        },
        {
          "type": "event",
          "name": "eternum::models::config::world_config::Event",
          "kind": "enum",
          "variants": []
        }
      ]
    }
  ]
}<|MERGE_RESOLUTION|>--- conflicted
+++ resolved
@@ -1,7 +1,7 @@
 {
   "world": {
     "name": "world",
-    "address": "0x4d79c99ce9b489b77461e3491970ea5ede1f1966f4d2ff65ee76cd8701d6dad",
+    "address": null,
     "class_hash": "0x6441e7fc96d795ec94fca66634e6d87edf84362e564ef80eb13f459914b8b",
     "abi": [
       {
@@ -863,8 +863,8 @@
   "contracts": [
     {
       "name": "bank_systems",
-      "address": "0x22915d02287759320f721a3e61836fe3dc1ed68fc8a66fdd2c2f7a8cf1ff4f8",
-      "class_hash": "0x6c357bc84d86a280af7e4302c9c235f69d803ff4a003704a1838825ca5fe55d",
+      "address": null,
+      "class_hash": "0x193b43fcf70309aeb2f89a3ffe4ea06b6949b8f1fa0c16950f7b9888cd9cfd5",
       "abi": [
         {
           "type": "impl",
@@ -978,7 +978,7 @@
     },
     {
       "name": "caravan_systems",
-      "address": "0x384fd2bf241ffc48425ed1fed389495e8066079cdb16865a73e6d3849d32c4f",
+      "address": null,
       "class_hash": "0x7246ad54863b0d32f574265081ed83f5d8842428bf175b5d3ed39a0863c373b",
       "abi": [
         {
@@ -1087,12 +1087,8 @@
     },
     {
       "name": "combat_systems",
-      "address": "0x778fd3e137dc0e58d94d599167aa431332b8529f9bfc8efd70a7ea4e9c74247",
-<<<<<<< HEAD
-      "class_hash": "0x75143f49cd93e3da04a587b6554388cfff749480b347d258ab1713431af5037",
-=======
-      "class_hash": "0x4a4e6ceb781ee437b4928d818050646331c500a2090ab1597b6dda1741b5622",
->>>>>>> 58e03071
+      "address": null,
+      "class_hash": "0x5679ad4ac6cd14be5c87d0243a998ad9efccc38e7cc0508c90fd93d5dbb683f",
       "abi": [
         {
           "type": "impl",
@@ -1432,7 +1428,7 @@
     },
     {
       "name": "config_systems",
-      "address": "0x74c3dd7b64a0c8ad6a27276b9ec6a628774028734ea46cf3970ef185e35247d",
+      "address": null,
       "class_hash": "0x27b7c99dfe4b6ad980d50eb55426a81a91cb9839f3643548aa6aba2e56dd1ec",
       "abi": [
         {
@@ -2112,7 +2108,7 @@
     },
     {
       "name": "hyperstructure_systems",
-      "address": "0xfdcafc26f1d866ad585cadfb0fb177e4512d03f6020e67adadb5c66690d9c2",
+      "address": null,
       "class_hash": "0x2270543d25a4aba5b0fd5f1adb280bb34dc67564f999c6d2155aca455ba287b",
       "abi": [
         {
@@ -2229,7 +2225,7 @@
     },
     {
       "name": "labor_systems",
-      "address": "0x5b3b02ba50cfb46af86c20d1eca1bbff5fe82ff2f8985aefc413267a5d05b00",
+      "address": null,
       "class_hash": "0x614bd307f8a0505319a1405c175315e1142df4ea827aebaa02ddc4a64a39537",
       "abi": [
         {
@@ -2388,7 +2384,7 @@
     },
     {
       "name": "leveling_systems",
-      "address": "0x81edcebc0097b53ae8db567565eb5c5d9e8a9190a8a80411547676f24361ca",
+      "address": null,
       "class_hash": "0x46fbedd7b1013503ce8c1a832b55372bb42bb123b7870a9c5c2764b34fd85de",
       "abi": [
         {
@@ -2485,7 +2481,7 @@
     },
     {
       "name": "name_systems",
-      "address": "0x2a9ee652fb9ce9812e9d06ec05429b6e27254b37d0ef0eaca6a1e4533d5c244",
+      "address": null,
       "class_hash": "0x7ab8e9771a066df89edfabd3c6a461715fffe4ba86e95f293db61c92452f222",
       "abi": [
         {
@@ -2576,7 +2572,7 @@
     },
     {
       "name": "resource_systems",
-      "address": "0x2dab8013b2dea3f5b37f31db94a5136843408efa04a966a6587f65056b1ef40",
+      "address": null,
       "class_hash": "0x42a3bc781c5d7c67ffdc626daf2710d5e2f6637918fb26f7f1f28098d443cbf",
       "abi": [
         {
@@ -2821,7 +2817,7 @@
     },
     {
       "name": "road_systems",
-      "address": "0x46e8cc4deb048fed25465e134ebbfa962137daaf0bb52a63d41940af3638e4d",
+      "address": null,
       "class_hash": "0x7d0376077bb24e151510d6200867b03a514708b42b010d892e88b79f1ec3696",
       "abi": [
         {
@@ -2941,7 +2937,7 @@
     },
     {
       "name": "test_realm_systems",
-      "address": "0x141b54c5560368787c28e61f9c9542e3aaf26a3f426263cb0dcde36339eec30",
+      "address": null,
       "class_hash": "0x786015ab1f9bd8e8c2e2175ca8c6d52d415d252a000e274db115dbba9699e4",
       "abi": [
         {
@@ -3101,7 +3097,7 @@
     },
     {
       "name": "test_resource_systems",
-      "address": "0x5e2e8d20bc9f4c02050b2b6b7442a1ce06bbd9c0729716a7c5a478069c9b354",
+      "address": null,
       "class_hash": "0x1ad4fa3240e5f3c25d221d4ce96db8ac88c5e2946b83f2e28c5fce18543ad86",
       "abi": [
         {
@@ -3206,7 +3202,7 @@
     },
     {
       "name": "trade_systems",
-      "address": "0x7b54643f42a1c4298fe5e465105ccbee30ba505f3bedaa90f4951f9f15be8f0",
+      "address": null,
       "class_hash": "0x53b81301d57f4d449425a7baf06926d670421e917cf815e95ea2db2f88fd5be",
       "abi": [
         {
@@ -3380,7 +3376,7 @@
     },
     {
       "name": "transport_unit_systems",
-      "address": "0x75eb7b6012dbb91d59aa20808de28666f8207478e08f4e4ee101bdb0ac89e63",
+      "address": null,
       "class_hash": "0x7830200083cda593f82cb1f196d6c3d70771b6b082a87249ae0f4f6a6ba219b",
       "abi": [
         {
@@ -3493,7 +3489,7 @@
     },
     {
       "name": "travel_systems",
-      "address": "0x8fa2df40a28c2ffb7a99267c1a67318451da3a5d39cadb18577a2d09856b0e",
+      "address": null,
       "class_hash": "0x6c017e3dc7a261370471d33e66215837a31db640a22eac36d7b031e9ce58b79",
       "abi": [
         {
