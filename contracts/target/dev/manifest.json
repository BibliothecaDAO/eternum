{
  "world": {
    "name": "world",
    "address": null,
    "class_hash": "0x6441e7fc96d795ec94fca66634e6d87edf84362e564ef80eb13f459914b8b",
    "abi": [
      {
        "type": "impl",
        "name": "World",
        "interface_name": "dojo::world::IWorld"
      },
      {
        "type": "struct",
        "name": "core::array::Span::<core::felt252>",
        "members": [
          {
            "name": "snapshot",
            "type": "@core::array::Array::<core::felt252>"
          }
        ]
      },
      {
        "type": "struct",
        "name": "core::array::Span::<core::integer::u8>",
        "members": [
          {
            "name": "snapshot",
            "type": "@core::array::Array::<core::integer::u8>"
          }
        ]
      },
      {
        "type": "enum",
        "name": "core::option::Option::<core::felt252>",
        "variants": [
          {
            "name": "Some",
            "type": "core::felt252"
          },
          {
            "name": "None",
            "type": "()"
          }
        ]
      },
      {
        "type": "struct",
        "name": "core::array::Span::<core::array::Span::<core::felt252>>",
        "members": [
          {
            "name": "snapshot",
            "type": "@core::array::Array::<core::array::Span::<core::felt252>>"
          }
        ]
      },
      {
        "type": "enum",
        "name": "core::bool",
        "variants": [
          {
            "name": "False",
            "type": "()"
          },
          {
            "name": "True",
            "type": "()"
          }
        ]
      },
      {
        "type": "interface",
        "name": "dojo::world::IWorld",
        "items": [
          {
            "type": "function",
            "name": "metadata_uri",
            "inputs": [
              {
                "name": "resource",
                "type": "core::felt252"
              }
            ],
            "outputs": [
              {
                "type": "core::array::Span::<core::felt252>"
              }
            ],
            "state_mutability": "view"
          },
          {
            "type": "function",
            "name": "set_metadata_uri",
            "inputs": [
              {
                "name": "resource",
                "type": "core::felt252"
              },
              {
                "name": "uri",
                "type": "core::array::Span::<core::felt252>"
              }
            ],
            "outputs": [],
            "state_mutability": "external"
          },
          {
            "type": "function",
            "name": "model",
            "inputs": [
              {
                "name": "name",
                "type": "core::felt252"
              }
            ],
            "outputs": [
              {
                "type": "core::starknet::class_hash::ClassHash"
              }
            ],
            "state_mutability": "view"
          },
          {
            "type": "function",
            "name": "register_model",
            "inputs": [
              {
                "name": "class_hash",
                "type": "core::starknet::class_hash::ClassHash"
              }
            ],
            "outputs": [],
            "state_mutability": "external"
          },
          {
            "type": "function",
            "name": "deploy_contract",
            "inputs": [
              {
                "name": "salt",
                "type": "core::felt252"
              },
              {
                "name": "class_hash",
                "type": "core::starknet::class_hash::ClassHash"
              }
            ],
            "outputs": [
              {
                "type": "core::starknet::contract_address::ContractAddress"
              }
            ],
            "state_mutability": "external"
          },
          {
            "type": "function",
            "name": "upgrade_contract",
            "inputs": [
              {
                "name": "address",
                "type": "core::starknet::contract_address::ContractAddress"
              },
              {
                "name": "class_hash",
                "type": "core::starknet::class_hash::ClassHash"
              }
            ],
            "outputs": [
              {
                "type": "core::starknet::class_hash::ClassHash"
              }
            ],
            "state_mutability": "external"
          },
          {
            "type": "function",
            "name": "uuid",
            "inputs": [],
            "outputs": [
              {
                "type": "core::integer::u32"
              }
            ],
            "state_mutability": "external"
          },
          {
            "type": "function",
            "name": "emit",
            "inputs": [
              {
                "name": "keys",
                "type": "core::array::Array::<core::felt252>"
              },
              {
                "name": "values",
                "type": "core::array::Span::<core::felt252>"
              }
            ],
            "outputs": [],
            "state_mutability": "view"
          },
          {
            "type": "function",
            "name": "entity",
            "inputs": [
              {
                "name": "model",
                "type": "core::felt252"
              },
              {
                "name": "keys",
                "type": "core::array::Span::<core::felt252>"
              },
              {
                "name": "offset",
                "type": "core::integer::u8"
              },
              {
                "name": "length",
                "type": "core::integer::u32"
              },
              {
                "name": "layout",
                "type": "core::array::Span::<core::integer::u8>"
              }
            ],
            "outputs": [
              {
                "type": "core::array::Span::<core::felt252>"
              }
            ],
            "state_mutability": "view"
          },
          {
            "type": "function",
            "name": "set_entity",
            "inputs": [
              {
                "name": "model",
                "type": "core::felt252"
              },
              {
                "name": "keys",
                "type": "core::array::Span::<core::felt252>"
              },
              {
                "name": "offset",
                "type": "core::integer::u8"
              },
              {
                "name": "values",
                "type": "core::array::Span::<core::felt252>"
              },
              {
                "name": "layout",
                "type": "core::array::Span::<core::integer::u8>"
              }
            ],
            "outputs": [],
            "state_mutability": "external"
          },
          {
            "type": "function",
            "name": "entities",
            "inputs": [
              {
                "name": "model",
                "type": "core::felt252"
              },
              {
                "name": "index",
                "type": "core::option::Option::<core::felt252>"
              },
              {
                "name": "values",
                "type": "core::array::Span::<core::felt252>"
              },
              {
                "name": "values_length",
                "type": "core::integer::u32"
              },
              {
                "name": "values_layout",
                "type": "core::array::Span::<core::integer::u8>"
              }
            ],
            "outputs": [
              {
                "type": "(core::array::Span::<core::felt252>, core::array::Span::<core::array::Span::<core::felt252>>)"
              }
            ],
            "state_mutability": "view"
          },
          {
            "type": "function",
            "name": "entity_ids",
            "inputs": [
              {
                "name": "model",
                "type": "core::felt252"
              }
            ],
            "outputs": [
              {
                "type": "core::array::Span::<core::felt252>"
              }
            ],
            "state_mutability": "view"
          },
          {
            "type": "function",
            "name": "set_executor",
            "inputs": [
              {
                "name": "contract_address",
                "type": "core::starknet::contract_address::ContractAddress"
              }
            ],
            "outputs": [],
            "state_mutability": "external"
          },
          {
            "type": "function",
            "name": "executor",
            "inputs": [],
            "outputs": [
              {
                "type": "core::starknet::contract_address::ContractAddress"
              }
            ],
            "state_mutability": "view"
          },
          {
            "type": "function",
            "name": "base",
            "inputs": [],
            "outputs": [
              {
                "type": "core::starknet::class_hash::ClassHash"
              }
            ],
            "state_mutability": "view"
          },
          {
            "type": "function",
            "name": "delete_entity",
            "inputs": [
              {
                "name": "model",
                "type": "core::felt252"
              },
              {
                "name": "keys",
                "type": "core::array::Span::<core::felt252>"
              }
            ],
            "outputs": [],
            "state_mutability": "external"
          },
          {
            "type": "function",
            "name": "is_owner",
            "inputs": [
              {
                "name": "address",
                "type": "core::starknet::contract_address::ContractAddress"
              },
              {
                "name": "resource",
                "type": "core::felt252"
              }
            ],
            "outputs": [
              {
                "type": "core::bool"
              }
            ],
            "state_mutability": "view"
          },
          {
            "type": "function",
            "name": "grant_owner",
            "inputs": [
              {
                "name": "address",
                "type": "core::starknet::contract_address::ContractAddress"
              },
              {
                "name": "resource",
                "type": "core::felt252"
              }
            ],
            "outputs": [],
            "state_mutability": "external"
          },
          {
            "type": "function",
            "name": "revoke_owner",
            "inputs": [
              {
                "name": "address",
                "type": "core::starknet::contract_address::ContractAddress"
              },
              {
                "name": "resource",
                "type": "core::felt252"
              }
            ],
            "outputs": [],
            "state_mutability": "external"
          },
          {
            "type": "function",
            "name": "is_writer",
            "inputs": [
              {
                "name": "model",
                "type": "core::felt252"
              },
              {
                "name": "system",
                "type": "core::starknet::contract_address::ContractAddress"
              }
            ],
            "outputs": [
              {
                "type": "core::bool"
              }
            ],
            "state_mutability": "view"
          },
          {
            "type": "function",
            "name": "grant_writer",
            "inputs": [
              {
                "name": "model",
                "type": "core::felt252"
              },
              {
                "name": "system",
                "type": "core::starknet::contract_address::ContractAddress"
              }
            ],
            "outputs": [],
            "state_mutability": "external"
          },
          {
            "type": "function",
            "name": "revoke_writer",
            "inputs": [
              {
                "name": "model",
                "type": "core::felt252"
              },
              {
                "name": "system",
                "type": "core::starknet::contract_address::ContractAddress"
              }
            ],
            "outputs": [],
            "state_mutability": "external"
          }
        ]
      },
      {
        "type": "constructor",
        "name": "constructor",
        "inputs": [
          {
            "name": "executor",
            "type": "core::starknet::contract_address::ContractAddress"
          },
          {
            "name": "contract_base",
            "type": "core::starknet::class_hash::ClassHash"
          }
        ]
      },
      {
        "type": "event",
        "name": "dojo::world::world::WorldSpawned",
        "kind": "struct",
        "members": [
          {
            "name": "address",
            "type": "core::starknet::contract_address::ContractAddress",
            "kind": "data"
          },
          {
            "name": "creator",
            "type": "core::starknet::contract_address::ContractAddress",
            "kind": "data"
          }
        ]
      },
      {
        "type": "event",
        "name": "dojo::world::world::ContractDeployed",
        "kind": "struct",
        "members": [
          {
            "name": "salt",
            "type": "core::felt252",
            "kind": "data"
          },
          {
            "name": "class_hash",
            "type": "core::starknet::class_hash::ClassHash",
            "kind": "data"
          },
          {
            "name": "address",
            "type": "core::starknet::contract_address::ContractAddress",
            "kind": "data"
          }
        ]
      },
      {
        "type": "event",
        "name": "dojo::world::world::ContractUpgraded",
        "kind": "struct",
        "members": [
          {
            "name": "class_hash",
            "type": "core::starknet::class_hash::ClassHash",
            "kind": "data"
          },
          {
            "name": "address",
            "type": "core::starknet::contract_address::ContractAddress",
            "kind": "data"
          }
        ]
      },
      {
        "type": "event",
        "name": "dojo::world::world::MetadataUpdate",
        "kind": "struct",
        "members": [
          {
            "name": "resource",
            "type": "core::felt252",
            "kind": "data"
          },
          {
            "name": "uri",
            "type": "core::array::Span::<core::felt252>",
            "kind": "data"
          }
        ]
      },
      {
        "type": "event",
        "name": "dojo::world::world::ModelRegistered",
        "kind": "struct",
        "members": [
          {
            "name": "name",
            "type": "core::felt252",
            "kind": "data"
          },
          {
            "name": "class_hash",
            "type": "core::starknet::class_hash::ClassHash",
            "kind": "data"
          },
          {
            "name": "prev_class_hash",
            "type": "core::starknet::class_hash::ClassHash",
            "kind": "data"
          }
        ]
      },
      {
        "type": "event",
        "name": "dojo::world::world::StoreSetRecord",
        "kind": "struct",
        "members": [
          {
            "name": "table",
            "type": "core::felt252",
            "kind": "data"
          },
          {
            "name": "keys",
            "type": "core::array::Span::<core::felt252>",
            "kind": "data"
          },
          {
            "name": "offset",
            "type": "core::integer::u8",
            "kind": "data"
          },
          {
            "name": "values",
            "type": "core::array::Span::<core::felt252>",
            "kind": "data"
          }
        ]
      },
      {
        "type": "event",
        "name": "dojo::world::world::StoreDelRecord",
        "kind": "struct",
        "members": [
          {
            "name": "table",
            "type": "core::felt252",
            "kind": "data"
          },
          {
            "name": "keys",
            "type": "core::array::Span::<core::felt252>",
            "kind": "data"
          }
        ]
      },
      {
        "type": "event",
        "name": "dojo::world::world::WriterUpdated",
        "kind": "struct",
        "members": [
          {
            "name": "model",
            "type": "core::felt252",
            "kind": "data"
          },
          {
            "name": "system",
            "type": "core::starknet::contract_address::ContractAddress",
            "kind": "data"
          },
          {
            "name": "value",
            "type": "core::bool",
            "kind": "data"
          }
        ]
      },
      {
        "type": "event",
        "name": "dojo::world::world::OwnerUpdated",
        "kind": "struct",
        "members": [
          {
            "name": "address",
            "type": "core::starknet::contract_address::ContractAddress",
            "kind": "data"
          },
          {
            "name": "resource",
            "type": "core::felt252",
            "kind": "data"
          },
          {
            "name": "value",
            "type": "core::bool",
            "kind": "data"
          }
        ]
      },
      {
        "type": "event",
        "name": "dojo::world::world::ExecutorUpdated",
        "kind": "struct",
        "members": [
          {
            "name": "address",
            "type": "core::starknet::contract_address::ContractAddress",
            "kind": "data"
          },
          {
            "name": "prev_address",
            "type": "core::starknet::contract_address::ContractAddress",
            "kind": "data"
          }
        ]
      },
      {
        "type": "event",
        "name": "dojo::world::world::Event",
        "kind": "enum",
        "variants": [
          {
            "name": "WorldSpawned",
            "type": "dojo::world::world::WorldSpawned",
            "kind": "nested"
          },
          {
            "name": "ContractDeployed",
            "type": "dojo::world::world::ContractDeployed",
            "kind": "nested"
          },
          {
            "name": "ContractUpgraded",
            "type": "dojo::world::world::ContractUpgraded",
            "kind": "nested"
          },
          {
            "name": "MetadataUpdate",
            "type": "dojo::world::world::MetadataUpdate",
            "kind": "nested"
          },
          {
            "name": "ModelRegistered",
            "type": "dojo::world::world::ModelRegistered",
            "kind": "nested"
          },
          {
            "name": "StoreSetRecord",
            "type": "dojo::world::world::StoreSetRecord",
            "kind": "nested"
          },
          {
            "name": "StoreDelRecord",
            "type": "dojo::world::world::StoreDelRecord",
            "kind": "nested"
          },
          {
            "name": "WriterUpdated",
            "type": "dojo::world::world::WriterUpdated",
            "kind": "nested"
          },
          {
            "name": "OwnerUpdated",
            "type": "dojo::world::world::OwnerUpdated",
            "kind": "nested"
          },
          {
            "name": "ExecutorUpdated",
            "type": "dojo::world::world::ExecutorUpdated",
            "kind": "nested"
          }
        ]
      }
    ],
    "reads": [],
    "writes": [],
    "computed": []
  },
  "executor": {
    "name": "executor",
    "address": null,
    "class_hash": "0x54ee9d99457d82d53e21030920f7e6f43509b98ea62282b5c2520050264a28c",
    "abi": [
      {
        "type": "impl",
        "name": "Executor",
        "interface_name": "dojo::executor::IExecutor"
      },
      {
        "type": "struct",
        "name": "core::array::Span::<core::felt252>",
        "members": [
          {
            "name": "snapshot",
            "type": "@core::array::Array::<core::felt252>"
          }
        ]
      },
      {
        "type": "interface",
        "name": "dojo::executor::IExecutor",
        "items": [
          {
            "type": "function",
            "name": "call",
            "inputs": [
              {
                "name": "class_hash",
                "type": "core::starknet::class_hash::ClassHash"
              },
              {
                "name": "entrypoint",
                "type": "core::felt252"
              },
              {
                "name": "calldata",
                "type": "core::array::Span::<core::felt252>"
              }
            ],
            "outputs": [
              {
                "type": "core::array::Span::<core::felt252>"
              }
            ],
            "state_mutability": "view"
          }
        ]
      },
      {
        "type": "event",
        "name": "dojo::executor::executor::Event",
        "kind": "enum",
        "variants": []
      }
    ],
    "reads": [],
    "writes": [],
    "computed": []
  },
  "base": {
    "name": "base",
    "class_hash": "0x5a2c567ed06c8059c8d1199684796a0a0ef614f9a2ab628700e804524816b5c",
    "abi": [
      {
        "type": "impl",
        "name": "Upgradeable",
        "interface_name": "dojo::upgradable::IUpgradeable"
      },
      {
        "type": "interface",
        "name": "dojo::upgradable::IUpgradeable",
        "items": [
          {
            "type": "function",
            "name": "upgrade",
            "inputs": [
              {
                "name": "new_class_hash",
                "type": "core::starknet::class_hash::ClassHash"
              }
            ],
            "outputs": [],
            "state_mutability": "external"
          }
        ]
      },
      {
        "type": "constructor",
        "name": "constructor",
        "inputs": []
      },
      {
        "type": "struct",
        "name": "dojo::world::IWorldDispatcher",
        "members": [
          {
            "name": "contract_address",
            "type": "core::starknet::contract_address::ContractAddress"
          }
        ]
      },
      {
        "type": "function",
        "name": "world",
        "inputs": [],
        "outputs": [
          {
            "type": "dojo::world::IWorldDispatcher"
          }
        ],
        "state_mutability": "view"
      },
      {
        "type": "event",
        "name": "dojo::base::base::Event",
        "kind": "enum",
        "variants": []
      }
    ]
  },
  "contracts": [
    {
      "name": "bank_systems",
      "address": "0x22915d02287759320f721a3e61836fe3dc1ed68fc8a66fdd2c2f7a8cf1ff4f8",
      "class_hash": "0x6c357bc84d86a280af7e4302c9c235f69d803ff4a003704a1838825ca5fe55d",
      "abi": [
        {
          "type": "impl",
          "name": "Upgradeable",
          "interface_name": "dojo::upgradable::IUpgradeable"
        },
        {
          "type": "interface",
          "name": "dojo::upgradable::IUpgradeable",
          "items": [
            {
              "type": "function",
              "name": "upgrade",
              "inputs": [
                {
                  "name": "new_class_hash",
                  "type": "core::starknet::class_hash::ClassHash"
                }
              ],
              "outputs": [],
              "state_mutability": "external"
            }
          ]
        },
        {
          "type": "impl",
          "name": "BankSystemsImpl",
          "interface_name": "eternum::systems::bank::interface::IBankSystems"
        },
        {
          "type": "struct",
          "name": "dojo::world::IWorldDispatcher",
          "members": [
            {
              "name": "contract_address",
              "type": "core::starknet::contract_address::ContractAddress"
            }
          ]
        },
        {
          "type": "interface",
          "name": "eternum::systems::bank::interface::IBankSystems",
          "items": [
            {
              "type": "function",
              "name": "swap",
              "inputs": [
                {
                  "name": "world",
                  "type": "dojo::world::IWorldDispatcher"
                },
                {
                  "name": "bank_id",
                  "type": "core::integer::u128"
                },
                {
                  "name": "bank_swap_resource_cost_index",
                  "type": "core::integer::u8"
                },
                {
                  "name": "entity_id",
                  "type": "core::integer::u128"
                },
                {
                  "name": "bought_resource_type",
                  "type": "core::integer::u8"
                },
                {
                  "name": "bought_resource_amount",
                  "type": "core::integer::u128"
                }
              ],
              "outputs": [],
              "state_mutability": "view"
            }
          ]
        },
        {
          "type": "function",
          "name": "dojo_resource",
          "inputs": [],
          "outputs": [
            {
              "type": "core::felt252"
            }
          ],
          "state_mutability": "view"
        },
        {
          "type": "event",
          "name": "eternum::systems::bank::contracts::bank_systems::Event",
          "kind": "enum",
          "variants": []
        }
      ],
      "reads": [
        "Bank",
        "BankAuction",
        "BankSwapResourceCost",
        "Resource",
        "ResourceCost",
        "Weight",
        "WeightConfig"
      ],
      "writes": [
        "BankAuction",
        "Resource",
        "Weight"
      ],
      "computed": []
    },
    {
      "name": "caravan_systems",
      "address": null,
      "class_hash": "0x7246ad54863b0d32f574265081ed83f5d8842428bf175b5d3ed39a0863c373b",
      "abi": [
        {
          "type": "impl",
          "name": "Upgradeable",
          "interface_name": "dojo::upgradable::IUpgradeable"
        },
        {
          "type": "interface",
          "name": "dojo::upgradable::IUpgradeable",
          "items": [
            {
              "type": "function",
              "name": "upgrade",
              "inputs": [
                {
                  "name": "new_class_hash",
                  "type": "core::starknet::class_hash::ClassHash"
                }
              ],
              "outputs": [],
              "state_mutability": "external"
            }
          ]
        },
        {
          "type": "impl",
          "name": "CaravanSystemsImpl",
          "interface_name": "eternum::systems::transport::interface::caravan_systems_interface::ICaravanSystems"
        },
        {
          "type": "struct",
          "name": "dojo::world::IWorldDispatcher",
          "members": [
            {
              "name": "contract_address",
              "type": "core::starknet::contract_address::ContractAddress"
            }
          ]
        },
        {
          "type": "interface",
          "name": "eternum::systems::transport::interface::caravan_systems_interface::ICaravanSystems",
          "items": [
            {
              "type": "function",
              "name": "create",
              "inputs": [
                {
                  "name": "world",
                  "type": "dojo::world::IWorldDispatcher"
                },
                {
                  "name": "entity_ids",
                  "type": "core::array::Array::<core::integer::u128>"
                }
              ],
              "outputs": [
                {
                  "type": "core::integer::u128"
                }
              ],
              "state_mutability": "view"
            }
          ]
        },
        {
          "type": "function",
          "name": "dojo_resource",
          "inputs": [],
          "outputs": [
            {
              "type": "core::felt252"
            }
          ],
          "state_mutability": "view"
        },
        {
          "type": "event",
          "name": "eternum::systems::transport::contracts::caravan_systems::caravan_systems::Event",
          "kind": "enum",
          "variants": []
        }
      ],
      "reads": [
        "ArrivalTime",
        "Capacity",
        "EntityOwner",
        "Movable",
        "Owner",
        "Position",
        "Quantity",
        "Weight"
      ],
      "writes": [
        "Capacity",
        "CaravanMembers",
        "EntityOwner",
        "ForeignKey",
        "Inventory",
        "Movable",
        "Owner",
        "Position"
      ],
      "computed": []
    },
    {
      "name": "combat_systems",
<<<<<<< HEAD
      "address": null,
      "class_hash": "0x4e0d5108e338edd5fa81f30a2877598f402b3cf9e7654fd20475233d62e7b7f",
=======
      "address": "0x778fd3e137dc0e58d94d599167aa431332b8529f9bfc8efd70a7ea4e9c74247",
      "class_hash": "0x4a4e6ceb781ee437b4928d818050646331c500a2090ab1597b6dda1741b5622",
>>>>>>> 58e03071
      "abi": [
        {
          "type": "impl",
          "name": "Upgradeable",
          "interface_name": "dojo::upgradable::IUpgradeable"
        },
        {
          "type": "interface",
          "name": "dojo::upgradable::IUpgradeable",
          "items": [
            {
              "type": "function",
              "name": "upgrade",
              "inputs": [
                {
                  "name": "new_class_hash",
                  "type": "core::starknet::class_hash::ClassHash"
                }
              ],
              "outputs": [],
              "state_mutability": "external"
            }
          ]
        },
        {
          "type": "impl",
          "name": "SoldierSystemsImpl",
          "interface_name": "eternum::systems::combat::interface::ISoldierSystems"
        },
        {
          "type": "struct",
          "name": "dojo::world::IWorldDispatcher",
          "members": [
            {
              "name": "contract_address",
              "type": "core::starknet::contract_address::ContractAddress"
            }
          ]
        },
        {
          "type": "struct",
          "name": "core::array::Span::<(core::integer::u128, core::integer::u128)>",
          "members": [
            {
              "name": "snapshot",
              "type": "@core::array::Array::<(core::integer::u128, core::integer::u128)>"
            }
          ]
        },
        {
          "type": "interface",
          "name": "eternum::systems::combat::interface::ISoldierSystems",
          "items": [
            {
              "type": "function",
              "name": "create_soldiers",
              "inputs": [
                {
                  "name": "world",
                  "type": "dojo::world::IWorldDispatcher"
                },
                {
                  "name": "realm_entity_id",
                  "type": "core::integer::u128"
                },
                {
                  "name": "quantity",
                  "type": "core::integer::u128"
                }
              ],
              "outputs": [
                {
                  "type": "core::integer::u128"
                }
              ],
              "state_mutability": "view"
            },
            {
              "type": "function",
              "name": "detach_soldiers",
              "inputs": [
                {
                  "name": "world",
                  "type": "dojo::world::IWorldDispatcher"
                },
                {
                  "name": "unit_id",
                  "type": "core::integer::u128"
                },
                {
                  "name": "detached_quantity",
                  "type": "core::integer::u128"
                }
              ],
              "outputs": [
                {
                  "type": "core::integer::u128"
                }
              ],
              "state_mutability": "view"
            },
            {
              "type": "function",
              "name": "merge_soldiers",
              "inputs": [
                {
                  "name": "world",
                  "type": "dojo::world::IWorldDispatcher"
                },
                {
                  "name": "merge_into_unit_id",
                  "type": "core::integer::u128"
                },
                {
                  "name": "units",
                  "type": "core::array::Span::<(core::integer::u128, core::integer::u128)>"
                }
              ],
              "outputs": [],
              "state_mutability": "view"
            },
            {
              "type": "function",
              "name": "heal_soldiers",
              "inputs": [
                {
                  "name": "world",
                  "type": "dojo::world::IWorldDispatcher"
                },
                {
                  "name": "unit_id",
                  "type": "core::integer::u128"
                },
                {
                  "name": "health_amount",
                  "type": "core::integer::u128"
                }
              ],
              "outputs": [],
              "state_mutability": "view"
            }
          ]
        },
        {
          "type": "impl",
          "name": "CombatSystemsImpl",
          "interface_name": "eternum::systems::combat::interface::ICombatSystems"
        },
        {
          "type": "struct",
          "name": "core::array::Span::<core::integer::u128>",
          "members": [
            {
              "name": "snapshot",
              "type": "@core::array::Array::<core::integer::u128>"
            }
          ]
        },
        {
          "type": "interface",
          "name": "eternum::systems::combat::interface::ICombatSystems",
          "items": [
            {
              "type": "function",
              "name": "attack",
              "inputs": [
                {
                  "name": "world",
                  "type": "dojo::world::IWorldDispatcher"
                },
                {
                  "name": "attacker_ids",
                  "type": "core::array::Span::<core::integer::u128>"
                },
                {
                  "name": "target_realm_entity_id",
                  "type": "core::integer::u128"
                }
              ],
              "outputs": [],
              "state_mutability": "view"
            },
            {
              "type": "function",
              "name": "steal",
              "inputs": [
                {
                  "name": "world",
                  "type": "dojo::world::IWorldDispatcher"
                },
                {
                  "name": "attacker_id",
                  "type": "core::integer::u128"
                },
                {
                  "name": "target_realm_entity_id",
                  "type": "core::integer::u128"
                }
              ],
              "outputs": [],
              "state_mutability": "view"
            }
          ]
        },
        {
          "type": "function",
          "name": "dojo_resource",
          "inputs": [],
          "outputs": [
            {
              "type": "core::felt252"
            }
          ],
          "state_mutability": "view"
        },
        {
          "type": "struct",
          "name": "core::array::Span::<(core::integer::u8, core::integer::u128)>",
          "members": [
            {
              "name": "snapshot",
              "type": "@core::array::Array::<(core::integer::u8, core::integer::u128)>"
            }
          ]
        },
        {
          "type": "enum",
          "name": "eternum::systems::combat::contracts::combat_systems::Winner",
          "variants": [
            {
              "name": "Attacker",
              "type": "()"
            },
            {
              "name": "Target",
              "type": "()"
            }
          ]
        },
        {
          "type": "event",
          "name": "eternum::systems::combat::contracts::combat_systems::CombatOutcome",
          "kind": "struct",
          "members": [
            {
              "name": "attacker_realm_entity_id",
              "type": "core::integer::u128",
              "kind": "key"
            },
            {
              "name": "target_realm_entity_id",
              "type": "core::integer::u128",
              "kind": "key"
            },
            {
              "name": "attacking_entity_ids",
              "type": "core::array::Span::<core::integer::u128>",
              "kind": "data"
            },
            {
              "name": "stolen_resources",
              "type": "core::array::Span::<(core::integer::u8, core::integer::u128)>",
              "kind": "data"
            },
            {
              "name": "winner",
              "type": "eternum::systems::combat::contracts::combat_systems::Winner",
              "kind": "data"
            },
            {
              "name": "damage",
              "type": "core::integer::u128",
              "kind": "data"
            },
            {
              "name": "ts",
              "type": "core::integer::u64",
              "kind": "data"
            }
          ]
        },
        {
          "type": "event",
          "name": "eternum::systems::combat::contracts::combat_systems::Event",
          "kind": "enum",
          "variants": [
            {
              "name": "CombatOutcome",
              "type": "eternum::systems::combat::contracts::combat_systems::CombatOutcome",
              "kind": "nested"
            }
          ]
        }
      ],
      "reads": [
        "ArrivalTime",
        "Attack",
        "AttackConfig",
        "Capacity",
        "CapacityConfig",
        "CombatConfig",
        "Defence",
        "DefenceConfig",
        "EntityOwner",
        "Health",
        "HealthConfig",
        "Inventory",
        "Level",
        "LevelingConfig",
        "Movable",
        "Owner",
        "Position",
        "Quantity",
        "Realm",
        "Resource",
        "ResourceCost",
        "SoldierConfig",
        "SpeedConfig",
        "TownWatch",
        "Weight",
        "WeightConfig"
      ],
      "writes": [
        "Attack",
        "Capacity",
        "Defence",
        "EntityOwner",
        "Health",
        "Inventory",
        "Movable",
        "Owner",
        "Position",
        "Quantity",
        "Resource"
      ],
      "computed": []
    },
    {
      "name": "config_systems",
<<<<<<< HEAD
      "address": null,
      "class_hash": "0x4508a3b0411303a6b002327fda6c6504993fbe960a74fe2eb9acf1b9252d65b",
=======
      "address": "0x74c3dd7b64a0c8ad6a27276b9ec6a628774028734ea46cf3970ef185e35247d",
      "class_hash": "0x27b7c99dfe4b6ad980d50eb55426a81a91cb9839f3643548aa6aba2e56dd1ec",
>>>>>>> 58e03071
      "abi": [
        {
          "type": "impl",
          "name": "Upgradeable",
          "interface_name": "dojo::upgradable::IUpgradeable"
        },
        {
          "type": "interface",
          "name": "dojo::upgradable::IUpgradeable",
          "items": [
            {
              "type": "function",
              "name": "upgrade",
              "inputs": [
                {
                  "name": "new_class_hash",
                  "type": "core::starknet::class_hash::ClassHash"
                }
              ],
              "outputs": [],
              "state_mutability": "external"
            }
          ]
        },
        {
          "type": "impl",
          "name": "WorldConfigImpl",
          "interface_name": "eternum::systems::config::interface::IWorldConfig"
        },
        {
          "type": "struct",
          "name": "dojo::world::IWorldDispatcher",
          "members": [
            {
              "name": "contract_address",
              "type": "core::starknet::contract_address::ContractAddress"
            }
          ]
        },
        {
          "type": "interface",
          "name": "eternum::systems::config::interface::IWorldConfig",
          "items": [
            {
              "type": "function",
              "name": "set_world_config",
              "inputs": [
                {
                  "name": "world",
                  "type": "dojo::world::IWorldDispatcher"
                },
                {
                  "name": "admin_address",
                  "type": "core::starknet::contract_address::ContractAddress"
                },
                {
                  "name": "realm_l2_contract",
                  "type": "core::starknet::contract_address::ContractAddress"
                }
              ],
              "outputs": [],
              "state_mutability": "view"
            }
          ]
        },
        {
          "type": "impl",
          "name": "CapacityConfigImpl",
          "interface_name": "eternum::systems::config::interface::ICapacityConfig"
        },
        {
          "type": "interface",
          "name": "eternum::systems::config::interface::ICapacityConfig",
          "items": [
            {
              "type": "function",
              "name": "set_capacity_config",
              "inputs": [
                {
                  "name": "world",
                  "type": "dojo::world::IWorldDispatcher"
                },
                {
                  "name": "entity_type",
                  "type": "core::integer::u128"
                },
                {
                  "name": "weight_gram",
                  "type": "core::integer::u128"
                }
              ],
              "outputs": [],
              "state_mutability": "view"
            }
          ]
        },
        {
          "type": "impl",
          "name": "WeightConfigImpl",
          "interface_name": "eternum::systems::config::interface::IWeightConfig"
        },
        {
          "type": "interface",
          "name": "eternum::systems::config::interface::IWeightConfig",
          "items": [
            {
              "type": "function",
              "name": "set_weight_config",
              "inputs": [
                {
                  "name": "world",
                  "type": "dojo::world::IWorldDispatcher"
                },
                {
                  "name": "entity_type",
                  "type": "core::integer::u128"
                },
                {
                  "name": "weight_gram",
                  "type": "core::integer::u128"
                }
              ],
              "outputs": [],
              "state_mutability": "view"
            }
          ]
        },
        {
          "type": "impl",
          "name": "CombatConfigImpl",
          "interface_name": "eternum::systems::config::interface::ICombatConfig"
        },
        {
          "type": "struct",
          "name": "core::array::Span::<(core::integer::u8, core::integer::u128)>",
          "members": [
            {
              "name": "snapshot",
              "type": "@core::array::Array::<(core::integer::u8, core::integer::u128)>"
            }
          ]
        },
        {
          "type": "interface",
          "name": "eternum::systems::config::interface::ICombatConfig",
          "items": [
            {
              "type": "function",
              "name": "set_combat_config",
              "inputs": [
                {
                  "name": "world",
                  "type": "dojo::world::IWorldDispatcher"
                },
                {
                  "name": "config_id",
                  "type": "core::integer::u128"
                },
                {
                  "name": "stealing_trial_count",
                  "type": "core::integer::u32"
                }
              ],
              "outputs": [],
              "state_mutability": "view"
            },
            {
              "type": "function",
              "name": "set_soldier_config",
              "inputs": [
                {
                  "name": "world",
                  "type": "dojo::world::IWorldDispatcher"
                },
                {
                  "name": "resource_costs",
                  "type": "core::array::Span::<(core::integer::u8, core::integer::u128)>"
                },
                {
                  "name": "wheat_burn_per_soldier",
                  "type": "core::integer::u128"
                },
                {
                  "name": "fish_burn_per_soldier",
                  "type": "core::integer::u128"
                }
              ],
              "outputs": [],
              "state_mutability": "view"
            },
            {
              "type": "function",
              "name": "set_health_config",
              "inputs": [
                {
                  "name": "world",
                  "type": "dojo::world::IWorldDispatcher"
                },
                {
                  "name": "entity_type",
                  "type": "core::integer::u128"
                },
                {
                  "name": "resource_costs",
                  "type": "core::array::Span::<(core::integer::u8, core::integer::u128)>"
                },
                {
                  "name": "max_value",
                  "type": "core::integer::u128"
                }
              ],
              "outputs": [],
              "state_mutability": "view"
            },
            {
              "type": "function",
              "name": "set_attack_config",
              "inputs": [
                {
                  "name": "world",
                  "type": "dojo::world::IWorldDispatcher"
                },
                {
                  "name": "entity_type",
                  "type": "core::integer::u128"
                },
                {
                  "name": "max_value",
                  "type": "core::integer::u128"
                }
              ],
              "outputs": [],
              "state_mutability": "view"
            },
            {
              "type": "function",
              "name": "set_defence_config",
              "inputs": [
                {
                  "name": "world",
                  "type": "dojo::world::IWorldDispatcher"
                },
                {
                  "name": "entity_type",
                  "type": "core::integer::u128"
                },
                {
                  "name": "max_value",
                  "type": "core::integer::u128"
                }
              ],
              "outputs": [],
              "state_mutability": "view"
            }
          ]
        },
        {
          "type": "impl",
          "name": "LevelingConfigImpl",
          "interface_name": "eternum::systems::config::interface::ILevelingConfig"
        },
        {
          "type": "interface",
          "name": "eternum::systems::config::interface::ILevelingConfig",
          "items": [
            {
              "type": "function",
              "name": "set_leveling_config",
              "inputs": [
                {
                  "name": "world",
                  "type": "dojo::world::IWorldDispatcher"
                },
                {
                  "name": "decay_scaled",
                  "type": "core::integer::u128"
                },
                {
                  "name": "cost_percentage_scaled",
                  "type": "core::integer::u128"
                },
                {
                  "name": "base_multiplier",
                  "type": "core::integer::u128"
                },
                {
                  "name": "wheat_base_amount",
                  "type": "core::integer::u128"
                },
                {
                  "name": "fish_base_amount",
                  "type": "core::integer::u128"
                },
                {
                  "name": "resource_1_costs",
                  "type": "core::array::Span::<(core::integer::u8, core::integer::u128)>"
                },
                {
                  "name": "resource_2_costs",
                  "type": "core::array::Span::<(core::integer::u8, core::integer::u128)>"
                },
                {
                  "name": "resource_3_costs",
                  "type": "core::array::Span::<(core::integer::u8, core::integer::u128)>"
                }
              ],
              "outputs": [],
              "state_mutability": "view"
            }
          ]
        },
        {
          "type": "impl",
          "name": "LaborConfigImpl",
          "interface_name": "eternum::systems::config::interface::ILaborConfig"
        },
        {
          "type": "interface",
          "name": "eternum::systems::config::interface::ILaborConfig",
          "items": [
            {
              "type": "function",
              "name": "set_labor_cost_resources",
              "inputs": [
                {
                  "name": "world",
                  "type": "dojo::world::IWorldDispatcher"
                },
                {
                  "name": "resource_type_labor",
                  "type": "core::felt252"
                },
                {
                  "name": "resource_types_packed",
                  "type": "core::integer::u128"
                },
                {
                  "name": "resource_types_count",
                  "type": "core::integer::u8"
                }
              ],
              "outputs": [],
              "state_mutability": "view"
            },
            {
              "type": "function",
              "name": "set_labor_cost_amount",
              "inputs": [
                {
                  "name": "world",
                  "type": "dojo::world::IWorldDispatcher"
                },
                {
                  "name": "resource_type_labor",
                  "type": "core::felt252"
                },
                {
                  "name": "resource_type_cost",
                  "type": "core::felt252"
                },
                {
                  "name": "resource_type_value",
                  "type": "core::integer::u128"
                }
              ],
              "outputs": [],
              "state_mutability": "view"
            },
            {
              "type": "function",
              "name": "set_labor_config",
              "inputs": [
                {
                  "name": "world",
                  "type": "dojo::world::IWorldDispatcher"
                },
                {
                  "name": "base_labor_units",
                  "type": "core::integer::u64"
                },
                {
                  "name": "base_resources_per_cycle",
                  "type": "core::integer::u128"
                },
                {
                  "name": "base_food_per_cycle",
                  "type": "core::integer::u128"
                }
              ],
              "outputs": [],
              "state_mutability": "view"
            },
            {
              "type": "function",
              "name": "set_labor_auction",
              "inputs": [
                {
                  "name": "world",
                  "type": "dojo::world::IWorldDispatcher"
                },
                {
                  "name": "decay_constant",
                  "type": "core::integer::u128"
                },
                {
                  "name": "per_time_unit",
                  "type": "core::integer::u128"
                },
                {
                  "name": "price_update_interval",
                  "type": "core::integer::u128"
                }
              ],
              "outputs": [],
              "state_mutability": "view"
            }
          ]
        },
        {
          "type": "impl",
          "name": "TransportConfigImpl",
          "interface_name": "eternum::systems::config::interface::ITransportConfig"
        },
        {
          "type": "interface",
          "name": "eternum::systems::config::interface::ITransportConfig",
          "items": [
            {
              "type": "function",
              "name": "set_road_config",
              "inputs": [
                {
                  "name": "world",
                  "type": "dojo::world::IWorldDispatcher"
                },
                {
                  "name": "fee_resource_type",
                  "type": "core::integer::u8"
                },
                {
                  "name": "fee_amount",
                  "type": "core::integer::u128"
                },
                {
                  "name": "speed_up_by",
                  "type": "core::integer::u64"
                }
              ],
              "outputs": [],
              "state_mutability": "view"
            },
            {
              "type": "function",
              "name": "set_speed_config",
              "inputs": [
                {
                  "name": "world",
                  "type": "dojo::world::IWorldDispatcher"
                },
                {
                  "name": "entity_type",
                  "type": "core::integer::u128"
                },
                {
                  "name": "sec_per_km",
                  "type": "core::integer::u16"
                }
              ],
              "outputs": [],
              "state_mutability": "view"
            },
            {
              "type": "function",
              "name": "set_travel_config",
              "inputs": [
                {
                  "name": "world",
                  "type": "dojo::world::IWorldDispatcher"
                },
                {
                  "name": "free_transport_per_city",
                  "type": "core::integer::u128"
                }
              ],
              "outputs": [],
              "state_mutability": "view"
            }
          ]
        },
        {
          "type": "impl",
          "name": "HyperstructureConfigImpl",
          "interface_name": "eternum::systems::config::interface::IHyperstructureConfig"
        },
        {
          "type": "struct",
          "name": "eternum::models::position::Coord",
          "members": [
            {
              "name": "x",
              "type": "core::integer::u32"
            },
            {
              "name": "y",
              "type": "core::integer::u32"
            }
          ]
        },
        {
          "type": "interface",
          "name": "eternum::systems::config::interface::IHyperstructureConfig",
          "items": [
            {
              "type": "function",
              "name": "create_hyperstructure",
              "inputs": [
                {
                  "name": "world",
                  "type": "dojo::world::IWorldDispatcher"
                },
                {
                  "name": "hyperstructure_type",
                  "type": "core::integer::u8"
                },
                {
                  "name": "initialization_resources",
                  "type": "core::array::Span::<(core::integer::u8, core::integer::u128)>"
                },
                {
                  "name": "construction_resources",
                  "type": "core::array::Span::<(core::integer::u8, core::integer::u128)>"
                },
                {
                  "name": "coord",
                  "type": "eternum::models::position::Coord"
                }
              ],
              "outputs": [
                {
                  "type": "core::integer::u128"
                }
              ],
              "state_mutability": "view"
            }
          ]
        },
        {
          "type": "impl",
          "name": "BankConfigImpl",
          "interface_name": "eternum::systems::config::interface::IBankConfig"
        },
        {
          "type": "struct",
          "name": "core::array::Span::<(core::integer::u8, core::array::Span::<(core::integer::u8, core::integer::u128)>)>",
          "members": [
            {
              "name": "snapshot",
              "type": "@core::array::Array::<(core::integer::u8, core::array::Span::<(core::integer::u8, core::integer::u128)>)>"
            }
          ]
        },
        {
          "type": "struct",
          "name": "core::array::Span::<(core::integer::u8, core::integer::u32)>",
          "members": [
            {
              "name": "snapshot",
              "type": "@core::array::Array::<(core::integer::u8, core::integer::u32)>"
            }
          ]
        },
        {
          "type": "interface",
          "name": "eternum::systems::config::interface::IBankConfig",
          "items": [
            {
              "type": "function",
              "name": "create_bank",
              "inputs": [
                {
                  "name": "world",
                  "type": "dojo::world::IWorldDispatcher"
                },
                {
                  "name": "coord",
                  "type": "eternum::models::position::Coord"
                },
                {
                  "name": "swap_cost_resources",
                  "type": "core::array::Span::<(core::integer::u8, core::array::Span::<(core::integer::u8, core::integer::u128)>)>"
                }
              ],
              "outputs": [
                {
                  "type": "core::integer::u128"
                }
              ],
              "state_mutability": "view"
            },
            {
              "type": "function",
              "name": "set_bank_auction",
              "inputs": [
                {
                  "name": "world",
                  "type": "dojo::world::IWorldDispatcher"
                },
                {
                  "name": "bank_id",
                  "type": "core::integer::u128"
                },
                {
                  "name": "bank_swap_resource_cost_keys",
                  "type": "core::array::Span::<(core::integer::u8, core::integer::u32)>"
                },
                {
                  "name": "decay_constant",
                  "type": "core::integer::u128"
                },
                {
                  "name": "per_time_unit",
                  "type": "core::integer::u128"
                },
                {
                  "name": "price_update_interval",
                  "type": "core::integer::u128"
                }
              ],
              "outputs": [],
              "state_mutability": "view"
            }
          ]
        },
        {
          "type": "function",
          "name": "dojo_resource",
          "inputs": [],
          "outputs": [
            {
              "type": "core::felt252"
            }
          ],
          "state_mutability": "view"
        },
        {
          "type": "event",
          "name": "eternum::systems::config::contracts::config_systems::Event",
          "kind": "enum",
          "variants": []
        }
      ],
      "reads": [
<<<<<<< HEAD
        "WorldConfig"
=======
        "Bank"
>>>>>>> 58e03071
      ],
      "writes": [
        "AttackConfig",
        "Bank",
        "BankAuction",
        "BankSwapResourceCost",
        "CapacityConfig",
        "CombatConfig",
        "DefenceConfig",
        "HealthConfig",
        "HyperStructure",
        "LaborAuction",
        "LaborConfig",
        "LaborCostAmount",
        "LaborCostResources",
        "LevelingConfig",
        "Position",
        "ResourceCost",
        "RoadConfig",
        "SoldierConfig",
        "SpeedConfig",
        "TravelConfig",
        "WeightConfig",
        "WorldConfig"
      ],
      "computed": []
    },
    {
      "name": "hyperstructure_systems",
      "address": null,
      "class_hash": "0x2270543d25a4aba5b0fd5f1adb280bb34dc67564f999c6d2155aca455ba287b",
      "abi": [
        {
          "type": "impl",
          "name": "Upgradeable",
          "interface_name": "dojo::upgradable::IUpgradeable"
        },
        {
          "type": "interface",
          "name": "dojo::upgradable::IUpgradeable",
          "items": [
            {
              "type": "function",
              "name": "upgrade",
              "inputs": [
                {
                  "name": "new_class_hash",
                  "type": "core::starknet::class_hash::ClassHash"
                }
              ],
              "outputs": [],
              "state_mutability": "external"
            }
          ]
        },
        {
          "type": "impl",
          "name": "HyperstructureSystemsImpl",
          "interface_name": "eternum::systems::hyperstructure::interface::IHyperstructureSystems"
        },
        {
          "type": "struct",
          "name": "dojo::world::IWorldDispatcher",
          "members": [
            {
              "name": "contract_address",
              "type": "core::starknet::contract_address::ContractAddress"
            }
          ]
        },
        {
          "type": "interface",
          "name": "eternum::systems::hyperstructure::interface::IHyperstructureSystems",
          "items": [
            {
              "type": "function",
              "name": "initialize",
              "inputs": [
                {
                  "name": "world",
                  "type": "dojo::world::IWorldDispatcher"
                },
                {
                  "name": "entity_id",
                  "type": "core::integer::u128"
                },
                {
                  "name": "hyperstructure_id",
                  "type": "core::integer::u128"
                }
              ],
              "outputs": [],
              "state_mutability": "view"
            },
            {
              "type": "function",
              "name": "complete",
              "inputs": [
                {
                  "name": "world",
                  "type": "dojo::world::IWorldDispatcher"
                },
                {
                  "name": "hyperstructure_id",
                  "type": "core::integer::u128"
                }
              ],
              "outputs": [],
              "state_mutability": "view"
            }
          ]
        },
        {
          "type": "function",
          "name": "dojo_resource",
          "inputs": [],
          "outputs": [
            {
              "type": "core::felt252"
            }
          ],
          "state_mutability": "view"
        },
        {
          "type": "event",
          "name": "eternum::systems::hyperstructure::contracts::hyperstructure_systems::Event",
          "kind": "enum",
          "variants": []
        }
      ],
      "reads": [
        "HyperStructure",
        "Owner",
        "Position",
        "Resource",
        "ResourceCost"
      ],
      "writes": [
        "HyperStructure",
        "Position",
        "Resource"
      ],
      "computed": []
    },
    {
      "name": "labor_systems",
<<<<<<< HEAD
      "address": null,
      "class_hash": "0x1058d4850bfd94e5f2890f36e40feb81fc164a61f7e137635357c8ab6f0e4c9",
=======
      "address": "0x5b3b02ba50cfb46af86c20d1eca1bbff5fe82ff2f8985aefc413267a5d05b00",
      "class_hash": "0x614bd307f8a0505319a1405c175315e1142df4ea827aebaa02ddc4a64a39537",
>>>>>>> 58e03071
      "abi": [
        {
          "type": "impl",
          "name": "Upgradeable",
          "interface_name": "dojo::upgradable::IUpgradeable"
        },
        {
          "type": "interface",
          "name": "dojo::upgradable::IUpgradeable",
          "items": [
            {
              "type": "function",
              "name": "upgrade",
              "inputs": [
                {
                  "name": "new_class_hash",
                  "type": "core::starknet::class_hash::ClassHash"
                }
              ],
              "outputs": [],
              "state_mutability": "external"
            }
          ]
        },
        {
          "type": "impl",
          "name": "LaborSystemsImpl",
          "interface_name": "eternum::systems::labor::interface::ILaborSystems"
        },
        {
          "type": "struct",
          "name": "dojo::world::IWorldDispatcher",
          "members": [
            {
              "name": "contract_address",
              "type": "core::starknet::contract_address::ContractAddress"
            }
          ]
        },
        {
          "type": "interface",
          "name": "eternum::systems::labor::interface::ILaborSystems",
          "items": [
            {
              "type": "function",
              "name": "build",
              "inputs": [
                {
                  "name": "world",
                  "type": "dojo::world::IWorldDispatcher"
                },
                {
                  "name": "realm_id",
                  "type": "core::integer::u128"
                },
                {
                  "name": "resource_type",
                  "type": "core::integer::u8"
                },
                {
                  "name": "labor_units",
                  "type": "core::integer::u64"
                },
                {
                  "name": "multiplier",
                  "type": "core::integer::u64"
                }
              ],
              "outputs": [],
              "state_mutability": "view"
            },
            {
              "type": "function",
              "name": "harvest",
              "inputs": [
                {
                  "name": "world",
                  "type": "dojo::world::IWorldDispatcher"
                },
                {
                  "name": "realm_id",
                  "type": "core::integer::u128"
                },
                {
                  "name": "resource_type",
                  "type": "core::integer::u8"
                }
              ],
              "outputs": [],
              "state_mutability": "view"
            },
            {
              "type": "function",
              "name": "purchase",
              "inputs": [
                {
                  "name": "world",
                  "type": "dojo::world::IWorldDispatcher"
                },
                {
                  "name": "entity_id",
                  "type": "core::integer::u128"
                },
                {
                  "name": "resource_type",
                  "type": "core::integer::u8"
                },
                {
                  "name": "labor_units",
                  "type": "core::integer::u128"
                }
              ],
              "outputs": [],
              "state_mutability": "view"
            }
          ]
        },
        {
          "type": "function",
          "name": "dojo_resource",
          "inputs": [],
          "outputs": [
            {
              "type": "core::felt252"
            }
          ],
          "state_mutability": "view"
        },
        {
          "type": "event",
          "name": "eternum::systems::labor::contracts::labor_systems::Event",
          "kind": "enum",
          "variants": []
        }
      ],
      "reads": [
        "Labor",
        "LaborAuction",
        "LaborConfig",
        "LaborCostAmount",
        "LaborCostResources",
        "Level",
        "LevelingConfig",
        "Owner",
        "Position",
        "Realm",
        "Resource"
      ],
      "writes": [
        "Labor",
        "LaborAuction",
        "Resource"
      ],
      "computed": []
    },
    {
      "name": "leveling_systems",
      "address": null,
      "class_hash": "0x46fbedd7b1013503ce8c1a832b55372bb42bb123b7870a9c5c2764b34fd85de",
      "abi": [
        {
          "type": "impl",
          "name": "Upgradeable",
          "interface_name": "dojo::upgradable::IUpgradeable"
        },
        {
          "type": "interface",
          "name": "dojo::upgradable::IUpgradeable",
          "items": [
            {
              "type": "function",
              "name": "upgrade",
              "inputs": [
                {
                  "name": "new_class_hash",
                  "type": "core::starknet::class_hash::ClassHash"
                }
              ],
              "outputs": [],
              "state_mutability": "external"
            }
          ]
        },
        {
          "type": "impl",
          "name": "LevelingSystemsImpl",
          "interface_name": "eternum::systems::leveling::interface::ILevelingSystems"
        },
        {
          "type": "struct",
          "name": "dojo::world::IWorldDispatcher",
          "members": [
            {
              "name": "contract_address",
              "type": "core::starknet::contract_address::ContractAddress"
            }
          ]
        },
        {
          "type": "interface",
          "name": "eternum::systems::leveling::interface::ILevelingSystems",
          "items": [
            {
              "type": "function",
              "name": "level_up",
              "inputs": [
                {
                  "name": "world",
                  "type": "dojo::world::IWorldDispatcher"
                },
                {
                  "name": "realm_entity_id",
                  "type": "core::integer::u128"
                }
              ],
              "outputs": [],
              "state_mutability": "view"
            }
          ]
        },
        {
          "type": "function",
          "name": "dojo_resource",
          "inputs": [],
          "outputs": [
            {
              "type": "core::felt252"
            }
          ],
          "state_mutability": "view"
        },
        {
          "type": "event",
          "name": "eternum::systems::leveling::contracts::leveling_systems::Event",
          "kind": "enum",
          "variants": []
        }
      ],
      "reads": [
        "Level",
        "LevelingConfig",
        "Owner",
        "Realm",
        "Resource",
        "ResourceCost"
      ],
      "writes": [
        "Level",
        "Resource"
      ],
      "computed": []
    },
    {
      "name": "name_systems",
      "address": null,
      "class_hash": "0x7ab8e9771a066df89edfabd3c6a461715fffe4ba86e95f293db61c92452f222",
      "abi": [
        {
          "type": "impl",
          "name": "Upgradeable",
          "interface_name": "dojo::upgradable::IUpgradeable"
        },
        {
          "type": "interface",
          "name": "dojo::upgradable::IUpgradeable",
          "items": [
            {
              "type": "function",
              "name": "upgrade",
              "inputs": [
                {
                  "name": "new_class_hash",
                  "type": "core::starknet::class_hash::ClassHash"
                }
              ],
              "outputs": [],
              "state_mutability": "external"
            }
          ]
        },
        {
          "type": "impl",
          "name": "NameSystemsImpl",
          "interface_name": "eternum::systems::name::interface::INameSystems"
        },
        {
          "type": "struct",
          "name": "dojo::world::IWorldDispatcher",
          "members": [
            {
              "name": "contract_address",
              "type": "core::starknet::contract_address::ContractAddress"
            }
          ]
        },
        {
          "type": "interface",
          "name": "eternum::systems::name::interface::INameSystems",
          "items": [
            {
              "type": "function",
              "name": "set_address_name",
              "inputs": [
                {
                  "name": "world",
                  "type": "dojo::world::IWorldDispatcher"
                },
                {
                  "name": "name",
                  "type": "core::felt252"
                }
              ],
              "outputs": [],
              "state_mutability": "view"
            }
          ]
        },
        {
          "type": "function",
          "name": "dojo_resource",
          "inputs": [],
          "outputs": [
            {
              "type": "core::felt252"
            }
          ],
          "state_mutability": "view"
        },
        {
          "type": "event",
          "name": "eternum::systems::name::contracts::name_systems::Event",
          "kind": "enum",
          "variants": []
        }
      ],
      "reads": [
        "AddressName"
      ],
      "writes": [
        "AddressName"
      ],
      "computed": []
    },
    {
      "name": "resource_systems",
<<<<<<< HEAD
      "address": null,
      "class_hash": "0x1e054d3a41a9818cab6820a40005e0f89e9943b5ee15b58f60b58ecf807d2d1",
=======
      "address": "0x2dab8013b2dea3f5b37f31db94a5136843408efa04a966a6587f65056b1ef40",
      "class_hash": "0x42a3bc781c5d7c67ffdc626daf2710d5e2f6637918fb26f7f1f28098d443cbf",
>>>>>>> 58e03071
      "abi": [
        {
          "type": "impl",
          "name": "Upgradeable",
          "interface_name": "dojo::upgradable::IUpgradeable"
        },
        {
          "type": "interface",
          "name": "dojo::upgradable::IUpgradeable",
          "items": [
            {
              "type": "function",
              "name": "upgrade",
              "inputs": [
                {
                  "name": "new_class_hash",
                  "type": "core::starknet::class_hash::ClassHash"
                }
              ],
              "outputs": [],
              "state_mutability": "external"
            }
          ]
        },
        {
          "type": "impl",
          "name": "ResourceSystemsImpl",
          "interface_name": "eternum::systems::resources::interface::IResourceSystems"
        },
        {
          "type": "struct",
          "name": "dojo::world::IWorldDispatcher",
          "members": [
            {
              "name": "contract_address",
              "type": "core::starknet::contract_address::ContractAddress"
            }
          ]
        },
        {
          "type": "struct",
          "name": "core::array::Span::<(core::integer::u8, core::integer::u128)>",
          "members": [
            {
              "name": "snapshot",
              "type": "@core::array::Array::<(core::integer::u8, core::integer::u128)>"
            }
          ]
        },
        {
          "type": "interface",
          "name": "eternum::systems::resources::interface::IResourceSystems",
          "items": [
            {
              "type": "function",
              "name": "approve",
              "inputs": [
                {
                  "name": "world",
                  "type": "dojo::world::IWorldDispatcher"
                },
                {
                  "name": "entity_id",
                  "type": "core::integer::u128"
                },
                {
                  "name": "approved_entity_id",
                  "type": "core::integer::u128"
                },
                {
                  "name": "resources",
                  "type": "core::array::Span::<(core::integer::u8, core::integer::u128)>"
                }
              ],
              "outputs": [],
              "state_mutability": "view"
            },
            {
              "type": "function",
              "name": "transfer",
              "inputs": [
                {
                  "name": "world",
                  "type": "dojo::world::IWorldDispatcher"
                },
                {
                  "name": "sending_entity_id",
                  "type": "core::integer::u128"
                },
                {
                  "name": "receiving_entity_id",
                  "type": "core::integer::u128"
                },
                {
                  "name": "resources",
                  "type": "core::array::Span::<(core::integer::u8, core::integer::u128)>"
                }
              ],
              "outputs": [],
              "state_mutability": "view"
            },
            {
              "type": "function",
              "name": "transfer_from",
              "inputs": [
                {
                  "name": "world",
                  "type": "dojo::world::IWorldDispatcher"
                },
                {
                  "name": "approved_entity_id",
                  "type": "core::integer::u128"
                },
                {
                  "name": "owner_entity_id",
                  "type": "core::integer::u128"
                },
                {
                  "name": "receiving_entity_id",
                  "type": "core::integer::u128"
                },
                {
                  "name": "resources",
                  "type": "core::array::Span::<(core::integer::u8, core::integer::u128)>"
                }
              ],
              "outputs": [],
              "state_mutability": "view"
            }
          ]
        },
        {
          "type": "impl",
          "name": "InventorySystemsImpl",
          "interface_name": "eternum::systems::resources::interface::IInventorySystems"
        },
        {
          "type": "interface",
          "name": "eternum::systems::resources::interface::IInventorySystems",
          "items": [
            {
              "type": "function",
              "name": "transfer_item",
              "inputs": [
                {
                  "name": "world",
                  "type": "dojo::world::IWorldDispatcher"
                },
                {
                  "name": "sender_id",
                  "type": "core::integer::u128"
                },
                {
                  "name": "index",
                  "type": "core::integer::u128"
                },
                {
                  "name": "receiver_id",
                  "type": "core::integer::u128"
                }
              ],
              "outputs": [],
              "state_mutability": "view"
            }
          ]
        },
        {
          "type": "function",
          "name": "dojo_resource",
          "inputs": [],
          "outputs": [
            {
              "type": "core::felt252"
            }
          ],
          "state_mutability": "view"
        },
        {
          "type": "event",
          "name": "eternum::systems::resources::contracts::resource_systems::Transfer",
          "kind": "struct",
          "members": [
            {
              "name": "receiving_entity_id",
              "type": "core::integer::u128",
              "kind": "key"
            },
            {
              "name": "sending_realm_id",
              "type": "core::integer::u128",
              "kind": "key"
            },
            {
              "name": "sending_entity_id",
              "type": "core::integer::u128",
              "kind": "data"
            },
            {
              "name": "resources",
              "type": "core::array::Span::<(core::integer::u8, core::integer::u128)>",
              "kind": "data"
            }
          ]
        },
        {
          "type": "event",
          "name": "eternum::systems::resources::contracts::resource_systems::Event",
          "kind": "enum",
          "variants": [
            {
              "name": "Transfer",
              "type": "eternum::systems::resources::contracts::resource_systems::Transfer",
              "kind": "nested"
            }
          ]
        }
      ],
      "reads": [
        "Capacity",
        "DetachedResource",
        "EntityOwner",
        "ForeignKey",
        "Inventory",
        "Owner",
        "Quantity",
        "Resource",
        "ResourceAllowance",
        "ResourceChest",
        "Weight",
        "WeightConfig"
      ],
      "writes": [
        "DetachedResource",
        "ForeignKey",
        "Inventory",
        "ResourceAllowance",
        "ResourceChest",
        "Weight"
      ],
      "computed": []
    },
    {
      "name": "road_systems",
      "address": null,
      "class_hash": "0x7d0376077bb24e151510d6200867b03a514708b42b010d892e88b79f1ec3696",
      "abi": [
        {
          "type": "impl",
          "name": "Upgradeable",
          "interface_name": "dojo::upgradable::IUpgradeable"
        },
        {
          "type": "interface",
          "name": "dojo::upgradable::IUpgradeable",
          "items": [
            {
              "type": "function",
              "name": "upgrade",
              "inputs": [
                {
                  "name": "new_class_hash",
                  "type": "core::starknet::class_hash::ClassHash"
                }
              ],
              "outputs": [],
              "state_mutability": "external"
            }
          ]
        },
        {
          "type": "impl",
          "name": "RoadSystemsImpl",
          "interface_name": "eternum::systems::transport::interface::road_systems_interface::IRoadSystems"
        },
        {
          "type": "struct",
          "name": "dojo::world::IWorldDispatcher",
          "members": [
            {
              "name": "contract_address",
              "type": "core::starknet::contract_address::ContractAddress"
            }
          ]
        },
        {
          "type": "struct",
          "name": "eternum::models::position::Coord",
          "members": [
            {
              "name": "x",
              "type": "core::integer::u32"
            },
            {
              "name": "y",
              "type": "core::integer::u32"
            }
          ]
        },
        {
          "type": "interface",
          "name": "eternum::systems::transport::interface::road_systems_interface::IRoadSystems",
          "items": [
            {
              "type": "function",
              "name": "create",
              "inputs": [
                {
                  "name": "world",
                  "type": "dojo::world::IWorldDispatcher"
                },
                {
                  "name": "entity_id",
                  "type": "core::integer::u128"
                },
                {
                  "name": "start_coord",
                  "type": "eternum::models::position::Coord"
                },
                {
                  "name": "end_coord",
                  "type": "eternum::models::position::Coord"
                },
                {
                  "name": "usage_count",
                  "type": "core::integer::u32"
                }
              ],
              "outputs": [],
              "state_mutability": "view"
            }
          ]
        },
        {
          "type": "function",
          "name": "dojo_resource",
          "inputs": [],
          "outputs": [
            {
              "type": "core::felt252"
            }
          ],
          "state_mutability": "view"
        },
        {
          "type": "event",
          "name": "eternum::systems::transport::contracts::road_systems::road_systems::Event",
          "kind": "enum",
          "variants": []
        }
      ],
      "reads": [
        "Owner",
        "Resource",
        "RoadConfig"
      ],
      "writes": [
        "Resource",
        "Road"
      ],
      "computed": []
    },
    {
      "name": "test_realm_systems",
      "address": null,
      "class_hash": "0x786015ab1f9bd8e8c2e2175ca8c6d52d415d252a000e274db115dbba9699e4",
      "abi": [
        {
          "type": "impl",
          "name": "Upgradeable",
          "interface_name": "dojo::upgradable::IUpgradeable"
        },
        {
          "type": "interface",
          "name": "dojo::upgradable::IUpgradeable",
          "items": [
            {
              "type": "function",
              "name": "upgrade",
              "inputs": [
                {
                  "name": "new_class_hash",
                  "type": "core::starknet::class_hash::ClassHash"
                }
              ],
              "outputs": [],
              "state_mutability": "external"
            }
          ]
        },
        {
          "type": "impl",
          "name": "RealmSystemsImpl",
          "interface_name": "eternum::systems::test::interface::realm::IRealmSystems"
        },
        {
          "type": "struct",
          "name": "dojo::world::IWorldDispatcher",
          "members": [
            {
              "name": "contract_address",
              "type": "core::starknet::contract_address::ContractAddress"
            }
          ]
        },
        {
          "type": "struct",
          "name": "eternum::models::position::Position",
          "members": [
            {
              "name": "entity_id",
              "type": "core::integer::u128"
            },
            {
              "name": "x",
              "type": "core::integer::u32"
            },
            {
              "name": "y",
              "type": "core::integer::u32"
            }
          ]
        },
        {
          "type": "interface",
          "name": "eternum::systems::test::interface::realm::IRealmSystems",
          "items": [
            {
              "type": "function",
              "name": "create",
              "inputs": [
                {
                  "name": "world",
                  "type": "dojo::world::IWorldDispatcher"
                },
                {
                  "name": "realm_id",
                  "type": "core::integer::u128"
                },
                {
                  "name": "owner",
                  "type": "core::starknet::contract_address::ContractAddress"
                },
                {
                  "name": "resource_types_packed",
                  "type": "core::integer::u128"
                },
                {
                  "name": "resource_types_count",
                  "type": "core::integer::u8"
                },
                {
                  "name": "cities",
                  "type": "core::integer::u8"
                },
                {
                  "name": "harbors",
                  "type": "core::integer::u8"
                },
                {
                  "name": "rivers",
                  "type": "core::integer::u8"
                },
                {
                  "name": "regions",
                  "type": "core::integer::u8"
                },
                {
                  "name": "wonder",
                  "type": "core::integer::u8"
                },
                {
                  "name": "order",
                  "type": "core::integer::u8"
                },
                {
                  "name": "position",
                  "type": "eternum::models::position::Position"
                }
              ],
              "outputs": [
                {
                  "type": "core::integer::u128"
                }
              ],
              "state_mutability": "view"
            }
          ]
        },
        {
          "type": "function",
          "name": "dojo_resource",
          "inputs": [],
          "outputs": [
            {
              "type": "core::felt252"
            }
          ],
          "state_mutability": "view"
        },
        {
          "type": "event",
          "name": "eternum::systems::test::contracts::realm::test_realm_systems::Event",
          "kind": "enum",
          "variants": []
        }
      ],
      "reads": [
        "CapacityConfig"
      ],
      "writes": [
        "Capacity",
        "EntityMetadata",
        "EntityOwner",
        "Movable",
        "Owner",
        "Position",
        "Realm",
        "TownWatch"
      ],
      "computed": []
    },
    {
      "name": "test_resource_systems",
      "address": null,
      "class_hash": "0x1ad4fa3240e5f3c25d221d4ce96db8ac88c5e2946b83f2e28c5fce18543ad86",
      "abi": [
        {
          "type": "impl",
          "name": "Upgradeable",
          "interface_name": "dojo::upgradable::IUpgradeable"
        },
        {
          "type": "interface",
          "name": "dojo::upgradable::IUpgradeable",
          "items": [
            {
              "type": "function",
              "name": "upgrade",
              "inputs": [
                {
                  "name": "new_class_hash",
                  "type": "core::starknet::class_hash::ClassHash"
                }
              ],
              "outputs": [],
              "state_mutability": "external"
            }
          ]
        },
        {
          "type": "impl",
          "name": "ResourceSystemsImpl",
          "interface_name": "eternum::systems::test::contracts::resource::IResourceSystems"
        },
        {
          "type": "struct",
          "name": "dojo::world::IWorldDispatcher",
          "members": [
            {
              "name": "contract_address",
              "type": "core::starknet::contract_address::ContractAddress"
            }
          ]
        },
        {
          "type": "struct",
          "name": "core::array::Span::<(core::integer::u8, core::integer::u128)>",
          "members": [
            {
              "name": "snapshot",
              "type": "@core::array::Array::<(core::integer::u8, core::integer::u128)>"
            }
          ]
        },
        {
          "type": "interface",
          "name": "eternum::systems::test::contracts::resource::IResourceSystems",
          "items": [
            {
              "type": "function",
              "name": "mint",
              "inputs": [
                {
                  "name": "world",
                  "type": "dojo::world::IWorldDispatcher"
                },
                {
                  "name": "entity_id",
                  "type": "core::integer::u128"
                },
                {
                  "name": "resources",
                  "type": "core::array::Span::<(core::integer::u8, core::integer::u128)>"
                }
              ],
              "outputs": [],
              "state_mutability": "view"
            }
          ]
        },
        {
          "type": "function",
          "name": "dojo_resource",
          "inputs": [],
          "outputs": [
            {
              "type": "core::felt252"
            }
          ],
          "state_mutability": "view"
        },
        {
          "type": "event",
          "name": "eternum::systems::test::contracts::resource::test_resource_systems::Event",
          "kind": "enum",
          "variants": []
        }
      ],
      "reads": [
        "Resource"
      ],
      "writes": [
        "Resource"
      ],
      "computed": []
    },
    {
      "name": "trade_systems",
<<<<<<< HEAD
      "address": null,
      "class_hash": "0x2a1dd4b29735c6822b4e9c45a2a4e494b19e9483a23f4bbe71ba40bf944ff63",
=======
      "address": "0x7b54643f42a1c4298fe5e465105ccbee30ba505f3bedaa90f4951f9f15be8f0",
      "class_hash": "0x53b81301d57f4d449425a7baf06926d670421e917cf815e95ea2db2f88fd5be",
>>>>>>> 58e03071
      "abi": [
        {
          "type": "impl",
          "name": "Upgradeable",
          "interface_name": "dojo::upgradable::IUpgradeable"
        },
        {
          "type": "interface",
          "name": "dojo::upgradable::IUpgradeable",
          "items": [
            {
              "type": "function",
              "name": "upgrade",
              "inputs": [
                {
                  "name": "new_class_hash",
                  "type": "core::starknet::class_hash::ClassHash"
                }
              ],
              "outputs": [],
              "state_mutability": "external"
            }
          ]
        },
        {
          "type": "impl",
          "name": "TradeSystemsImpl",
          "interface_name": "eternum::systems::trade::interface::trade_systems_interface::ITradeSystems"
        },
        {
          "type": "struct",
          "name": "dojo::world::IWorldDispatcher",
          "members": [
            {
              "name": "contract_address",
              "type": "core::starknet::contract_address::ContractAddress"
            }
          ]
        },
        {
          "type": "struct",
          "name": "core::array::Span::<(core::integer::u8, core::integer::u128)>",
          "members": [
            {
              "name": "snapshot",
              "type": "@core::array::Array::<(core::integer::u8, core::integer::u128)>"
            }
          ]
        },
        {
          "type": "interface",
          "name": "eternum::systems::trade::interface::trade_systems_interface::ITradeSystems",
          "items": [
            {
              "type": "function",
              "name": "create_order",
              "inputs": [
                {
                  "name": "world",
                  "type": "dojo::world::IWorldDispatcher"
                },
                {
                  "name": "maker_id",
                  "type": "core::integer::u128"
                },
                {
                  "name": "maker_gives_resources",
                  "type": "core::array::Span::<(core::integer::u8, core::integer::u128)>"
                },
                {
                  "name": "maker_transport_id",
                  "type": "core::integer::u128"
                },
                {
                  "name": "taker_id",
                  "type": "core::integer::u128"
                },
                {
                  "name": "taker_gives_resources",
                  "type": "core::array::Span::<(core::integer::u8, core::integer::u128)>"
                },
                {
                  "name": "expires_at",
                  "type": "core::integer::u64"
                }
              ],
              "outputs": [
                {
                  "type": "core::integer::u128"
                }
              ],
              "state_mutability": "view"
            },
            {
              "type": "function",
              "name": "accept_order",
              "inputs": [
                {
                  "name": "world",
                  "type": "dojo::world::IWorldDispatcher"
                },
                {
                  "name": "taker_id",
                  "type": "core::integer::u128"
                },
                {
                  "name": "taker_transport_id",
                  "type": "core::integer::u128"
                },
                {
                  "name": "trade_id",
                  "type": "core::integer::u128"
                }
              ],
              "outputs": [],
              "state_mutability": "view"
            },
            {
              "type": "function",
              "name": "cancel_order",
              "inputs": [
                {
                  "name": "world",
                  "type": "dojo::world::IWorldDispatcher"
                },
                {
                  "name": "trade_id",
                  "type": "core::integer::u128"
                }
              ],
              "outputs": [],
              "state_mutability": "view"
            }
          ]
        },
        {
          "type": "function",
          "name": "dojo_resource",
          "inputs": [],
          "outputs": [
            {
              "type": "core::felt252"
            }
          ],
          "state_mutability": "view"
        },
        {
          "type": "event",
          "name": "eternum::systems::trade::contracts::trade_systems::trade_systems::Event",
          "kind": "enum",
          "variants": []
        }
      ],
      "reads": [
        "Movable",
        "Owner",
        "Position",
        "Status",
        "Trade",
        "Weight"
      ],
      "writes": [
        "ArrivalTime",
        "Movable",
        "Position",
        "Status",
        "Trade"
      ],
      "computed": []
    },
    {
      "name": "transport_unit_systems",
      "address": null,
      "class_hash": "0x7830200083cda593f82cb1f196d6c3d70771b6b082a87249ae0f4f6a6ba219b",
      "abi": [
        {
          "type": "impl",
          "name": "Upgradeable",
          "interface_name": "dojo::upgradable::IUpgradeable"
        },
        {
          "type": "interface",
          "name": "dojo::upgradable::IUpgradeable",
          "items": [
            {
              "type": "function",
              "name": "upgrade",
              "inputs": [
                {
                  "name": "new_class_hash",
                  "type": "core::starknet::class_hash::ClassHash"
                }
              ],
              "outputs": [],
              "state_mutability": "external"
            }
          ]
        },
        {
          "type": "impl",
          "name": "TransportUnitSystemsImpl",
          "interface_name": "eternum::systems::transport::interface::transport_unit_systems_interface::ITransportUnitSystems"
        },
        {
          "type": "struct",
          "name": "dojo::world::IWorldDispatcher",
          "members": [
            {
              "name": "contract_address",
              "type": "core::starknet::contract_address::ContractAddress"
            }
          ]
        },
        {
          "type": "interface",
          "name": "eternum::systems::transport::interface::transport_unit_systems_interface::ITransportUnitSystems",
          "items": [
            {
              "type": "function",
              "name": "create_free_unit",
              "inputs": [
                {
                  "name": "world",
                  "type": "dojo::world::IWorldDispatcher"
                },
                {
                  "name": "entity_id",
                  "type": "core::integer::u128"
                },
                {
                  "name": "quantity",
                  "type": "core::integer::u128"
                }
              ],
              "outputs": [
                {
                  "type": "core::integer::u128"
                }
              ],
              "state_mutability": "view"
            }
          ]
        },
        {
          "type": "function",
          "name": "dojo_resource",
          "inputs": [],
          "outputs": [
            {
              "type": "core::felt252"
            }
          ],
          "state_mutability": "view"
        },
        {
          "type": "event",
          "name": "eternum::systems::transport::contracts::transport_unit_systems::transport_unit_systems::Event",
          "kind": "enum",
          "variants": []
        }
      ],
      "reads": [
        "CapacityConfig",
        "Owner",
        "Position",
        "QuantityTracker",
        "Realm",
        "SpeedConfig",
        "TravelConfig"
      ],
      "writes": [
        "ArrivalTime",
        "Capacity",
        "EntityMetadata",
        "EntityOwner",
        "Movable",
        "Owner",
        "Position",
        "Quantity",
        "QuantityTracker"
      ],
      "computed": []
    },
    {
      "name": "travel_systems",
      "address": null,
      "class_hash": "0x6c017e3dc7a261370471d33e66215837a31db640a22eac36d7b031e9ce58b79",
      "abi": [
        {
          "type": "impl",
          "name": "Upgradeable",
          "interface_name": "dojo::upgradable::IUpgradeable"
        },
        {
          "type": "interface",
          "name": "dojo::upgradable::IUpgradeable",
          "items": [
            {
              "type": "function",
              "name": "upgrade",
              "inputs": [
                {
                  "name": "new_class_hash",
                  "type": "core::starknet::class_hash::ClassHash"
                }
              ],
              "outputs": [],
              "state_mutability": "external"
            }
          ]
        },
        {
          "type": "impl",
          "name": "TravelSystemsImpl",
          "interface_name": "eternum::systems::transport::interface::travel_systems_interface::ITravelSystems"
        },
        {
          "type": "struct",
          "name": "dojo::world::IWorldDispatcher",
          "members": [
            {
              "name": "contract_address",
              "type": "core::starknet::contract_address::ContractAddress"
            }
          ]
        },
        {
          "type": "struct",
          "name": "eternum::models::position::Coord",
          "members": [
            {
              "name": "x",
              "type": "core::integer::u32"
            },
            {
              "name": "y",
              "type": "core::integer::u32"
            }
          ]
        },
        {
          "type": "interface",
          "name": "eternum::systems::transport::interface::travel_systems_interface::ITravelSystems",
          "items": [
            {
              "type": "function",
              "name": "travel",
              "inputs": [
                {
                  "name": "world",
                  "type": "dojo::world::IWorldDispatcher"
                },
                {
                  "name": "travelling_entity_id",
                  "type": "core::integer::u128"
                },
                {
                  "name": "destination_coord",
                  "type": "eternum::models::position::Coord"
                }
              ],
              "outputs": [],
              "state_mutability": "view"
            }
          ]
        },
        {
          "type": "function",
          "name": "dojo_resource",
          "inputs": [],
          "outputs": [
            {
              "type": "core::felt252"
            }
          ],
          "state_mutability": "view"
        },
        {
          "type": "event",
          "name": "eternum::systems::transport::contracts::travel_systems::travel_systems::Event",
          "kind": "enum",
          "variants": []
        }
      ],
      "reads": [
        "ArrivalTime",
        "EntityOwner",
        "Movable",
        "Owner",
        "Position"
      ],
      "writes": [
        "ArrivalTime",
        "Position"
      ],
      "computed": []
    }
  ],
  "models": [
    {
      "name": "AddressName",
      "members": [
        {
          "name": "address",
          "type": "felt252",
          "key": true
        },
        {
          "name": "name",
          "type": "felt252",
          "key": false
        }
      ],
      "class_hash": "0x7b46e13b2f30e10cccaacaa8f12aaf1430b6f331e62a85713eb0e3f70fe6ad8",
      "abi": [
        {
          "type": "function",
          "name": "name",
          "inputs": [],
          "outputs": [
            {
              "type": "core::felt252"
            }
          ],
          "state_mutability": "view"
        },
        {
          "type": "function",
          "name": "unpacked_size",
          "inputs": [],
          "outputs": [
            {
              "type": "core::integer::u32"
            }
          ],
          "state_mutability": "view"
        },
        {
          "type": "function",
          "name": "packed_size",
          "inputs": [],
          "outputs": [
            {
              "type": "core::integer::u32"
            }
          ],
          "state_mutability": "view"
        },
        {
          "type": "struct",
          "name": "core::array::Span::<core::integer::u8>",
          "members": [
            {
              "name": "snapshot",
              "type": "@core::array::Array::<core::integer::u8>"
            }
          ]
        },
        {
          "type": "function",
          "name": "layout",
          "inputs": [],
          "outputs": [
            {
              "type": "core::array::Span::<core::integer::u8>"
            }
          ],
          "state_mutability": "view"
        },
        {
          "type": "struct",
          "name": "core::array::Span::<core::felt252>",
          "members": [
            {
              "name": "snapshot",
              "type": "@core::array::Array::<core::felt252>"
            }
          ]
        },
        {
          "type": "struct",
          "name": "core::array::Span::<core::array::Span::<core::felt252>>",
          "members": [
            {
              "name": "snapshot",
              "type": "@core::array::Array::<core::array::Span::<core::felt252>>"
            }
          ]
        },
        {
          "type": "struct",
          "name": "dojo::database::schema::Struct",
          "members": [
            {
              "name": "name",
              "type": "core::felt252"
            },
            {
              "name": "attrs",
              "type": "core::array::Span::<core::felt252>"
            },
            {
              "name": "children",
              "type": "core::array::Span::<core::array::Span::<core::felt252>>"
            }
          ]
        },
        {
          "type": "struct",
          "name": "core::array::Span::<(core::felt252, core::array::Span::<core::felt252>)>",
          "members": [
            {
              "name": "snapshot",
              "type": "@core::array::Array::<(core::felt252, core::array::Span::<core::felt252>)>"
            }
          ]
        },
        {
          "type": "struct",
          "name": "dojo::database::schema::Enum",
          "members": [
            {
              "name": "name",
              "type": "core::felt252"
            },
            {
              "name": "attrs",
              "type": "core::array::Span::<core::felt252>"
            },
            {
              "name": "children",
              "type": "core::array::Span::<(core::felt252, core::array::Span::<core::felt252>)>"
            }
          ]
        },
        {
          "type": "enum",
          "name": "dojo::database::schema::Ty",
          "variants": [
            {
              "name": "Primitive",
              "type": "core::felt252"
            },
            {
              "name": "Struct",
              "type": "dojo::database::schema::Struct"
            },
            {
              "name": "Enum",
              "type": "dojo::database::schema::Enum"
            },
            {
              "name": "Tuple",
              "type": "core::array::Span::<core::array::Span::<core::felt252>>"
            }
          ]
        },
        {
          "type": "function",
          "name": "schema",
          "inputs": [],
          "outputs": [
            {
              "type": "dojo::database::schema::Ty"
            }
          ],
          "state_mutability": "view"
        },
        {
          "type": "event",
          "name": "eternum::models::name::address_name::Event",
          "kind": "enum",
          "variants": []
        }
      ]
    },
    {
      "name": "Age",
      "members": [
        {
          "name": "entity_id",
          "type": "u128",
          "key": true
        },
        {
          "name": "born_at",
          "type": "u64",
          "key": false
        }
      ],
      "class_hash": "0x38ad9f9e5217d50e8bca99381185a4461dc0a38790386d4fd5bea83b70fa157",
      "abi": [
        {
          "type": "function",
          "name": "name",
          "inputs": [],
          "outputs": [
            {
              "type": "core::felt252"
            }
          ],
          "state_mutability": "view"
        },
        {
          "type": "function",
          "name": "unpacked_size",
          "inputs": [],
          "outputs": [
            {
              "type": "core::integer::u32"
            }
          ],
          "state_mutability": "view"
        },
        {
          "type": "function",
          "name": "packed_size",
          "inputs": [],
          "outputs": [
            {
              "type": "core::integer::u32"
            }
          ],
          "state_mutability": "view"
        },
        {
          "type": "struct",
          "name": "core::array::Span::<core::integer::u8>",
          "members": [
            {
              "name": "snapshot",
              "type": "@core::array::Array::<core::integer::u8>"
            }
          ]
        },
        {
          "type": "function",
          "name": "layout",
          "inputs": [],
          "outputs": [
            {
              "type": "core::array::Span::<core::integer::u8>"
            }
          ],
          "state_mutability": "view"
        },
        {
          "type": "struct",
          "name": "core::array::Span::<core::felt252>",
          "members": [
            {
              "name": "snapshot",
              "type": "@core::array::Array::<core::felt252>"
            }
          ]
        },
        {
          "type": "struct",
          "name": "core::array::Span::<core::array::Span::<core::felt252>>",
          "members": [
            {
              "name": "snapshot",
              "type": "@core::array::Array::<core::array::Span::<core::felt252>>"
            }
          ]
        },
        {
          "type": "struct",
          "name": "dojo::database::schema::Struct",
          "members": [
            {
              "name": "name",
              "type": "core::felt252"
            },
            {
              "name": "attrs",
              "type": "core::array::Span::<core::felt252>"
            },
            {
              "name": "children",
              "type": "core::array::Span::<core::array::Span::<core::felt252>>"
            }
          ]
        },
        {
          "type": "struct",
          "name": "core::array::Span::<(core::felt252, core::array::Span::<core::felt252>)>",
          "members": [
            {
              "name": "snapshot",
              "type": "@core::array::Array::<(core::felt252, core::array::Span::<core::felt252>)>"
            }
          ]
        },
        {
          "type": "struct",
          "name": "dojo::database::schema::Enum",
          "members": [
            {
              "name": "name",
              "type": "core::felt252"
            },
            {
              "name": "attrs",
              "type": "core::array::Span::<core::felt252>"
            },
            {
              "name": "children",
              "type": "core::array::Span::<(core::felt252, core::array::Span::<core::felt252>)>"
            }
          ]
        },
        {
          "type": "enum",
          "name": "dojo::database::schema::Ty",
          "variants": [
            {
              "name": "Primitive",
              "type": "core::felt252"
            },
            {
              "name": "Struct",
              "type": "dojo::database::schema::Struct"
            },
            {
              "name": "Enum",
              "type": "dojo::database::schema::Enum"
            },
            {
              "name": "Tuple",
              "type": "core::array::Span::<core::array::Span::<core::felt252>>"
            }
          ]
        },
        {
          "type": "function",
          "name": "schema",
          "inputs": [],
          "outputs": [
            {
              "type": "dojo::database::schema::Ty"
            }
          ],
          "state_mutability": "view"
        },
        {
          "type": "event",
          "name": "eternum::models::age::age::Event",
          "kind": "enum",
          "variants": []
        }
      ]
    },
    {
      "name": "ArrivalTime",
      "members": [
        {
          "name": "entity_id",
          "type": "u128",
          "key": true
        },
        {
          "name": "arrives_at",
          "type": "u64",
          "key": false
        }
      ],
      "class_hash": "0x68be7be7826230f967947a82896e1675e43672d8f5d64500970cdccf9081772",
      "abi": [
        {
          "type": "function",
          "name": "name",
          "inputs": [],
          "outputs": [
            {
              "type": "core::felt252"
            }
          ],
          "state_mutability": "view"
        },
        {
          "type": "function",
          "name": "unpacked_size",
          "inputs": [],
          "outputs": [
            {
              "type": "core::integer::u32"
            }
          ],
          "state_mutability": "view"
        },
        {
          "type": "function",
          "name": "packed_size",
          "inputs": [],
          "outputs": [
            {
              "type": "core::integer::u32"
            }
          ],
          "state_mutability": "view"
        },
        {
          "type": "struct",
          "name": "core::array::Span::<core::integer::u8>",
          "members": [
            {
              "name": "snapshot",
              "type": "@core::array::Array::<core::integer::u8>"
            }
          ]
        },
        {
          "type": "function",
          "name": "layout",
          "inputs": [],
          "outputs": [
            {
              "type": "core::array::Span::<core::integer::u8>"
            }
          ],
          "state_mutability": "view"
        },
        {
          "type": "struct",
          "name": "core::array::Span::<core::felt252>",
          "members": [
            {
              "name": "snapshot",
              "type": "@core::array::Array::<core::felt252>"
            }
          ]
        },
        {
          "type": "struct",
          "name": "core::array::Span::<core::array::Span::<core::felt252>>",
          "members": [
            {
              "name": "snapshot",
              "type": "@core::array::Array::<core::array::Span::<core::felt252>>"
            }
          ]
        },
        {
          "type": "struct",
          "name": "dojo::database::schema::Struct",
          "members": [
            {
              "name": "name",
              "type": "core::felt252"
            },
            {
              "name": "attrs",
              "type": "core::array::Span::<core::felt252>"
            },
            {
              "name": "children",
              "type": "core::array::Span::<core::array::Span::<core::felt252>>"
            }
          ]
        },
        {
          "type": "struct",
          "name": "core::array::Span::<(core::felt252, core::array::Span::<core::felt252>)>",
          "members": [
            {
              "name": "snapshot",
              "type": "@core::array::Array::<(core::felt252, core::array::Span::<core::felt252>)>"
            }
          ]
        },
        {
          "type": "struct",
          "name": "dojo::database::schema::Enum",
          "members": [
            {
              "name": "name",
              "type": "core::felt252"
            },
            {
              "name": "attrs",
              "type": "core::array::Span::<core::felt252>"
            },
            {
              "name": "children",
              "type": "core::array::Span::<(core::felt252, core::array::Span::<core::felt252>)>"
            }
          ]
        },
        {
          "type": "enum",
          "name": "dojo::database::schema::Ty",
          "variants": [
            {
              "name": "Primitive",
              "type": "core::felt252"
            },
            {
              "name": "Struct",
              "type": "dojo::database::schema::Struct"
            },
            {
              "name": "Enum",
              "type": "dojo::database::schema::Enum"
            },
            {
              "name": "Tuple",
              "type": "core::array::Span::<core::array::Span::<core::felt252>>"
            }
          ]
        },
        {
          "type": "function",
          "name": "schema",
          "inputs": [],
          "outputs": [
            {
              "type": "dojo::database::schema::Ty"
            }
          ],
          "state_mutability": "view"
        },
        {
          "type": "event",
          "name": "eternum::models::movable::arrival_time::Event",
          "kind": "enum",
          "variants": []
        }
      ]
    },
    {
      "name": "Attack",
      "members": [
        {
          "name": "entity_id",
          "type": "u128",
          "key": true
        },
        {
          "name": "value",
          "type": "u128",
          "key": false
        }
      ],
      "class_hash": "0x5f92c7bde05db1ba16c233257a917d91061918da19cf5f6e4ac141b40d48247",
      "abi": [
        {
          "type": "function",
          "name": "name",
          "inputs": [],
          "outputs": [
            {
              "type": "core::felt252"
            }
          ],
          "state_mutability": "view"
        },
        {
          "type": "function",
          "name": "unpacked_size",
          "inputs": [],
          "outputs": [
            {
              "type": "core::integer::u32"
            }
          ],
          "state_mutability": "view"
        },
        {
          "type": "function",
          "name": "packed_size",
          "inputs": [],
          "outputs": [
            {
              "type": "core::integer::u32"
            }
          ],
          "state_mutability": "view"
        },
        {
          "type": "struct",
          "name": "core::array::Span::<core::integer::u8>",
          "members": [
            {
              "name": "snapshot",
              "type": "@core::array::Array::<core::integer::u8>"
            }
          ]
        },
        {
          "type": "function",
          "name": "layout",
          "inputs": [],
          "outputs": [
            {
              "type": "core::array::Span::<core::integer::u8>"
            }
          ],
          "state_mutability": "view"
        },
        {
          "type": "struct",
          "name": "core::array::Span::<core::felt252>",
          "members": [
            {
              "name": "snapshot",
              "type": "@core::array::Array::<core::felt252>"
            }
          ]
        },
        {
          "type": "struct",
          "name": "core::array::Span::<core::array::Span::<core::felt252>>",
          "members": [
            {
              "name": "snapshot",
              "type": "@core::array::Array::<core::array::Span::<core::felt252>>"
            }
          ]
        },
        {
          "type": "struct",
          "name": "dojo::database::schema::Struct",
          "members": [
            {
              "name": "name",
              "type": "core::felt252"
            },
            {
              "name": "attrs",
              "type": "core::array::Span::<core::felt252>"
            },
            {
              "name": "children",
              "type": "core::array::Span::<core::array::Span::<core::felt252>>"
            }
          ]
        },
        {
          "type": "struct",
          "name": "core::array::Span::<(core::felt252, core::array::Span::<core::felt252>)>",
          "members": [
            {
              "name": "snapshot",
              "type": "@core::array::Array::<(core::felt252, core::array::Span::<core::felt252>)>"
            }
          ]
        },
        {
          "type": "struct",
          "name": "dojo::database::schema::Enum",
          "members": [
            {
              "name": "name",
              "type": "core::felt252"
            },
            {
              "name": "attrs",
              "type": "core::array::Span::<core::felt252>"
            },
            {
              "name": "children",
              "type": "core::array::Span::<(core::felt252, core::array::Span::<core::felt252>)>"
            }
          ]
        },
        {
          "type": "enum",
          "name": "dojo::database::schema::Ty",
          "variants": [
            {
              "name": "Primitive",
              "type": "core::felt252"
            },
            {
              "name": "Struct",
              "type": "dojo::database::schema::Struct"
            },
            {
              "name": "Enum",
              "type": "dojo::database::schema::Enum"
            },
            {
              "name": "Tuple",
              "type": "core::array::Span::<core::array::Span::<core::felt252>>"
            }
          ]
        },
        {
          "type": "function",
          "name": "schema",
          "inputs": [],
          "outputs": [
            {
              "type": "dojo::database::schema::Ty"
            }
          ],
          "state_mutability": "view"
        },
        {
          "type": "event",
          "name": "eternum::models::combat::attack::Event",
          "kind": "enum",
          "variants": []
        }
      ]
    },
    {
      "name": "AttackConfig",
      "members": [
        {
          "name": "entity_type",
          "type": "u128",
          "key": true
        },
        {
          "name": "max_value",
          "type": "u128",
          "key": false
        }
      ],
      "class_hash": "0x552cd9e127e6ebcd5f950385a3a425e67c4e3df8760d65edbd63270e218e2ec",
      "abi": [
        {
          "type": "function",
          "name": "name",
          "inputs": [],
          "outputs": [
            {
              "type": "core::felt252"
            }
          ],
          "state_mutability": "view"
        },
        {
          "type": "function",
          "name": "unpacked_size",
          "inputs": [],
          "outputs": [
            {
              "type": "core::integer::u32"
            }
          ],
          "state_mutability": "view"
        },
        {
          "type": "function",
          "name": "packed_size",
          "inputs": [],
          "outputs": [
            {
              "type": "core::integer::u32"
            }
          ],
          "state_mutability": "view"
        },
        {
          "type": "struct",
          "name": "core::array::Span::<core::integer::u8>",
          "members": [
            {
              "name": "snapshot",
              "type": "@core::array::Array::<core::integer::u8>"
            }
          ]
        },
        {
          "type": "function",
          "name": "layout",
          "inputs": [],
          "outputs": [
            {
              "type": "core::array::Span::<core::integer::u8>"
            }
          ],
          "state_mutability": "view"
        },
        {
          "type": "struct",
          "name": "core::array::Span::<core::felt252>",
          "members": [
            {
              "name": "snapshot",
              "type": "@core::array::Array::<core::felt252>"
            }
          ]
        },
        {
          "type": "struct",
          "name": "core::array::Span::<core::array::Span::<core::felt252>>",
          "members": [
            {
              "name": "snapshot",
              "type": "@core::array::Array::<core::array::Span::<core::felt252>>"
            }
          ]
        },
        {
          "type": "struct",
          "name": "dojo::database::schema::Struct",
          "members": [
            {
              "name": "name",
              "type": "core::felt252"
            },
            {
              "name": "attrs",
              "type": "core::array::Span::<core::felt252>"
            },
            {
              "name": "children",
              "type": "core::array::Span::<core::array::Span::<core::felt252>>"
            }
          ]
        },
        {
          "type": "struct",
          "name": "core::array::Span::<(core::felt252, core::array::Span::<core::felt252>)>",
          "members": [
            {
              "name": "snapshot",
              "type": "@core::array::Array::<(core::felt252, core::array::Span::<core::felt252>)>"
            }
          ]
        },
        {
          "type": "struct",
          "name": "dojo::database::schema::Enum",
          "members": [
            {
              "name": "name",
              "type": "core::felt252"
            },
            {
              "name": "attrs",
              "type": "core::array::Span::<core::felt252>"
            },
            {
              "name": "children",
              "type": "core::array::Span::<(core::felt252, core::array::Span::<core::felt252>)>"
            }
          ]
        },
        {
          "type": "enum",
          "name": "dojo::database::schema::Ty",
          "variants": [
            {
              "name": "Primitive",
              "type": "core::felt252"
            },
            {
              "name": "Struct",
              "type": "dojo::database::schema::Struct"
            },
            {
              "name": "Enum",
              "type": "dojo::database::schema::Enum"
            },
            {
              "name": "Tuple",
              "type": "core::array::Span::<core::array::Span::<core::felt252>>"
            }
          ]
        },
        {
          "type": "function",
          "name": "schema",
          "inputs": [],
          "outputs": [
            {
              "type": "dojo::database::schema::Ty"
            }
          ],
          "state_mutability": "view"
        },
        {
          "type": "event",
          "name": "eternum::models::config::attack_config::Event",
          "kind": "enum",
          "variants": []
        }
      ]
    },
    {
      "name": "Bank",
      "members": [
        {
          "name": "entity_id",
          "type": "u128",
          "key": true
        },
        {
          "name": "exists",
          "type": "bool",
          "key": false
        }
      ],
      "class_hash": "0x1989eb07f3441751adddbf09bcbd601ce46013a4b943f2ad7b7967528ca6709",
      "abi": [
        {
          "type": "function",
          "name": "name",
          "inputs": [],
          "outputs": [
            {
              "type": "core::felt252"
            }
          ],
          "state_mutability": "view"
        },
        {
          "type": "function",
          "name": "unpacked_size",
          "inputs": [],
          "outputs": [
            {
              "type": "core::integer::u32"
            }
          ],
          "state_mutability": "view"
        },
        {
          "type": "function",
          "name": "packed_size",
          "inputs": [],
          "outputs": [
            {
              "type": "core::integer::u32"
            }
          ],
          "state_mutability": "view"
        },
        {
          "type": "struct",
          "name": "core::array::Span::<core::integer::u8>",
          "members": [
            {
              "name": "snapshot",
              "type": "@core::array::Array::<core::integer::u8>"
            }
          ]
        },
        {
          "type": "function",
          "name": "layout",
          "inputs": [],
          "outputs": [
            {
              "type": "core::array::Span::<core::integer::u8>"
            }
          ],
          "state_mutability": "view"
        },
        {
          "type": "struct",
          "name": "core::array::Span::<core::felt252>",
          "members": [
            {
              "name": "snapshot",
              "type": "@core::array::Array::<core::felt252>"
            }
          ]
        },
        {
          "type": "struct",
          "name": "core::array::Span::<core::array::Span::<core::felt252>>",
          "members": [
            {
              "name": "snapshot",
              "type": "@core::array::Array::<core::array::Span::<core::felt252>>"
            }
          ]
        },
        {
          "type": "struct",
          "name": "dojo::database::schema::Struct",
          "members": [
            {
              "name": "name",
              "type": "core::felt252"
            },
            {
              "name": "attrs",
              "type": "core::array::Span::<core::felt252>"
            },
            {
              "name": "children",
              "type": "core::array::Span::<core::array::Span::<core::felt252>>"
            }
          ]
        },
        {
          "type": "struct",
          "name": "core::array::Span::<(core::felt252, core::array::Span::<core::felt252>)>",
          "members": [
            {
              "name": "snapshot",
              "type": "@core::array::Array::<(core::felt252, core::array::Span::<core::felt252>)>"
            }
          ]
        },
        {
          "type": "struct",
          "name": "dojo::database::schema::Enum",
          "members": [
            {
              "name": "name",
              "type": "core::felt252"
            },
            {
              "name": "attrs",
              "type": "core::array::Span::<core::felt252>"
            },
            {
              "name": "children",
              "type": "core::array::Span::<(core::felt252, core::array::Span::<core::felt252>)>"
            }
          ]
        },
        {
          "type": "enum",
          "name": "dojo::database::schema::Ty",
          "variants": [
            {
              "name": "Primitive",
              "type": "core::felt252"
            },
            {
              "name": "Struct",
              "type": "dojo::database::schema::Struct"
            },
            {
              "name": "Enum",
              "type": "dojo::database::schema::Enum"
            },
            {
              "name": "Tuple",
              "type": "core::array::Span::<core::array::Span::<core::felt252>>"
            }
          ]
        },
        {
          "type": "function",
          "name": "schema",
          "inputs": [],
          "outputs": [
            {
              "type": "dojo::database::schema::Ty"
            }
          ],
          "state_mutability": "view"
        },
        {
          "type": "event",
          "name": "eternum::models::bank::bank::Event",
          "kind": "enum",
          "variants": []
        }
      ]
    },
    {
      "name": "BankAuction",
      "members": [
        {
          "name": "bank_id",
          "type": "u128",
          "key": true
        },
        {
          "name": "bank_gives_resource_type",
          "type": "u8",
          "key": true
        },
        {
          "name": "bank_swap_resource_cost_index",
          "type": "u32",
          "key": true
        },
        {
          "name": "decay_constant_mag",
          "type": "u128",
          "key": false
        },
        {
          "name": "decay_constant_sign",
          "type": "bool",
          "key": false
        },
        {
          "name": "per_time_unit",
          "type": "u128",
          "key": false
        },
        {
          "name": "start_time",
          "type": "u64",
          "key": false
        },
        {
          "name": "sold",
          "type": "u128",
          "key": false
        },
        {
          "name": "price_update_interval",
          "type": "u128",
          "key": false
        }
      ],
      "class_hash": "0x4cf509fead24ee1ab7cb10675c54c279fccef036acf1c908d97bd7636068a",
      "abi": [
        {
          "type": "function",
          "name": "name",
          "inputs": [],
          "outputs": [
            {
              "type": "core::felt252"
            }
          ],
          "state_mutability": "view"
        },
        {
          "type": "function",
          "name": "unpacked_size",
          "inputs": [],
          "outputs": [
            {
              "type": "core::integer::u32"
            }
          ],
          "state_mutability": "view"
        },
        {
          "type": "function",
          "name": "packed_size",
          "inputs": [],
          "outputs": [
            {
              "type": "core::integer::u32"
            }
          ],
          "state_mutability": "view"
        },
        {
          "type": "struct",
          "name": "core::array::Span::<core::integer::u8>",
          "members": [
            {
              "name": "snapshot",
              "type": "@core::array::Array::<core::integer::u8>"
            }
          ]
        },
        {
          "type": "function",
          "name": "layout",
          "inputs": [],
          "outputs": [
            {
              "type": "core::array::Span::<core::integer::u8>"
            }
          ],
          "state_mutability": "view"
        },
        {
          "type": "struct",
          "name": "core::array::Span::<core::felt252>",
          "members": [
            {
              "name": "snapshot",
              "type": "@core::array::Array::<core::felt252>"
            }
          ]
        },
        {
          "type": "struct",
          "name": "core::array::Span::<core::array::Span::<core::felt252>>",
          "members": [
            {
              "name": "snapshot",
              "type": "@core::array::Array::<core::array::Span::<core::felt252>>"
            }
          ]
        },
        {
          "type": "struct",
          "name": "dojo::database::schema::Struct",
          "members": [
            {
              "name": "name",
              "type": "core::felt252"
            },
            {
              "name": "attrs",
              "type": "core::array::Span::<core::felt252>"
            },
            {
              "name": "children",
              "type": "core::array::Span::<core::array::Span::<core::felt252>>"
            }
          ]
        },
        {
          "type": "struct",
          "name": "core::array::Span::<(core::felt252, core::array::Span::<core::felt252>)>",
          "members": [
            {
              "name": "snapshot",
              "type": "@core::array::Array::<(core::felt252, core::array::Span::<core::felt252>)>"
            }
          ]
        },
        {
          "type": "struct",
          "name": "dojo::database::schema::Enum",
          "members": [
            {
              "name": "name",
              "type": "core::felt252"
            },
            {
              "name": "attrs",
              "type": "core::array::Span::<core::felt252>"
            },
            {
              "name": "children",
              "type": "core::array::Span::<(core::felt252, core::array::Span::<core::felt252>)>"
            }
          ]
        },
        {
          "type": "enum",
          "name": "dojo::database::schema::Ty",
          "variants": [
            {
              "name": "Primitive",
              "type": "core::felt252"
            },
            {
              "name": "Struct",
              "type": "dojo::database::schema::Struct"
            },
            {
              "name": "Enum",
              "type": "dojo::database::schema::Enum"
            },
            {
              "name": "Tuple",
              "type": "core::array::Span::<core::array::Span::<core::felt252>>"
            }
          ]
        },
        {
          "type": "function",
          "name": "schema",
          "inputs": [],
          "outputs": [
            {
              "type": "dojo::database::schema::Ty"
            }
          ],
          "state_mutability": "view"
        },
        {
          "type": "event",
          "name": "eternum::models::bank::bank_auction::Event",
          "kind": "enum",
          "variants": []
        }
      ]
    },
    {
      "name": "BankSwapResourceCost",
      "members": [
        {
          "name": "bank_gives_resource_type",
          "type": "u8",
          "key": true
        },
        {
          "name": "index",
          "type": "u32",
          "key": true
        },
        {
          "name": "resource_cost_id",
          "type": "u128",
          "key": false
        },
        {
          "name": "resource_cost_count",
          "type": "u32",
          "key": false
        }
      ],
      "class_hash": "0x12851c84251a2355c79ff2037a6c5f6ecc83c2e3b15dcca3c27f4a8c2cba30",
      "abi": [
        {
          "type": "function",
          "name": "name",
          "inputs": [],
          "outputs": [
            {
              "type": "core::felt252"
            }
          ],
          "state_mutability": "view"
        },
        {
          "type": "function",
          "name": "unpacked_size",
          "inputs": [],
          "outputs": [
            {
              "type": "core::integer::u32"
            }
          ],
          "state_mutability": "view"
        },
        {
          "type": "function",
          "name": "packed_size",
          "inputs": [],
          "outputs": [
            {
              "type": "core::integer::u32"
            }
          ],
          "state_mutability": "view"
        },
        {
          "type": "struct",
          "name": "core::array::Span::<core::integer::u8>",
          "members": [
            {
              "name": "snapshot",
              "type": "@core::array::Array::<core::integer::u8>"
            }
          ]
        },
        {
          "type": "function",
          "name": "layout",
          "inputs": [],
          "outputs": [
            {
              "type": "core::array::Span::<core::integer::u8>"
            }
          ],
          "state_mutability": "view"
        },
        {
          "type": "struct",
          "name": "core::array::Span::<core::felt252>",
          "members": [
            {
              "name": "snapshot",
              "type": "@core::array::Array::<core::felt252>"
            }
          ]
        },
        {
          "type": "struct",
          "name": "core::array::Span::<core::array::Span::<core::felt252>>",
          "members": [
            {
              "name": "snapshot",
              "type": "@core::array::Array::<core::array::Span::<core::felt252>>"
            }
          ]
        },
        {
          "type": "struct",
          "name": "dojo::database::schema::Struct",
          "members": [
            {
              "name": "name",
              "type": "core::felt252"
            },
            {
              "name": "attrs",
              "type": "core::array::Span::<core::felt252>"
            },
            {
              "name": "children",
              "type": "core::array::Span::<core::array::Span::<core::felt252>>"
            }
          ]
        },
        {
          "type": "struct",
          "name": "core::array::Span::<(core::felt252, core::array::Span::<core::felt252>)>",
          "members": [
            {
              "name": "snapshot",
              "type": "@core::array::Array::<(core::felt252, core::array::Span::<core::felt252>)>"
            }
          ]
        },
        {
          "type": "struct",
          "name": "dojo::database::schema::Enum",
          "members": [
            {
              "name": "name",
              "type": "core::felt252"
            },
            {
              "name": "attrs",
              "type": "core::array::Span::<core::felt252>"
            },
            {
              "name": "children",
              "type": "core::array::Span::<(core::felt252, core::array::Span::<core::felt252>)>"
            }
          ]
        },
        {
          "type": "enum",
          "name": "dojo::database::schema::Ty",
          "variants": [
            {
              "name": "Primitive",
              "type": "core::felt252"
            },
            {
              "name": "Struct",
              "type": "dojo::database::schema::Struct"
            },
            {
              "name": "Enum",
              "type": "dojo::database::schema::Enum"
            },
            {
              "name": "Tuple",
              "type": "core::array::Span::<core::array::Span::<core::felt252>>"
            }
          ]
        },
        {
          "type": "function",
          "name": "schema",
          "inputs": [],
          "outputs": [
            {
              "type": "dojo::database::schema::Ty"
            }
          ],
          "state_mutability": "view"
        },
        {
          "type": "event",
          "name": "eternum::models::bank::bank_swap_resource_cost::Event",
          "kind": "enum",
          "variants": []
        }
      ]
    },
    {
      "name": "BuildingConfig",
      "members": [
        {
          "name": "config_id",
          "type": "u128",
          "key": true
        },
        {
          "name": "base_sqm",
          "type": "u128",
          "key": false
        },
        {
          "name": "workhut_cost",
          "type": "u128",
          "key": false
        }
      ],
      "class_hash": "0xdc18bd33708c5977d5f16e84c2c296fdb1f86c5071741eb6a10195928466f2",
      "abi": [
        {
          "type": "function",
          "name": "name",
          "inputs": [],
          "outputs": [
            {
              "type": "core::felt252"
            }
          ],
          "state_mutability": "view"
        },
        {
          "type": "function",
          "name": "unpacked_size",
          "inputs": [],
          "outputs": [
            {
              "type": "core::integer::u32"
            }
          ],
          "state_mutability": "view"
        },
        {
          "type": "function",
          "name": "packed_size",
          "inputs": [],
          "outputs": [
            {
              "type": "core::integer::u32"
            }
          ],
          "state_mutability": "view"
        },
        {
          "type": "struct",
          "name": "core::array::Span::<core::integer::u8>",
          "members": [
            {
              "name": "snapshot",
              "type": "@core::array::Array::<core::integer::u8>"
            }
          ]
        },
        {
          "type": "function",
          "name": "layout",
          "inputs": [],
          "outputs": [
            {
              "type": "core::array::Span::<core::integer::u8>"
            }
          ],
          "state_mutability": "view"
        },
        {
          "type": "struct",
          "name": "core::array::Span::<core::felt252>",
          "members": [
            {
              "name": "snapshot",
              "type": "@core::array::Array::<core::felt252>"
            }
          ]
        },
        {
          "type": "struct",
          "name": "core::array::Span::<core::array::Span::<core::felt252>>",
          "members": [
            {
              "name": "snapshot",
              "type": "@core::array::Array::<core::array::Span::<core::felt252>>"
            }
          ]
        },
        {
          "type": "struct",
          "name": "dojo::database::schema::Struct",
          "members": [
            {
              "name": "name",
              "type": "core::felt252"
            },
            {
              "name": "attrs",
              "type": "core::array::Span::<core::felt252>"
            },
            {
              "name": "children",
              "type": "core::array::Span::<core::array::Span::<core::felt252>>"
            }
          ]
        },
        {
          "type": "struct",
          "name": "core::array::Span::<(core::felt252, core::array::Span::<core::felt252>)>",
          "members": [
            {
              "name": "snapshot",
              "type": "@core::array::Array::<(core::felt252, core::array::Span::<core::felt252>)>"
            }
          ]
        },
        {
          "type": "struct",
          "name": "dojo::database::schema::Enum",
          "members": [
            {
              "name": "name",
              "type": "core::felt252"
            },
            {
              "name": "attrs",
              "type": "core::array::Span::<core::felt252>"
            },
            {
              "name": "children",
              "type": "core::array::Span::<(core::felt252, core::array::Span::<core::felt252>)>"
            }
          ]
        },
        {
          "type": "enum",
          "name": "dojo::database::schema::Ty",
          "variants": [
            {
              "name": "Primitive",
              "type": "core::felt252"
            },
            {
              "name": "Struct",
              "type": "dojo::database::schema::Struct"
            },
            {
              "name": "Enum",
              "type": "dojo::database::schema::Enum"
            },
            {
              "name": "Tuple",
              "type": "core::array::Span::<core::array::Span::<core::felt252>>"
            }
          ]
        },
        {
          "type": "function",
          "name": "schema",
          "inputs": [],
          "outputs": [
            {
              "type": "dojo::database::schema::Ty"
            }
          ],
          "state_mutability": "view"
        },
        {
          "type": "event",
          "name": "eternum::models::config::building_config::Event",
          "kind": "enum",
          "variants": []
        }
      ]
    },
    {
      "name": "BuildingCost",
      "members": [
        {
          "name": "config_id",
          "type": "u128",
          "key": true
        },
        {
          "name": "building_cost_config_id",
          "type": "u128",
          "key": true
        },
        {
          "name": "resource_type",
          "type": "felt252",
          "key": false
        },
        {
          "name": "cost",
          "type": "u128",
          "key": false
        }
      ],
      "class_hash": "0x563f1dddd68f802967337410a3cd52f262ca7b100e1f66db1b2c113259dcec3",
      "abi": [
        {
          "type": "function",
          "name": "name",
          "inputs": [],
          "outputs": [
            {
              "type": "core::felt252"
            }
          ],
          "state_mutability": "view"
        },
        {
          "type": "function",
          "name": "unpacked_size",
          "inputs": [],
          "outputs": [
            {
              "type": "core::integer::u32"
            }
          ],
          "state_mutability": "view"
        },
        {
          "type": "function",
          "name": "packed_size",
          "inputs": [],
          "outputs": [
            {
              "type": "core::integer::u32"
            }
          ],
          "state_mutability": "view"
        },
        {
          "type": "struct",
          "name": "core::array::Span::<core::integer::u8>",
          "members": [
            {
              "name": "snapshot",
              "type": "@core::array::Array::<core::integer::u8>"
            }
          ]
        },
        {
          "type": "function",
          "name": "layout",
          "inputs": [],
          "outputs": [
            {
              "type": "core::array::Span::<core::integer::u8>"
            }
          ],
          "state_mutability": "view"
        },
        {
          "type": "struct",
          "name": "core::array::Span::<core::felt252>",
          "members": [
            {
              "name": "snapshot",
              "type": "@core::array::Array::<core::felt252>"
            }
          ]
        },
        {
          "type": "struct",
          "name": "core::array::Span::<core::array::Span::<core::felt252>>",
          "members": [
            {
              "name": "snapshot",
              "type": "@core::array::Array::<core::array::Span::<core::felt252>>"
            }
          ]
        },
        {
          "type": "struct",
          "name": "dojo::database::schema::Struct",
          "members": [
            {
              "name": "name",
              "type": "core::felt252"
            },
            {
              "name": "attrs",
              "type": "core::array::Span::<core::felt252>"
            },
            {
              "name": "children",
              "type": "core::array::Span::<core::array::Span::<core::felt252>>"
            }
          ]
        },
        {
          "type": "struct",
          "name": "core::array::Span::<(core::felt252, core::array::Span::<core::felt252>)>",
          "members": [
            {
              "name": "snapshot",
              "type": "@core::array::Array::<(core::felt252, core::array::Span::<core::felt252>)>"
            }
          ]
        },
        {
          "type": "struct",
          "name": "dojo::database::schema::Enum",
          "members": [
            {
              "name": "name",
              "type": "core::felt252"
            },
            {
              "name": "attrs",
              "type": "core::array::Span::<core::felt252>"
            },
            {
              "name": "children",
              "type": "core::array::Span::<(core::felt252, core::array::Span::<core::felt252>)>"
            }
          ]
        },
        {
          "type": "enum",
          "name": "dojo::database::schema::Ty",
          "variants": [
            {
              "name": "Primitive",
              "type": "core::felt252"
            },
            {
              "name": "Struct",
              "type": "dojo::database::schema::Struct"
            },
            {
              "name": "Enum",
              "type": "dojo::database::schema::Enum"
            },
            {
              "name": "Tuple",
              "type": "core::array::Span::<core::array::Span::<core::felt252>>"
            }
          ]
        },
        {
          "type": "function",
          "name": "schema",
          "inputs": [],
          "outputs": [
            {
              "type": "dojo::database::schema::Ty"
            }
          ],
          "state_mutability": "view"
        },
        {
          "type": "event",
          "name": "eternum::models::config::building_cost::Event",
          "kind": "enum",
          "variants": []
        }
      ]
    },
    {
      "name": "BuildingTypeConfig",
      "members": [
        {
          "name": "config_id",
          "type": "u128",
          "key": true
        },
        {
          "name": "building_type_config_id",
          "type": "u128",
          "key": true
        },
        {
          "name": "id",
          "type": "felt252",
          "key": false
        },
        {
          "name": "sqm",
          "type": "u128",
          "key": false
        },
        {
          "name": "resource_types_packed",
          "type": "u256",
          "key": false
        },
        {
          "name": "resource_types_count",
          "type": "u8",
          "key": false
        }
      ],
      "class_hash": "0x590b2a513a891f55eef19411d0cda527481fa51279c8f86e1f8c62d126f1045",
      "abi": [
        {
          "type": "function",
          "name": "name",
          "inputs": [],
          "outputs": [
            {
              "type": "core::felt252"
            }
          ],
          "state_mutability": "view"
        },
        {
          "type": "function",
          "name": "unpacked_size",
          "inputs": [],
          "outputs": [
            {
              "type": "core::integer::u32"
            }
          ],
          "state_mutability": "view"
        },
        {
          "type": "function",
          "name": "packed_size",
          "inputs": [],
          "outputs": [
            {
              "type": "core::integer::u32"
            }
          ],
          "state_mutability": "view"
        },
        {
          "type": "struct",
          "name": "core::array::Span::<core::integer::u8>",
          "members": [
            {
              "name": "snapshot",
              "type": "@core::array::Array::<core::integer::u8>"
            }
          ]
        },
        {
          "type": "function",
          "name": "layout",
          "inputs": [],
          "outputs": [
            {
              "type": "core::array::Span::<core::integer::u8>"
            }
          ],
          "state_mutability": "view"
        },
        {
          "type": "struct",
          "name": "core::array::Span::<core::felt252>",
          "members": [
            {
              "name": "snapshot",
              "type": "@core::array::Array::<core::felt252>"
            }
          ]
        },
        {
          "type": "struct",
          "name": "core::array::Span::<core::array::Span::<core::felt252>>",
          "members": [
            {
              "name": "snapshot",
              "type": "@core::array::Array::<core::array::Span::<core::felt252>>"
            }
          ]
        },
        {
          "type": "struct",
          "name": "dojo::database::schema::Struct",
          "members": [
            {
              "name": "name",
              "type": "core::felt252"
            },
            {
              "name": "attrs",
              "type": "core::array::Span::<core::felt252>"
            },
            {
              "name": "children",
              "type": "core::array::Span::<core::array::Span::<core::felt252>>"
            }
          ]
        },
        {
          "type": "struct",
          "name": "core::array::Span::<(core::felt252, core::array::Span::<core::felt252>)>",
          "members": [
            {
              "name": "snapshot",
              "type": "@core::array::Array::<(core::felt252, core::array::Span::<core::felt252>)>"
            }
          ]
        },
        {
          "type": "struct",
          "name": "dojo::database::schema::Enum",
          "members": [
            {
              "name": "name",
              "type": "core::felt252"
            },
            {
              "name": "attrs",
              "type": "core::array::Span::<core::felt252>"
            },
            {
              "name": "children",
              "type": "core::array::Span::<(core::felt252, core::array::Span::<core::felt252>)>"
            }
          ]
        },
        {
          "type": "enum",
          "name": "dojo::database::schema::Ty",
          "variants": [
            {
              "name": "Primitive",
              "type": "core::felt252"
            },
            {
              "name": "Struct",
              "type": "dojo::database::schema::Struct"
            },
            {
              "name": "Enum",
              "type": "dojo::database::schema::Enum"
            },
            {
              "name": "Tuple",
              "type": "core::array::Span::<core::array::Span::<core::felt252>>"
            }
          ]
        },
        {
          "type": "function",
          "name": "schema",
          "inputs": [],
          "outputs": [
            {
              "type": "dojo::database::schema::Ty"
            }
          ],
          "state_mutability": "view"
        },
        {
          "type": "event",
          "name": "eternum::models::config::building_type_config::Event",
          "kind": "enum",
          "variants": []
        }
      ]
    },
    {
      "name": "Capacity",
      "members": [
        {
          "name": "entity_id",
          "type": "u128",
          "key": true
        },
        {
          "name": "weight_gram",
          "type": "u128",
          "key": false
        }
      ],
      "class_hash": "0x1e79cb241efadbd9ea470cfa3dc1c4e0d32e86afeec195d12dfbc51f7261676",
      "abi": [
        {
          "type": "function",
          "name": "name",
          "inputs": [],
          "outputs": [
            {
              "type": "core::felt252"
            }
          ],
          "state_mutability": "view"
        },
        {
          "type": "function",
          "name": "unpacked_size",
          "inputs": [],
          "outputs": [
            {
              "type": "core::integer::u32"
            }
          ],
          "state_mutability": "view"
        },
        {
          "type": "function",
          "name": "packed_size",
          "inputs": [],
          "outputs": [
            {
              "type": "core::integer::u32"
            }
          ],
          "state_mutability": "view"
        },
        {
          "type": "struct",
          "name": "core::array::Span::<core::integer::u8>",
          "members": [
            {
              "name": "snapshot",
              "type": "@core::array::Array::<core::integer::u8>"
            }
          ]
        },
        {
          "type": "function",
          "name": "layout",
          "inputs": [],
          "outputs": [
            {
              "type": "core::array::Span::<core::integer::u8>"
            }
          ],
          "state_mutability": "view"
        },
        {
          "type": "struct",
          "name": "core::array::Span::<core::felt252>",
          "members": [
            {
              "name": "snapshot",
              "type": "@core::array::Array::<core::felt252>"
            }
          ]
        },
        {
          "type": "struct",
          "name": "core::array::Span::<core::array::Span::<core::felt252>>",
          "members": [
            {
              "name": "snapshot",
              "type": "@core::array::Array::<core::array::Span::<core::felt252>>"
            }
          ]
        },
        {
          "type": "struct",
          "name": "dojo::database::schema::Struct",
          "members": [
            {
              "name": "name",
              "type": "core::felt252"
            },
            {
              "name": "attrs",
              "type": "core::array::Span::<core::felt252>"
            },
            {
              "name": "children",
              "type": "core::array::Span::<core::array::Span::<core::felt252>>"
            }
          ]
        },
        {
          "type": "struct",
          "name": "core::array::Span::<(core::felt252, core::array::Span::<core::felt252>)>",
          "members": [
            {
              "name": "snapshot",
              "type": "@core::array::Array::<(core::felt252, core::array::Span::<core::felt252>)>"
            }
          ]
        },
        {
          "type": "struct",
          "name": "dojo::database::schema::Enum",
          "members": [
            {
              "name": "name",
              "type": "core::felt252"
            },
            {
              "name": "attrs",
              "type": "core::array::Span::<core::felt252>"
            },
            {
              "name": "children",
              "type": "core::array::Span::<(core::felt252, core::array::Span::<core::felt252>)>"
            }
          ]
        },
        {
          "type": "enum",
          "name": "dojo::database::schema::Ty",
          "variants": [
            {
              "name": "Primitive",
              "type": "core::felt252"
            },
            {
              "name": "Struct",
              "type": "dojo::database::schema::Struct"
            },
            {
              "name": "Enum",
              "type": "dojo::database::schema::Enum"
            },
            {
              "name": "Tuple",
              "type": "core::array::Span::<core::array::Span::<core::felt252>>"
            }
          ]
        },
        {
          "type": "function",
          "name": "schema",
          "inputs": [],
          "outputs": [
            {
              "type": "dojo::database::schema::Ty"
            }
          ],
          "state_mutability": "view"
        },
        {
          "type": "event",
          "name": "eternum::models::capacity::capacity::Event",
          "kind": "enum",
          "variants": []
        }
      ]
    },
    {
      "name": "CapacityConfig",
      "members": [
        {
          "name": "config_id",
          "type": "u128",
          "key": true
        },
        {
          "name": "carry_capacity_config_id",
          "type": "u128",
          "key": true
        },
        {
          "name": "entity_type",
          "type": "u128",
          "key": false
        },
        {
          "name": "weight_gram",
          "type": "u128",
          "key": false
        }
      ],
      "class_hash": "0x234aa50a5157bbe7de72d0b05178052d27109c56a17f97b58480f3491e6f0d",
      "abi": [
        {
          "type": "function",
          "name": "name",
          "inputs": [],
          "outputs": [
            {
              "type": "core::felt252"
            }
          ],
          "state_mutability": "view"
        },
        {
          "type": "function",
          "name": "unpacked_size",
          "inputs": [],
          "outputs": [
            {
              "type": "core::integer::u32"
            }
          ],
          "state_mutability": "view"
        },
        {
          "type": "function",
          "name": "packed_size",
          "inputs": [],
          "outputs": [
            {
              "type": "core::integer::u32"
            }
          ],
          "state_mutability": "view"
        },
        {
          "type": "struct",
          "name": "core::array::Span::<core::integer::u8>",
          "members": [
            {
              "name": "snapshot",
              "type": "@core::array::Array::<core::integer::u8>"
            }
          ]
        },
        {
          "type": "function",
          "name": "layout",
          "inputs": [],
          "outputs": [
            {
              "type": "core::array::Span::<core::integer::u8>"
            }
          ],
          "state_mutability": "view"
        },
        {
          "type": "struct",
          "name": "core::array::Span::<core::felt252>",
          "members": [
            {
              "name": "snapshot",
              "type": "@core::array::Array::<core::felt252>"
            }
          ]
        },
        {
          "type": "struct",
          "name": "core::array::Span::<core::array::Span::<core::felt252>>",
          "members": [
            {
              "name": "snapshot",
              "type": "@core::array::Array::<core::array::Span::<core::felt252>>"
            }
          ]
        },
        {
          "type": "struct",
          "name": "dojo::database::schema::Struct",
          "members": [
            {
              "name": "name",
              "type": "core::felt252"
            },
            {
              "name": "attrs",
              "type": "core::array::Span::<core::felt252>"
            },
            {
              "name": "children",
              "type": "core::array::Span::<core::array::Span::<core::felt252>>"
            }
          ]
        },
        {
          "type": "struct",
          "name": "core::array::Span::<(core::felt252, core::array::Span::<core::felt252>)>",
          "members": [
            {
              "name": "snapshot",
              "type": "@core::array::Array::<(core::felt252, core::array::Span::<core::felt252>)>"
            }
          ]
        },
        {
          "type": "struct",
          "name": "dojo::database::schema::Enum",
          "members": [
            {
              "name": "name",
              "type": "core::felt252"
            },
            {
              "name": "attrs",
              "type": "core::array::Span::<core::felt252>"
            },
            {
              "name": "children",
              "type": "core::array::Span::<(core::felt252, core::array::Span::<core::felt252>)>"
            }
          ]
        },
        {
          "type": "enum",
          "name": "dojo::database::schema::Ty",
          "variants": [
            {
              "name": "Primitive",
              "type": "core::felt252"
            },
            {
              "name": "Struct",
              "type": "dojo::database::schema::Struct"
            },
            {
              "name": "Enum",
              "type": "dojo::database::schema::Enum"
            },
            {
              "name": "Tuple",
              "type": "core::array::Span::<core::array::Span::<core::felt252>>"
            }
          ]
        },
        {
          "type": "function",
          "name": "schema",
          "inputs": [],
          "outputs": [
            {
              "type": "dojo::database::schema::Ty"
            }
          ],
          "state_mutability": "view"
        },
        {
          "type": "event",
          "name": "eternum::models::config::capacity_config::Event",
          "kind": "enum",
          "variants": []
        }
      ]
    },
    {
      "name": "CaravanMembers",
      "members": [
        {
          "name": "entity_id",
          "type": "u128",
          "key": true
        },
        {
          "name": "key",
          "type": "u128",
          "key": false
        },
        {
          "name": "count",
          "type": "u32",
          "key": false
        }
      ],
      "class_hash": "0x109b5333c7af49a7685afae97d4508a257be32250904e84eacf8e7bf7ae25a2",
      "abi": [
        {
          "type": "function",
          "name": "name",
          "inputs": [],
          "outputs": [
            {
              "type": "core::felt252"
            }
          ],
          "state_mutability": "view"
        },
        {
          "type": "function",
          "name": "unpacked_size",
          "inputs": [],
          "outputs": [
            {
              "type": "core::integer::u32"
            }
          ],
          "state_mutability": "view"
        },
        {
          "type": "function",
          "name": "packed_size",
          "inputs": [],
          "outputs": [
            {
              "type": "core::integer::u32"
            }
          ],
          "state_mutability": "view"
        },
        {
          "type": "struct",
          "name": "core::array::Span::<core::integer::u8>",
          "members": [
            {
              "name": "snapshot",
              "type": "@core::array::Array::<core::integer::u8>"
            }
          ]
        },
        {
          "type": "function",
          "name": "layout",
          "inputs": [],
          "outputs": [
            {
              "type": "core::array::Span::<core::integer::u8>"
            }
          ],
          "state_mutability": "view"
        },
        {
          "type": "struct",
          "name": "core::array::Span::<core::felt252>",
          "members": [
            {
              "name": "snapshot",
              "type": "@core::array::Array::<core::felt252>"
            }
          ]
        },
        {
          "type": "struct",
          "name": "core::array::Span::<core::array::Span::<core::felt252>>",
          "members": [
            {
              "name": "snapshot",
              "type": "@core::array::Array::<core::array::Span::<core::felt252>>"
            }
          ]
        },
        {
          "type": "struct",
          "name": "dojo::database::schema::Struct",
          "members": [
            {
              "name": "name",
              "type": "core::felt252"
            },
            {
              "name": "attrs",
              "type": "core::array::Span::<core::felt252>"
            },
            {
              "name": "children",
              "type": "core::array::Span::<core::array::Span::<core::felt252>>"
            }
          ]
        },
        {
          "type": "struct",
          "name": "core::array::Span::<(core::felt252, core::array::Span::<core::felt252>)>",
          "members": [
            {
              "name": "snapshot",
              "type": "@core::array::Array::<(core::felt252, core::array::Span::<core::felt252>)>"
            }
          ]
        },
        {
          "type": "struct",
          "name": "dojo::database::schema::Enum",
          "members": [
            {
              "name": "name",
              "type": "core::felt252"
            },
            {
              "name": "attrs",
              "type": "core::array::Span::<core::felt252>"
            },
            {
              "name": "children",
              "type": "core::array::Span::<(core::felt252, core::array::Span::<core::felt252>)>"
            }
          ]
        },
        {
          "type": "enum",
          "name": "dojo::database::schema::Ty",
          "variants": [
            {
              "name": "Primitive",
              "type": "core::felt252"
            },
            {
              "name": "Struct",
              "type": "dojo::database::schema::Struct"
            },
            {
              "name": "Enum",
              "type": "dojo::database::schema::Enum"
            },
            {
              "name": "Tuple",
              "type": "core::array::Span::<core::array::Span::<core::felt252>>"
            }
          ]
        },
        {
          "type": "function",
          "name": "schema",
          "inputs": [],
          "outputs": [
            {
              "type": "dojo::database::schema::Ty"
            }
          ],
          "state_mutability": "view"
        },
        {
          "type": "event",
          "name": "eternum::models::caravan::caravan_members::Event",
          "kind": "enum",
          "variants": []
        }
      ]
    },
    {
      "name": "CombatConfig",
      "members": [
        {
          "name": "config_id",
          "type": "u128",
          "key": true
        },
        {
          "name": "stealing_trial_count",
          "type": "u32",
          "key": false
        }
      ],
      "class_hash": "0x44afeaa5041700755966dccdcc38e70d2c3add8324d26b5acb8d8e8ff056ded",
      "abi": [
        {
          "type": "function",
          "name": "name",
          "inputs": [],
          "outputs": [
            {
              "type": "core::felt252"
            }
          ],
          "state_mutability": "view"
        },
        {
          "type": "function",
          "name": "unpacked_size",
          "inputs": [],
          "outputs": [
            {
              "type": "core::integer::u32"
            }
          ],
          "state_mutability": "view"
        },
        {
          "type": "function",
          "name": "packed_size",
          "inputs": [],
          "outputs": [
            {
              "type": "core::integer::u32"
            }
          ],
          "state_mutability": "view"
        },
        {
          "type": "struct",
          "name": "core::array::Span::<core::integer::u8>",
          "members": [
            {
              "name": "snapshot",
              "type": "@core::array::Array::<core::integer::u8>"
            }
          ]
        },
        {
          "type": "function",
          "name": "layout",
          "inputs": [],
          "outputs": [
            {
              "type": "core::array::Span::<core::integer::u8>"
            }
          ],
          "state_mutability": "view"
        },
        {
          "type": "struct",
          "name": "core::array::Span::<core::felt252>",
          "members": [
            {
              "name": "snapshot",
              "type": "@core::array::Array::<core::felt252>"
            }
          ]
        },
        {
          "type": "struct",
          "name": "core::array::Span::<core::array::Span::<core::felt252>>",
          "members": [
            {
              "name": "snapshot",
              "type": "@core::array::Array::<core::array::Span::<core::felt252>>"
            }
          ]
        },
        {
          "type": "struct",
          "name": "dojo::database::schema::Struct",
          "members": [
            {
              "name": "name",
              "type": "core::felt252"
            },
            {
              "name": "attrs",
              "type": "core::array::Span::<core::felt252>"
            },
            {
              "name": "children",
              "type": "core::array::Span::<core::array::Span::<core::felt252>>"
            }
          ]
        },
        {
          "type": "struct",
          "name": "core::array::Span::<(core::felt252, core::array::Span::<core::felt252>)>",
          "members": [
            {
              "name": "snapshot",
              "type": "@core::array::Array::<(core::felt252, core::array::Span::<core::felt252>)>"
            }
          ]
        },
        {
          "type": "struct",
          "name": "dojo::database::schema::Enum",
          "members": [
            {
              "name": "name",
              "type": "core::felt252"
            },
            {
              "name": "attrs",
              "type": "core::array::Span::<core::felt252>"
            },
            {
              "name": "children",
              "type": "core::array::Span::<(core::felt252, core::array::Span::<core::felt252>)>"
            }
          ]
        },
        {
          "type": "enum",
          "name": "dojo::database::schema::Ty",
          "variants": [
            {
              "name": "Primitive",
              "type": "core::felt252"
            },
            {
              "name": "Struct",
              "type": "dojo::database::schema::Struct"
            },
            {
              "name": "Enum",
              "type": "dojo::database::schema::Enum"
            },
            {
              "name": "Tuple",
              "type": "core::array::Span::<core::array::Span::<core::felt252>>"
            }
          ]
        },
        {
          "type": "function",
          "name": "schema",
          "inputs": [],
          "outputs": [
            {
              "type": "dojo::database::schema::Ty"
            }
          ],
          "state_mutability": "view"
        },
        {
          "type": "event",
          "name": "eternum::models::config::combat_config::Event",
          "kind": "enum",
          "variants": []
        }
      ]
    },
    {
      "name": "Defence",
      "members": [
        {
          "name": "entity_id",
          "type": "u128",
          "key": true
        },
        {
          "name": "value",
          "type": "u128",
          "key": false
        }
      ],
      "class_hash": "0x4cfc9d499f0a40548c7705d6a2b70edeb57e9a038cd22023638109f0dc840f",
      "abi": [
        {
          "type": "function",
          "name": "name",
          "inputs": [],
          "outputs": [
            {
              "type": "core::felt252"
            }
          ],
          "state_mutability": "view"
        },
        {
          "type": "function",
          "name": "unpacked_size",
          "inputs": [],
          "outputs": [
            {
              "type": "core::integer::u32"
            }
          ],
          "state_mutability": "view"
        },
        {
          "type": "function",
          "name": "packed_size",
          "inputs": [],
          "outputs": [
            {
              "type": "core::integer::u32"
            }
          ],
          "state_mutability": "view"
        },
        {
          "type": "struct",
          "name": "core::array::Span::<core::integer::u8>",
          "members": [
            {
              "name": "snapshot",
              "type": "@core::array::Array::<core::integer::u8>"
            }
          ]
        },
        {
          "type": "function",
          "name": "layout",
          "inputs": [],
          "outputs": [
            {
              "type": "core::array::Span::<core::integer::u8>"
            }
          ],
          "state_mutability": "view"
        },
        {
          "type": "struct",
          "name": "core::array::Span::<core::felt252>",
          "members": [
            {
              "name": "snapshot",
              "type": "@core::array::Array::<core::felt252>"
            }
          ]
        },
        {
          "type": "struct",
          "name": "core::array::Span::<core::array::Span::<core::felt252>>",
          "members": [
            {
              "name": "snapshot",
              "type": "@core::array::Array::<core::array::Span::<core::felt252>>"
            }
          ]
        },
        {
          "type": "struct",
          "name": "dojo::database::schema::Struct",
          "members": [
            {
              "name": "name",
              "type": "core::felt252"
            },
            {
              "name": "attrs",
              "type": "core::array::Span::<core::felt252>"
            },
            {
              "name": "children",
              "type": "core::array::Span::<core::array::Span::<core::felt252>>"
            }
          ]
        },
        {
          "type": "struct",
          "name": "core::array::Span::<(core::felt252, core::array::Span::<core::felt252>)>",
          "members": [
            {
              "name": "snapshot",
              "type": "@core::array::Array::<(core::felt252, core::array::Span::<core::felt252>)>"
            }
          ]
        },
        {
          "type": "struct",
          "name": "dojo::database::schema::Enum",
          "members": [
            {
              "name": "name",
              "type": "core::felt252"
            },
            {
              "name": "attrs",
              "type": "core::array::Span::<core::felt252>"
            },
            {
              "name": "children",
              "type": "core::array::Span::<(core::felt252, core::array::Span::<core::felt252>)>"
            }
          ]
        },
        {
          "type": "enum",
          "name": "dojo::database::schema::Ty",
          "variants": [
            {
              "name": "Primitive",
              "type": "core::felt252"
            },
            {
              "name": "Struct",
              "type": "dojo::database::schema::Struct"
            },
            {
              "name": "Enum",
              "type": "dojo::database::schema::Enum"
            },
            {
              "name": "Tuple",
              "type": "core::array::Span::<core::array::Span::<core::felt252>>"
            }
          ]
        },
        {
          "type": "function",
          "name": "schema",
          "inputs": [],
          "outputs": [
            {
              "type": "dojo::database::schema::Ty"
            }
          ],
          "state_mutability": "view"
        },
        {
          "type": "event",
          "name": "eternum::models::combat::defence::Event",
          "kind": "enum",
          "variants": []
        }
      ]
    },
    {
      "name": "DefenceConfig",
      "members": [
        {
          "name": "entity_type",
          "type": "u128",
          "key": true
        },
        {
          "name": "max_value",
          "type": "u128",
          "key": false
        }
      ],
      "class_hash": "0x425d44029a1861b8abdc95f08911689f9140f0efd9322467c44bd75664f202b",
      "abi": [
        {
          "type": "function",
          "name": "name",
          "inputs": [],
          "outputs": [
            {
              "type": "core::felt252"
            }
          ],
          "state_mutability": "view"
        },
        {
          "type": "function",
          "name": "unpacked_size",
          "inputs": [],
          "outputs": [
            {
              "type": "core::integer::u32"
            }
          ],
          "state_mutability": "view"
        },
        {
          "type": "function",
          "name": "packed_size",
          "inputs": [],
          "outputs": [
            {
              "type": "core::integer::u32"
            }
          ],
          "state_mutability": "view"
        },
        {
          "type": "struct",
          "name": "core::array::Span::<core::integer::u8>",
          "members": [
            {
              "name": "snapshot",
              "type": "@core::array::Array::<core::integer::u8>"
            }
          ]
        },
        {
          "type": "function",
          "name": "layout",
          "inputs": [],
          "outputs": [
            {
              "type": "core::array::Span::<core::integer::u8>"
            }
          ],
          "state_mutability": "view"
        },
        {
          "type": "struct",
          "name": "core::array::Span::<core::felt252>",
          "members": [
            {
              "name": "snapshot",
              "type": "@core::array::Array::<core::felt252>"
            }
          ]
        },
        {
          "type": "struct",
          "name": "core::array::Span::<core::array::Span::<core::felt252>>",
          "members": [
            {
              "name": "snapshot",
              "type": "@core::array::Array::<core::array::Span::<core::felt252>>"
            }
          ]
        },
        {
          "type": "struct",
          "name": "dojo::database::schema::Struct",
          "members": [
            {
              "name": "name",
              "type": "core::felt252"
            },
            {
              "name": "attrs",
              "type": "core::array::Span::<core::felt252>"
            },
            {
              "name": "children",
              "type": "core::array::Span::<core::array::Span::<core::felt252>>"
            }
          ]
        },
        {
          "type": "struct",
          "name": "core::array::Span::<(core::felt252, core::array::Span::<core::felt252>)>",
          "members": [
            {
              "name": "snapshot",
              "type": "@core::array::Array::<(core::felt252, core::array::Span::<core::felt252>)>"
            }
          ]
        },
        {
          "type": "struct",
          "name": "dojo::database::schema::Enum",
          "members": [
            {
              "name": "name",
              "type": "core::felt252"
            },
            {
              "name": "attrs",
              "type": "core::array::Span::<core::felt252>"
            },
            {
              "name": "children",
              "type": "core::array::Span::<(core::felt252, core::array::Span::<core::felt252>)>"
            }
          ]
        },
        {
          "type": "enum",
          "name": "dojo::database::schema::Ty",
          "variants": [
            {
              "name": "Primitive",
              "type": "core::felt252"
            },
            {
              "name": "Struct",
              "type": "dojo::database::schema::Struct"
            },
            {
              "name": "Enum",
              "type": "dojo::database::schema::Enum"
            },
            {
              "name": "Tuple",
              "type": "core::array::Span::<core::array::Span::<core::felt252>>"
            }
          ]
        },
        {
          "type": "function",
          "name": "schema",
          "inputs": [],
          "outputs": [
            {
              "type": "dojo::database::schema::Ty"
            }
          ],
          "state_mutability": "view"
        },
        {
          "type": "event",
          "name": "eternum::models::config::defence_config::Event",
          "kind": "enum",
          "variants": []
        }
      ]
    },
    {
      "name": "DetachedResource",
      "members": [
        {
          "name": "entity_id",
          "type": "u128",
          "key": true
        },
        {
          "name": "index",
          "type": "u32",
          "key": true
        },
        {
          "name": "resource_type",
          "type": "u8",
          "key": false
        },
        {
          "name": "resource_amount",
          "type": "u128",
          "key": false
        }
      ],
      "class_hash": "0x4d7f844aafc7148372f47e66bf04a2c699b523251179afe1d9019368756f2b",
      "abi": [
        {
          "type": "function",
          "name": "name",
          "inputs": [],
          "outputs": [
            {
              "type": "core::felt252"
            }
          ],
          "state_mutability": "view"
        },
        {
          "type": "function",
          "name": "unpacked_size",
          "inputs": [],
          "outputs": [
            {
              "type": "core::integer::u32"
            }
          ],
          "state_mutability": "view"
        },
        {
          "type": "function",
          "name": "packed_size",
          "inputs": [],
          "outputs": [
            {
              "type": "core::integer::u32"
            }
          ],
          "state_mutability": "view"
        },
        {
          "type": "struct",
          "name": "core::array::Span::<core::integer::u8>",
          "members": [
            {
              "name": "snapshot",
              "type": "@core::array::Array::<core::integer::u8>"
            }
          ]
        },
        {
          "type": "function",
          "name": "layout",
          "inputs": [],
          "outputs": [
            {
              "type": "core::array::Span::<core::integer::u8>"
            }
          ],
          "state_mutability": "view"
        },
        {
          "type": "struct",
          "name": "core::array::Span::<core::felt252>",
          "members": [
            {
              "name": "snapshot",
              "type": "@core::array::Array::<core::felt252>"
            }
          ]
        },
        {
          "type": "struct",
          "name": "core::array::Span::<core::array::Span::<core::felt252>>",
          "members": [
            {
              "name": "snapshot",
              "type": "@core::array::Array::<core::array::Span::<core::felt252>>"
            }
          ]
        },
        {
          "type": "struct",
          "name": "dojo::database::schema::Struct",
          "members": [
            {
              "name": "name",
              "type": "core::felt252"
            },
            {
              "name": "attrs",
              "type": "core::array::Span::<core::felt252>"
            },
            {
              "name": "children",
              "type": "core::array::Span::<core::array::Span::<core::felt252>>"
            }
          ]
        },
        {
          "type": "struct",
          "name": "core::array::Span::<(core::felt252, core::array::Span::<core::felt252>)>",
          "members": [
            {
              "name": "snapshot",
              "type": "@core::array::Array::<(core::felt252, core::array::Span::<core::felt252>)>"
            }
          ]
        },
        {
          "type": "struct",
          "name": "dojo::database::schema::Enum",
          "members": [
            {
              "name": "name",
              "type": "core::felt252"
            },
            {
              "name": "attrs",
              "type": "core::array::Span::<core::felt252>"
            },
            {
              "name": "children",
              "type": "core::array::Span::<(core::felt252, core::array::Span::<core::felt252>)>"
            }
          ]
        },
        {
          "type": "enum",
          "name": "dojo::database::schema::Ty",
          "variants": [
            {
              "name": "Primitive",
              "type": "core::felt252"
            },
            {
              "name": "Struct",
              "type": "dojo::database::schema::Struct"
            },
            {
              "name": "Enum",
              "type": "dojo::database::schema::Enum"
            },
            {
              "name": "Tuple",
              "type": "core::array::Span::<core::array::Span::<core::felt252>>"
            }
          ]
        },
        {
          "type": "function",
          "name": "schema",
          "inputs": [],
          "outputs": [
            {
              "type": "dojo::database::schema::Ty"
            }
          ],
          "state_mutability": "view"
        },
        {
          "type": "event",
          "name": "eternum::models::resources::detached_resource::Event",
          "kind": "enum",
          "variants": []
        }
      ]
    },
    {
      "name": "EntityMetadata",
      "members": [
        {
          "name": "entity_id",
          "type": "u128",
          "key": true
        },
        {
          "name": "entity_type",
          "type": "u128",
          "key": false
        }
      ],
      "class_hash": "0x27ae762ecfc17e4f40b82c3b8d7f2a76f7a134baef798c8a3b6c3e8768aba36",
      "abi": [
        {
          "type": "function",
          "name": "name",
          "inputs": [],
          "outputs": [
            {
              "type": "core::felt252"
            }
          ],
          "state_mutability": "view"
        },
        {
          "type": "function",
          "name": "unpacked_size",
          "inputs": [],
          "outputs": [
            {
              "type": "core::integer::u32"
            }
          ],
          "state_mutability": "view"
        },
        {
          "type": "function",
          "name": "packed_size",
          "inputs": [],
          "outputs": [
            {
              "type": "core::integer::u32"
            }
          ],
          "state_mutability": "view"
        },
        {
          "type": "struct",
          "name": "core::array::Span::<core::integer::u8>",
          "members": [
            {
              "name": "snapshot",
              "type": "@core::array::Array::<core::integer::u8>"
            }
          ]
        },
        {
          "type": "function",
          "name": "layout",
          "inputs": [],
          "outputs": [
            {
              "type": "core::array::Span::<core::integer::u8>"
            }
          ],
          "state_mutability": "view"
        },
        {
          "type": "struct",
          "name": "core::array::Span::<core::felt252>",
          "members": [
            {
              "name": "snapshot",
              "type": "@core::array::Array::<core::felt252>"
            }
          ]
        },
        {
          "type": "struct",
          "name": "core::array::Span::<core::array::Span::<core::felt252>>",
          "members": [
            {
              "name": "snapshot",
              "type": "@core::array::Array::<core::array::Span::<core::felt252>>"
            }
          ]
        },
        {
          "type": "struct",
          "name": "dojo::database::schema::Struct",
          "members": [
            {
              "name": "name",
              "type": "core::felt252"
            },
            {
              "name": "attrs",
              "type": "core::array::Span::<core::felt252>"
            },
            {
              "name": "children",
              "type": "core::array::Span::<core::array::Span::<core::felt252>>"
            }
          ]
        },
        {
          "type": "struct",
          "name": "core::array::Span::<(core::felt252, core::array::Span::<core::felt252>)>",
          "members": [
            {
              "name": "snapshot",
              "type": "@core::array::Array::<(core::felt252, core::array::Span::<core::felt252>)>"
            }
          ]
        },
        {
          "type": "struct",
          "name": "dojo::database::schema::Enum",
          "members": [
            {
              "name": "name",
              "type": "core::felt252"
            },
            {
              "name": "attrs",
              "type": "core::array::Span::<core::felt252>"
            },
            {
              "name": "children",
              "type": "core::array::Span::<(core::felt252, core::array::Span::<core::felt252>)>"
            }
          ]
        },
        {
          "type": "enum",
          "name": "dojo::database::schema::Ty",
          "variants": [
            {
              "name": "Primitive",
              "type": "core::felt252"
            },
            {
              "name": "Struct",
              "type": "dojo::database::schema::Struct"
            },
            {
              "name": "Enum",
              "type": "dojo::database::schema::Enum"
            },
            {
              "name": "Tuple",
              "type": "core::array::Span::<core::array::Span::<core::felt252>>"
            }
          ]
        },
        {
          "type": "function",
          "name": "schema",
          "inputs": [],
          "outputs": [
            {
              "type": "dojo::database::schema::Ty"
            }
          ],
          "state_mutability": "view"
        },
        {
          "type": "event",
          "name": "eternum::models::metadata::entity_metadata::Event",
          "kind": "enum",
          "variants": []
        }
      ]
    },
    {
      "name": "EntityOwner",
      "members": [
        {
          "name": "entity_id",
          "type": "u128",
          "key": true
        },
        {
          "name": "entity_owner_id",
          "type": "u128",
          "key": false
        }
      ],
      "class_hash": "0x10e10977228f4f147cb3b2ef494d778f5b1dc62e1417d1cda5e64f594b452f",
      "abi": [
        {
          "type": "function",
          "name": "name",
          "inputs": [],
          "outputs": [
            {
              "type": "core::felt252"
            }
          ],
          "state_mutability": "view"
        },
        {
          "type": "function",
          "name": "unpacked_size",
          "inputs": [],
          "outputs": [
            {
              "type": "core::integer::u32"
            }
          ],
          "state_mutability": "view"
        },
        {
          "type": "function",
          "name": "packed_size",
          "inputs": [],
          "outputs": [
            {
              "type": "core::integer::u32"
            }
          ],
          "state_mutability": "view"
        },
        {
          "type": "struct",
          "name": "core::array::Span::<core::integer::u8>",
          "members": [
            {
              "name": "snapshot",
              "type": "@core::array::Array::<core::integer::u8>"
            }
          ]
        },
        {
          "type": "function",
          "name": "layout",
          "inputs": [],
          "outputs": [
            {
              "type": "core::array::Span::<core::integer::u8>"
            }
          ],
          "state_mutability": "view"
        },
        {
          "type": "struct",
          "name": "core::array::Span::<core::felt252>",
          "members": [
            {
              "name": "snapshot",
              "type": "@core::array::Array::<core::felt252>"
            }
          ]
        },
        {
          "type": "struct",
          "name": "core::array::Span::<core::array::Span::<core::felt252>>",
          "members": [
            {
              "name": "snapshot",
              "type": "@core::array::Array::<core::array::Span::<core::felt252>>"
            }
          ]
        },
        {
          "type": "struct",
          "name": "dojo::database::schema::Struct",
          "members": [
            {
              "name": "name",
              "type": "core::felt252"
            },
            {
              "name": "attrs",
              "type": "core::array::Span::<core::felt252>"
            },
            {
              "name": "children",
              "type": "core::array::Span::<core::array::Span::<core::felt252>>"
            }
          ]
        },
        {
          "type": "struct",
          "name": "core::array::Span::<(core::felt252, core::array::Span::<core::felt252>)>",
          "members": [
            {
              "name": "snapshot",
              "type": "@core::array::Array::<(core::felt252, core::array::Span::<core::felt252>)>"
            }
          ]
        },
        {
          "type": "struct",
          "name": "dojo::database::schema::Enum",
          "members": [
            {
              "name": "name",
              "type": "core::felt252"
            },
            {
              "name": "attrs",
              "type": "core::array::Span::<core::felt252>"
            },
            {
              "name": "children",
              "type": "core::array::Span::<(core::felt252, core::array::Span::<core::felt252>)>"
            }
          ]
        },
        {
          "type": "enum",
          "name": "dojo::database::schema::Ty",
          "variants": [
            {
              "name": "Primitive",
              "type": "core::felt252"
            },
            {
              "name": "Struct",
              "type": "dojo::database::schema::Struct"
            },
            {
              "name": "Enum",
              "type": "dojo::database::schema::Enum"
            },
            {
              "name": "Tuple",
              "type": "core::array::Span::<core::array::Span::<core::felt252>>"
            }
          ]
        },
        {
          "type": "function",
          "name": "schema",
          "inputs": [],
          "outputs": [
            {
              "type": "dojo::database::schema::Ty"
            }
          ],
          "state_mutability": "view"
        },
        {
          "type": "event",
          "name": "eternum::models::owner::entity_owner::Event",
          "kind": "enum",
          "variants": []
        }
      ]
    },
    {
      "name": "ForeignKey",
      "members": [
        {
          "name": "foreign_key",
          "type": "felt252",
          "key": true
        },
        {
          "name": "entity_id",
          "type": "u128",
          "key": false
        }
      ],
      "class_hash": "0x7b6095dae257c40e70c7713932de198ee44a534e5e832c526f30ca5ca4c7057",
      "abi": [
        {
          "type": "function",
          "name": "name",
          "inputs": [],
          "outputs": [
            {
              "type": "core::felt252"
            }
          ],
          "state_mutability": "view"
        },
        {
          "type": "function",
          "name": "unpacked_size",
          "inputs": [],
          "outputs": [
            {
              "type": "core::integer::u32"
            }
          ],
          "state_mutability": "view"
        },
        {
          "type": "function",
          "name": "packed_size",
          "inputs": [],
          "outputs": [
            {
              "type": "core::integer::u32"
            }
          ],
          "state_mutability": "view"
        },
        {
          "type": "struct",
          "name": "core::array::Span::<core::integer::u8>",
          "members": [
            {
              "name": "snapshot",
              "type": "@core::array::Array::<core::integer::u8>"
            }
          ]
        },
        {
          "type": "function",
          "name": "layout",
          "inputs": [],
          "outputs": [
            {
              "type": "core::array::Span::<core::integer::u8>"
            }
          ],
          "state_mutability": "view"
        },
        {
          "type": "struct",
          "name": "core::array::Span::<core::felt252>",
          "members": [
            {
              "name": "snapshot",
              "type": "@core::array::Array::<core::felt252>"
            }
          ]
        },
        {
          "type": "struct",
          "name": "core::array::Span::<core::array::Span::<core::felt252>>",
          "members": [
            {
              "name": "snapshot",
              "type": "@core::array::Array::<core::array::Span::<core::felt252>>"
            }
          ]
        },
        {
          "type": "struct",
          "name": "dojo::database::schema::Struct",
          "members": [
            {
              "name": "name",
              "type": "core::felt252"
            },
            {
              "name": "attrs",
              "type": "core::array::Span::<core::felt252>"
            },
            {
              "name": "children",
              "type": "core::array::Span::<core::array::Span::<core::felt252>>"
            }
          ]
        },
        {
          "type": "struct",
          "name": "core::array::Span::<(core::felt252, core::array::Span::<core::felt252>)>",
          "members": [
            {
              "name": "snapshot",
              "type": "@core::array::Array::<(core::felt252, core::array::Span::<core::felt252>)>"
            }
          ]
        },
        {
          "type": "struct",
          "name": "dojo::database::schema::Enum",
          "members": [
            {
              "name": "name",
              "type": "core::felt252"
            },
            {
              "name": "attrs",
              "type": "core::array::Span::<core::felt252>"
            },
            {
              "name": "children",
              "type": "core::array::Span::<(core::felt252, core::array::Span::<core::felt252>)>"
            }
          ]
        },
        {
          "type": "enum",
          "name": "dojo::database::schema::Ty",
          "variants": [
            {
              "name": "Primitive",
              "type": "core::felt252"
            },
            {
              "name": "Struct",
              "type": "dojo::database::schema::Struct"
            },
            {
              "name": "Enum",
              "type": "dojo::database::schema::Enum"
            },
            {
              "name": "Tuple",
              "type": "core::array::Span::<core::array::Span::<core::felt252>>"
            }
          ]
        },
        {
          "type": "function",
          "name": "schema",
          "inputs": [],
          "outputs": [
            {
              "type": "dojo::database::schema::Ty"
            }
          ],
          "state_mutability": "view"
        },
        {
          "type": "event",
          "name": "eternum::models::metadata::foreign_key::Event",
          "kind": "enum",
          "variants": []
        }
      ]
    },
    {
      "name": "Health",
      "members": [
        {
          "name": "entity_id",
          "type": "u128",
          "key": true
        },
        {
          "name": "value",
          "type": "u128",
          "key": false
        }
      ],
      "class_hash": "0x470410658ad4e0e3dfad6f52bd5212db7e0bd3b31b8fe9ccbe343a2d42670c3",
      "abi": [
        {
          "type": "function",
          "name": "name",
          "inputs": [],
          "outputs": [
            {
              "type": "core::felt252"
            }
          ],
          "state_mutability": "view"
        },
        {
          "type": "function",
          "name": "unpacked_size",
          "inputs": [],
          "outputs": [
            {
              "type": "core::integer::u32"
            }
          ],
          "state_mutability": "view"
        },
        {
          "type": "function",
          "name": "packed_size",
          "inputs": [],
          "outputs": [
            {
              "type": "core::integer::u32"
            }
          ],
          "state_mutability": "view"
        },
        {
          "type": "struct",
          "name": "core::array::Span::<core::integer::u8>",
          "members": [
            {
              "name": "snapshot",
              "type": "@core::array::Array::<core::integer::u8>"
            }
          ]
        },
        {
          "type": "function",
          "name": "layout",
          "inputs": [],
          "outputs": [
            {
              "type": "core::array::Span::<core::integer::u8>"
            }
          ],
          "state_mutability": "view"
        },
        {
          "type": "struct",
          "name": "core::array::Span::<core::felt252>",
          "members": [
            {
              "name": "snapshot",
              "type": "@core::array::Array::<core::felt252>"
            }
          ]
        },
        {
          "type": "struct",
          "name": "core::array::Span::<core::array::Span::<core::felt252>>",
          "members": [
            {
              "name": "snapshot",
              "type": "@core::array::Array::<core::array::Span::<core::felt252>>"
            }
          ]
        },
        {
          "type": "struct",
          "name": "dojo::database::schema::Struct",
          "members": [
            {
              "name": "name",
              "type": "core::felt252"
            },
            {
              "name": "attrs",
              "type": "core::array::Span::<core::felt252>"
            },
            {
              "name": "children",
              "type": "core::array::Span::<core::array::Span::<core::felt252>>"
            }
          ]
        },
        {
          "type": "struct",
          "name": "core::array::Span::<(core::felt252, core::array::Span::<core::felt252>)>",
          "members": [
            {
              "name": "snapshot",
              "type": "@core::array::Array::<(core::felt252, core::array::Span::<core::felt252>)>"
            }
          ]
        },
        {
          "type": "struct",
          "name": "dojo::database::schema::Enum",
          "members": [
            {
              "name": "name",
              "type": "core::felt252"
            },
            {
              "name": "attrs",
              "type": "core::array::Span::<core::felt252>"
            },
            {
              "name": "children",
              "type": "core::array::Span::<(core::felt252, core::array::Span::<core::felt252>)>"
            }
          ]
        },
        {
          "type": "enum",
          "name": "dojo::database::schema::Ty",
          "variants": [
            {
              "name": "Primitive",
              "type": "core::felt252"
            },
            {
              "name": "Struct",
              "type": "dojo::database::schema::Struct"
            },
            {
              "name": "Enum",
              "type": "dojo::database::schema::Enum"
            },
            {
              "name": "Tuple",
              "type": "core::array::Span::<core::array::Span::<core::felt252>>"
            }
          ]
        },
        {
          "type": "function",
          "name": "schema",
          "inputs": [],
          "outputs": [
            {
              "type": "dojo::database::schema::Ty"
            }
          ],
          "state_mutability": "view"
        },
        {
          "type": "event",
          "name": "eternum::models::combat::health::Event",
          "kind": "enum",
          "variants": []
        }
      ]
    },
    {
      "name": "HealthConfig",
      "members": [
        {
          "name": "entity_type",
          "type": "u128",
          "key": true
        },
        {
          "name": "resource_cost_id",
          "type": "u128",
          "key": false
        },
        {
          "name": "resource_cost_count",
          "type": "u32",
          "key": false
        },
        {
          "name": "max_value",
          "type": "u128",
          "key": false
        }
      ],
      "class_hash": "0x7c7412cb264ccc8091d6dfd83c66a323de29fe55592767d6a8ce55625349466",
      "abi": [
        {
          "type": "function",
          "name": "name",
          "inputs": [],
          "outputs": [
            {
              "type": "core::felt252"
            }
          ],
          "state_mutability": "view"
        },
        {
          "type": "function",
          "name": "unpacked_size",
          "inputs": [],
          "outputs": [
            {
              "type": "core::integer::u32"
            }
          ],
          "state_mutability": "view"
        },
        {
          "type": "function",
          "name": "packed_size",
          "inputs": [],
          "outputs": [
            {
              "type": "core::integer::u32"
            }
          ],
          "state_mutability": "view"
        },
        {
          "type": "struct",
          "name": "core::array::Span::<core::integer::u8>",
          "members": [
            {
              "name": "snapshot",
              "type": "@core::array::Array::<core::integer::u8>"
            }
          ]
        },
        {
          "type": "function",
          "name": "layout",
          "inputs": [],
          "outputs": [
            {
              "type": "core::array::Span::<core::integer::u8>"
            }
          ],
          "state_mutability": "view"
        },
        {
          "type": "struct",
          "name": "core::array::Span::<core::felt252>",
          "members": [
            {
              "name": "snapshot",
              "type": "@core::array::Array::<core::felt252>"
            }
          ]
        },
        {
          "type": "struct",
          "name": "core::array::Span::<core::array::Span::<core::felt252>>",
          "members": [
            {
              "name": "snapshot",
              "type": "@core::array::Array::<core::array::Span::<core::felt252>>"
            }
          ]
        },
        {
          "type": "struct",
          "name": "dojo::database::schema::Struct",
          "members": [
            {
              "name": "name",
              "type": "core::felt252"
            },
            {
              "name": "attrs",
              "type": "core::array::Span::<core::felt252>"
            },
            {
              "name": "children",
              "type": "core::array::Span::<core::array::Span::<core::felt252>>"
            }
          ]
        },
        {
          "type": "struct",
          "name": "core::array::Span::<(core::felt252, core::array::Span::<core::felt252>)>",
          "members": [
            {
              "name": "snapshot",
              "type": "@core::array::Array::<(core::felt252, core::array::Span::<core::felt252>)>"
            }
          ]
        },
        {
          "type": "struct",
          "name": "dojo::database::schema::Enum",
          "members": [
            {
              "name": "name",
              "type": "core::felt252"
            },
            {
              "name": "attrs",
              "type": "core::array::Span::<core::felt252>"
            },
            {
              "name": "children",
              "type": "core::array::Span::<(core::felt252, core::array::Span::<core::felt252>)>"
            }
          ]
        },
        {
          "type": "enum",
          "name": "dojo::database::schema::Ty",
          "variants": [
            {
              "name": "Primitive",
              "type": "core::felt252"
            },
            {
              "name": "Struct",
              "type": "dojo::database::schema::Struct"
            },
            {
              "name": "Enum",
              "type": "dojo::database::schema::Enum"
            },
            {
              "name": "Tuple",
              "type": "core::array::Span::<core::array::Span::<core::felt252>>"
            }
          ]
        },
        {
          "type": "function",
          "name": "schema",
          "inputs": [],
          "outputs": [
            {
              "type": "dojo::database::schema::Ty"
            }
          ],
          "state_mutability": "view"
        },
        {
          "type": "event",
          "name": "eternum::models::config::health_config::Event",
          "kind": "enum",
          "variants": []
        }
      ]
    },
    {
      "name": "HyperStructure",
      "members": [
        {
          "name": "entity_id",
          "type": "u128",
          "key": true
        },
        {
          "name": "hyperstructure_type",
          "type": "u8",
          "key": false
        },
        {
          "name": "initialization_resource_id",
          "type": "u128",
          "key": false
        },
        {
          "name": "initialization_resource_count",
          "type": "u32",
          "key": false
        },
        {
          "name": "construction_resource_id",
          "type": "u128",
          "key": false
        },
        {
          "name": "construction_resource_count",
          "type": "u32",
          "key": false
        },
        {
          "name": "initialized_at",
          "type": "u64",
          "key": false
        },
        {
          "name": "completed_at",
          "type": "u64",
          "key": false
        },
        {
          "name": "coord_x",
          "type": "u32",
          "key": false
        },
        {
          "name": "coord_y",
          "type": "u32",
          "key": false
        }
      ],
      "class_hash": "0x25f997693c25f7b4b834576b68ea3acf6667dca9339892daae1c9cd9d91a7d6",
      "abi": [
        {
          "type": "function",
          "name": "name",
          "inputs": [],
          "outputs": [
            {
              "type": "core::felt252"
            }
          ],
          "state_mutability": "view"
        },
        {
          "type": "function",
          "name": "unpacked_size",
          "inputs": [],
          "outputs": [
            {
              "type": "core::integer::u32"
            }
          ],
          "state_mutability": "view"
        },
        {
          "type": "function",
          "name": "packed_size",
          "inputs": [],
          "outputs": [
            {
              "type": "core::integer::u32"
            }
          ],
          "state_mutability": "view"
        },
        {
          "type": "struct",
          "name": "core::array::Span::<core::integer::u8>",
          "members": [
            {
              "name": "snapshot",
              "type": "@core::array::Array::<core::integer::u8>"
            }
          ]
        },
        {
          "type": "function",
          "name": "layout",
          "inputs": [],
          "outputs": [
            {
              "type": "core::array::Span::<core::integer::u8>"
            }
          ],
          "state_mutability": "view"
        },
        {
          "type": "struct",
          "name": "core::array::Span::<core::felt252>",
          "members": [
            {
              "name": "snapshot",
              "type": "@core::array::Array::<core::felt252>"
            }
          ]
        },
        {
          "type": "struct",
          "name": "core::array::Span::<core::array::Span::<core::felt252>>",
          "members": [
            {
              "name": "snapshot",
              "type": "@core::array::Array::<core::array::Span::<core::felt252>>"
            }
          ]
        },
        {
          "type": "struct",
          "name": "dojo::database::schema::Struct",
          "members": [
            {
              "name": "name",
              "type": "core::felt252"
            },
            {
              "name": "attrs",
              "type": "core::array::Span::<core::felt252>"
            },
            {
              "name": "children",
              "type": "core::array::Span::<core::array::Span::<core::felt252>>"
            }
          ]
        },
        {
          "type": "struct",
          "name": "core::array::Span::<(core::felt252, core::array::Span::<core::felt252>)>",
          "members": [
            {
              "name": "snapshot",
              "type": "@core::array::Array::<(core::felt252, core::array::Span::<core::felt252>)>"
            }
          ]
        },
        {
          "type": "struct",
          "name": "dojo::database::schema::Enum",
          "members": [
            {
              "name": "name",
              "type": "core::felt252"
            },
            {
              "name": "attrs",
              "type": "core::array::Span::<core::felt252>"
            },
            {
              "name": "children",
              "type": "core::array::Span::<(core::felt252, core::array::Span::<core::felt252>)>"
            }
          ]
        },
        {
          "type": "enum",
          "name": "dojo::database::schema::Ty",
          "variants": [
            {
              "name": "Primitive",
              "type": "core::felt252"
            },
            {
              "name": "Struct",
              "type": "dojo::database::schema::Struct"
            },
            {
              "name": "Enum",
              "type": "dojo::database::schema::Enum"
            },
            {
              "name": "Tuple",
              "type": "core::array::Span::<core::array::Span::<core::felt252>>"
            }
          ]
        },
        {
          "type": "function",
          "name": "schema",
          "inputs": [],
          "outputs": [
            {
              "type": "dojo::database::schema::Ty"
            }
          ],
          "state_mutability": "view"
        },
        {
          "type": "event",
          "name": "eternum::models::hyperstructure::hyper_structure::Event",
          "kind": "enum",
          "variants": []
        }
      ]
    },
    {
      "name": "Inventory",
      "members": [
        {
          "name": "entity_id",
          "type": "u128",
          "key": true
        },
        {
          "name": "items_key",
          "type": "felt252",
          "key": false
        },
        {
          "name": "items_count",
          "type": "u128",
          "key": false
        }
      ],
      "class_hash": "0x7583acc6098c9d059dd0d0da079373165aae2d1e1ec9656cfd6dbd5552bc153",
      "abi": [
        {
          "type": "function",
          "name": "name",
          "inputs": [],
          "outputs": [
            {
              "type": "core::felt252"
            }
          ],
          "state_mutability": "view"
        },
        {
          "type": "function",
          "name": "unpacked_size",
          "inputs": [],
          "outputs": [
            {
              "type": "core::integer::u32"
            }
          ],
          "state_mutability": "view"
        },
        {
          "type": "function",
          "name": "packed_size",
          "inputs": [],
          "outputs": [
            {
              "type": "core::integer::u32"
            }
          ],
          "state_mutability": "view"
        },
        {
          "type": "struct",
          "name": "core::array::Span::<core::integer::u8>",
          "members": [
            {
              "name": "snapshot",
              "type": "@core::array::Array::<core::integer::u8>"
            }
          ]
        },
        {
          "type": "function",
          "name": "layout",
          "inputs": [],
          "outputs": [
            {
              "type": "core::array::Span::<core::integer::u8>"
            }
          ],
          "state_mutability": "view"
        },
        {
          "type": "struct",
          "name": "core::array::Span::<core::felt252>",
          "members": [
            {
              "name": "snapshot",
              "type": "@core::array::Array::<core::felt252>"
            }
          ]
        },
        {
          "type": "struct",
          "name": "core::array::Span::<core::array::Span::<core::felt252>>",
          "members": [
            {
              "name": "snapshot",
              "type": "@core::array::Array::<core::array::Span::<core::felt252>>"
            }
          ]
        },
        {
          "type": "struct",
          "name": "dojo::database::schema::Struct",
          "members": [
            {
              "name": "name",
              "type": "core::felt252"
            },
            {
              "name": "attrs",
              "type": "core::array::Span::<core::felt252>"
            },
            {
              "name": "children",
              "type": "core::array::Span::<core::array::Span::<core::felt252>>"
            }
          ]
        },
        {
          "type": "struct",
          "name": "core::array::Span::<(core::felt252, core::array::Span::<core::felt252>)>",
          "members": [
            {
              "name": "snapshot",
              "type": "@core::array::Array::<(core::felt252, core::array::Span::<core::felt252>)>"
            }
          ]
        },
        {
          "type": "struct",
          "name": "dojo::database::schema::Enum",
          "members": [
            {
              "name": "name",
              "type": "core::felt252"
            },
            {
              "name": "attrs",
              "type": "core::array::Span::<core::felt252>"
            },
            {
              "name": "children",
              "type": "core::array::Span::<(core::felt252, core::array::Span::<core::felt252>)>"
            }
          ]
        },
        {
          "type": "enum",
          "name": "dojo::database::schema::Ty",
          "variants": [
            {
              "name": "Primitive",
              "type": "core::felt252"
            },
            {
              "name": "Struct",
              "type": "dojo::database::schema::Struct"
            },
            {
              "name": "Enum",
              "type": "dojo::database::schema::Enum"
            },
            {
              "name": "Tuple",
              "type": "core::array::Span::<core::array::Span::<core::felt252>>"
            }
          ]
        },
        {
          "type": "function",
          "name": "schema",
          "inputs": [],
          "outputs": [
            {
              "type": "dojo::database::schema::Ty"
            }
          ],
          "state_mutability": "view"
        },
        {
          "type": "event",
          "name": "eternum::models::inventory::inventory::Event",
          "kind": "enum",
          "variants": []
        }
      ]
    },
    {
      "name": "Labor",
      "members": [
        {
          "name": "entity_id",
          "type": "u128",
          "key": true
        },
        {
          "name": "resource_type",
          "type": "u8",
          "key": true
        },
        {
          "name": "balance",
          "type": "u64",
          "key": false
        },
        {
          "name": "last_harvest",
          "type": "u64",
          "key": false
        },
        {
          "name": "multiplier",
          "type": "u64",
          "key": false
        }
      ],
      "class_hash": "0x1e4b80ffd079eb92a38790c374b7cd6d4e12f77d36a0a6d5df3e2cc865ee9f5",
      "abi": [
        {
          "type": "function",
          "name": "name",
          "inputs": [],
          "outputs": [
            {
              "type": "core::felt252"
            }
          ],
          "state_mutability": "view"
        },
        {
          "type": "function",
          "name": "unpacked_size",
          "inputs": [],
          "outputs": [
            {
              "type": "core::integer::u32"
            }
          ],
          "state_mutability": "view"
        },
        {
          "type": "function",
          "name": "packed_size",
          "inputs": [],
          "outputs": [
            {
              "type": "core::integer::u32"
            }
          ],
          "state_mutability": "view"
        },
        {
          "type": "struct",
          "name": "core::array::Span::<core::integer::u8>",
          "members": [
            {
              "name": "snapshot",
              "type": "@core::array::Array::<core::integer::u8>"
            }
          ]
        },
        {
          "type": "function",
          "name": "layout",
          "inputs": [],
          "outputs": [
            {
              "type": "core::array::Span::<core::integer::u8>"
            }
          ],
          "state_mutability": "view"
        },
        {
          "type": "struct",
          "name": "core::array::Span::<core::felt252>",
          "members": [
            {
              "name": "snapshot",
              "type": "@core::array::Array::<core::felt252>"
            }
          ]
        },
        {
          "type": "struct",
          "name": "core::array::Span::<core::array::Span::<core::felt252>>",
          "members": [
            {
              "name": "snapshot",
              "type": "@core::array::Array::<core::array::Span::<core::felt252>>"
            }
          ]
        },
        {
          "type": "struct",
          "name": "dojo::database::schema::Struct",
          "members": [
            {
              "name": "name",
              "type": "core::felt252"
            },
            {
              "name": "attrs",
              "type": "core::array::Span::<core::felt252>"
            },
            {
              "name": "children",
              "type": "core::array::Span::<core::array::Span::<core::felt252>>"
            }
          ]
        },
        {
          "type": "struct",
          "name": "core::array::Span::<(core::felt252, core::array::Span::<core::felt252>)>",
          "members": [
            {
              "name": "snapshot",
              "type": "@core::array::Array::<(core::felt252, core::array::Span::<core::felt252>)>"
            }
          ]
        },
        {
          "type": "struct",
          "name": "dojo::database::schema::Enum",
          "members": [
            {
              "name": "name",
              "type": "core::felt252"
            },
            {
              "name": "attrs",
              "type": "core::array::Span::<core::felt252>"
            },
            {
              "name": "children",
              "type": "core::array::Span::<(core::felt252, core::array::Span::<core::felt252>)>"
            }
          ]
        },
        {
          "type": "enum",
          "name": "dojo::database::schema::Ty",
          "variants": [
            {
              "name": "Primitive",
              "type": "core::felt252"
            },
            {
              "name": "Struct",
              "type": "dojo::database::schema::Struct"
            },
            {
              "name": "Enum",
              "type": "dojo::database::schema::Enum"
            },
            {
              "name": "Tuple",
              "type": "core::array::Span::<core::array::Span::<core::felt252>>"
            }
          ]
        },
        {
          "type": "function",
          "name": "schema",
          "inputs": [],
          "outputs": [
            {
              "type": "dojo::database::schema::Ty"
            }
          ],
          "state_mutability": "view"
        },
        {
          "type": "event",
          "name": "eternum::models::labor::labor::Event",
          "kind": "enum",
          "variants": []
        }
      ]
    },
    {
      "name": "LaborAuction",
      "members": [
        {
          "name": "zone",
          "type": "u8",
          "key": true
        },
        {
          "name": "decay_constant_mag",
          "type": "u128",
          "key": false
        },
        {
          "name": "decay_constant_sign",
          "type": "bool",
          "key": false
        },
        {
          "name": "per_time_unit",
          "type": "u128",
          "key": false
        },
        {
          "name": "start_time",
          "type": "u64",
          "key": false
        },
        {
          "name": "sold",
          "type": "u128",
          "key": false
        },
        {
          "name": "price_update_interval",
          "type": "u128",
          "key": false
        }
      ],
      "class_hash": "0x71db6b68f0e18a4f76dd1f50a3e5fc732b826a5f018ad871c7f99b7eaff04c0",
      "abi": [
        {
          "type": "function",
          "name": "name",
          "inputs": [],
          "outputs": [
            {
              "type": "core::felt252"
            }
          ],
          "state_mutability": "view"
        },
        {
          "type": "function",
          "name": "unpacked_size",
          "inputs": [],
          "outputs": [
            {
              "type": "core::integer::u32"
            }
          ],
          "state_mutability": "view"
        },
        {
          "type": "function",
          "name": "packed_size",
          "inputs": [],
          "outputs": [
            {
              "type": "core::integer::u32"
            }
          ],
          "state_mutability": "view"
        },
        {
          "type": "struct",
          "name": "core::array::Span::<core::integer::u8>",
          "members": [
            {
              "name": "snapshot",
              "type": "@core::array::Array::<core::integer::u8>"
            }
          ]
        },
        {
          "type": "function",
          "name": "layout",
          "inputs": [],
          "outputs": [
            {
              "type": "core::array::Span::<core::integer::u8>"
            }
          ],
          "state_mutability": "view"
        },
        {
          "type": "struct",
          "name": "core::array::Span::<core::felt252>",
          "members": [
            {
              "name": "snapshot",
              "type": "@core::array::Array::<core::felt252>"
            }
          ]
        },
        {
          "type": "struct",
          "name": "core::array::Span::<core::array::Span::<core::felt252>>",
          "members": [
            {
              "name": "snapshot",
              "type": "@core::array::Array::<core::array::Span::<core::felt252>>"
            }
          ]
        },
        {
          "type": "struct",
          "name": "dojo::database::schema::Struct",
          "members": [
            {
              "name": "name",
              "type": "core::felt252"
            },
            {
              "name": "attrs",
              "type": "core::array::Span::<core::felt252>"
            },
            {
              "name": "children",
              "type": "core::array::Span::<core::array::Span::<core::felt252>>"
            }
          ]
        },
        {
          "type": "struct",
          "name": "core::array::Span::<(core::felt252, core::array::Span::<core::felt252>)>",
          "members": [
            {
              "name": "snapshot",
              "type": "@core::array::Array::<(core::felt252, core::array::Span::<core::felt252>)>"
            }
          ]
        },
        {
          "type": "struct",
          "name": "dojo::database::schema::Enum",
          "members": [
            {
              "name": "name",
              "type": "core::felt252"
            },
            {
              "name": "attrs",
              "type": "core::array::Span::<core::felt252>"
            },
            {
              "name": "children",
              "type": "core::array::Span::<(core::felt252, core::array::Span::<core::felt252>)>"
            }
          ]
        },
        {
          "type": "enum",
          "name": "dojo::database::schema::Ty",
          "variants": [
            {
              "name": "Primitive",
              "type": "core::felt252"
            },
            {
              "name": "Struct",
              "type": "dojo::database::schema::Struct"
            },
            {
              "name": "Enum",
              "type": "dojo::database::schema::Enum"
            },
            {
              "name": "Tuple",
              "type": "core::array::Span::<core::array::Span::<core::felt252>>"
            }
          ]
        },
        {
          "type": "function",
          "name": "schema",
          "inputs": [],
          "outputs": [
            {
              "type": "dojo::database::schema::Ty"
            }
          ],
          "state_mutability": "view"
        },
        {
          "type": "event",
          "name": "eternum::models::labor_auction::labor_auction::Event",
          "kind": "enum",
          "variants": []
        }
      ]
    },
    {
      "name": "LaborConfig",
      "members": [
        {
          "name": "config_id",
          "type": "u128",
          "key": true
        },
        {
          "name": "base_labor_units",
          "type": "u64",
          "key": false
        },
        {
          "name": "base_resources_per_cycle",
          "type": "u128",
          "key": false
        },
        {
          "name": "base_food_per_cycle",
          "type": "u128",
          "key": false
        }
      ],
      "class_hash": "0x768fb70d1b0ddcb93cca8fa96fb06db9f404fd149e1693556444af02a4d9060",
      "abi": [
        {
          "type": "function",
          "name": "name",
          "inputs": [],
          "outputs": [
            {
              "type": "core::felt252"
            }
          ],
          "state_mutability": "view"
        },
        {
          "type": "function",
          "name": "unpacked_size",
          "inputs": [],
          "outputs": [
            {
              "type": "core::integer::u32"
            }
          ],
          "state_mutability": "view"
        },
        {
          "type": "function",
          "name": "packed_size",
          "inputs": [],
          "outputs": [
            {
              "type": "core::integer::u32"
            }
          ],
          "state_mutability": "view"
        },
        {
          "type": "struct",
          "name": "core::array::Span::<core::integer::u8>",
          "members": [
            {
              "name": "snapshot",
              "type": "@core::array::Array::<core::integer::u8>"
            }
          ]
        },
        {
          "type": "function",
          "name": "layout",
          "inputs": [],
          "outputs": [
            {
              "type": "core::array::Span::<core::integer::u8>"
            }
          ],
          "state_mutability": "view"
        },
        {
          "type": "struct",
          "name": "core::array::Span::<core::felt252>",
          "members": [
            {
              "name": "snapshot",
              "type": "@core::array::Array::<core::felt252>"
            }
          ]
        },
        {
          "type": "struct",
          "name": "core::array::Span::<core::array::Span::<core::felt252>>",
          "members": [
            {
              "name": "snapshot",
              "type": "@core::array::Array::<core::array::Span::<core::felt252>>"
            }
          ]
        },
        {
          "type": "struct",
          "name": "dojo::database::schema::Struct",
          "members": [
            {
              "name": "name",
              "type": "core::felt252"
            },
            {
              "name": "attrs",
              "type": "core::array::Span::<core::felt252>"
            },
            {
              "name": "children",
              "type": "core::array::Span::<core::array::Span::<core::felt252>>"
            }
          ]
        },
        {
          "type": "struct",
          "name": "core::array::Span::<(core::felt252, core::array::Span::<core::felt252>)>",
          "members": [
            {
              "name": "snapshot",
              "type": "@core::array::Array::<(core::felt252, core::array::Span::<core::felt252>)>"
            }
          ]
        },
        {
          "type": "struct",
          "name": "dojo::database::schema::Enum",
          "members": [
            {
              "name": "name",
              "type": "core::felt252"
            },
            {
              "name": "attrs",
              "type": "core::array::Span::<core::felt252>"
            },
            {
              "name": "children",
              "type": "core::array::Span::<(core::felt252, core::array::Span::<core::felt252>)>"
            }
          ]
        },
        {
          "type": "enum",
          "name": "dojo::database::schema::Ty",
          "variants": [
            {
              "name": "Primitive",
              "type": "core::felt252"
            },
            {
              "name": "Struct",
              "type": "dojo::database::schema::Struct"
            },
            {
              "name": "Enum",
              "type": "dojo::database::schema::Enum"
            },
            {
              "name": "Tuple",
              "type": "core::array::Span::<core::array::Span::<core::felt252>>"
            }
          ]
        },
        {
          "type": "function",
          "name": "schema",
          "inputs": [],
          "outputs": [
            {
              "type": "dojo::database::schema::Ty"
            }
          ],
          "state_mutability": "view"
        },
        {
          "type": "event",
          "name": "eternum::models::config::labor_config::Event",
          "kind": "enum",
          "variants": []
        }
      ]
    },
    {
      "name": "LaborCostAmount",
      "members": [
        {
          "name": "resource_type_labor",
          "type": "felt252",
          "key": true
        },
        {
          "name": "resource_type_cost",
          "type": "felt252",
          "key": true
        },
        {
          "name": "value",
          "type": "u128",
          "key": false
        }
      ],
      "class_hash": "0x3a29b5255dcf7eebcbd3afc884b94aa744be7d4379346701a8f4278eaf7299d",
      "abi": [
        {
          "type": "function",
          "name": "name",
          "inputs": [],
          "outputs": [
            {
              "type": "core::felt252"
            }
          ],
          "state_mutability": "view"
        },
        {
          "type": "function",
          "name": "unpacked_size",
          "inputs": [],
          "outputs": [
            {
              "type": "core::integer::u32"
            }
          ],
          "state_mutability": "view"
        },
        {
          "type": "function",
          "name": "packed_size",
          "inputs": [],
          "outputs": [
            {
              "type": "core::integer::u32"
            }
          ],
          "state_mutability": "view"
        },
        {
          "type": "struct",
          "name": "core::array::Span::<core::integer::u8>",
          "members": [
            {
              "name": "snapshot",
              "type": "@core::array::Array::<core::integer::u8>"
            }
          ]
        },
        {
          "type": "function",
          "name": "layout",
          "inputs": [],
          "outputs": [
            {
              "type": "core::array::Span::<core::integer::u8>"
            }
          ],
          "state_mutability": "view"
        },
        {
          "type": "struct",
          "name": "core::array::Span::<core::felt252>",
          "members": [
            {
              "name": "snapshot",
              "type": "@core::array::Array::<core::felt252>"
            }
          ]
        },
        {
          "type": "struct",
          "name": "core::array::Span::<core::array::Span::<core::felt252>>",
          "members": [
            {
              "name": "snapshot",
              "type": "@core::array::Array::<core::array::Span::<core::felt252>>"
            }
          ]
        },
        {
          "type": "struct",
          "name": "dojo::database::schema::Struct",
          "members": [
            {
              "name": "name",
              "type": "core::felt252"
            },
            {
              "name": "attrs",
              "type": "core::array::Span::<core::felt252>"
            },
            {
              "name": "children",
              "type": "core::array::Span::<core::array::Span::<core::felt252>>"
            }
          ]
        },
        {
          "type": "struct",
          "name": "core::array::Span::<(core::felt252, core::array::Span::<core::felt252>)>",
          "members": [
            {
              "name": "snapshot",
              "type": "@core::array::Array::<(core::felt252, core::array::Span::<core::felt252>)>"
            }
          ]
        },
        {
          "type": "struct",
          "name": "dojo::database::schema::Enum",
          "members": [
            {
              "name": "name",
              "type": "core::felt252"
            },
            {
              "name": "attrs",
              "type": "core::array::Span::<core::felt252>"
            },
            {
              "name": "children",
              "type": "core::array::Span::<(core::felt252, core::array::Span::<core::felt252>)>"
            }
          ]
        },
        {
          "type": "enum",
          "name": "dojo::database::schema::Ty",
          "variants": [
            {
              "name": "Primitive",
              "type": "core::felt252"
            },
            {
              "name": "Struct",
              "type": "dojo::database::schema::Struct"
            },
            {
              "name": "Enum",
              "type": "dojo::database::schema::Enum"
            },
            {
              "name": "Tuple",
              "type": "core::array::Span::<core::array::Span::<core::felt252>>"
            }
          ]
        },
        {
          "type": "function",
          "name": "schema",
          "inputs": [],
          "outputs": [
            {
              "type": "dojo::database::schema::Ty"
            }
          ],
          "state_mutability": "view"
        },
        {
          "type": "event",
          "name": "eternum::models::config::labor_cost_amount::Event",
          "kind": "enum",
          "variants": []
        }
      ]
    },
    {
      "name": "LaborCostResources",
      "members": [
        {
          "name": "resource_type_labor",
          "type": "felt252",
          "key": true
        },
        {
          "name": "resource_types_packed",
          "type": "u128",
          "key": false
        },
        {
          "name": "resource_types_count",
          "type": "u8",
          "key": false
        }
      ],
      "class_hash": "0x7760abae96307877290a6922e9a41335a8df3de1b009882c5108dec71be7497",
      "abi": [
        {
          "type": "function",
          "name": "name",
          "inputs": [],
          "outputs": [
            {
              "type": "core::felt252"
            }
          ],
          "state_mutability": "view"
        },
        {
          "type": "function",
          "name": "unpacked_size",
          "inputs": [],
          "outputs": [
            {
              "type": "core::integer::u32"
            }
          ],
          "state_mutability": "view"
        },
        {
          "type": "function",
          "name": "packed_size",
          "inputs": [],
          "outputs": [
            {
              "type": "core::integer::u32"
            }
          ],
          "state_mutability": "view"
        },
        {
          "type": "struct",
          "name": "core::array::Span::<core::integer::u8>",
          "members": [
            {
              "name": "snapshot",
              "type": "@core::array::Array::<core::integer::u8>"
            }
          ]
        },
        {
          "type": "function",
          "name": "layout",
          "inputs": [],
          "outputs": [
            {
              "type": "core::array::Span::<core::integer::u8>"
            }
          ],
          "state_mutability": "view"
        },
        {
          "type": "struct",
          "name": "core::array::Span::<core::felt252>",
          "members": [
            {
              "name": "snapshot",
              "type": "@core::array::Array::<core::felt252>"
            }
          ]
        },
        {
          "type": "struct",
          "name": "core::array::Span::<core::array::Span::<core::felt252>>",
          "members": [
            {
              "name": "snapshot",
              "type": "@core::array::Array::<core::array::Span::<core::felt252>>"
            }
          ]
        },
        {
          "type": "struct",
          "name": "dojo::database::schema::Struct",
          "members": [
            {
              "name": "name",
              "type": "core::felt252"
            },
            {
              "name": "attrs",
              "type": "core::array::Span::<core::felt252>"
            },
            {
              "name": "children",
              "type": "core::array::Span::<core::array::Span::<core::felt252>>"
            }
          ]
        },
        {
          "type": "struct",
          "name": "core::array::Span::<(core::felt252, core::array::Span::<core::felt252>)>",
          "members": [
            {
              "name": "snapshot",
              "type": "@core::array::Array::<(core::felt252, core::array::Span::<core::felt252>)>"
            }
          ]
        },
        {
          "type": "struct",
          "name": "dojo::database::schema::Enum",
          "members": [
            {
              "name": "name",
              "type": "core::felt252"
            },
            {
              "name": "attrs",
              "type": "core::array::Span::<core::felt252>"
            },
            {
              "name": "children",
              "type": "core::array::Span::<(core::felt252, core::array::Span::<core::felt252>)>"
            }
          ]
        },
        {
          "type": "enum",
          "name": "dojo::database::schema::Ty",
          "variants": [
            {
              "name": "Primitive",
              "type": "core::felt252"
            },
            {
              "name": "Struct",
              "type": "dojo::database::schema::Struct"
            },
            {
              "name": "Enum",
              "type": "dojo::database::schema::Enum"
            },
            {
              "name": "Tuple",
              "type": "core::array::Span::<core::array::Span::<core::felt252>>"
            }
          ]
        },
        {
          "type": "function",
          "name": "schema",
          "inputs": [],
          "outputs": [
            {
              "type": "dojo::database::schema::Ty"
            }
          ],
          "state_mutability": "view"
        },
        {
          "type": "event",
          "name": "eternum::models::config::labor_cost_resources::Event",
          "kind": "enum",
          "variants": []
        }
      ]
    },
    {
      "name": "Level",
      "members": [
        {
          "name": "entity_id",
          "type": "u128",
          "key": true
        },
        {
          "name": "level",
          "type": "u64",
          "key": false
        },
        {
          "name": "valid_until",
          "type": "u64",
          "key": false
        }
      ],
      "class_hash": "0x5581b12cf76b9eb7c9f4e0ed06a67cca62085c0b3602b39c41a72b725c989bd",
      "abi": [
        {
          "type": "function",
          "name": "name",
          "inputs": [],
          "outputs": [
            {
              "type": "core::felt252"
            }
          ],
          "state_mutability": "view"
        },
        {
          "type": "function",
          "name": "unpacked_size",
          "inputs": [],
          "outputs": [
            {
              "type": "core::integer::u32"
            }
          ],
          "state_mutability": "view"
        },
        {
          "type": "function",
          "name": "packed_size",
          "inputs": [],
          "outputs": [
            {
              "type": "core::integer::u32"
            }
          ],
          "state_mutability": "view"
        },
        {
          "type": "struct",
          "name": "core::array::Span::<core::integer::u8>",
          "members": [
            {
              "name": "snapshot",
              "type": "@core::array::Array::<core::integer::u8>"
            }
          ]
        },
        {
          "type": "function",
          "name": "layout",
          "inputs": [],
          "outputs": [
            {
              "type": "core::array::Span::<core::integer::u8>"
            }
          ],
          "state_mutability": "view"
        },
        {
          "type": "struct",
          "name": "core::array::Span::<core::felt252>",
          "members": [
            {
              "name": "snapshot",
              "type": "@core::array::Array::<core::felt252>"
            }
          ]
        },
        {
          "type": "struct",
          "name": "core::array::Span::<core::array::Span::<core::felt252>>",
          "members": [
            {
              "name": "snapshot",
              "type": "@core::array::Array::<core::array::Span::<core::felt252>>"
            }
          ]
        },
        {
          "type": "struct",
          "name": "dojo::database::schema::Struct",
          "members": [
            {
              "name": "name",
              "type": "core::felt252"
            },
            {
              "name": "attrs",
              "type": "core::array::Span::<core::felt252>"
            },
            {
              "name": "children",
              "type": "core::array::Span::<core::array::Span::<core::felt252>>"
            }
          ]
        },
        {
          "type": "struct",
          "name": "core::array::Span::<(core::felt252, core::array::Span::<core::felt252>)>",
          "members": [
            {
              "name": "snapshot",
              "type": "@core::array::Array::<(core::felt252, core::array::Span::<core::felt252>)>"
            }
          ]
        },
        {
          "type": "struct",
          "name": "dojo::database::schema::Enum",
          "members": [
            {
              "name": "name",
              "type": "core::felt252"
            },
            {
              "name": "attrs",
              "type": "core::array::Span::<core::felt252>"
            },
            {
              "name": "children",
              "type": "core::array::Span::<(core::felt252, core::array::Span::<core::felt252>)>"
            }
          ]
        },
        {
          "type": "enum",
          "name": "dojo::database::schema::Ty",
          "variants": [
            {
              "name": "Primitive",
              "type": "core::felt252"
            },
            {
              "name": "Struct",
              "type": "dojo::database::schema::Struct"
            },
            {
              "name": "Enum",
              "type": "dojo::database::schema::Enum"
            },
            {
              "name": "Tuple",
              "type": "core::array::Span::<core::array::Span::<core::felt252>>"
            }
          ]
        },
        {
          "type": "function",
          "name": "schema",
          "inputs": [],
          "outputs": [
            {
              "type": "dojo::database::schema::Ty"
            }
          ],
          "state_mutability": "view"
        },
        {
          "type": "event",
          "name": "eternum::models::level::level::Event",
          "kind": "enum",
          "variants": []
        }
      ]
    },
    {
      "name": "LevelingConfig",
      "members": [
        {
          "name": "config_id",
          "type": "u128",
          "key": true
        },
        {
          "name": "wheat_base_amount",
          "type": "u128",
          "key": false
        },
        {
          "name": "fish_base_amount",
          "type": "u128",
          "key": false
        },
        {
          "name": "resource_1_cost_id",
          "type": "u128",
          "key": false
        },
        {
          "name": "resource_1_cost_count",
          "type": "u32",
          "key": false
        },
        {
          "name": "resource_2_cost_id",
          "type": "u128",
          "key": false
        },
        {
          "name": "resource_2_cost_count",
          "type": "u32",
          "key": false
        },
        {
          "name": "resource_3_cost_id",
          "type": "u128",
          "key": false
        },
        {
          "name": "resource_3_cost_count",
          "type": "u32",
          "key": false
        },
        {
          "name": "decay_scaled",
          "type": "u128",
          "key": false
        },
        {
          "name": "cost_percentage_scaled",
          "type": "u128",
          "key": false
        },
        {
          "name": "base_multiplier",
          "type": "u128",
          "key": false
        }
      ],
      "class_hash": "0x2e0a70d2268e06a7fda8ad50ee10406775a9d69091637f7463283ea347509f3",
      "abi": [
        {
          "type": "function",
          "name": "name",
          "inputs": [],
          "outputs": [
            {
              "type": "core::felt252"
            }
          ],
          "state_mutability": "view"
        },
        {
          "type": "function",
          "name": "unpacked_size",
          "inputs": [],
          "outputs": [
            {
              "type": "core::integer::u32"
            }
          ],
          "state_mutability": "view"
        },
        {
          "type": "function",
          "name": "packed_size",
          "inputs": [],
          "outputs": [
            {
              "type": "core::integer::u32"
            }
          ],
          "state_mutability": "view"
        },
        {
          "type": "struct",
          "name": "core::array::Span::<core::integer::u8>",
          "members": [
            {
              "name": "snapshot",
              "type": "@core::array::Array::<core::integer::u8>"
            }
          ]
        },
        {
          "type": "function",
          "name": "layout",
          "inputs": [],
          "outputs": [
            {
              "type": "core::array::Span::<core::integer::u8>"
            }
          ],
          "state_mutability": "view"
        },
        {
          "type": "struct",
          "name": "core::array::Span::<core::felt252>",
          "members": [
            {
              "name": "snapshot",
              "type": "@core::array::Array::<core::felt252>"
            }
          ]
        },
        {
          "type": "struct",
          "name": "core::array::Span::<core::array::Span::<core::felt252>>",
          "members": [
            {
              "name": "snapshot",
              "type": "@core::array::Array::<core::array::Span::<core::felt252>>"
            }
          ]
        },
        {
          "type": "struct",
          "name": "dojo::database::schema::Struct",
          "members": [
            {
              "name": "name",
              "type": "core::felt252"
            },
            {
              "name": "attrs",
              "type": "core::array::Span::<core::felt252>"
            },
            {
              "name": "children",
              "type": "core::array::Span::<core::array::Span::<core::felt252>>"
            }
          ]
        },
        {
          "type": "struct",
          "name": "core::array::Span::<(core::felt252, core::array::Span::<core::felt252>)>",
          "members": [
            {
              "name": "snapshot",
              "type": "@core::array::Array::<(core::felt252, core::array::Span::<core::felt252>)>"
            }
          ]
        },
        {
          "type": "struct",
          "name": "dojo::database::schema::Enum",
          "members": [
            {
              "name": "name",
              "type": "core::felt252"
            },
            {
              "name": "attrs",
              "type": "core::array::Span::<core::felt252>"
            },
            {
              "name": "children",
              "type": "core::array::Span::<(core::felt252, core::array::Span::<core::felt252>)>"
            }
          ]
        },
        {
          "type": "enum",
          "name": "dojo::database::schema::Ty",
          "variants": [
            {
              "name": "Primitive",
              "type": "core::felt252"
            },
            {
              "name": "Struct",
              "type": "dojo::database::schema::Struct"
            },
            {
              "name": "Enum",
              "type": "dojo::database::schema::Enum"
            },
            {
              "name": "Tuple",
              "type": "core::array::Span::<core::array::Span::<core::felt252>>"
            }
          ]
        },
        {
          "type": "function",
          "name": "schema",
          "inputs": [],
          "outputs": [
            {
              "type": "dojo::database::schema::Ty"
            }
          ],
          "state_mutability": "view"
        },
        {
          "type": "event",
          "name": "eternum::models::config::leveling_config::Event",
          "kind": "enum",
          "variants": []
        }
      ]
    },
    {
      "name": "Movable",
      "members": [
        {
          "name": "entity_id",
          "type": "u128",
          "key": true
        },
        {
          "name": "sec_per_km",
          "type": "u16",
          "key": false
        },
        {
          "name": "blocked",
          "type": "bool",
          "key": false
        },
        {
          "name": "round_trip",
          "type": "bool",
          "key": false
        },
        {
          "name": "intermediate_coord_x",
          "type": "u32",
          "key": false
        },
        {
          "name": "intermediate_coord_y",
          "type": "u32",
          "key": false
        }
      ],
      "class_hash": "0x57771de52fe1b9e68ebf7e80aa09869a08403aab239dc06fd2a40663ec1a9b3",
      "abi": [
        {
          "type": "function",
          "name": "name",
          "inputs": [],
          "outputs": [
            {
              "type": "core::felt252"
            }
          ],
          "state_mutability": "view"
        },
        {
          "type": "function",
          "name": "unpacked_size",
          "inputs": [],
          "outputs": [
            {
              "type": "core::integer::u32"
            }
          ],
          "state_mutability": "view"
        },
        {
          "type": "function",
          "name": "packed_size",
          "inputs": [],
          "outputs": [
            {
              "type": "core::integer::u32"
            }
          ],
          "state_mutability": "view"
        },
        {
          "type": "struct",
          "name": "core::array::Span::<core::integer::u8>",
          "members": [
            {
              "name": "snapshot",
              "type": "@core::array::Array::<core::integer::u8>"
            }
          ]
        },
        {
          "type": "function",
          "name": "layout",
          "inputs": [],
          "outputs": [
            {
              "type": "core::array::Span::<core::integer::u8>"
            }
          ],
          "state_mutability": "view"
        },
        {
          "type": "struct",
          "name": "core::array::Span::<core::felt252>",
          "members": [
            {
              "name": "snapshot",
              "type": "@core::array::Array::<core::felt252>"
            }
          ]
        },
        {
          "type": "struct",
          "name": "core::array::Span::<core::array::Span::<core::felt252>>",
          "members": [
            {
              "name": "snapshot",
              "type": "@core::array::Array::<core::array::Span::<core::felt252>>"
            }
          ]
        },
        {
          "type": "struct",
          "name": "dojo::database::schema::Struct",
          "members": [
            {
              "name": "name",
              "type": "core::felt252"
            },
            {
              "name": "attrs",
              "type": "core::array::Span::<core::felt252>"
            },
            {
              "name": "children",
              "type": "core::array::Span::<core::array::Span::<core::felt252>>"
            }
          ]
        },
        {
          "type": "struct",
          "name": "core::array::Span::<(core::felt252, core::array::Span::<core::felt252>)>",
          "members": [
            {
              "name": "snapshot",
              "type": "@core::array::Array::<(core::felt252, core::array::Span::<core::felt252>)>"
            }
          ]
        },
        {
          "type": "struct",
          "name": "dojo::database::schema::Enum",
          "members": [
            {
              "name": "name",
              "type": "core::felt252"
            },
            {
              "name": "attrs",
              "type": "core::array::Span::<core::felt252>"
            },
            {
              "name": "children",
              "type": "core::array::Span::<(core::felt252, core::array::Span::<core::felt252>)>"
            }
          ]
        },
        {
          "type": "enum",
          "name": "dojo::database::schema::Ty",
          "variants": [
            {
              "name": "Primitive",
              "type": "core::felt252"
            },
            {
              "name": "Struct",
              "type": "dojo::database::schema::Struct"
            },
            {
              "name": "Enum",
              "type": "dojo::database::schema::Enum"
            },
            {
              "name": "Tuple",
              "type": "core::array::Span::<core::array::Span::<core::felt252>>"
            }
          ]
        },
        {
          "type": "function",
          "name": "schema",
          "inputs": [],
          "outputs": [
            {
              "type": "dojo::database::schema::Ty"
            }
          ],
          "state_mutability": "view"
        },
        {
          "type": "event",
          "name": "eternum::models::movable::movable::Event",
          "kind": "enum",
          "variants": []
        }
      ]
    },
    {
      "name": "Owner",
      "members": [
        {
          "name": "entity_id",
          "type": "u128",
          "key": true
        },
        {
          "name": "address",
          "type": "ContractAddress",
          "key": false
        }
      ],
      "class_hash": "0x2669a0c606835823d75393c9f8fb7878a888a3146c83a723a8dfb00ea4bd28a",
      "abi": [
        {
          "type": "function",
          "name": "name",
          "inputs": [],
          "outputs": [
            {
              "type": "core::felt252"
            }
          ],
          "state_mutability": "view"
        },
        {
          "type": "function",
          "name": "unpacked_size",
          "inputs": [],
          "outputs": [
            {
              "type": "core::integer::u32"
            }
          ],
          "state_mutability": "view"
        },
        {
          "type": "function",
          "name": "packed_size",
          "inputs": [],
          "outputs": [
            {
              "type": "core::integer::u32"
            }
          ],
          "state_mutability": "view"
        },
        {
          "type": "struct",
          "name": "core::array::Span::<core::integer::u8>",
          "members": [
            {
              "name": "snapshot",
              "type": "@core::array::Array::<core::integer::u8>"
            }
          ]
        },
        {
          "type": "function",
          "name": "layout",
          "inputs": [],
          "outputs": [
            {
              "type": "core::array::Span::<core::integer::u8>"
            }
          ],
          "state_mutability": "view"
        },
        {
          "type": "struct",
          "name": "core::array::Span::<core::felt252>",
          "members": [
            {
              "name": "snapshot",
              "type": "@core::array::Array::<core::felt252>"
            }
          ]
        },
        {
          "type": "struct",
          "name": "core::array::Span::<core::array::Span::<core::felt252>>",
          "members": [
            {
              "name": "snapshot",
              "type": "@core::array::Array::<core::array::Span::<core::felt252>>"
            }
          ]
        },
        {
          "type": "struct",
          "name": "dojo::database::schema::Struct",
          "members": [
            {
              "name": "name",
              "type": "core::felt252"
            },
            {
              "name": "attrs",
              "type": "core::array::Span::<core::felt252>"
            },
            {
              "name": "children",
              "type": "core::array::Span::<core::array::Span::<core::felt252>>"
            }
          ]
        },
        {
          "type": "struct",
          "name": "core::array::Span::<(core::felt252, core::array::Span::<core::felt252>)>",
          "members": [
            {
              "name": "snapshot",
              "type": "@core::array::Array::<(core::felt252, core::array::Span::<core::felt252>)>"
            }
          ]
        },
        {
          "type": "struct",
          "name": "dojo::database::schema::Enum",
          "members": [
            {
              "name": "name",
              "type": "core::felt252"
            },
            {
              "name": "attrs",
              "type": "core::array::Span::<core::felt252>"
            },
            {
              "name": "children",
              "type": "core::array::Span::<(core::felt252, core::array::Span::<core::felt252>)>"
            }
          ]
        },
        {
          "type": "enum",
          "name": "dojo::database::schema::Ty",
          "variants": [
            {
              "name": "Primitive",
              "type": "core::felt252"
            },
            {
              "name": "Struct",
              "type": "dojo::database::schema::Struct"
            },
            {
              "name": "Enum",
              "type": "dojo::database::schema::Enum"
            },
            {
              "name": "Tuple",
              "type": "core::array::Span::<core::array::Span::<core::felt252>>"
            }
          ]
        },
        {
          "type": "function",
          "name": "schema",
          "inputs": [],
          "outputs": [
            {
              "type": "dojo::database::schema::Ty"
            }
          ],
          "state_mutability": "view"
        },
        {
          "type": "event",
          "name": "eternum::models::owner::owner::Event",
          "kind": "enum",
          "variants": []
        }
      ]
    },
    {
      "name": "Position",
      "members": [
        {
          "name": "entity_id",
          "type": "u128",
          "key": true
        },
        {
          "name": "x",
          "type": "u32",
          "key": false
        },
        {
          "name": "y",
          "type": "u32",
          "key": false
        }
      ],
      "class_hash": "0x309a526e7164c9fdc08b382fcc9f7692b1bd39bdfb53d44da7ba5cea80e6ae",
      "abi": [
        {
          "type": "function",
          "name": "name",
          "inputs": [],
          "outputs": [
            {
              "type": "core::felt252"
            }
          ],
          "state_mutability": "view"
        },
        {
          "type": "function",
          "name": "unpacked_size",
          "inputs": [],
          "outputs": [
            {
              "type": "core::integer::u32"
            }
          ],
          "state_mutability": "view"
        },
        {
          "type": "function",
          "name": "packed_size",
          "inputs": [],
          "outputs": [
            {
              "type": "core::integer::u32"
            }
          ],
          "state_mutability": "view"
        },
        {
          "type": "struct",
          "name": "core::array::Span::<core::integer::u8>",
          "members": [
            {
              "name": "snapshot",
              "type": "@core::array::Array::<core::integer::u8>"
            }
          ]
        },
        {
          "type": "function",
          "name": "layout",
          "inputs": [],
          "outputs": [
            {
              "type": "core::array::Span::<core::integer::u8>"
            }
          ],
          "state_mutability": "view"
        },
        {
          "type": "struct",
          "name": "core::array::Span::<core::felt252>",
          "members": [
            {
              "name": "snapshot",
              "type": "@core::array::Array::<core::felt252>"
            }
          ]
        },
        {
          "type": "struct",
          "name": "core::array::Span::<core::array::Span::<core::felt252>>",
          "members": [
            {
              "name": "snapshot",
              "type": "@core::array::Array::<core::array::Span::<core::felt252>>"
            }
          ]
        },
        {
          "type": "struct",
          "name": "dojo::database::schema::Struct",
          "members": [
            {
              "name": "name",
              "type": "core::felt252"
            },
            {
              "name": "attrs",
              "type": "core::array::Span::<core::felt252>"
            },
            {
              "name": "children",
              "type": "core::array::Span::<core::array::Span::<core::felt252>>"
            }
          ]
        },
        {
          "type": "struct",
          "name": "core::array::Span::<(core::felt252, core::array::Span::<core::felt252>)>",
          "members": [
            {
              "name": "snapshot",
              "type": "@core::array::Array::<(core::felt252, core::array::Span::<core::felt252>)>"
            }
          ]
        },
        {
          "type": "struct",
          "name": "dojo::database::schema::Enum",
          "members": [
            {
              "name": "name",
              "type": "core::felt252"
            },
            {
              "name": "attrs",
              "type": "core::array::Span::<core::felt252>"
            },
            {
              "name": "children",
              "type": "core::array::Span::<(core::felt252, core::array::Span::<core::felt252>)>"
            }
          ]
        },
        {
          "type": "enum",
          "name": "dojo::database::schema::Ty",
          "variants": [
            {
              "name": "Primitive",
              "type": "core::felt252"
            },
            {
              "name": "Struct",
              "type": "dojo::database::schema::Struct"
            },
            {
              "name": "Enum",
              "type": "dojo::database::schema::Enum"
            },
            {
              "name": "Tuple",
              "type": "core::array::Span::<core::array::Span::<core::felt252>>"
            }
          ]
        },
        {
          "type": "function",
          "name": "schema",
          "inputs": [],
          "outputs": [
            {
              "type": "dojo::database::schema::Ty"
            }
          ],
          "state_mutability": "view"
        },
        {
          "type": "event",
          "name": "eternum::models::position::position::Event",
          "kind": "enum",
          "variants": []
        }
      ]
    },
    {
      "name": "Quantity",
      "members": [
        {
          "name": "entity_id",
          "type": "u128",
          "key": true
        },
        {
          "name": "value",
          "type": "u128",
          "key": false
        }
      ],
      "class_hash": "0x14524ab3b22a16c50fb3df3483dcccfd3011580234dde9cb43fe1351bdfb5d6",
      "abi": [
        {
          "type": "function",
          "name": "name",
          "inputs": [],
          "outputs": [
            {
              "type": "core::felt252"
            }
          ],
          "state_mutability": "view"
        },
        {
          "type": "function",
          "name": "unpacked_size",
          "inputs": [],
          "outputs": [
            {
              "type": "core::integer::u32"
            }
          ],
          "state_mutability": "view"
        },
        {
          "type": "function",
          "name": "packed_size",
          "inputs": [],
          "outputs": [
            {
              "type": "core::integer::u32"
            }
          ],
          "state_mutability": "view"
        },
        {
          "type": "struct",
          "name": "core::array::Span::<core::integer::u8>",
          "members": [
            {
              "name": "snapshot",
              "type": "@core::array::Array::<core::integer::u8>"
            }
          ]
        },
        {
          "type": "function",
          "name": "layout",
          "inputs": [],
          "outputs": [
            {
              "type": "core::array::Span::<core::integer::u8>"
            }
          ],
          "state_mutability": "view"
        },
        {
          "type": "struct",
          "name": "core::array::Span::<core::felt252>",
          "members": [
            {
              "name": "snapshot",
              "type": "@core::array::Array::<core::felt252>"
            }
          ]
        },
        {
          "type": "struct",
          "name": "core::array::Span::<core::array::Span::<core::felt252>>",
          "members": [
            {
              "name": "snapshot",
              "type": "@core::array::Array::<core::array::Span::<core::felt252>>"
            }
          ]
        },
        {
          "type": "struct",
          "name": "dojo::database::schema::Struct",
          "members": [
            {
              "name": "name",
              "type": "core::felt252"
            },
            {
              "name": "attrs",
              "type": "core::array::Span::<core::felt252>"
            },
            {
              "name": "children",
              "type": "core::array::Span::<core::array::Span::<core::felt252>>"
            }
          ]
        },
        {
          "type": "struct",
          "name": "core::array::Span::<(core::felt252, core::array::Span::<core::felt252>)>",
          "members": [
            {
              "name": "snapshot",
              "type": "@core::array::Array::<(core::felt252, core::array::Span::<core::felt252>)>"
            }
          ]
        },
        {
          "type": "struct",
          "name": "dojo::database::schema::Enum",
          "members": [
            {
              "name": "name",
              "type": "core::felt252"
            },
            {
              "name": "attrs",
              "type": "core::array::Span::<core::felt252>"
            },
            {
              "name": "children",
              "type": "core::array::Span::<(core::felt252, core::array::Span::<core::felt252>)>"
            }
          ]
        },
        {
          "type": "enum",
          "name": "dojo::database::schema::Ty",
          "variants": [
            {
              "name": "Primitive",
              "type": "core::felt252"
            },
            {
              "name": "Struct",
              "type": "dojo::database::schema::Struct"
            },
            {
              "name": "Enum",
              "type": "dojo::database::schema::Enum"
            },
            {
              "name": "Tuple",
              "type": "core::array::Span::<core::array::Span::<core::felt252>>"
            }
          ]
        },
        {
          "type": "function",
          "name": "schema",
          "inputs": [],
          "outputs": [
            {
              "type": "dojo::database::schema::Ty"
            }
          ],
          "state_mutability": "view"
        },
        {
          "type": "event",
          "name": "eternum::models::quantity::quantity::Event",
          "kind": "enum",
          "variants": []
        }
      ]
    },
    {
      "name": "QuantityTracker",
      "members": [
        {
          "name": "entity_id",
          "type": "felt252",
          "key": true
        },
        {
          "name": "count",
          "type": "u128",
          "key": false
        }
      ],
      "class_hash": "0xe9229c304fa16f957dca1e0447ccaf6da99c71af3d3e8dfc0fbc260fc0386a",
      "abi": [
        {
          "type": "function",
          "name": "name",
          "inputs": [],
          "outputs": [
            {
              "type": "core::felt252"
            }
          ],
          "state_mutability": "view"
        },
        {
          "type": "function",
          "name": "unpacked_size",
          "inputs": [],
          "outputs": [
            {
              "type": "core::integer::u32"
            }
          ],
          "state_mutability": "view"
        },
        {
          "type": "function",
          "name": "packed_size",
          "inputs": [],
          "outputs": [
            {
              "type": "core::integer::u32"
            }
          ],
          "state_mutability": "view"
        },
        {
          "type": "struct",
          "name": "core::array::Span::<core::integer::u8>",
          "members": [
            {
              "name": "snapshot",
              "type": "@core::array::Array::<core::integer::u8>"
            }
          ]
        },
        {
          "type": "function",
          "name": "layout",
          "inputs": [],
          "outputs": [
            {
              "type": "core::array::Span::<core::integer::u8>"
            }
          ],
          "state_mutability": "view"
        },
        {
          "type": "struct",
          "name": "core::array::Span::<core::felt252>",
          "members": [
            {
              "name": "snapshot",
              "type": "@core::array::Array::<core::felt252>"
            }
          ]
        },
        {
          "type": "struct",
          "name": "core::array::Span::<core::array::Span::<core::felt252>>",
          "members": [
            {
              "name": "snapshot",
              "type": "@core::array::Array::<core::array::Span::<core::felt252>>"
            }
          ]
        },
        {
          "type": "struct",
          "name": "dojo::database::schema::Struct",
          "members": [
            {
              "name": "name",
              "type": "core::felt252"
            },
            {
              "name": "attrs",
              "type": "core::array::Span::<core::felt252>"
            },
            {
              "name": "children",
              "type": "core::array::Span::<core::array::Span::<core::felt252>>"
            }
          ]
        },
        {
          "type": "struct",
          "name": "core::array::Span::<(core::felt252, core::array::Span::<core::felt252>)>",
          "members": [
            {
              "name": "snapshot",
              "type": "@core::array::Array::<(core::felt252, core::array::Span::<core::felt252>)>"
            }
          ]
        },
        {
          "type": "struct",
          "name": "dojo::database::schema::Enum",
          "members": [
            {
              "name": "name",
              "type": "core::felt252"
            },
            {
              "name": "attrs",
              "type": "core::array::Span::<core::felt252>"
            },
            {
              "name": "children",
              "type": "core::array::Span::<(core::felt252, core::array::Span::<core::felt252>)>"
            }
          ]
        },
        {
          "type": "enum",
          "name": "dojo::database::schema::Ty",
          "variants": [
            {
              "name": "Primitive",
              "type": "core::felt252"
            },
            {
              "name": "Struct",
              "type": "dojo::database::schema::Struct"
            },
            {
              "name": "Enum",
              "type": "dojo::database::schema::Enum"
            },
            {
              "name": "Tuple",
              "type": "core::array::Span::<core::array::Span::<core::felt252>>"
            }
          ]
        },
        {
          "type": "function",
          "name": "schema",
          "inputs": [],
          "outputs": [
            {
              "type": "dojo::database::schema::Ty"
            }
          ],
          "state_mutability": "view"
        },
        {
          "type": "event",
          "name": "eternum::models::quantity::quantity_tracker::Event",
          "kind": "enum",
          "variants": []
        }
      ]
    },
    {
      "name": "Realm",
      "members": [
        {
          "name": "entity_id",
          "type": "u128",
          "key": true
        },
        {
          "name": "realm_id",
          "type": "u128",
          "key": false
        },
        {
          "name": "resource_types_packed",
          "type": "u128",
          "key": false
        },
        {
          "name": "resource_types_count",
          "type": "u8",
          "key": false
        },
        {
          "name": "cities",
          "type": "u8",
          "key": false
        },
        {
          "name": "harbors",
          "type": "u8",
          "key": false
        },
        {
          "name": "rivers",
          "type": "u8",
          "key": false
        },
        {
          "name": "regions",
          "type": "u8",
          "key": false
        },
        {
          "name": "wonder",
          "type": "u8",
          "key": false
        },
        {
          "name": "order",
          "type": "u8",
          "key": false
        }
      ],
      "class_hash": "0x4bb7bd2e35629ec4d8f5a2ef5c0ff8a2f20f2c09b29fb511c5eda1c4e44d614",
      "abi": [
        {
          "type": "function",
          "name": "name",
          "inputs": [],
          "outputs": [
            {
              "type": "core::felt252"
            }
          ],
          "state_mutability": "view"
        },
        {
          "type": "function",
          "name": "unpacked_size",
          "inputs": [],
          "outputs": [
            {
              "type": "core::integer::u32"
            }
          ],
          "state_mutability": "view"
        },
        {
          "type": "function",
          "name": "packed_size",
          "inputs": [],
          "outputs": [
            {
              "type": "core::integer::u32"
            }
          ],
          "state_mutability": "view"
        },
        {
          "type": "struct",
          "name": "core::array::Span::<core::integer::u8>",
          "members": [
            {
              "name": "snapshot",
              "type": "@core::array::Array::<core::integer::u8>"
            }
          ]
        },
        {
          "type": "function",
          "name": "layout",
          "inputs": [],
          "outputs": [
            {
              "type": "core::array::Span::<core::integer::u8>"
            }
          ],
          "state_mutability": "view"
        },
        {
          "type": "struct",
          "name": "core::array::Span::<core::felt252>",
          "members": [
            {
              "name": "snapshot",
              "type": "@core::array::Array::<core::felt252>"
            }
          ]
        },
        {
          "type": "struct",
          "name": "core::array::Span::<core::array::Span::<core::felt252>>",
          "members": [
            {
              "name": "snapshot",
              "type": "@core::array::Array::<core::array::Span::<core::felt252>>"
            }
          ]
        },
        {
          "type": "struct",
          "name": "dojo::database::schema::Struct",
          "members": [
            {
              "name": "name",
              "type": "core::felt252"
            },
            {
              "name": "attrs",
              "type": "core::array::Span::<core::felt252>"
            },
            {
              "name": "children",
              "type": "core::array::Span::<core::array::Span::<core::felt252>>"
            }
          ]
        },
        {
          "type": "struct",
          "name": "core::array::Span::<(core::felt252, core::array::Span::<core::felt252>)>",
          "members": [
            {
              "name": "snapshot",
              "type": "@core::array::Array::<(core::felt252, core::array::Span::<core::felt252>)>"
            }
          ]
        },
        {
          "type": "struct",
          "name": "dojo::database::schema::Enum",
          "members": [
            {
              "name": "name",
              "type": "core::felt252"
            },
            {
              "name": "attrs",
              "type": "core::array::Span::<core::felt252>"
            },
            {
              "name": "children",
              "type": "core::array::Span::<(core::felt252, core::array::Span::<core::felt252>)>"
            }
          ]
        },
        {
          "type": "enum",
          "name": "dojo::database::schema::Ty",
          "variants": [
            {
              "name": "Primitive",
              "type": "core::felt252"
            },
            {
              "name": "Struct",
              "type": "dojo::database::schema::Struct"
            },
            {
              "name": "Enum",
              "type": "dojo::database::schema::Enum"
            },
            {
              "name": "Tuple",
              "type": "core::array::Span::<core::array::Span::<core::felt252>>"
            }
          ]
        },
        {
          "type": "function",
          "name": "schema",
          "inputs": [],
          "outputs": [
            {
              "type": "dojo::database::schema::Ty"
            }
          ],
          "state_mutability": "view"
        },
        {
          "type": "event",
          "name": "eternum::models::realm::realm::Event",
          "kind": "enum",
          "variants": []
        }
      ]
    },
    {
      "name": "Resource",
      "members": [
        {
          "name": "entity_id",
          "type": "u128",
          "key": true
        },
        {
          "name": "resource_type",
          "type": "u8",
          "key": true
        },
        {
          "name": "balance",
          "type": "u128",
          "key": false
        }
      ],
      "class_hash": "0x3a6e9e4def8c1b27715bdf85d92533913fc2e4ae3a3cafdea13bee4b906ce6d",
      "abi": [
        {
          "type": "function",
          "name": "name",
          "inputs": [],
          "outputs": [
            {
              "type": "core::felt252"
            }
          ],
          "state_mutability": "view"
        },
        {
          "type": "function",
          "name": "unpacked_size",
          "inputs": [],
          "outputs": [
            {
              "type": "core::integer::u32"
            }
          ],
          "state_mutability": "view"
        },
        {
          "type": "function",
          "name": "packed_size",
          "inputs": [],
          "outputs": [
            {
              "type": "core::integer::u32"
            }
          ],
          "state_mutability": "view"
        },
        {
          "type": "struct",
          "name": "core::array::Span::<core::integer::u8>",
          "members": [
            {
              "name": "snapshot",
              "type": "@core::array::Array::<core::integer::u8>"
            }
          ]
        },
        {
          "type": "function",
          "name": "layout",
          "inputs": [],
          "outputs": [
            {
              "type": "core::array::Span::<core::integer::u8>"
            }
          ],
          "state_mutability": "view"
        },
        {
          "type": "struct",
          "name": "core::array::Span::<core::felt252>",
          "members": [
            {
              "name": "snapshot",
              "type": "@core::array::Array::<core::felt252>"
            }
          ]
        },
        {
          "type": "struct",
          "name": "core::array::Span::<core::array::Span::<core::felt252>>",
          "members": [
            {
              "name": "snapshot",
              "type": "@core::array::Array::<core::array::Span::<core::felt252>>"
            }
          ]
        },
        {
          "type": "struct",
          "name": "dojo::database::schema::Struct",
          "members": [
            {
              "name": "name",
              "type": "core::felt252"
            },
            {
              "name": "attrs",
              "type": "core::array::Span::<core::felt252>"
            },
            {
              "name": "children",
              "type": "core::array::Span::<core::array::Span::<core::felt252>>"
            }
          ]
        },
        {
          "type": "struct",
          "name": "core::array::Span::<(core::felt252, core::array::Span::<core::felt252>)>",
          "members": [
            {
              "name": "snapshot",
              "type": "@core::array::Array::<(core::felt252, core::array::Span::<core::felt252>)>"
            }
          ]
        },
        {
          "type": "struct",
          "name": "dojo::database::schema::Enum",
          "members": [
            {
              "name": "name",
              "type": "core::felt252"
            },
            {
              "name": "attrs",
              "type": "core::array::Span::<core::felt252>"
            },
            {
              "name": "children",
              "type": "core::array::Span::<(core::felt252, core::array::Span::<core::felt252>)>"
            }
          ]
        },
        {
          "type": "enum",
          "name": "dojo::database::schema::Ty",
          "variants": [
            {
              "name": "Primitive",
              "type": "core::felt252"
            },
            {
              "name": "Struct",
              "type": "dojo::database::schema::Struct"
            },
            {
              "name": "Enum",
              "type": "dojo::database::schema::Enum"
            },
            {
              "name": "Tuple",
              "type": "core::array::Span::<core::array::Span::<core::felt252>>"
            }
          ]
        },
        {
          "type": "function",
          "name": "schema",
          "inputs": [],
          "outputs": [
            {
              "type": "dojo::database::schema::Ty"
            }
          ],
          "state_mutability": "view"
        },
        {
          "type": "event",
          "name": "eternum::models::resources::resource::Event",
          "kind": "enum",
          "variants": []
        }
      ]
    },
    {
      "name": "ResourceAllowance",
      "members": [
        {
          "name": "owner_entity_id",
          "type": "u128",
          "key": true
        },
        {
          "name": "approved_entity_id",
          "type": "u128",
          "key": true
        },
        {
          "name": "resource_type",
          "type": "u8",
          "key": true
        },
        {
          "name": "amount",
          "type": "u128",
          "key": false
        }
      ],
      "class_hash": "0x2a5ec47d58bd697ff8b281b114f4bd55eb554464e87f7ca54c1d349848e8259",
      "abi": [
        {
          "type": "function",
          "name": "name",
          "inputs": [],
          "outputs": [
            {
              "type": "core::felt252"
            }
          ],
          "state_mutability": "view"
        },
        {
          "type": "function",
          "name": "unpacked_size",
          "inputs": [],
          "outputs": [
            {
              "type": "core::integer::u32"
            }
          ],
          "state_mutability": "view"
        },
        {
          "type": "function",
          "name": "packed_size",
          "inputs": [],
          "outputs": [
            {
              "type": "core::integer::u32"
            }
          ],
          "state_mutability": "view"
        },
        {
          "type": "struct",
          "name": "core::array::Span::<core::integer::u8>",
          "members": [
            {
              "name": "snapshot",
              "type": "@core::array::Array::<core::integer::u8>"
            }
          ]
        },
        {
          "type": "function",
          "name": "layout",
          "inputs": [],
          "outputs": [
            {
              "type": "core::array::Span::<core::integer::u8>"
            }
          ],
          "state_mutability": "view"
        },
        {
          "type": "struct",
          "name": "core::array::Span::<core::felt252>",
          "members": [
            {
              "name": "snapshot",
              "type": "@core::array::Array::<core::felt252>"
            }
          ]
        },
        {
          "type": "struct",
          "name": "core::array::Span::<core::array::Span::<core::felt252>>",
          "members": [
            {
              "name": "snapshot",
              "type": "@core::array::Array::<core::array::Span::<core::felt252>>"
            }
          ]
        },
        {
          "type": "struct",
          "name": "dojo::database::schema::Struct",
          "members": [
            {
              "name": "name",
              "type": "core::felt252"
            },
            {
              "name": "attrs",
              "type": "core::array::Span::<core::felt252>"
            },
            {
              "name": "children",
              "type": "core::array::Span::<core::array::Span::<core::felt252>>"
            }
          ]
        },
        {
          "type": "struct",
          "name": "core::array::Span::<(core::felt252, core::array::Span::<core::felt252>)>",
          "members": [
            {
              "name": "snapshot",
              "type": "@core::array::Array::<(core::felt252, core::array::Span::<core::felt252>)>"
            }
          ]
        },
        {
          "type": "struct",
          "name": "dojo::database::schema::Enum",
          "members": [
            {
              "name": "name",
              "type": "core::felt252"
            },
            {
              "name": "attrs",
              "type": "core::array::Span::<core::felt252>"
            },
            {
              "name": "children",
              "type": "core::array::Span::<(core::felt252, core::array::Span::<core::felt252>)>"
            }
          ]
        },
        {
          "type": "enum",
          "name": "dojo::database::schema::Ty",
          "variants": [
            {
              "name": "Primitive",
              "type": "core::felt252"
            },
            {
              "name": "Struct",
              "type": "dojo::database::schema::Struct"
            },
            {
              "name": "Enum",
              "type": "dojo::database::schema::Enum"
            },
            {
              "name": "Tuple",
              "type": "core::array::Span::<core::array::Span::<core::felt252>>"
            }
          ]
        },
        {
          "type": "function",
          "name": "schema",
          "inputs": [],
          "outputs": [
            {
              "type": "dojo::database::schema::Ty"
            }
          ],
          "state_mutability": "view"
        },
        {
          "type": "event",
          "name": "eternum::models::resources::resource_allowance::Event",
          "kind": "enum",
          "variants": []
        }
      ]
    },
    {
      "name": "ResourceChest",
      "members": [
        {
          "name": "entity_id",
          "type": "u128",
          "key": true
        },
        {
          "name": "locked_until",
          "type": "u64",
          "key": false
        },
        {
          "name": "resources_count",
          "type": "u32",
          "key": false
        }
      ],
      "class_hash": "0x2da2413a91b5e3f3418e727ea5e77a915325e1c278c23c5130356e7f6ca6b08",
      "abi": [
        {
          "type": "function",
          "name": "name",
          "inputs": [],
          "outputs": [
            {
              "type": "core::felt252"
            }
          ],
          "state_mutability": "view"
        },
        {
          "type": "function",
          "name": "unpacked_size",
          "inputs": [],
          "outputs": [
            {
              "type": "core::integer::u32"
            }
          ],
          "state_mutability": "view"
        },
        {
          "type": "function",
          "name": "packed_size",
          "inputs": [],
          "outputs": [
            {
              "type": "core::integer::u32"
            }
          ],
          "state_mutability": "view"
        },
        {
          "type": "struct",
          "name": "core::array::Span::<core::integer::u8>",
          "members": [
            {
              "name": "snapshot",
              "type": "@core::array::Array::<core::integer::u8>"
            }
          ]
        },
        {
          "type": "function",
          "name": "layout",
          "inputs": [],
          "outputs": [
            {
              "type": "core::array::Span::<core::integer::u8>"
            }
          ],
          "state_mutability": "view"
        },
        {
          "type": "struct",
          "name": "core::array::Span::<core::felt252>",
          "members": [
            {
              "name": "snapshot",
              "type": "@core::array::Array::<core::felt252>"
            }
          ]
        },
        {
          "type": "struct",
          "name": "core::array::Span::<core::array::Span::<core::felt252>>",
          "members": [
            {
              "name": "snapshot",
              "type": "@core::array::Array::<core::array::Span::<core::felt252>>"
            }
          ]
        },
        {
          "type": "struct",
          "name": "dojo::database::schema::Struct",
          "members": [
            {
              "name": "name",
              "type": "core::felt252"
            },
            {
              "name": "attrs",
              "type": "core::array::Span::<core::felt252>"
            },
            {
              "name": "children",
              "type": "core::array::Span::<core::array::Span::<core::felt252>>"
            }
          ]
        },
        {
          "type": "struct",
          "name": "core::array::Span::<(core::felt252, core::array::Span::<core::felt252>)>",
          "members": [
            {
              "name": "snapshot",
              "type": "@core::array::Array::<(core::felt252, core::array::Span::<core::felt252>)>"
            }
          ]
        },
        {
          "type": "struct",
          "name": "dojo::database::schema::Enum",
          "members": [
            {
              "name": "name",
              "type": "core::felt252"
            },
            {
              "name": "attrs",
              "type": "core::array::Span::<core::felt252>"
            },
            {
              "name": "children",
              "type": "core::array::Span::<(core::felt252, core::array::Span::<core::felt252>)>"
            }
          ]
        },
        {
          "type": "enum",
          "name": "dojo::database::schema::Ty",
          "variants": [
            {
              "name": "Primitive",
              "type": "core::felt252"
            },
            {
              "name": "Struct",
              "type": "dojo::database::schema::Struct"
            },
            {
              "name": "Enum",
              "type": "dojo::database::schema::Enum"
            },
            {
              "name": "Tuple",
              "type": "core::array::Span::<core::array::Span::<core::felt252>>"
            }
          ]
        },
        {
          "type": "function",
          "name": "schema",
          "inputs": [],
          "outputs": [
            {
              "type": "dojo::database::schema::Ty"
            }
          ],
          "state_mutability": "view"
        },
        {
          "type": "event",
          "name": "eternum::models::resources::resource_chest::Event",
          "kind": "enum",
          "variants": []
        }
      ]
    },
    {
      "name": "ResourceCost",
      "members": [
        {
          "name": "entity_id",
          "type": "u128",
          "key": true
        },
        {
          "name": "index",
          "type": "u32",
          "key": true
        },
        {
          "name": "resource_type",
          "type": "u8",
          "key": false
        },
        {
          "name": "amount",
          "type": "u128",
          "key": false
        }
      ],
      "class_hash": "0x31298f608f2d3dc8911987cec675360c28a28bcdf22eb33fa843ebd380c5237",
      "abi": [
        {
          "type": "function",
          "name": "name",
          "inputs": [],
          "outputs": [
            {
              "type": "core::felt252"
            }
          ],
          "state_mutability": "view"
        },
        {
          "type": "function",
          "name": "unpacked_size",
          "inputs": [],
          "outputs": [
            {
              "type": "core::integer::u32"
            }
          ],
          "state_mutability": "view"
        },
        {
          "type": "function",
          "name": "packed_size",
          "inputs": [],
          "outputs": [
            {
              "type": "core::integer::u32"
            }
          ],
          "state_mutability": "view"
        },
        {
          "type": "struct",
          "name": "core::array::Span::<core::integer::u8>",
          "members": [
            {
              "name": "snapshot",
              "type": "@core::array::Array::<core::integer::u8>"
            }
          ]
        },
        {
          "type": "function",
          "name": "layout",
          "inputs": [],
          "outputs": [
            {
              "type": "core::array::Span::<core::integer::u8>"
            }
          ],
          "state_mutability": "view"
        },
        {
          "type": "struct",
          "name": "core::array::Span::<core::felt252>",
          "members": [
            {
              "name": "snapshot",
              "type": "@core::array::Array::<core::felt252>"
            }
          ]
        },
        {
          "type": "struct",
          "name": "core::array::Span::<core::array::Span::<core::felt252>>",
          "members": [
            {
              "name": "snapshot",
              "type": "@core::array::Array::<core::array::Span::<core::felt252>>"
            }
          ]
        },
        {
          "type": "struct",
          "name": "dojo::database::schema::Struct",
          "members": [
            {
              "name": "name",
              "type": "core::felt252"
            },
            {
              "name": "attrs",
              "type": "core::array::Span::<core::felt252>"
            },
            {
              "name": "children",
              "type": "core::array::Span::<core::array::Span::<core::felt252>>"
            }
          ]
        },
        {
          "type": "struct",
          "name": "core::array::Span::<(core::felt252, core::array::Span::<core::felt252>)>",
          "members": [
            {
              "name": "snapshot",
              "type": "@core::array::Array::<(core::felt252, core::array::Span::<core::felt252>)>"
            }
          ]
        },
        {
          "type": "struct",
          "name": "dojo::database::schema::Enum",
          "members": [
            {
              "name": "name",
              "type": "core::felt252"
            },
            {
              "name": "attrs",
              "type": "core::array::Span::<core::felt252>"
            },
            {
              "name": "children",
              "type": "core::array::Span::<(core::felt252, core::array::Span::<core::felt252>)>"
            }
          ]
        },
        {
          "type": "enum",
          "name": "dojo::database::schema::Ty",
          "variants": [
            {
              "name": "Primitive",
              "type": "core::felt252"
            },
            {
              "name": "Struct",
              "type": "dojo::database::schema::Struct"
            },
            {
              "name": "Enum",
              "type": "dojo::database::schema::Enum"
            },
            {
              "name": "Tuple",
              "type": "core::array::Span::<core::array::Span::<core::felt252>>"
            }
          ]
        },
        {
          "type": "function",
          "name": "schema",
          "inputs": [],
          "outputs": [
            {
              "type": "dojo::database::schema::Ty"
            }
          ],
          "state_mutability": "view"
        },
        {
          "type": "event",
          "name": "eternum::models::resources::resource_cost::Event",
          "kind": "enum",
          "variants": []
        }
      ]
    },
    {
      "name": "Road",
      "members": [
        {
          "name": "start_coord_x",
          "type": "u32",
          "key": true
        },
        {
          "name": "start_coord_y",
          "type": "u32",
          "key": true
        },
        {
          "name": "end_coord_x",
          "type": "u32",
          "key": true
        },
        {
          "name": "end_coord_y",
          "type": "u32",
          "key": true
        },
        {
          "name": "usage_count",
          "type": "u32",
          "key": false
        }
      ],
      "class_hash": "0x46d58377e142f85391789125ea5c6adf477fdfab3e8333887ab3c35f8750211",
      "abi": [
        {
          "type": "function",
          "name": "name",
          "inputs": [],
          "outputs": [
            {
              "type": "core::felt252"
            }
          ],
          "state_mutability": "view"
        },
        {
          "type": "function",
          "name": "unpacked_size",
          "inputs": [],
          "outputs": [
            {
              "type": "core::integer::u32"
            }
          ],
          "state_mutability": "view"
        },
        {
          "type": "function",
          "name": "packed_size",
          "inputs": [],
          "outputs": [
            {
              "type": "core::integer::u32"
            }
          ],
          "state_mutability": "view"
        },
        {
          "type": "struct",
          "name": "core::array::Span::<core::integer::u8>",
          "members": [
            {
              "name": "snapshot",
              "type": "@core::array::Array::<core::integer::u8>"
            }
          ]
        },
        {
          "type": "function",
          "name": "layout",
          "inputs": [],
          "outputs": [
            {
              "type": "core::array::Span::<core::integer::u8>"
            }
          ],
          "state_mutability": "view"
        },
        {
          "type": "struct",
          "name": "core::array::Span::<core::felt252>",
          "members": [
            {
              "name": "snapshot",
              "type": "@core::array::Array::<core::felt252>"
            }
          ]
        },
        {
          "type": "struct",
          "name": "core::array::Span::<core::array::Span::<core::felt252>>",
          "members": [
            {
              "name": "snapshot",
              "type": "@core::array::Array::<core::array::Span::<core::felt252>>"
            }
          ]
        },
        {
          "type": "struct",
          "name": "dojo::database::schema::Struct",
          "members": [
            {
              "name": "name",
              "type": "core::felt252"
            },
            {
              "name": "attrs",
              "type": "core::array::Span::<core::felt252>"
            },
            {
              "name": "children",
              "type": "core::array::Span::<core::array::Span::<core::felt252>>"
            }
          ]
        },
        {
          "type": "struct",
          "name": "core::array::Span::<(core::felt252, core::array::Span::<core::felt252>)>",
          "members": [
            {
              "name": "snapshot",
              "type": "@core::array::Array::<(core::felt252, core::array::Span::<core::felt252>)>"
            }
          ]
        },
        {
          "type": "struct",
          "name": "dojo::database::schema::Enum",
          "members": [
            {
              "name": "name",
              "type": "core::felt252"
            },
            {
              "name": "attrs",
              "type": "core::array::Span::<core::felt252>"
            },
            {
              "name": "children",
              "type": "core::array::Span::<(core::felt252, core::array::Span::<core::felt252>)>"
            }
          ]
        },
        {
          "type": "enum",
          "name": "dojo::database::schema::Ty",
          "variants": [
            {
              "name": "Primitive",
              "type": "core::felt252"
            },
            {
              "name": "Struct",
              "type": "dojo::database::schema::Struct"
            },
            {
              "name": "Enum",
              "type": "dojo::database::schema::Enum"
            },
            {
              "name": "Tuple",
              "type": "core::array::Span::<core::array::Span::<core::felt252>>"
            }
          ]
        },
        {
          "type": "function",
          "name": "schema",
          "inputs": [],
          "outputs": [
            {
              "type": "dojo::database::schema::Ty"
            }
          ],
          "state_mutability": "view"
        },
        {
          "type": "event",
          "name": "eternum::models::road::road::Event",
          "kind": "enum",
          "variants": []
        }
      ]
    },
    {
      "name": "RoadConfig",
      "members": [
        {
          "name": "config_id",
          "type": "u128",
          "key": true
        },
        {
          "name": "fee_resource_type",
          "type": "u8",
          "key": false
        },
        {
          "name": "fee_amount",
          "type": "u128",
          "key": false
        },
        {
          "name": "speed_up_by",
          "type": "u64",
          "key": false
        }
      ],
      "class_hash": "0x65ad2bd6e413134622859e53ac81dbfbdcc65d72673271355bdc2ce2387f2f2",
      "abi": [
        {
          "type": "function",
          "name": "name",
          "inputs": [],
          "outputs": [
            {
              "type": "core::felt252"
            }
          ],
          "state_mutability": "view"
        },
        {
          "type": "function",
          "name": "unpacked_size",
          "inputs": [],
          "outputs": [
            {
              "type": "core::integer::u32"
            }
          ],
          "state_mutability": "view"
        },
        {
          "type": "function",
          "name": "packed_size",
          "inputs": [],
          "outputs": [
            {
              "type": "core::integer::u32"
            }
          ],
          "state_mutability": "view"
        },
        {
          "type": "struct",
          "name": "core::array::Span::<core::integer::u8>",
          "members": [
            {
              "name": "snapshot",
              "type": "@core::array::Array::<core::integer::u8>"
            }
          ]
        },
        {
          "type": "function",
          "name": "layout",
          "inputs": [],
          "outputs": [
            {
              "type": "core::array::Span::<core::integer::u8>"
            }
          ],
          "state_mutability": "view"
        },
        {
          "type": "struct",
          "name": "core::array::Span::<core::felt252>",
          "members": [
            {
              "name": "snapshot",
              "type": "@core::array::Array::<core::felt252>"
            }
          ]
        },
        {
          "type": "struct",
          "name": "core::array::Span::<core::array::Span::<core::felt252>>",
          "members": [
            {
              "name": "snapshot",
              "type": "@core::array::Array::<core::array::Span::<core::felt252>>"
            }
          ]
        },
        {
          "type": "struct",
          "name": "dojo::database::schema::Struct",
          "members": [
            {
              "name": "name",
              "type": "core::felt252"
            },
            {
              "name": "attrs",
              "type": "core::array::Span::<core::felt252>"
            },
            {
              "name": "children",
              "type": "core::array::Span::<core::array::Span::<core::felt252>>"
            }
          ]
        },
        {
          "type": "struct",
          "name": "core::array::Span::<(core::felt252, core::array::Span::<core::felt252>)>",
          "members": [
            {
              "name": "snapshot",
              "type": "@core::array::Array::<(core::felt252, core::array::Span::<core::felt252>)>"
            }
          ]
        },
        {
          "type": "struct",
          "name": "dojo::database::schema::Enum",
          "members": [
            {
              "name": "name",
              "type": "core::felt252"
            },
            {
              "name": "attrs",
              "type": "core::array::Span::<core::felt252>"
            },
            {
              "name": "children",
              "type": "core::array::Span::<(core::felt252, core::array::Span::<core::felt252>)>"
            }
          ]
        },
        {
          "type": "enum",
          "name": "dojo::database::schema::Ty",
          "variants": [
            {
              "name": "Primitive",
              "type": "core::felt252"
            },
            {
              "name": "Struct",
              "type": "dojo::database::schema::Struct"
            },
            {
              "name": "Enum",
              "type": "dojo::database::schema::Enum"
            },
            {
              "name": "Tuple",
              "type": "core::array::Span::<core::array::Span::<core::felt252>>"
            }
          ]
        },
        {
          "type": "function",
          "name": "schema",
          "inputs": [],
          "outputs": [
            {
              "type": "dojo::database::schema::Ty"
            }
          ],
          "state_mutability": "view"
        },
        {
          "type": "event",
          "name": "eternum::models::config::road_config::Event",
          "kind": "enum",
          "variants": []
        }
      ]
    },
    {
      "name": "SoldierConfig",
      "members": [
        {
          "name": "config_id",
          "type": "u128",
          "key": true
        },
        {
          "name": "resource_cost_id",
          "type": "u128",
          "key": false
        },
        {
          "name": "resource_cost_count",
          "type": "u32",
          "key": false
        },
        {
          "name": "wheat_burn_per_soldier",
          "type": "u128",
          "key": false
        },
        {
          "name": "fish_burn_per_soldier",
          "type": "u128",
          "key": false
        }
      ],
      "class_hash": "0x2e85dc798eeb6bf3b7dd200ee1b843840548d6adf388b0687045f608a59539c",
      "abi": [
        {
          "type": "function",
          "name": "name",
          "inputs": [],
          "outputs": [
            {
              "type": "core::felt252"
            }
          ],
          "state_mutability": "view"
        },
        {
          "type": "function",
          "name": "unpacked_size",
          "inputs": [],
          "outputs": [
            {
              "type": "core::integer::u32"
            }
          ],
          "state_mutability": "view"
        },
        {
          "type": "function",
          "name": "packed_size",
          "inputs": [],
          "outputs": [
            {
              "type": "core::integer::u32"
            }
          ],
          "state_mutability": "view"
        },
        {
          "type": "struct",
          "name": "core::array::Span::<core::integer::u8>",
          "members": [
            {
              "name": "snapshot",
              "type": "@core::array::Array::<core::integer::u8>"
            }
          ]
        },
        {
          "type": "function",
          "name": "layout",
          "inputs": [],
          "outputs": [
            {
              "type": "core::array::Span::<core::integer::u8>"
            }
          ],
          "state_mutability": "view"
        },
        {
          "type": "struct",
          "name": "core::array::Span::<core::felt252>",
          "members": [
            {
              "name": "snapshot",
              "type": "@core::array::Array::<core::felt252>"
            }
          ]
        },
        {
          "type": "struct",
          "name": "core::array::Span::<core::array::Span::<core::felt252>>",
          "members": [
            {
              "name": "snapshot",
              "type": "@core::array::Array::<core::array::Span::<core::felt252>>"
            }
          ]
        },
        {
          "type": "struct",
          "name": "dojo::database::schema::Struct",
          "members": [
            {
              "name": "name",
              "type": "core::felt252"
            },
            {
              "name": "attrs",
              "type": "core::array::Span::<core::felt252>"
            },
            {
              "name": "children",
              "type": "core::array::Span::<core::array::Span::<core::felt252>>"
            }
          ]
        },
        {
          "type": "struct",
          "name": "core::array::Span::<(core::felt252, core::array::Span::<core::felt252>)>",
          "members": [
            {
              "name": "snapshot",
              "type": "@core::array::Array::<(core::felt252, core::array::Span::<core::felt252>)>"
            }
          ]
        },
        {
          "type": "struct",
          "name": "dojo::database::schema::Enum",
          "members": [
            {
              "name": "name",
              "type": "core::felt252"
            },
            {
              "name": "attrs",
              "type": "core::array::Span::<core::felt252>"
            },
            {
              "name": "children",
              "type": "core::array::Span::<(core::felt252, core::array::Span::<core::felt252>)>"
            }
          ]
        },
        {
          "type": "enum",
          "name": "dojo::database::schema::Ty",
          "variants": [
            {
              "name": "Primitive",
              "type": "core::felt252"
            },
            {
              "name": "Struct",
              "type": "dojo::database::schema::Struct"
            },
            {
              "name": "Enum",
              "type": "dojo::database::schema::Enum"
            },
            {
              "name": "Tuple",
              "type": "core::array::Span::<core::array::Span::<core::felt252>>"
            }
          ]
        },
        {
          "type": "function",
          "name": "schema",
          "inputs": [],
          "outputs": [
            {
              "type": "dojo::database::schema::Ty"
            }
          ],
          "state_mutability": "view"
        },
        {
          "type": "event",
          "name": "eternum::models::config::soldier_config::Event",
          "kind": "enum",
          "variants": []
        }
      ]
    },
    {
      "name": "SpeedConfig",
      "members": [
        {
          "name": "config_id",
          "type": "u128",
          "key": true
        },
        {
          "name": "speed_config_id",
          "type": "u128",
          "key": true
        },
        {
          "name": "entity_type",
          "type": "u128",
          "key": false
        },
        {
          "name": "sec_per_km",
          "type": "u16",
          "key": false
        }
      ],
      "class_hash": "0x43e39f255ff91f49a15ec71628110c9ea5fd624572a0ff6aa7973e212c8f579",
      "abi": [
        {
          "type": "function",
          "name": "name",
          "inputs": [],
          "outputs": [
            {
              "type": "core::felt252"
            }
          ],
          "state_mutability": "view"
        },
        {
          "type": "function",
          "name": "unpacked_size",
          "inputs": [],
          "outputs": [
            {
              "type": "core::integer::u32"
            }
          ],
          "state_mutability": "view"
        },
        {
          "type": "function",
          "name": "packed_size",
          "inputs": [],
          "outputs": [
            {
              "type": "core::integer::u32"
            }
          ],
          "state_mutability": "view"
        },
        {
          "type": "struct",
          "name": "core::array::Span::<core::integer::u8>",
          "members": [
            {
              "name": "snapshot",
              "type": "@core::array::Array::<core::integer::u8>"
            }
          ]
        },
        {
          "type": "function",
          "name": "layout",
          "inputs": [],
          "outputs": [
            {
              "type": "core::array::Span::<core::integer::u8>"
            }
          ],
          "state_mutability": "view"
        },
        {
          "type": "struct",
          "name": "core::array::Span::<core::felt252>",
          "members": [
            {
              "name": "snapshot",
              "type": "@core::array::Array::<core::felt252>"
            }
          ]
        },
        {
          "type": "struct",
          "name": "core::array::Span::<core::array::Span::<core::felt252>>",
          "members": [
            {
              "name": "snapshot",
              "type": "@core::array::Array::<core::array::Span::<core::felt252>>"
            }
          ]
        },
        {
          "type": "struct",
          "name": "dojo::database::schema::Struct",
          "members": [
            {
              "name": "name",
              "type": "core::felt252"
            },
            {
              "name": "attrs",
              "type": "core::array::Span::<core::felt252>"
            },
            {
              "name": "children",
              "type": "core::array::Span::<core::array::Span::<core::felt252>>"
            }
          ]
        },
        {
          "type": "struct",
          "name": "core::array::Span::<(core::felt252, core::array::Span::<core::felt252>)>",
          "members": [
            {
              "name": "snapshot",
              "type": "@core::array::Array::<(core::felt252, core::array::Span::<core::felt252>)>"
            }
          ]
        },
        {
          "type": "struct",
          "name": "dojo::database::schema::Enum",
          "members": [
            {
              "name": "name",
              "type": "core::felt252"
            },
            {
              "name": "attrs",
              "type": "core::array::Span::<core::felt252>"
            },
            {
              "name": "children",
              "type": "core::array::Span::<(core::felt252, core::array::Span::<core::felt252>)>"
            }
          ]
        },
        {
          "type": "enum",
          "name": "dojo::database::schema::Ty",
          "variants": [
            {
              "name": "Primitive",
              "type": "core::felt252"
            },
            {
              "name": "Struct",
              "type": "dojo::database::schema::Struct"
            },
            {
              "name": "Enum",
              "type": "dojo::database::schema::Enum"
            },
            {
              "name": "Tuple",
              "type": "core::array::Span::<core::array::Span::<core::felt252>>"
            }
          ]
        },
        {
          "type": "function",
          "name": "schema",
          "inputs": [],
          "outputs": [
            {
              "type": "dojo::database::schema::Ty"
            }
          ],
          "state_mutability": "view"
        },
        {
          "type": "event",
          "name": "eternum::models::config::speed_config::Event",
          "kind": "enum",
          "variants": []
        }
      ]
    },
    {
      "name": "Status",
      "members": [
        {
          "name": "trade_id",
          "type": "u128",
          "key": true
        },
        {
          "name": "value",
          "type": "u128",
          "key": false
        }
      ],
      "class_hash": "0x5d105a609f88a3191ad2247a7f02f176c2bd0541a426066cc0a7539050d97c9",
      "abi": [
        {
          "type": "function",
          "name": "name",
          "inputs": [],
          "outputs": [
            {
              "type": "core::felt252"
            }
          ],
          "state_mutability": "view"
        },
        {
          "type": "function",
          "name": "unpacked_size",
          "inputs": [],
          "outputs": [
            {
              "type": "core::integer::u32"
            }
          ],
          "state_mutability": "view"
        },
        {
          "type": "function",
          "name": "packed_size",
          "inputs": [],
          "outputs": [
            {
              "type": "core::integer::u32"
            }
          ],
          "state_mutability": "view"
        },
        {
          "type": "struct",
          "name": "core::array::Span::<core::integer::u8>",
          "members": [
            {
              "name": "snapshot",
              "type": "@core::array::Array::<core::integer::u8>"
            }
          ]
        },
        {
          "type": "function",
          "name": "layout",
          "inputs": [],
          "outputs": [
            {
              "type": "core::array::Span::<core::integer::u8>"
            }
          ],
          "state_mutability": "view"
        },
        {
          "type": "struct",
          "name": "core::array::Span::<core::felt252>",
          "members": [
            {
              "name": "snapshot",
              "type": "@core::array::Array::<core::felt252>"
            }
          ]
        },
        {
          "type": "struct",
          "name": "core::array::Span::<core::array::Span::<core::felt252>>",
          "members": [
            {
              "name": "snapshot",
              "type": "@core::array::Array::<core::array::Span::<core::felt252>>"
            }
          ]
        },
        {
          "type": "struct",
          "name": "dojo::database::schema::Struct",
          "members": [
            {
              "name": "name",
              "type": "core::felt252"
            },
            {
              "name": "attrs",
              "type": "core::array::Span::<core::felt252>"
            },
            {
              "name": "children",
              "type": "core::array::Span::<core::array::Span::<core::felt252>>"
            }
          ]
        },
        {
          "type": "struct",
          "name": "core::array::Span::<(core::felt252, core::array::Span::<core::felt252>)>",
          "members": [
            {
              "name": "snapshot",
              "type": "@core::array::Array::<(core::felt252, core::array::Span::<core::felt252>)>"
            }
          ]
        },
        {
          "type": "struct",
          "name": "dojo::database::schema::Enum",
          "members": [
            {
              "name": "name",
              "type": "core::felt252"
            },
            {
              "name": "attrs",
              "type": "core::array::Span::<core::felt252>"
            },
            {
              "name": "children",
              "type": "core::array::Span::<(core::felt252, core::array::Span::<core::felt252>)>"
            }
          ]
        },
        {
          "type": "enum",
          "name": "dojo::database::schema::Ty",
          "variants": [
            {
              "name": "Primitive",
              "type": "core::felt252"
            },
            {
              "name": "Struct",
              "type": "dojo::database::schema::Struct"
            },
            {
              "name": "Enum",
              "type": "dojo::database::schema::Enum"
            },
            {
              "name": "Tuple",
              "type": "core::array::Span::<core::array::Span::<core::felt252>>"
            }
          ]
        },
        {
          "type": "function",
          "name": "schema",
          "inputs": [],
          "outputs": [
            {
              "type": "dojo::database::schema::Ty"
            }
          ],
          "state_mutability": "view"
        },
        {
          "type": "event",
          "name": "eternum::models::trade::status::Event",
          "kind": "enum",
          "variants": []
        }
      ]
    },
    {
      "name": "TownWatch",
      "members": [
        {
          "name": "entity_id",
          "type": "u128",
          "key": true
        },
        {
          "name": "town_watch_id",
          "type": "u128",
          "key": false
        }
      ],
      "class_hash": "0x781a3b908535e07aeae6e5ea9f6fd587627737e31d0a394e91ef1f0c75894b7",
      "abi": [
        {
          "type": "function",
          "name": "name",
          "inputs": [],
          "outputs": [
            {
              "type": "core::felt252"
            }
          ],
          "state_mutability": "view"
        },
        {
          "type": "function",
          "name": "unpacked_size",
          "inputs": [],
          "outputs": [
            {
              "type": "core::integer::u32"
            }
          ],
          "state_mutability": "view"
        },
        {
          "type": "function",
          "name": "packed_size",
          "inputs": [],
          "outputs": [
            {
              "type": "core::integer::u32"
            }
          ],
          "state_mutability": "view"
        },
        {
          "type": "struct",
          "name": "core::array::Span::<core::integer::u8>",
          "members": [
            {
              "name": "snapshot",
              "type": "@core::array::Array::<core::integer::u8>"
            }
          ]
        },
        {
          "type": "function",
          "name": "layout",
          "inputs": [],
          "outputs": [
            {
              "type": "core::array::Span::<core::integer::u8>"
            }
          ],
          "state_mutability": "view"
        },
        {
          "type": "struct",
          "name": "core::array::Span::<core::felt252>",
          "members": [
            {
              "name": "snapshot",
              "type": "@core::array::Array::<core::felt252>"
            }
          ]
        },
        {
          "type": "struct",
          "name": "core::array::Span::<core::array::Span::<core::felt252>>",
          "members": [
            {
              "name": "snapshot",
              "type": "@core::array::Array::<core::array::Span::<core::felt252>>"
            }
          ]
        },
        {
          "type": "struct",
          "name": "dojo::database::schema::Struct",
          "members": [
            {
              "name": "name",
              "type": "core::felt252"
            },
            {
              "name": "attrs",
              "type": "core::array::Span::<core::felt252>"
            },
            {
              "name": "children",
              "type": "core::array::Span::<core::array::Span::<core::felt252>>"
            }
          ]
        },
        {
          "type": "struct",
          "name": "core::array::Span::<(core::felt252, core::array::Span::<core::felt252>)>",
          "members": [
            {
              "name": "snapshot",
              "type": "@core::array::Array::<(core::felt252, core::array::Span::<core::felt252>)>"
            }
          ]
        },
        {
          "type": "struct",
          "name": "dojo::database::schema::Enum",
          "members": [
            {
              "name": "name",
              "type": "core::felt252"
            },
            {
              "name": "attrs",
              "type": "core::array::Span::<core::felt252>"
            },
            {
              "name": "children",
              "type": "core::array::Span::<(core::felt252, core::array::Span::<core::felt252>)>"
            }
          ]
        },
        {
          "type": "enum",
          "name": "dojo::database::schema::Ty",
          "variants": [
            {
              "name": "Primitive",
              "type": "core::felt252"
            },
            {
              "name": "Struct",
              "type": "dojo::database::schema::Struct"
            },
            {
              "name": "Enum",
              "type": "dojo::database::schema::Enum"
            },
            {
              "name": "Tuple",
              "type": "core::array::Span::<core::array::Span::<core::felt252>>"
            }
          ]
        },
        {
          "type": "function",
          "name": "schema",
          "inputs": [],
          "outputs": [
            {
              "type": "dojo::database::schema::Ty"
            }
          ],
          "state_mutability": "view"
        },
        {
          "type": "event",
          "name": "eternum::models::combat::town_watch::Event",
          "kind": "enum",
          "variants": []
        }
      ]
    },
    {
      "name": "Trade",
      "members": [
        {
          "name": "trade_id",
          "type": "u128",
          "key": true
        },
        {
          "name": "maker_id",
          "type": "u128",
          "key": false
        },
        {
          "name": "maker_resource_chest_id",
          "type": "u128",
          "key": false
        },
        {
          "name": "maker_transport_id",
          "type": "u128",
          "key": false
        },
        {
          "name": "taker_id",
          "type": "u128",
          "key": false
        },
        {
          "name": "taker_resource_chest_id",
          "type": "u128",
          "key": false
        },
        {
          "name": "taker_transport_id",
          "type": "u128",
          "key": false
        },
        {
          "name": "expires_at",
          "type": "u64",
          "key": false
        }
      ],
      "class_hash": "0x19346222e5e53ce8f9c813b9f7de6eaa228fb991263d5c810d2f3b89c7cbdf",
      "abi": [
        {
          "type": "function",
          "name": "name",
          "inputs": [],
          "outputs": [
            {
              "type": "core::felt252"
            }
          ],
          "state_mutability": "view"
        },
        {
          "type": "function",
          "name": "unpacked_size",
          "inputs": [],
          "outputs": [
            {
              "type": "core::integer::u32"
            }
          ],
          "state_mutability": "view"
        },
        {
          "type": "function",
          "name": "packed_size",
          "inputs": [],
          "outputs": [
            {
              "type": "core::integer::u32"
            }
          ],
          "state_mutability": "view"
        },
        {
          "type": "struct",
          "name": "core::array::Span::<core::integer::u8>",
          "members": [
            {
              "name": "snapshot",
              "type": "@core::array::Array::<core::integer::u8>"
            }
          ]
        },
        {
          "type": "function",
          "name": "layout",
          "inputs": [],
          "outputs": [
            {
              "type": "core::array::Span::<core::integer::u8>"
            }
          ],
          "state_mutability": "view"
        },
        {
          "type": "struct",
          "name": "core::array::Span::<core::felt252>",
          "members": [
            {
              "name": "snapshot",
              "type": "@core::array::Array::<core::felt252>"
            }
          ]
        },
        {
          "type": "struct",
          "name": "core::array::Span::<core::array::Span::<core::felt252>>",
          "members": [
            {
              "name": "snapshot",
              "type": "@core::array::Array::<core::array::Span::<core::felt252>>"
            }
          ]
        },
        {
          "type": "struct",
          "name": "dojo::database::schema::Struct",
          "members": [
            {
              "name": "name",
              "type": "core::felt252"
            },
            {
              "name": "attrs",
              "type": "core::array::Span::<core::felt252>"
            },
            {
              "name": "children",
              "type": "core::array::Span::<core::array::Span::<core::felt252>>"
            }
          ]
        },
        {
          "type": "struct",
          "name": "core::array::Span::<(core::felt252, core::array::Span::<core::felt252>)>",
          "members": [
            {
              "name": "snapshot",
              "type": "@core::array::Array::<(core::felt252, core::array::Span::<core::felt252>)>"
            }
          ]
        },
        {
          "type": "struct",
          "name": "dojo::database::schema::Enum",
          "members": [
            {
              "name": "name",
              "type": "core::felt252"
            },
            {
              "name": "attrs",
              "type": "core::array::Span::<core::felt252>"
            },
            {
              "name": "children",
              "type": "core::array::Span::<(core::felt252, core::array::Span::<core::felt252>)>"
            }
          ]
        },
        {
          "type": "enum",
          "name": "dojo::database::schema::Ty",
          "variants": [
            {
              "name": "Primitive",
              "type": "core::felt252"
            },
            {
              "name": "Struct",
              "type": "dojo::database::schema::Struct"
            },
            {
              "name": "Enum",
              "type": "dojo::database::schema::Enum"
            },
            {
              "name": "Tuple",
              "type": "core::array::Span::<core::array::Span::<core::felt252>>"
            }
          ]
        },
        {
          "type": "function",
          "name": "schema",
          "inputs": [],
          "outputs": [
            {
              "type": "dojo::database::schema::Ty"
            }
          ],
          "state_mutability": "view"
        },
        {
          "type": "event",
          "name": "eternum::models::trade::trade::Event",
          "kind": "enum",
          "variants": []
        }
      ]
    },
    {
      "name": "TravelConfig",
      "members": [
        {
          "name": "config_id",
          "type": "u128",
          "key": true
        },
        {
          "name": "free_transport_per_city",
          "type": "u128",
          "key": false
        }
      ],
      "class_hash": "0x28038834b44f41c31c3b5c7c181e3319a8e4e95964f9784d8450873adb81c85",
      "abi": [
        {
          "type": "function",
          "name": "name",
          "inputs": [],
          "outputs": [
            {
              "type": "core::felt252"
            }
          ],
          "state_mutability": "view"
        },
        {
          "type": "function",
          "name": "unpacked_size",
          "inputs": [],
          "outputs": [
            {
              "type": "core::integer::u32"
            }
          ],
          "state_mutability": "view"
        },
        {
          "type": "function",
          "name": "packed_size",
          "inputs": [],
          "outputs": [
            {
              "type": "core::integer::u32"
            }
          ],
          "state_mutability": "view"
        },
        {
          "type": "struct",
          "name": "core::array::Span::<core::integer::u8>",
          "members": [
            {
              "name": "snapshot",
              "type": "@core::array::Array::<core::integer::u8>"
            }
          ]
        },
        {
          "type": "function",
          "name": "layout",
          "inputs": [],
          "outputs": [
            {
              "type": "core::array::Span::<core::integer::u8>"
            }
          ],
          "state_mutability": "view"
        },
        {
          "type": "struct",
          "name": "core::array::Span::<core::felt252>",
          "members": [
            {
              "name": "snapshot",
              "type": "@core::array::Array::<core::felt252>"
            }
          ]
        },
        {
          "type": "struct",
          "name": "core::array::Span::<core::array::Span::<core::felt252>>",
          "members": [
            {
              "name": "snapshot",
              "type": "@core::array::Array::<core::array::Span::<core::felt252>>"
            }
          ]
        },
        {
          "type": "struct",
          "name": "dojo::database::schema::Struct",
          "members": [
            {
              "name": "name",
              "type": "core::felt252"
            },
            {
              "name": "attrs",
              "type": "core::array::Span::<core::felt252>"
            },
            {
              "name": "children",
              "type": "core::array::Span::<core::array::Span::<core::felt252>>"
            }
          ]
        },
        {
          "type": "struct",
          "name": "core::array::Span::<(core::felt252, core::array::Span::<core::felt252>)>",
          "members": [
            {
              "name": "snapshot",
              "type": "@core::array::Array::<(core::felt252, core::array::Span::<core::felt252>)>"
            }
          ]
        },
        {
          "type": "struct",
          "name": "dojo::database::schema::Enum",
          "members": [
            {
              "name": "name",
              "type": "core::felt252"
            },
            {
              "name": "attrs",
              "type": "core::array::Span::<core::felt252>"
            },
            {
              "name": "children",
              "type": "core::array::Span::<(core::felt252, core::array::Span::<core::felt252>)>"
            }
          ]
        },
        {
          "type": "enum",
          "name": "dojo::database::schema::Ty",
          "variants": [
            {
              "name": "Primitive",
              "type": "core::felt252"
            },
            {
              "name": "Struct",
              "type": "dojo::database::schema::Struct"
            },
            {
              "name": "Enum",
              "type": "dojo::database::schema::Enum"
            },
            {
              "name": "Tuple",
              "type": "core::array::Span::<core::array::Span::<core::felt252>>"
            }
          ]
        },
        {
          "type": "function",
          "name": "schema",
          "inputs": [],
          "outputs": [
            {
              "type": "dojo::database::schema::Ty"
            }
          ],
          "state_mutability": "view"
        },
        {
          "type": "event",
          "name": "eternum::models::config::travel_config::Event",
          "kind": "enum",
          "variants": []
        }
      ]
    },
    {
      "name": "Weight",
      "members": [
        {
          "name": "entity_id",
          "type": "u128",
          "key": true
        },
        {
          "name": "value",
          "type": "u128",
          "key": false
        }
      ],
      "class_hash": "0x35cd1c6bc8df690594b32988c76746f5b3c307b1e7ef70acc3c50eebbfe46e3",
      "abi": [
        {
          "type": "function",
          "name": "name",
          "inputs": [],
          "outputs": [
            {
              "type": "core::felt252"
            }
          ],
          "state_mutability": "view"
        },
        {
          "type": "function",
          "name": "unpacked_size",
          "inputs": [],
          "outputs": [
            {
              "type": "core::integer::u32"
            }
          ],
          "state_mutability": "view"
        },
        {
          "type": "function",
          "name": "packed_size",
          "inputs": [],
          "outputs": [
            {
              "type": "core::integer::u32"
            }
          ],
          "state_mutability": "view"
        },
        {
          "type": "struct",
          "name": "core::array::Span::<core::integer::u8>",
          "members": [
            {
              "name": "snapshot",
              "type": "@core::array::Array::<core::integer::u8>"
            }
          ]
        },
        {
          "type": "function",
          "name": "layout",
          "inputs": [],
          "outputs": [
            {
              "type": "core::array::Span::<core::integer::u8>"
            }
          ],
          "state_mutability": "view"
        },
        {
          "type": "struct",
          "name": "core::array::Span::<core::felt252>",
          "members": [
            {
              "name": "snapshot",
              "type": "@core::array::Array::<core::felt252>"
            }
          ]
        },
        {
          "type": "struct",
          "name": "core::array::Span::<core::array::Span::<core::felt252>>",
          "members": [
            {
              "name": "snapshot",
              "type": "@core::array::Array::<core::array::Span::<core::felt252>>"
            }
          ]
        },
        {
          "type": "struct",
          "name": "dojo::database::schema::Struct",
          "members": [
            {
              "name": "name",
              "type": "core::felt252"
            },
            {
              "name": "attrs",
              "type": "core::array::Span::<core::felt252>"
            },
            {
              "name": "children",
              "type": "core::array::Span::<core::array::Span::<core::felt252>>"
            }
          ]
        },
        {
          "type": "struct",
          "name": "core::array::Span::<(core::felt252, core::array::Span::<core::felt252>)>",
          "members": [
            {
              "name": "snapshot",
              "type": "@core::array::Array::<(core::felt252, core::array::Span::<core::felt252>)>"
            }
          ]
        },
        {
          "type": "struct",
          "name": "dojo::database::schema::Enum",
          "members": [
            {
              "name": "name",
              "type": "core::felt252"
            },
            {
              "name": "attrs",
              "type": "core::array::Span::<core::felt252>"
            },
            {
              "name": "children",
              "type": "core::array::Span::<(core::felt252, core::array::Span::<core::felt252>)>"
            }
          ]
        },
        {
          "type": "enum",
          "name": "dojo::database::schema::Ty",
          "variants": [
            {
              "name": "Primitive",
              "type": "core::felt252"
            },
            {
              "name": "Struct",
              "type": "dojo::database::schema::Struct"
            },
            {
              "name": "Enum",
              "type": "dojo::database::schema::Enum"
            },
            {
              "name": "Tuple",
              "type": "core::array::Span::<core::array::Span::<core::felt252>>"
            }
          ]
        },
        {
          "type": "function",
          "name": "schema",
          "inputs": [],
          "outputs": [
            {
              "type": "dojo::database::schema::Ty"
            }
          ],
          "state_mutability": "view"
        },
        {
          "type": "event",
          "name": "eternum::models::weight::weight::Event",
          "kind": "enum",
          "variants": []
        }
      ]
    },
    {
      "name": "WeightConfig",
      "members": [
        {
          "name": "config_id",
          "type": "u128",
          "key": true
        },
        {
          "name": "weight_config_id",
          "type": "u128",
          "key": true
        },
        {
          "name": "entity_type",
          "type": "u128",
          "key": false
        },
        {
          "name": "weight_gram",
          "type": "u128",
          "key": false
        }
      ],
      "class_hash": "0x7fd7c215889730fe2567194c06a6c69b00f768067fa567a9aeb0d503bbbeb64",
      "abi": [
        {
          "type": "function",
          "name": "name",
          "inputs": [],
          "outputs": [
            {
              "type": "core::felt252"
            }
          ],
          "state_mutability": "view"
        },
        {
          "type": "function",
          "name": "unpacked_size",
          "inputs": [],
          "outputs": [
            {
              "type": "core::integer::u32"
            }
          ],
          "state_mutability": "view"
        },
        {
          "type": "function",
          "name": "packed_size",
          "inputs": [],
          "outputs": [
            {
              "type": "core::integer::u32"
            }
          ],
          "state_mutability": "view"
        },
        {
          "type": "struct",
          "name": "core::array::Span::<core::integer::u8>",
          "members": [
            {
              "name": "snapshot",
              "type": "@core::array::Array::<core::integer::u8>"
            }
          ]
        },
        {
          "type": "function",
          "name": "layout",
          "inputs": [],
          "outputs": [
            {
              "type": "core::array::Span::<core::integer::u8>"
            }
          ],
          "state_mutability": "view"
        },
        {
          "type": "struct",
          "name": "core::array::Span::<core::felt252>",
          "members": [
            {
              "name": "snapshot",
              "type": "@core::array::Array::<core::felt252>"
            }
          ]
        },
        {
          "type": "struct",
          "name": "core::array::Span::<core::array::Span::<core::felt252>>",
          "members": [
            {
              "name": "snapshot",
              "type": "@core::array::Array::<core::array::Span::<core::felt252>>"
            }
          ]
        },
        {
          "type": "struct",
          "name": "dojo::database::schema::Struct",
          "members": [
            {
              "name": "name",
              "type": "core::felt252"
            },
            {
              "name": "attrs",
              "type": "core::array::Span::<core::felt252>"
            },
            {
              "name": "children",
              "type": "core::array::Span::<core::array::Span::<core::felt252>>"
            }
          ]
        },
        {
          "type": "struct",
          "name": "core::array::Span::<(core::felt252, core::array::Span::<core::felt252>)>",
          "members": [
            {
              "name": "snapshot",
              "type": "@core::array::Array::<(core::felt252, core::array::Span::<core::felt252>)>"
            }
          ]
        },
        {
          "type": "struct",
          "name": "dojo::database::schema::Enum",
          "members": [
            {
              "name": "name",
              "type": "core::felt252"
            },
            {
              "name": "attrs",
              "type": "core::array::Span::<core::felt252>"
            },
            {
              "name": "children",
              "type": "core::array::Span::<(core::felt252, core::array::Span::<core::felt252>)>"
            }
          ]
        },
        {
          "type": "enum",
          "name": "dojo::database::schema::Ty",
          "variants": [
            {
              "name": "Primitive",
              "type": "core::felt252"
            },
            {
              "name": "Struct",
              "type": "dojo::database::schema::Struct"
            },
            {
              "name": "Enum",
              "type": "dojo::database::schema::Enum"
            },
            {
              "name": "Tuple",
              "type": "core::array::Span::<core::array::Span::<core::felt252>>"
            }
          ]
        },
        {
          "type": "function",
          "name": "schema",
          "inputs": [],
          "outputs": [
            {
              "type": "dojo::database::schema::Ty"
            }
          ],
          "state_mutability": "view"
        },
        {
          "type": "event",
          "name": "eternum::models::config::weight_config::Event",
          "kind": "enum",
          "variants": []
        }
      ]
    },
    {
      "name": "WorldConfig",
      "members": [
        {
          "name": "config_id",
          "type": "u128",
          "key": true
        },
        {
          "name": "admin_address",
          "type": "ContractAddress",
          "key": false
        },
        {
          "name": "realm_l2_contract",
          "type": "ContractAddress",
          "key": false
        }
      ],
      "class_hash": "0x411e942cb34c2820b1190a175136b31900c8e72fed723554cb0653730a3082b",
      "abi": [
        {
          "type": "function",
          "name": "name",
          "inputs": [],
          "outputs": [
            {
              "type": "core::felt252"
            }
          ],
          "state_mutability": "view"
        },
        {
          "type": "function",
          "name": "unpacked_size",
          "inputs": [],
          "outputs": [
            {
              "type": "core::integer::u32"
            }
          ],
          "state_mutability": "view"
        },
        {
          "type": "function",
          "name": "packed_size",
          "inputs": [],
          "outputs": [
            {
              "type": "core::integer::u32"
            }
          ],
          "state_mutability": "view"
        },
        {
          "type": "struct",
          "name": "core::array::Span::<core::integer::u8>",
          "members": [
            {
              "name": "snapshot",
              "type": "@core::array::Array::<core::integer::u8>"
            }
          ]
        },
        {
          "type": "function",
          "name": "layout",
          "inputs": [],
          "outputs": [
            {
              "type": "core::array::Span::<core::integer::u8>"
            }
          ],
          "state_mutability": "view"
        },
        {
          "type": "struct",
          "name": "core::array::Span::<core::felt252>",
          "members": [
            {
              "name": "snapshot",
              "type": "@core::array::Array::<core::felt252>"
            }
          ]
        },
        {
          "type": "struct",
          "name": "core::array::Span::<core::array::Span::<core::felt252>>",
          "members": [
            {
              "name": "snapshot",
              "type": "@core::array::Array::<core::array::Span::<core::felt252>>"
            }
          ]
        },
        {
          "type": "struct",
          "name": "dojo::database::schema::Struct",
          "members": [
            {
              "name": "name",
              "type": "core::felt252"
            },
            {
              "name": "attrs",
              "type": "core::array::Span::<core::felt252>"
            },
            {
              "name": "children",
              "type": "core::array::Span::<core::array::Span::<core::felt252>>"
            }
          ]
        },
        {
          "type": "struct",
          "name": "core::array::Span::<(core::felt252, core::array::Span::<core::felt252>)>",
          "members": [
            {
              "name": "snapshot",
              "type": "@core::array::Array::<(core::felt252, core::array::Span::<core::felt252>)>"
            }
          ]
        },
        {
          "type": "struct",
          "name": "dojo::database::schema::Enum",
          "members": [
            {
              "name": "name",
              "type": "core::felt252"
            },
            {
              "name": "attrs",
              "type": "core::array::Span::<core::felt252>"
            },
            {
              "name": "children",
              "type": "core::array::Span::<(core::felt252, core::array::Span::<core::felt252>)>"
            }
          ]
        },
        {
          "type": "enum",
          "name": "dojo::database::schema::Ty",
          "variants": [
            {
              "name": "Primitive",
              "type": "core::felt252"
            },
            {
              "name": "Struct",
              "type": "dojo::database::schema::Struct"
            },
            {
              "name": "Enum",
              "type": "dojo::database::schema::Enum"
            },
            {
              "name": "Tuple",
              "type": "core::array::Span::<core::array::Span::<core::felt252>>"
            }
          ]
        },
        {
          "type": "function",
          "name": "schema",
          "inputs": [],
          "outputs": [
            {
              "type": "dojo::database::schema::Ty"
            }
          ],
          "state_mutability": "view"
        },
        {
          "type": "event",
          "name": "eternum::models::config::world_config::Event",
          "kind": "enum",
          "variants": []
        }
      ]
    }
  ]
}<|MERGE_RESOLUTION|>--- conflicted
+++ resolved
@@ -863,8 +863,8 @@
   "contracts": [
     {
       "name": "bank_systems",
-      "address": "0x22915d02287759320f721a3e61836fe3dc1ed68fc8a66fdd2c2f7a8cf1ff4f8",
-      "class_hash": "0x6c357bc84d86a280af7e4302c9c235f69d803ff4a003704a1838825ca5fe55d",
+      "address": null,
+      "class_hash": "0x193b43fcf70309aeb2f89a3ffe4ea06b6949b8f1fa0c16950f7b9888cd9cfd5",
       "abi": [
         {
           "type": "impl",
@@ -1087,13 +1087,8 @@
     },
     {
       "name": "combat_systems",
-<<<<<<< HEAD
       "address": null,
-      "class_hash": "0x4e0d5108e338edd5fa81f30a2877598f402b3cf9e7654fd20475233d62e7b7f",
-=======
-      "address": "0x778fd3e137dc0e58d94d599167aa431332b8529f9bfc8efd70a7ea4e9c74247",
       "class_hash": "0x4a4e6ceb781ee437b4928d818050646331c500a2090ab1597b6dda1741b5622",
->>>>>>> 58e03071
       "abi": [
         {
           "type": "impl",
@@ -1433,13 +1428,8 @@
     },
     {
       "name": "config_systems",
-<<<<<<< HEAD
       "address": null,
-      "class_hash": "0x4508a3b0411303a6b002327fda6c6504993fbe960a74fe2eb9acf1b9252d65b",
-=======
-      "address": "0x74c3dd7b64a0c8ad6a27276b9ec6a628774028734ea46cf3970ef185e35247d",
-      "class_hash": "0x27b7c99dfe4b6ad980d50eb55426a81a91cb9839f3643548aa6aba2e56dd1ec",
->>>>>>> 58e03071
+      "class_hash": "0x22cf5c1896ad4345ece35aaf2ffdcbfc5c4e2646686fd3eb0ad094bef98f207",
       "abi": [
         {
           "type": "impl",
@@ -2092,11 +2082,8 @@
         }
       ],
       "reads": [
-<<<<<<< HEAD
+        "Bank",
         "WorldConfig"
-=======
-        "Bank"
->>>>>>> 58e03071
       ],
       "writes": [
         "AttackConfig",
@@ -2243,13 +2230,8 @@
     },
     {
       "name": "labor_systems",
-<<<<<<< HEAD
       "address": null,
-      "class_hash": "0x1058d4850bfd94e5f2890f36e40feb81fc164a61f7e137635357c8ab6f0e4c9",
-=======
-      "address": "0x5b3b02ba50cfb46af86c20d1eca1bbff5fe82ff2f8985aefc413267a5d05b00",
       "class_hash": "0x614bd307f8a0505319a1405c175315e1142df4ea827aebaa02ddc4a64a39537",
->>>>>>> 58e03071
       "abi": [
         {
           "type": "impl",
@@ -2595,13 +2577,8 @@
     },
     {
       "name": "resource_systems",
-<<<<<<< HEAD
       "address": null,
-      "class_hash": "0x1e054d3a41a9818cab6820a40005e0f89e9943b5ee15b58f60b58ecf807d2d1",
-=======
-      "address": "0x2dab8013b2dea3f5b37f31db94a5136843408efa04a966a6587f65056b1ef40",
       "class_hash": "0x42a3bc781c5d7c67ffdc626daf2710d5e2f6637918fb26f7f1f28098d443cbf",
->>>>>>> 58e03071
       "abi": [
         {
           "type": "impl",
@@ -3230,13 +3207,8 @@
     },
     {
       "name": "trade_systems",
-<<<<<<< HEAD
       "address": null,
-      "class_hash": "0x2a1dd4b29735c6822b4e9c45a2a4e494b19e9483a23f4bbe71ba40bf944ff63",
-=======
-      "address": "0x7b54643f42a1c4298fe5e465105ccbee30ba505f3bedaa90f4951f9f15be8f0",
       "class_hash": "0x53b81301d57f4d449425a7baf06926d670421e917cf815e95ea2db2f88fd5be",
->>>>>>> 58e03071
       "abi": [
         {
           "type": "impl",
