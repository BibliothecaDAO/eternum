--- conflicted
+++ resolved
@@ -863,13 +863,8 @@
   "contracts": [
     {
       "name": "bank_systems",
-<<<<<<< HEAD
       "address": null,
-      "class_hash": "0x15c006a60ff194c13cf4367176b335ec9c7b168339206f154f2cc338c4044a6",
-=======
-      "address": "0x22915d02287759320f721a3e61836fe3dc1ed68fc8a66fdd2c2f7a8cf1ff4f8",
-      "class_hash": "0x15a05788d2d0039e6182cac36e100e36048125e8823abeccd646a807465d993",
->>>>>>> e475162d
+      "class_hash": "0x193b43fcf70309aeb2f89a3ffe4ea06b6949b8f1fa0c16950f7b9888cd9cfd5",
       "abi": [
         {
           "type": "impl",
