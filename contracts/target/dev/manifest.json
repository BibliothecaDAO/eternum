--- conflicted
+++ resolved
@@ -1455,15 +1455,9 @@
       "computed": []
     },
     {
-<<<<<<< HEAD
-      "name": "eternum::systems::config::contracts::config_systems",
-      "address": "0x7fff06bbcbe4f42f22c86b14e7a80604495c8b2034d14cbb10d32402c933ca8",
-      "class_hash": "0x7e318ab376d65f6f456a2f6a8f8c6347cd1b0d473b6a96af751259fd0442bb",
-=======
       "name": "config_systems",
       "address": "0x74c3dd7b64a0c8ad6a27276b9ec6a628774028734ea46cf3970ef185e35247d",
       "class_hash": "0x1c1161179e636e724fe7bc26a92cb2440862d22352c3fe3c8b94e8b6e45cd9a",
->>>>>>> 2a92f6df
       "abi": [
         {
           "type": "impl",
@@ -2140,29 +2134,6 @@
           ]
         },
         {
-          "type": "impl",
-          "name": "UpgradableImpl",
-          "interface_name": "dojo::components::upgradeable::IUpgradeable"
-        },
-        {
-          "type": "interface",
-          "name": "dojo::components::upgradeable::IUpgradeable",
-          "items": [
-            {
-              "type": "function",
-              "name": "upgrade",
-              "inputs": [
-                {
-                  "name": "new_class_hash",
-                  "type": "core::starknet::class_hash::ClassHash"
-                }
-              ],
-              "outputs": [],
-              "state_mutability": "external"
-            }
-          ]
-        },
-        {
           "type": "function",
           "name": "dojo_resource",
           "inputs": [],
@@ -2172,48 +2143,14 @@
             }
           ],
           "state_mutability": "view"
-        },
-        {
-          "type": "event",
-          "name": "dojo::components::upgradeable::upgradeable::Upgraded",
-          "kind": "struct",
-          "members": [
-            {
-              "name": "class_hash",
-              "type": "core::starknet::class_hash::ClassHash",
-              "kind": "data"
-            }
-          ]
-        },
-        {
-          "type": "event",
-          "name": "dojo::components::upgradeable::upgradeable::Event",
-          "kind": "enum",
-          "variants": [
-            {
-              "name": "Upgraded",
-              "type": "dojo::components::upgradeable::upgradeable::Upgraded",
-              "kind": "nested"
-            }
-          ]
         },
         {
           "type": "event",
           "name": "eternum::systems::config::contracts::config_systems::Event",
           "kind": "enum",
-          "variants": [
-            {
-              "name": "UpgradeableEvent",
-              "type": "dojo::components::upgradeable::upgradeable::Event",
-              "kind": "nested"
-            }
-          ]
+          "variants": []
         }
       ],
-<<<<<<< HEAD
-      "reads": [],
-      "writes": [],
-=======
       "reads": [
         "Bank",
         "WorldConfig"
@@ -2244,7 +2181,86 @@
         "WeightConfig",
         "WorldConfig"
       ],
->>>>>>> 2a92f6df
+      "computed": []
+    },
+    {
+      "name": "labor_systems",
+      "address": "0x5b3b02ba50cfb46af86c20d1eca1bbff5fe82ff2f8985aefc413267a5d05b00",
+      "class_hash": "0x6b380bf512cdc1cf59259b791f5a37d6f6361ad8c2f99b31ffb4dccace49f49",
+      "abi": [
+        {
+          "type": "impl",
+          "name": "UpgradableImpl",
+          "interface_name": "dojo::components::upgradeable::IUpgradeable"
+        },
+        {
+          "type": "interface",
+          "name": "dojo::components::upgradeable::IUpgradeable",
+          "items": [
+            {
+              "type": "function",
+              "name": "upgrade",
+              "inputs": [
+                {
+                  "name": "new_class_hash",
+                  "type": "core::starknet::class_hash::ClassHash"
+                }
+              ],
+              "outputs": [],
+              "state_mutability": "external"
+            }
+          ]
+        },
+        {
+          "type": "function",
+          "name": "dojo_resource",
+          "inputs": [],
+          "outputs": [
+            {
+              "type": "core::felt252"
+            }
+          ],
+          "state_mutability": "view"
+        },
+        {
+          "type": "event",
+          "name": "dojo::components::upgradeable::upgradeable::Upgraded",
+          "kind": "struct",
+          "members": [
+            {
+              "name": "class_hash",
+              "type": "core::starknet::class_hash::ClassHash",
+              "kind": "data"
+            }
+          ]
+        },
+        {
+          "type": "event",
+          "name": "dojo::components::upgradeable::upgradeable::Event",
+          "kind": "enum",
+          "variants": [
+            {
+              "name": "Upgraded",
+              "type": "dojo::components::upgradeable::upgradeable::Upgraded",
+              "kind": "nested"
+            }
+          ]
+        },
+        {
+          "type": "event",
+          "name": "eternum::systems::config::contracts::config_systems::Event",
+          "kind": "enum",
+          "variants": [
+            {
+              "name": "UpgradeableEvent",
+              "type": "dojo::components::upgradeable::upgradeable::Event",
+              "kind": "nested"
+            }
+          ]
+        }
+      ],
+      "reads": [],
+      "writes": [],
       "computed": []
     },
     {
@@ -2662,29 +2678,6 @@
           ]
         },
         {
-          "type": "impl",
-          "name": "UpgradableImpl",
-          "interface_name": "dojo::components::upgradeable::IUpgradeable"
-        },
-        {
-          "type": "interface",
-          "name": "dojo::components::upgradeable::IUpgradeable",
-          "items": [
-            {
-              "type": "function",
-              "name": "upgrade",
-              "inputs": [
-                {
-                  "name": "new_class_hash",
-                  "type": "core::starknet::class_hash::ClassHash"
-                }
-              ],
-              "outputs": [],
-              "state_mutability": "external"
-            }
-          ]
-        },
-        {
           "type": "function",
           "name": "dojo_resource",
           "inputs": [],
@@ -2694,54 +2687,23 @@
             }
           ],
           "state_mutability": "view"
-        },
-        {
-          "type": "event",
-          "name": "dojo::components::upgradeable::upgradeable::Upgraded",
-          "kind": "struct",
-          "members": [
-            {
-              "name": "class_hash",
-              "type": "core::starknet::class_hash::ClassHash",
-              "kind": "data"
-            }
-          ]
-        },
-        {
-          "type": "event",
-          "name": "dojo::components::upgradeable::upgradeable::Event",
-          "kind": "enum",
-          "variants": [
-            {
-              "name": "Upgraded",
-              "type": "dojo::components::upgradeable::upgradeable::Upgraded",
-              "kind": "nested"
-            }
-          ]
         },
         {
           "type": "event",
           "name": "eternum::systems::name::contracts::name_systems::Event",
           "kind": "enum",
-          "variants": [
-            {
-              "name": "UpgradeableEvent",
-              "type": "dojo::components::upgradeable::upgradeable::Event",
-              "kind": "nested"
-            }
-          ]
+          "variants": []
         }
       ],
-      "reads": [],
-      "writes": [],
+      "reads": [
+        "AddressName"
+      ],
+      "writes": [
+        "AddressName"
+      ],
       "computed": []
     },
     {
-<<<<<<< HEAD
-      "name": "eternum::systems::resources::contracts::resource_systems",
-      "address": "0x406b259886beb36b2474c7a85ad8298b948eeca68b3a185ee7ba870dbc025c8",
-      "class_hash": "0x10a7acf6285fda1ae673c0427a271e2d4cfc2f16de3843293bc241ed9ac1557",
-=======
       "name": "realm_systems",
       "address": "0x6b9518b94d4d1608095233f38aef1d996851200f1d5c0877c040fa42946496",
       "class_hash": "0x1baaee2ed04c72f376ceb0d0a80d5c748482d3422c027a77be883bda4211a33",
@@ -2912,172 +2874,7 @@
       "name": "resource_systems",
       "address": "0x2dab8013b2dea3f5b37f31db94a5136843408efa04a966a6587f65056b1ef40",
       "class_hash": "0x296e8a045234c8d5a359080aa33be81a431e2614c6e3c59bb89930f6ee0c600",
->>>>>>> 2a92f6df
       "abi": [
-        {
-          "type": "impl",
-          "name": "WorldProviderImpl",
-          "interface_name": "dojo::world::IWorldProvider"
-        },
-        {
-          "type": "struct",
-          "name": "dojo::world::IWorldDispatcher",
-          "members": [
-            {
-              "name": "contract_address",
-              "type": "core::starknet::contract_address::ContractAddress"
-            }
-          ]
-        },
-        {
-          "type": "interface",
-          "name": "dojo::world::IWorldProvider",
-          "items": [
-            {
-              "type": "function",
-              "name": "world",
-              "inputs": [],
-              "outputs": [
-                {
-                  "type": "dojo::world::IWorldDispatcher"
-                }
-              ],
-              "state_mutability": "view"
-            }
-          ]
-        },
-        {
-          "type": "impl",
-          "name": "ResourceSystemsImpl",
-          "interface_name": "eternum::systems::resources::interface::IResourceSystems"
-        },
-        {
-          "type": "struct",
-          "name": "core::array::Span::<(core::integer::u8, core::integer::u128)>",
-          "members": [
-            {
-              "name": "snapshot",
-              "type": "@core::array::Array::<(core::integer::u8, core::integer::u128)>"
-            }
-          ]
-        },
-        {
-          "type": "interface",
-          "name": "eternum::systems::resources::interface::IResourceSystems",
-          "items": [
-            {
-              "type": "function",
-              "name": "approve",
-              "inputs": [
-                {
-                  "name": "world",
-                  "type": "dojo::world::IWorldDispatcher"
-                },
-                {
-                  "name": "entity_id",
-                  "type": "core::integer::u128"
-                },
-                {
-                  "name": "approved_entity_id",
-                  "type": "core::integer::u128"
-                },
-                {
-                  "name": "resources",
-                  "type": "core::array::Span::<(core::integer::u8, core::integer::u128)>"
-                }
-              ],
-              "outputs": [],
-              "state_mutability": "view"
-            },
-            {
-              "type": "function",
-              "name": "transfer",
-              "inputs": [
-                {
-                  "name": "world",
-                  "type": "dojo::world::IWorldDispatcher"
-                },
-                {
-                  "name": "sending_entity_id",
-                  "type": "core::integer::u128"
-                },
-                {
-                  "name": "receiving_entity_id",
-                  "type": "core::integer::u128"
-                },
-                {
-                  "name": "resources",
-                  "type": "core::array::Span::<(core::integer::u8, core::integer::u128)>"
-                }
-              ],
-              "outputs": [],
-              "state_mutability": "view"
-            },
-            {
-              "type": "function",
-              "name": "transfer_from",
-              "inputs": [
-                {
-                  "name": "world",
-                  "type": "dojo::world::IWorldDispatcher"
-                },
-                {
-                  "name": "approved_entity_id",
-                  "type": "core::integer::u128"
-                },
-                {
-                  "name": "owner_entity_id",
-                  "type": "core::integer::u128"
-                },
-                {
-                  "name": "receiving_entity_id",
-                  "type": "core::integer::u128"
-                },
-                {
-                  "name": "resources",
-                  "type": "core::array::Span::<(core::integer::u8, core::integer::u128)>"
-                }
-              ],
-              "outputs": [],
-              "state_mutability": "view"
-            }
-          ]
-        },
-        {
-          "type": "impl",
-          "name": "InventorySystemsImpl",
-          "interface_name": "eternum::systems::resources::interface::IInventorySystems"
-        },
-        {
-          "type": "interface",
-          "name": "eternum::systems::resources::interface::IInventorySystems",
-          "items": [
-            {
-              "type": "function",
-              "name": "transfer_item",
-              "inputs": [
-                {
-                  "name": "world",
-                  "type": "dojo::world::IWorldDispatcher"
-                },
-                {
-                  "name": "sender_id",
-                  "type": "core::integer::u128"
-                },
-                {
-                  "name": "index",
-                  "type": "core::integer::u128"
-                },
-                {
-                  "name": "receiver_id",
-                  "type": "core::integer::u128"
-                }
-              ],
-              "outputs": [],
-              "state_mutability": "view"
-            }
-          ]
-        },
         {
           "type": "impl",
           "name": "UpgradableImpl",
@@ -3138,44 +2935,12 @@
         },
         {
           "type": "event",
-          "name": "eternum::systems::resources::contracts::resource_systems::Transfer",
-          "kind": "struct",
-          "members": [
-            {
-              "name": "receiving_entity_id",
-              "type": "core::integer::u128",
-              "kind": "key"
-            },
-            {
-              "name": "sending_realm_id",
-              "type": "core::integer::u128",
-              "kind": "key"
-            },
-            {
-              "name": "sending_entity_id",
-              "type": "core::integer::u128",
-              "kind": "data"
-            },
-            {
-              "name": "resources",
-              "type": "core::array::Span::<(core::integer::u8, core::integer::u128)>",
-              "kind": "data"
-            }
-          ]
-        },
-        {
-          "type": "event",
-          "name": "eternum::systems::resources::contracts::resource_systems::Event",
+          "name": "eternum::systems::name::contracts::name_systems::Event",
           "kind": "enum",
           "variants": [
             {
               "name": "UpgradeableEvent",
               "type": "dojo::components::upgradeable::upgradeable::Event",
-              "kind": "nested"
-            },
-            {
-              "name": "Transfer",
-              "type": "eternum::systems::resources::contracts::resource_systems::Transfer",
               "kind": "nested"
             }
           ]
@@ -3186,10 +2951,9 @@
       "computed": []
     },
     {
-<<<<<<< HEAD
-      "name": "eternum::systems::test::contracts::realm::test_realm_systems",
-      "address": "0x7708148179db8f63ff6fa2dbf7c2f34116030aa9d61a2901e8a6b1d26fab456",
-      "class_hash": "0xaa8a0e34d4450e4850c8f3138c55de9bc5431643506d26b58e12e3ba44d9c",
+      "name": "eternum::systems::resources::contracts::resource_systems",
+      "address": "0x406b259886beb36b2474c7a85ad8298b948eeca68b3a185ee7ba870dbc025c8",
+      "class_hash": "0x10a7acf6285fda1ae673c0427a271e2d4cfc2f16de3843293bc241ed9ac1557",
       "abi": [
         {
           "type": "impl",
@@ -3220,19 +2984,149 @@
                 }
               ],
               "state_mutability": "view"
-=======
-      "name": "road_systems",
-      "address": "0x46e8cc4deb048fed25465e134ebbfa962137daaf0bb52a63d41940af3638e4d",
-      "class_hash": "0x7d0376077bb24e151510d6200867b03a514708b42b010d892e88b79f1ec3696",
-      "abi": [
+            }
+          ]
+        },
         {
           "type": "impl",
-          "name": "Upgradeable",
-          "interface_name": "dojo::upgradable::IUpgradeable"
+          "name": "ResourceSystemsImpl",
+          "interface_name": "eternum::systems::resources::interface::IResourceSystems"
+        },
+        {
+          "type": "struct",
+          "name": "core::array::Span::<(core::integer::u8, core::integer::u128)>",
+          "members": [
+            {
+              "name": "snapshot",
+              "type": "@core::array::Array::<(core::integer::u8, core::integer::u128)>"
+            }
+          ]
         },
         {
           "type": "interface",
-          "name": "dojo::upgradable::IUpgradeable",
+          "name": "eternum::systems::resources::interface::IResourceSystems",
+          "items": [
+            {
+              "type": "function",
+              "name": "approve",
+              "inputs": [
+                {
+                  "name": "world",
+                  "type": "dojo::world::IWorldDispatcher"
+                },
+                {
+                  "name": "entity_id",
+                  "type": "core::integer::u128"
+                },
+                {
+                  "name": "approved_entity_id",
+                  "type": "core::integer::u128"
+                },
+                {
+                  "name": "resources",
+                  "type": "core::array::Span::<(core::integer::u8, core::integer::u128)>"
+                }
+              ],
+              "outputs": [],
+              "state_mutability": "view"
+            },
+            {
+              "type": "function",
+              "name": "transfer",
+              "inputs": [
+                {
+                  "name": "world",
+                  "type": "dojo::world::IWorldDispatcher"
+                },
+                {
+                  "name": "sending_entity_id",
+                  "type": "core::integer::u128"
+                },
+                {
+                  "name": "receiving_entity_id",
+                  "type": "core::integer::u128"
+                },
+                {
+                  "name": "resources",
+                  "type": "core::array::Span::<(core::integer::u8, core::integer::u128)>"
+                }
+              ],
+              "outputs": [],
+              "state_mutability": "view"
+            },
+            {
+              "type": "function",
+              "name": "transfer_from",
+              "inputs": [
+                {
+                  "name": "world",
+                  "type": "dojo::world::IWorldDispatcher"
+                },
+                {
+                  "name": "approved_entity_id",
+                  "type": "core::integer::u128"
+                },
+                {
+                  "name": "owner_entity_id",
+                  "type": "core::integer::u128"
+                },
+                {
+                  "name": "receiving_entity_id",
+                  "type": "core::integer::u128"
+                },
+                {
+                  "name": "resources",
+                  "type": "core::array::Span::<(core::integer::u8, core::integer::u128)>"
+                }
+              ],
+              "outputs": [],
+              "state_mutability": "view"
+            }
+          ]
+        },
+        {
+          "type": "impl",
+          "name": "InventorySystemsImpl",
+          "interface_name": "eternum::systems::resources::interface::IInventorySystems"
+        },
+        {
+          "type": "interface",
+          "name": "eternum::systems::resources::interface::IInventorySystems",
+          "items": [
+            {
+              "type": "function",
+              "name": "transfer_item",
+              "inputs": [
+                {
+                  "name": "world",
+                  "type": "dojo::world::IWorldDispatcher"
+                },
+                {
+                  "name": "sender_id",
+                  "type": "core::integer::u128"
+                },
+                {
+                  "name": "index",
+                  "type": "core::integer::u128"
+                },
+                {
+                  "name": "receiver_id",
+                  "type": "core::integer::u128"
+                }
+              ],
+              "outputs": [],
+              "state_mutability": "view"
+            }
+          ]
+        },
+        {
+          "type": "impl",
+          "name": "UpgradableImpl",
+          "interface_name": "dojo::components::upgradeable::IUpgradeable"
+        },
+        {
+          "type": "interface",
+          "name": "dojo::components::upgradeable::IUpgradeable",
           "items": [
             {
               "type": "function",
@@ -3245,123 +3139,6 @@
               ],
               "outputs": [],
               "state_mutability": "external"
->>>>>>> 2a92f6df
-            }
-          ]
-        },
-        {
-          "type": "impl",
-<<<<<<< HEAD
-          "name": "RealmSystemsImpl",
-          "interface_name": "eternum::systems::test::interface::realm::IRealmSystems"
-        },
-        {
-          "type": "struct",
-          "name": "eternum::models::position::Position",
-          "members": [
-            {
-              "name": "entity_id",
-              "type": "core::integer::u128"
-            },
-=======
-          "name": "RoadSystemsImpl",
-          "interface_name": "eternum::systems::transport::interface::road_systems_interface::IRoadSystems"
-        },
-        {
-          "type": "struct",
-          "name": "dojo::world::IWorldDispatcher",
-          "members": [
-            {
-              "name": "contract_address",
-              "type": "core::starknet::contract_address::ContractAddress"
-            }
-          ]
-        },
-        {
-          "type": "struct",
-          "name": "eternum::models::position::Coord",
-          "members": [
->>>>>>> 2a92f6df
-            {
-              "name": "x",
-              "type": "core::integer::u32"
-            },
-            {
-              "name": "y",
-              "type": "core::integer::u32"
-            }
-          ]
-        },
-        {
-          "type": "interface",
-<<<<<<< HEAD
-          "name": "eternum::systems::test::interface::realm::IRealmSystems",
-=======
-          "name": "eternum::systems::transport::interface::road_systems_interface::IRoadSystems",
->>>>>>> 2a92f6df
-          "items": [
-            {
-              "type": "function",
-              "name": "create",
-              "inputs": [
-                {
-                  "name": "world",
-                  "type": "dojo::world::IWorldDispatcher"
-                },
-                {
-<<<<<<< HEAD
-                  "name": "realm_id",
-                  "type": "core::integer::u128"
-                },
-                {
-                  "name": "owner",
-                  "type": "core::starknet::contract_address::ContractAddress"
-                },
-                {
-                  "name": "resource_types_packed",
-=======
-                  "name": "entity_id",
->>>>>>> 2a92f6df
-                  "type": "core::integer::u128"
-                },
-                {
-                  "name": "start_coord",
-                  "type": "eternum::models::position::Coord"
-                },
-                {
-                  "name": "end_coord",
-                  "type": "eternum::models::position::Coord"
-                },
-                {
-                  "name": "usage_count",
-                  "type": "core::integer::u32"
-                }
-              ],
-              "outputs": [],
-              "state_mutability": "view"
-            }
-          ]
-        },
-        {
-          "type": "impl",
-          "name": "UpgradableImpl",
-          "interface_name": "dojo::components::upgradeable::IUpgradeable"
-        },
-        {
-          "type": "interface",
-          "name": "dojo::components::upgradeable::IUpgradeable",
-          "items": [
-            {
-              "type": "function",
-              "name": "upgrade",
-              "inputs": [
-                {
-                  "name": "new_class_hash",
-                  "type": "core::starknet::class_hash::ClassHash"
-                }
-              ],
-              "outputs": [],
-              "state_mutability": "external"
             }
           ]
         },
@@ -3378,7 +3155,6 @@
         },
         {
           "type": "event",
-<<<<<<< HEAD
           "name": "dojo::components::upgradeable::upgradeable::Upgraded",
           "kind": "struct",
           "members": [
@@ -3403,30 +3179,108 @@
         },
         {
           "type": "event",
-          "name": "eternum::systems::test::contracts::realm::test_realm_systems::Event",
-=======
-          "name": "eternum::systems::transport::contracts::road_systems::road_systems::Event",
->>>>>>> 2a92f6df
+          "name": "eternum::systems::resources::contracts::resource_systems::Transfer",
+          "kind": "struct",
+          "members": [
+            {
+              "name": "receiving_entity_id",
+              "type": "core::integer::u128",
+              "kind": "key"
+            },
+            {
+              "name": "sending_realm_id",
+              "type": "core::integer::u128",
+              "kind": "key"
+            },
+            {
+              "name": "sending_entity_id",
+              "type": "core::integer::u128",
+              "kind": "data"
+            },
+            {
+              "name": "resources",
+              "type": "core::array::Span::<(core::integer::u8, core::integer::u128)>",
+              "kind": "data"
+            }
+          ]
+        },
+        {
+          "type": "event",
+          "name": "eternum::systems::resources::contracts::resource_systems::Event",
           "kind": "enum",
           "variants": [
             {
               "name": "UpgradeableEvent",
               "type": "dojo::components::upgradeable::upgradeable::Event",
               "kind": "nested"
+            },
+            {
+              "name": "Transfer",
+              "type": "eternum::systems::resources::contracts::resource_systems::Transfer",
+              "kind": "nested"
             }
           ]
         }
       ],
-<<<<<<< HEAD
       "reads": [],
       "writes": [],
       "computed": []
     },
     {
-      "name": "eternum::systems::test::contracts::resource::test_resource_systems",
-      "address": "0x501733faf4b36b7359ecf918fa8437e1b6c4f23287ff3011d8a2eda6c6c2224",
-      "class_hash": "0x4de5caefaca078500aeda8d654be7ceb0834d619f61f699c667063f1ade1241",
-=======
+      "name": "eternum::systems::test::contracts::realm::test_realm_systems",
+      "address": "0x7708148179db8f63ff6fa2dbf7c2f34116030aa9d61a2901e8a6b1d26fab456",
+      "class_hash": "0xaa8a0e34d4450e4850c8f3138c55de9bc5431643506d26b58e12e3ba44d9c",
+      "abi": [
+        {
+          "type": "impl",
+          "name": "WorldProviderImpl",
+          "interface_name": "dojo::world::IWorldProvider"
+        },
+        {
+          "type": "struct",
+          "name": "dojo::world::IWorldDispatcher",
+          "members": [
+            {
+              "name": "contract_address",
+              "type": "core::starknet::contract_address::ContractAddress"
+            }
+          ]
+        },
+        {
+          "type": "interface",
+          "name": "dojo::world::IWorldProvider",
+          "items": [
+            {
+              "type": "function",
+              "name": "world",
+              "inputs": [],
+              "outputs": [
+                {
+                  "type": "dojo::world::IWorldDispatcher"
+                }
+              ],
+              "state_mutability": "view"
+            }
+          ]
+        },
+        {
+          "type": "function",
+          "name": "dojo_resource",
+          "inputs": [],
+          "outputs": [
+            {
+              "type": "core::felt252"
+            }
+          ],
+          "state_mutability": "view"
+        },
+        {
+          "type": "event",
+          "name": "eternum::systems::transport::contracts::road_systems::road_systems::Event",
+          "kind": "enum",
+          "variants": []
+        }
+      ],
       "reads": [
         "Owner",
         "Resource",
@@ -3442,12 +3296,91 @@
       "name": "test_resource_systems",
       "address": "0x5e2e8d20bc9f4c02050b2b6b7442a1ce06bbd9c0729716a7c5a478069c9b354",
       "class_hash": "0x6c8cfca1efd3eaee0f7ec2f3e179460c18e6a635c33c2461a4c7f7000d7e516",
->>>>>>> 2a92f6df
       "abi": [
         {
           "type": "impl",
-          "name": "WorldProviderImpl",
-          "interface_name": "dojo::world::IWorldProvider"
+          "name": "UpgradableImpl",
+          "interface_name": "dojo::components::upgradeable::IUpgradeable"
+        },
+        {
+          "type": "interface",
+          "name": "dojo::components::upgradeable::IUpgradeable",
+          "items": [
+            {
+              "type": "function",
+              "name": "upgrade",
+              "inputs": [
+                {
+                  "name": "new_class_hash",
+                  "type": "core::starknet::class_hash::ClassHash"
+                }
+              ],
+              "outputs": [],
+              "state_mutability": "external"
+            }
+          ]
+        },
+        {
+          "type": "function",
+          "name": "dojo_resource",
+          "inputs": [],
+          "outputs": [
+            {
+              "type": "core::felt252"
+            }
+          ],
+          "state_mutability": "view"
+        },
+        {
+          "type": "event",
+          "name": "dojo::components::upgradeable::upgradeable::Upgraded",
+          "kind": "struct",
+          "members": [
+            {
+              "name": "class_hash",
+              "type": "core::starknet::class_hash::ClassHash",
+              "kind": "data"
+            }
+          ]
+        },
+        {
+          "type": "event",
+          "name": "dojo::components::upgradeable::upgradeable::Event",
+          "kind": "enum",
+          "variants": [
+            {
+              "name": "Upgraded",
+              "type": "dojo::components::upgradeable::upgradeable::Upgraded",
+              "kind": "nested"
+            }
+          ]
+        },
+        {
+          "type": "event",
+          "name": "eternum::systems::test::contracts::realm::test_realm_systems::Event",
+          "kind": "enum",
+          "variants": [
+            {
+              "name": "UpgradeableEvent",
+              "type": "dojo::components::upgradeable::upgradeable::Event",
+              "kind": "nested"
+            }
+          ]
+        }
+      ],
+      "reads": [],
+      "writes": [],
+      "computed": []
+    },
+    {
+      "name": "eternum::systems::test::contracts::resource::test_resource_systems",
+      "address": "0x501733faf4b36b7359ecf918fa8437e1b6c4f23287ff3011d8a2eda6c6c2224",
+      "class_hash": "0x4de5caefaca078500aeda8d654be7ceb0834d619f61f699c667063f1ade1241",
+      "abi": [
+        {
+          "type": "impl",
+          "name": "ResourceSystemsImpl",
+          "interface_name": "eternum::systems::test::interface::resource::IResourceSystems"
         },
         {
           "type": "struct",
@@ -3479,7 +3412,7 @@
         {
           "type": "impl",
           "name": "ResourceSystemsImpl",
-          "interface_name": "eternum::systems::test::interface::resource::IResourceSystems"
+          "interface_name": "eternum::systems::test::contracts::resource::IResourceSystems"
         },
         {
           "type": "struct",
@@ -11466,193 +11399,7 @@
       ]
     },
     {
-<<<<<<< HEAD
       "name": "eternum::models::owner::entity_owner",
-=======
-      "name": "RealmFreeMintConfig",
-      "members": [
-        {
-          "name": "config_id",
-          "type": "u128",
-          "key": true
-        },
-        {
-          "name": "detached_resource_id",
-          "type": "u128",
-          "key": false
-        },
-        {
-          "name": "detached_resource_count",
-          "type": "u32",
-          "key": false
-        }
-      ],
-      "class_hash": "0x5e8b26ce94c495671c49a8d9868386aa10dca855979c9edb72501c0c966c271",
-      "abi": [
-        {
-          "type": "function",
-          "name": "name",
-          "inputs": [],
-          "outputs": [
-            {
-              "type": "core::felt252"
-            }
-          ],
-          "state_mutability": "view"
-        },
-        {
-          "type": "function",
-          "name": "unpacked_size",
-          "inputs": [],
-          "outputs": [
-            {
-              "type": "core::integer::u32"
-            }
-          ],
-          "state_mutability": "view"
-        },
-        {
-          "type": "function",
-          "name": "packed_size",
-          "inputs": [],
-          "outputs": [
-            {
-              "type": "core::integer::u32"
-            }
-          ],
-          "state_mutability": "view"
-        },
-        {
-          "type": "struct",
-          "name": "core::array::Span::<core::integer::u8>",
-          "members": [
-            {
-              "name": "snapshot",
-              "type": "@core::array::Array::<core::integer::u8>"
-            }
-          ]
-        },
-        {
-          "type": "function",
-          "name": "layout",
-          "inputs": [],
-          "outputs": [
-            {
-              "type": "core::array::Span::<core::integer::u8>"
-            }
-          ],
-          "state_mutability": "view"
-        },
-        {
-          "type": "struct",
-          "name": "core::array::Span::<core::felt252>",
-          "members": [
-            {
-              "name": "snapshot",
-              "type": "@core::array::Array::<core::felt252>"
-            }
-          ]
-        },
-        {
-          "type": "struct",
-          "name": "core::array::Span::<core::array::Span::<core::felt252>>",
-          "members": [
-            {
-              "name": "snapshot",
-              "type": "@core::array::Array::<core::array::Span::<core::felt252>>"
-            }
-          ]
-        },
-        {
-          "type": "struct",
-          "name": "dojo::database::schema::Struct",
-          "members": [
-            {
-              "name": "name",
-              "type": "core::felt252"
-            },
-            {
-              "name": "attrs",
-              "type": "core::array::Span::<core::felt252>"
-            },
-            {
-              "name": "children",
-              "type": "core::array::Span::<core::array::Span::<core::felt252>>"
-            }
-          ]
-        },
-        {
-          "type": "struct",
-          "name": "core::array::Span::<(core::felt252, core::array::Span::<core::felt252>)>",
-          "members": [
-            {
-              "name": "snapshot",
-              "type": "@core::array::Array::<(core::felt252, core::array::Span::<core::felt252>)>"
-            }
-          ]
-        },
-        {
-          "type": "struct",
-          "name": "dojo::database::schema::Enum",
-          "members": [
-            {
-              "name": "name",
-              "type": "core::felt252"
-            },
-            {
-              "name": "attrs",
-              "type": "core::array::Span::<core::felt252>"
-            },
-            {
-              "name": "children",
-              "type": "core::array::Span::<(core::felt252, core::array::Span::<core::felt252>)>"
-            }
-          ]
-        },
-        {
-          "type": "enum",
-          "name": "dojo::database::schema::Ty",
-          "variants": [
-            {
-              "name": "Primitive",
-              "type": "core::felt252"
-            },
-            {
-              "name": "Struct",
-              "type": "dojo::database::schema::Struct"
-            },
-            {
-              "name": "Enum",
-              "type": "dojo::database::schema::Enum"
-            },
-            {
-              "name": "Tuple",
-              "type": "core::array::Span::<core::array::Span::<core::felt252>>"
-            }
-          ]
-        },
-        {
-          "type": "function",
-          "name": "schema",
-          "inputs": [],
-          "outputs": [
-            {
-              "type": "dojo::database::schema::Ty"
-            }
-          ],
-          "state_mutability": "view"
-        },
-        {
-          "type": "event",
-          "name": "eternum::models::config::realm_free_mint_config::Event",
-          "kind": "enum",
-          "variants": []
-        }
-      ]
-    },
-    {
-      "name": "Resource",
->>>>>>> 2a92f6df
       "members": [
         {
           "name": "entity_id",
@@ -12764,30 +12511,25 @@
       ]
     },
     {
-      "name": "eternum::models::resources::detached_resource",
+      "name": "RealmFreeMintConfig",
       "members": [
         {
-          "name": "entity_id",
+          "name": "config_id",
           "type": "u128",
           "key": true
         },
         {
-          "name": "index",
+          "name": "detached_resource_id",
+          "type": "u128",
+          "key": false
+        },
+        {
+          "name": "detached_resource_count",
           "type": "u32",
-          "key": true
-        },
-        {
-          "name": "resource_type",
-          "type": "u8",
-          "key": false
-        },
-        {
-          "name": "resource_amount",
-          "type": "u128",
           "key": false
         }
       ],
-      "class_hash": "0x1b880c802a0460ab8855260bd55e794a072ed31f4e03778539622d941b6a4d1",
+      "class_hash": "0x5e8b26ce94c495671c49a8d9868386aa10dca855979c9edb72501c0c966c271",
       "abi": [
         {
           "type": "function",
@@ -12865,7 +12607,7 @@
         },
         {
           "type": "struct",
-          "name": "dojo::database::introspect::Struct",
+          "name": "dojo::database::schema::Struct",
           "members": [
             {
               "name": "name",
@@ -12893,7 +12635,7 @@
         },
         {
           "type": "struct",
-          "name": "dojo::database::introspect::Enum",
+          "name": "dojo::database::schema::Enum",
           "members": [
             {
               "name": "name",
@@ -12911,7 +12653,7 @@
         },
         {
           "type": "enum",
-          "name": "dojo::database::introspect::Ty",
+          "name": "dojo::database::schema::Ty",
           "variants": [
             {
               "name": "Primitive",
@@ -12919,11 +12661,11 @@
             },
             {
               "name": "Struct",
-              "type": "dojo::database::introspect::Struct"
+              "type": "dojo::database::schema::Struct"
             },
             {
               "name": "Enum",
-              "type": "dojo::database::introspect::Enum"
+              "type": "dojo::database::schema::Enum"
             },
             {
               "name": "Tuple",
@@ -12937,21 +12679,21 @@
           "inputs": [],
           "outputs": [
             {
-              "type": "dojo::database::introspect::Ty"
+              "type": "dojo::database::schema::Ty"
             }
           ],
           "state_mutability": "view"
         },
         {
           "type": "event",
-          "name": "eternum::models::resources::detached_resource::Event",
+          "name": "eternum::models::config::realm_free_mint_config::Event",
           "kind": "enum",
           "variants": []
         }
       ]
     },
     {
-      "name": "eternum::models::resources::resource",
+      "name": "Resource",
       "members": [
         {
           "name": "entity_id",
