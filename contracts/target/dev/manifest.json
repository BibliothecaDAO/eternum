{
  "world": {
    "name": "world",
    "address": "0x4d79c99ce9b489b77461e3491970ea5ede1f1966f4d2ff65ee76cd8701d6dad",
    "class_hash": "0x6441e7fc96d795ec94fca66634e6d87edf84362e564ef80eb13f459914b8b",
    "abi": [
      {
        "type": "impl",
        "name": "World",
        "interface_name": "dojo::world::IWorld"
      },
      {
        "type": "struct",
        "name": "core::array::Span::<core::felt252>",
        "members": [
          {
            "name": "snapshot",
            "type": "@core::array::Array::<core::felt252>"
          }
        ]
      },
      {
        "type": "struct",
        "name": "core::array::Span::<core::integer::u8>",
        "members": [
          {
            "name": "snapshot",
            "type": "@core::array::Array::<core::integer::u8>"
          }
        ]
      },
      {
        "type": "enum",
        "name": "core::option::Option::<core::felt252>",
        "variants": [
          {
            "name": "Some",
            "type": "core::felt252"
          },
          {
            "name": "None",
            "type": "()"
          }
        ]
      },
      {
        "type": "struct",
        "name": "core::array::Span::<core::array::Span::<core::felt252>>",
        "members": [
          {
            "name": "snapshot",
            "type": "@core::array::Array::<core::array::Span::<core::felt252>>"
          }
        ]
      },
      {
        "type": "enum",
        "name": "core::bool",
        "variants": [
          {
            "name": "False",
            "type": "()"
          },
          {
            "name": "True",
            "type": "()"
          }
        ]
      },
      {
        "type": "interface",
        "name": "dojo::world::IWorld",
        "items": [
          {
            "type": "function",
            "name": "metadata_uri",
            "inputs": [
              {
                "name": "resource",
                "type": "core::felt252"
              }
            ],
            "outputs": [
              {
                "type": "core::array::Span::<core::felt252>"
              }
            ],
            "state_mutability": "view"
          },
          {
            "type": "function",
            "name": "set_metadata_uri",
            "inputs": [
              {
                "name": "resource",
                "type": "core::felt252"
              },
              {
                "name": "uri",
                "type": "core::array::Span::<core::felt252>"
              }
            ],
            "outputs": [],
            "state_mutability": "external"
          },
          {
            "type": "function",
            "name": "model",
            "inputs": [
              {
                "name": "name",
                "type": "core::felt252"
              }
            ],
            "outputs": [
              {
                "type": "core::starknet::class_hash::ClassHash"
              }
            ],
            "state_mutability": "view"
          },
          {
            "type": "function",
            "name": "register_model",
            "inputs": [
              {
                "name": "class_hash",
                "type": "core::starknet::class_hash::ClassHash"
              }
            ],
            "outputs": [],
            "state_mutability": "external"
          },
          {
            "type": "function",
            "name": "deploy_contract",
            "inputs": [
              {
                "name": "salt",
                "type": "core::felt252"
              },
              {
                "name": "class_hash",
                "type": "core::starknet::class_hash::ClassHash"
              }
            ],
            "outputs": [
              {
                "type": "core::starknet::contract_address::ContractAddress"
              }
            ],
            "state_mutability": "external"
          },
          {
            "type": "function",
            "name": "upgrade_contract",
            "inputs": [
              {
                "name": "address",
                "type": "core::starknet::contract_address::ContractAddress"
              },
              {
                "name": "class_hash",
                "type": "core::starknet::class_hash::ClassHash"
              }
            ],
            "outputs": [
              {
                "type": "core::starknet::class_hash::ClassHash"
              }
            ],
            "state_mutability": "external"
          },
          {
            "type": "function",
            "name": "uuid",
            "inputs": [],
            "outputs": [
              {
                "type": "core::integer::u32"
              }
            ],
            "state_mutability": "external"
          },
          {
            "type": "function",
            "name": "emit",
            "inputs": [
              {
                "name": "keys",
                "type": "core::array::Array::<core::felt252>"
              },
              {
                "name": "values",
                "type": "core::array::Span::<core::felt252>"
              }
            ],
            "outputs": [],
            "state_mutability": "view"
          },
          {
            "type": "function",
            "name": "entity",
            "inputs": [
              {
                "name": "model",
                "type": "core::felt252"
              },
              {
                "name": "keys",
                "type": "core::array::Span::<core::felt252>"
              },
              {
                "name": "offset",
                "type": "core::integer::u8"
              },
              {
                "name": "length",
                "type": "core::integer::u32"
              },
              {
                "name": "layout",
                "type": "core::array::Span::<core::integer::u8>"
              }
            ],
            "outputs": [
              {
                "type": "core::array::Span::<core::felt252>"
              }
            ],
            "state_mutability": "view"
          },
          {
            "type": "function",
            "name": "set_entity",
            "inputs": [
              {
                "name": "model",
                "type": "core::felt252"
              },
              {
                "name": "keys",
                "type": "core::array::Span::<core::felt252>"
              },
              {
                "name": "offset",
                "type": "core::integer::u8"
              },
              {
                "name": "values",
                "type": "core::array::Span::<core::felt252>"
              },
              {
                "name": "layout",
                "type": "core::array::Span::<core::integer::u8>"
              }
            ],
            "outputs": [],
            "state_mutability": "external"
          },
          {
            "type": "function",
            "name": "entities",
            "inputs": [
              {
                "name": "model",
                "type": "core::felt252"
              },
              {
                "name": "index",
                "type": "core::option::Option::<core::felt252>"
              },
              {
                "name": "values",
                "type": "core::array::Span::<core::felt252>"
              },
              {
                "name": "values_length",
                "type": "core::integer::u32"
              },
              {
                "name": "values_layout",
                "type": "core::array::Span::<core::integer::u8>"
              }
            ],
            "outputs": [
              {
                "type": "(core::array::Span::<core::felt252>, core::array::Span::<core::array::Span::<core::felt252>>)"
              }
            ],
            "state_mutability": "view"
          },
          {
            "type": "function",
            "name": "entity_ids",
            "inputs": [
              {
                "name": "model",
                "type": "core::felt252"
              }
            ],
            "outputs": [
              {
                "type": "core::array::Span::<core::felt252>"
              }
            ],
            "state_mutability": "view"
          },
          {
            "type": "function",
            "name": "set_executor",
            "inputs": [
              {
                "name": "contract_address",
                "type": "core::starknet::contract_address::ContractAddress"
              }
            ],
            "outputs": [],
            "state_mutability": "external"
          },
          {
            "type": "function",
            "name": "executor",
            "inputs": [],
            "outputs": [
              {
                "type": "core::starknet::contract_address::ContractAddress"
              }
            ],
            "state_mutability": "view"
          },
          {
            "type": "function",
            "name": "base",
            "inputs": [],
            "outputs": [
              {
                "type": "core::starknet::class_hash::ClassHash"
              }
            ],
            "state_mutability": "view"
          },
          {
            "type": "function",
            "name": "delete_entity",
            "inputs": [
              {
                "name": "model",
                "type": "core::felt252"
              },
              {
                "name": "keys",
                "type": "core::array::Span::<core::felt252>"
              }
            ],
            "outputs": [],
            "state_mutability": "external"
          },
          {
            "type": "function",
            "name": "is_owner",
            "inputs": [
              {
                "name": "address",
                "type": "core::starknet::contract_address::ContractAddress"
              },
              {
                "name": "resource",
                "type": "core::felt252"
              }
            ],
            "outputs": [
              {
                "type": "core::bool"
              }
            ],
            "state_mutability": "view"
          },
          {
            "type": "function",
            "name": "grant_owner",
            "inputs": [
              {
                "name": "address",
                "type": "core::starknet::contract_address::ContractAddress"
              },
              {
                "name": "resource",
                "type": "core::felt252"
              }
            ],
            "outputs": [],
            "state_mutability": "external"
          },
          {
            "type": "function",
            "name": "revoke_owner",
            "inputs": [
              {
                "name": "address",
                "type": "core::starknet::contract_address::ContractAddress"
              },
              {
                "name": "resource",
                "type": "core::felt252"
              }
            ],
            "outputs": [],
            "state_mutability": "external"
          },
          {
            "type": "function",
            "name": "is_writer",
            "inputs": [
              {
                "name": "model",
                "type": "core::felt252"
              },
              {
                "name": "system",
                "type": "core::starknet::contract_address::ContractAddress"
              }
            ],
            "outputs": [
              {
                "type": "core::bool"
              }
            ],
            "state_mutability": "view"
          },
          {
            "type": "function",
            "name": "grant_writer",
            "inputs": [
              {
                "name": "model",
                "type": "core::felt252"
              },
              {
                "name": "system",
                "type": "core::starknet::contract_address::ContractAddress"
              }
            ],
            "outputs": [],
            "state_mutability": "external"
          },
          {
            "type": "function",
            "name": "revoke_writer",
            "inputs": [
              {
                "name": "model",
                "type": "core::felt252"
              },
              {
                "name": "system",
                "type": "core::starknet::contract_address::ContractAddress"
              }
            ],
            "outputs": [],
            "state_mutability": "external"
          }
        ]
      },
      {
        "type": "constructor",
        "name": "constructor",
        "inputs": [
          {
            "name": "executor",
            "type": "core::starknet::contract_address::ContractAddress"
          },
          {
            "name": "contract_base",
            "type": "core::starknet::class_hash::ClassHash"
          }
        ]
      },
      {
        "type": "event",
        "name": "dojo::world::world::WorldSpawned",
        "kind": "struct",
        "members": [
          {
            "name": "address",
            "type": "core::starknet::contract_address::ContractAddress",
            "kind": "data"
          },
          {
            "name": "creator",
            "type": "core::starknet::contract_address::ContractAddress",
            "kind": "data"
          }
        ]
      },
      {
        "type": "event",
        "name": "dojo::world::world::ContractDeployed",
        "kind": "struct",
        "members": [
          {
            "name": "salt",
            "type": "core::felt252",
            "kind": "data"
          },
          {
            "name": "class_hash",
            "type": "core::starknet::class_hash::ClassHash",
            "kind": "data"
          },
          {
            "name": "address",
            "type": "core::starknet::contract_address::ContractAddress",
            "kind": "data"
          }
        ]
      },
      {
        "type": "event",
        "name": "dojo::world::world::ContractUpgraded",
        "kind": "struct",
        "members": [
          {
            "name": "class_hash",
            "type": "core::starknet::class_hash::ClassHash",
            "kind": "data"
          },
          {
            "name": "address",
            "type": "core::starknet::contract_address::ContractAddress",
            "kind": "data"
          }
        ]
      },
      {
        "type": "event",
        "name": "dojo::world::world::MetadataUpdate",
        "kind": "struct",
        "members": [
          {
            "name": "resource",
            "type": "core::felt252",
            "kind": "data"
          },
          {
            "name": "uri",
            "type": "core::array::Span::<core::felt252>",
            "kind": "data"
          }
        ]
      },
      {
        "type": "event",
        "name": "dojo::world::world::ModelRegistered",
        "kind": "struct",
        "members": [
          {
            "name": "name",
            "type": "core::felt252",
            "kind": "data"
          },
          {
            "name": "class_hash",
            "type": "core::starknet::class_hash::ClassHash",
            "kind": "data"
          },
          {
            "name": "prev_class_hash",
            "type": "core::starknet::class_hash::ClassHash",
            "kind": "data"
          }
        ]
      },
      {
        "type": "event",
        "name": "dojo::world::world::StoreSetRecord",
        "kind": "struct",
        "members": [
          {
            "name": "table",
            "type": "core::felt252",
            "kind": "data"
          },
          {
            "name": "keys",
            "type": "core::array::Span::<core::felt252>",
            "kind": "data"
          },
          {
            "name": "offset",
            "type": "core::integer::u8",
            "kind": "data"
          },
          {
            "name": "values",
            "type": "core::array::Span::<core::felt252>",
            "kind": "data"
          }
        ]
      },
      {
        "type": "event",
        "name": "dojo::world::world::StoreDelRecord",
        "kind": "struct",
        "members": [
          {
            "name": "table",
            "type": "core::felt252",
            "kind": "data"
          },
          {
            "name": "keys",
            "type": "core::array::Span::<core::felt252>",
            "kind": "data"
          }
        ]
      },
      {
        "type": "event",
        "name": "dojo::world::world::WriterUpdated",
        "kind": "struct",
        "members": [
          {
            "name": "model",
            "type": "core::felt252",
            "kind": "data"
          },
          {
            "name": "system",
            "type": "core::starknet::contract_address::ContractAddress",
            "kind": "data"
          },
          {
            "name": "value",
            "type": "core::bool",
            "kind": "data"
          }
        ]
      },
      {
        "type": "event",
        "name": "dojo::world::world::OwnerUpdated",
        "kind": "struct",
        "members": [
          {
            "name": "address",
            "type": "core::starknet::contract_address::ContractAddress",
            "kind": "data"
          },
          {
            "name": "resource",
            "type": "core::felt252",
            "kind": "data"
          },
          {
            "name": "value",
            "type": "core::bool",
            "kind": "data"
          }
        ]
      },
      {
        "type": "event",
        "name": "dojo::world::world::ExecutorUpdated",
        "kind": "struct",
        "members": [
          {
            "name": "address",
            "type": "core::starknet::contract_address::ContractAddress",
            "kind": "data"
          },
          {
            "name": "prev_address",
            "type": "core::starknet::contract_address::ContractAddress",
            "kind": "data"
          }
        ]
      },
      {
        "type": "event",
        "name": "dojo::world::world::Event",
        "kind": "enum",
        "variants": [
          {
            "name": "WorldSpawned",
            "type": "dojo::world::world::WorldSpawned",
            "kind": "nested"
          },
          {
            "name": "ContractDeployed",
            "type": "dojo::world::world::ContractDeployed",
            "kind": "nested"
          },
          {
            "name": "ContractUpgraded",
            "type": "dojo::world::world::ContractUpgraded",
            "kind": "nested"
          },
          {
            "name": "MetadataUpdate",
            "type": "dojo::world::world::MetadataUpdate",
            "kind": "nested"
          },
          {
            "name": "ModelRegistered",
            "type": "dojo::world::world::ModelRegistered",
            "kind": "nested"
          },
          {
            "name": "StoreSetRecord",
            "type": "dojo::world::world::StoreSetRecord",
            "kind": "nested"
          },
          {
            "name": "StoreDelRecord",
            "type": "dojo::world::world::StoreDelRecord",
            "kind": "nested"
          },
          {
            "name": "WriterUpdated",
            "type": "dojo::world::world::WriterUpdated",
            "kind": "nested"
          },
          {
            "name": "OwnerUpdated",
            "type": "dojo::world::world::OwnerUpdated",
            "kind": "nested"
          },
          {
            "name": "ExecutorUpdated",
            "type": "dojo::world::world::ExecutorUpdated",
            "kind": "nested"
          }
        ]
      }
    ],
    "reads": [],
    "writes": [],
    "computed": []
  },
  "executor": {
    "name": "executor",
    "address": null,
    "class_hash": "0x54ee9d99457d82d53e21030920f7e6f43509b98ea62282b5c2520050264a28c",
    "abi": [
      {
        "type": "impl",
        "name": "Executor",
        "interface_name": "dojo::executor::IExecutor"
      },
      {
        "type": "struct",
        "name": "core::array::Span::<core::felt252>",
        "members": [
          {
            "name": "snapshot",
            "type": "@core::array::Array::<core::felt252>"
          }
        ]
      },
      {
        "type": "interface",
        "name": "dojo::executor::IExecutor",
        "items": [
          {
            "type": "function",
            "name": "call",
            "inputs": [
              {
                "name": "class_hash",
                "type": "core::starknet::class_hash::ClassHash"
              },
              {
                "name": "entrypoint",
                "type": "core::felt252"
              },
              {
                "name": "calldata",
                "type": "core::array::Span::<core::felt252>"
              }
            ],
            "outputs": [
              {
                "type": "core::array::Span::<core::felt252>"
              }
            ],
            "state_mutability": "view"
          }
        ]
      },
      {
        "type": "event",
        "name": "dojo::executor::executor::Event",
        "kind": "enum",
        "variants": []
      }
    ],
    "reads": [],
    "writes": [],
    "computed": []
  },
  "base": {
    "name": "base",
    "class_hash": "0x5a2c567ed06c8059c8d1199684796a0a0ef614f9a2ab628700e804524816b5c",
    "abi": [
      {
        "type": "impl",
        "name": "Upgradeable",
        "interface_name": "dojo::upgradable::IUpgradeable"
      },
      {
        "type": "interface",
        "name": "dojo::upgradable::IUpgradeable",
        "items": [
          {
            "type": "function",
            "name": "upgrade",
            "inputs": [
              {
                "name": "new_class_hash",
                "type": "core::starknet::class_hash::ClassHash"
              }
            ],
            "outputs": [],
            "state_mutability": "external"
          }
        ]
      },
      {
        "type": "constructor",
        "name": "constructor",
        "inputs": []
      },
      {
        "type": "struct",
        "name": "dojo::world::IWorldDispatcher",
        "members": [
          {
            "name": "contract_address",
            "type": "core::starknet::contract_address::ContractAddress"
          }
        ]
      },
      {
        "type": "function",
        "name": "world",
        "inputs": [],
        "outputs": [
          {
            "type": "dojo::world::IWorldDispatcher"
          }
        ],
        "state_mutability": "view"
      },
      {
        "type": "event",
        "name": "dojo::base::base::Event",
        "kind": "enum",
        "variants": []
      }
    ]
  },
  "contracts": [
    {
      "name": "bank_systems",
      "address": "0x22915d02287759320f721a3e61836fe3dc1ed68fc8a66fdd2c2f7a8cf1ff4f8",
      "class_hash": "0x781083a524ae71d281f73f60cebddfa30cb5160840e55c1b0297ae15dd4ec96",
      "abi": [
        {
          "type": "impl",
          "name": "Upgradeable",
          "interface_name": "dojo::upgradable::IUpgradeable"
        },
        {
          "type": "interface",
          "name": "dojo::upgradable::IUpgradeable",
          "items": [
            {
              "type": "function",
              "name": "upgrade",
              "inputs": [
                {
                  "name": "new_class_hash",
                  "type": "core::starknet::class_hash::ClassHash"
                }
              ],
              "outputs": [],
              "state_mutability": "external"
            }
          ]
        },
        {
          "type": "impl",
          "name": "BankSystemsImpl",
          "interface_name": "eternum::systems::bank::interface::IBankSystems"
        },
        {
          "type": "struct",
          "name": "dojo::world::IWorldDispatcher",
          "members": [
            {
              "name": "contract_address",
              "type": "core::starknet::contract_address::ContractAddress"
            }
          ]
        },
        {
          "type": "interface",
          "name": "eternum::systems::bank::interface::IBankSystems",
          "items": [
            {
              "type": "function",
              "name": "swap",
              "inputs": [
                {
                  "name": "world",
                  "type": "dojo::world::IWorldDispatcher"
                },
                {
                  "name": "bank_id",
                  "type": "core::integer::u128"
                },
                {
                  "name": "bank_swap_resource_cost_index",
                  "type": "core::integer::u8"
                },
                {
                  "name": "entity_id",
                  "type": "core::integer::u128"
                },
                {
                  "name": "bought_resource_type",
                  "type": "core::integer::u8"
                },
                {
                  "name": "bought_resource_amount",
                  "type": "core::integer::u128"
                }
              ],
              "outputs": [],
              "state_mutability": "view"
            }
          ]
        },
        {
          "type": "function",
          "name": "dojo_resource",
          "inputs": [],
          "outputs": [
            {
              "type": "core::felt252"
            }
          ],
          "state_mutability": "view"
        },
        {
          "type": "event",
          "name": "eternum::systems::bank::contracts::bank_systems::Event",
          "kind": "enum",
          "variants": []
        }
      ],
      "reads": [
        "Bank",
        "BankAuction",
        "BankSwapResourceCost",
        "Resource",
        "ResourceCost",
        "Weight",
        "WeightConfig"
      ],
      "writes": [
        "BankAuction",
        "Resource",
        "Weight"
      ],
      "computed": []
    },
    {
      "name": "caravan_systems",
      "address": "0x384fd2bf241ffc48425ed1fed389495e8066079cdb16865a73e6d3849d32c4f",
      "class_hash": "0x7246ad54863b0d32f574265081ed83f5d8842428bf175b5d3ed39a0863c373b",
      "abi": [
        {
          "type": "impl",
          "name": "Upgradeable",
          "interface_name": "dojo::upgradable::IUpgradeable"
        },
        {
          "type": "interface",
          "name": "dojo::upgradable::IUpgradeable",
          "items": [
            {
              "type": "function",
              "name": "upgrade",
              "inputs": [
                {
                  "name": "new_class_hash",
                  "type": "core::starknet::class_hash::ClassHash"
                }
              ],
              "outputs": [],
              "state_mutability": "external"
            }
          ]
        },
        {
          "type": "impl",
          "name": "CaravanSystemsImpl",
          "interface_name": "eternum::systems::transport::interface::caravan_systems_interface::ICaravanSystems"
        },
        {
          "type": "struct",
          "name": "dojo::world::IWorldDispatcher",
          "members": [
            {
              "name": "contract_address",
              "type": "core::starknet::contract_address::ContractAddress"
            }
          ]
        },
        {
          "type": "interface",
          "name": "eternum::systems::transport::interface::caravan_systems_interface::ICaravanSystems",
          "items": [
            {
              "type": "function",
              "name": "create",
              "inputs": [
                {
                  "name": "world",
                  "type": "dojo::world::IWorldDispatcher"
                },
                {
                  "name": "entity_ids",
                  "type": "core::array::Array::<core::integer::u128>"
                }
              ],
              "outputs": [
                {
                  "type": "core::integer::u128"
                }
              ],
              "state_mutability": "view"
            }
          ]
        },
        {
          "type": "function",
          "name": "dojo_resource",
          "inputs": [],
          "outputs": [
            {
              "type": "core::felt252"
            }
          ],
          "state_mutability": "view"
        },
        {
          "type": "event",
          "name": "eternum::systems::transport::contracts::caravan_systems::caravan_systems::Event",
          "kind": "enum",
          "variants": []
        }
      ],
      "reads": [
        "ArrivalTime",
        "Capacity",
        "EntityOwner",
        "HyperStructure",
        "Movable",
        "Owner",
        "Position",
        "Quantity",
        "Realm",
        "Weight"
      ],
      "writes": [
        "Capacity",
        "CaravanMembers",
        "EntityOwner",
        "ForeignKey",
        "Inventory",
        "Movable",
        "Owner",
        "Position"
      ],
      "computed": []
    },
    {
      "name": "combat_systems",
      "address": "0x778fd3e137dc0e58d94d599167aa431332b8529f9bfc8efd70a7ea4e9c74247",
      "class_hash": "0x67c8c265e6e1095ac7f39dabc24bc519863a2c72508486069272f4baeb84317",
      "abi": [
        {
          "type": "impl",
          "name": "Upgradeable",
          "interface_name": "dojo::upgradable::IUpgradeable"
        },
        {
          "type": "interface",
          "name": "dojo::upgradable::IUpgradeable",
          "items": [
            {
              "type": "function",
              "name": "upgrade",
              "inputs": [
                {
                  "name": "new_class_hash",
                  "type": "core::starknet::class_hash::ClassHash"
                }
              ],
              "outputs": [],
              "state_mutability": "external"
            }
          ]
        },
        {
          "type": "impl",
          "name": "SoldierSystemsImpl",
          "interface_name": "eternum::systems::combat::interface::ISoldierSystems"
        },
        {
          "type": "struct",
          "name": "dojo::world::IWorldDispatcher",
          "members": [
            {
              "name": "contract_address",
              "type": "core::starknet::contract_address::ContractAddress"
            }
          ]
        },
        {
          "type": "struct",
          "name": "core::array::Span::<(core::integer::u128, core::integer::u128)>",
          "members": [
            {
              "name": "snapshot",
              "type": "@core::array::Array::<(core::integer::u128, core::integer::u128)>"
            }
          ]
        },
        {
          "type": "interface",
          "name": "eternum::systems::combat::interface::ISoldierSystems",
          "items": [
            {
              "type": "function",
              "name": "create_soldiers",
              "inputs": [
                {
                  "name": "world",
                  "type": "dojo::world::IWorldDispatcher"
                },
                {
                  "name": "realm_entity_id",
                  "type": "core::integer::u128"
                },
                {
                  "name": "quantity",
                  "type": "core::integer::u128"
                }
              ],
              "outputs": [
                {
                  "type": "core::integer::u128"
                }
              ],
              "state_mutability": "view"
            },
            {
              "type": "function",
              "name": "detach_soldiers",
              "inputs": [
                {
                  "name": "world",
                  "type": "dojo::world::IWorldDispatcher"
                },
                {
                  "name": "unit_id",
                  "type": "core::integer::u128"
                },
                {
                  "name": "detached_quantity",
                  "type": "core::integer::u128"
                }
              ],
              "outputs": [
                {
                  "type": "core::integer::u128"
                }
              ],
              "state_mutability": "view"
            },
            {
              "type": "function",
              "name": "merge_soldiers",
              "inputs": [
                {
                  "name": "world",
                  "type": "dojo::world::IWorldDispatcher"
                },
                {
                  "name": "merge_into_unit_id",
                  "type": "core::integer::u128"
                },
                {
                  "name": "units",
                  "type": "core::array::Span::<(core::integer::u128, core::integer::u128)>"
                }
              ],
              "outputs": [],
              "state_mutability": "view"
            },
            {
              "type": "function",
              "name": "heal_soldiers",
              "inputs": [
                {
                  "name": "world",
                  "type": "dojo::world::IWorldDispatcher"
                },
                {
                  "name": "unit_id",
                  "type": "core::integer::u128"
                },
                {
                  "name": "health_amount",
                  "type": "core::integer::u128"
                }
              ],
              "outputs": [],
              "state_mutability": "view"
            }
          ]
        },
        {
          "type": "impl",
          "name": "CombatSystemsImpl",
          "interface_name": "eternum::systems::combat::interface::ICombatSystems"
        },
        {
          "type": "struct",
          "name": "core::array::Span::<core::integer::u128>",
          "members": [
            {
              "name": "snapshot",
              "type": "@core::array::Array::<core::integer::u128>"
            }
          ]
        },
        {
          "type": "interface",
          "name": "eternum::systems::combat::interface::ICombatSystems",
          "items": [
            {
              "type": "function",
              "name": "attack",
              "inputs": [
                {
                  "name": "world",
                  "type": "dojo::world::IWorldDispatcher"
                },
                {
                  "name": "attacker_ids",
                  "type": "core::array::Span::<core::integer::u128>"
                },
                {
                  "name": "target_realm_entity_id",
                  "type": "core::integer::u128"
                }
              ],
              "outputs": [],
              "state_mutability": "view"
            },
            {
              "type": "function",
              "name": "steal",
              "inputs": [
                {
                  "name": "world",
                  "type": "dojo::world::IWorldDispatcher"
                },
                {
                  "name": "attacker_id",
                  "type": "core::integer::u128"
                },
                {
                  "name": "target_realm_entity_id",
                  "type": "core::integer::u128"
                }
              ],
              "outputs": [],
              "state_mutability": "view"
            }
          ]
        },
        {
          "type": "function",
          "name": "dojo_resource",
          "inputs": [],
          "outputs": [
            {
              "type": "core::felt252"
            }
          ],
          "state_mutability": "view"
        },
        {
          "type": "struct",
          "name": "core::array::Span::<(core::integer::u8, core::integer::u128)>",
          "members": [
            {
              "name": "snapshot",
              "type": "@core::array::Array::<(core::integer::u8, core::integer::u128)>"
            }
          ]
        },
        {
          "type": "enum",
          "name": "eternum::systems::combat::contracts::combat_systems::Winner",
          "variants": [
            {
              "name": "Attacker",
              "type": "()"
            },
            {
              "name": "Target",
              "type": "()"
            }
          ]
        },
        {
          "type": "event",
          "name": "eternum::systems::combat::contracts::combat_systems::CombatOutcome",
          "kind": "struct",
          "members": [
            {
              "name": "attacker_realm_entity_id",
              "type": "core::integer::u128",
              "kind": "key"
            },
            {
              "name": "target_realm_entity_id",
              "type": "core::integer::u128",
              "kind": "key"
            },
            {
              "name": "attacking_entity_ids",
              "type": "core::array::Span::<core::integer::u128>",
              "kind": "data"
            },
            {
              "name": "stolen_resources",
              "type": "core::array::Span::<(core::integer::u8, core::integer::u128)>",
              "kind": "data"
            },
            {
              "name": "winner",
              "type": "eternum::systems::combat::contracts::combat_systems::Winner",
              "kind": "data"
            },
            {
              "name": "damage",
              "type": "core::integer::u128",
              "kind": "data"
            },
            {
              "name": "ts",
              "type": "core::integer::u64",
              "kind": "data"
            }
          ]
        },
        {
          "type": "event",
          "name": "eternum::systems::combat::contracts::combat_systems::Event",
          "kind": "enum",
          "variants": [
            {
              "name": "CombatOutcome",
              "type": "eternum::systems::combat::contracts::combat_systems::CombatOutcome",
              "kind": "nested"
            }
          ]
        }
      ],
      "reads": [
        "ArrivalTime",
        "Attack",
        "AttackConfig",
        "Capacity",
        "CapacityConfig",
        "CombatConfig",
        "Defence",
        "DefenceConfig",
        "EntityOwner",
        "Health",
        "HealthConfig",
        "HyperStructure",
        "Inventory",
        "Level",
        "LevelingConfig",
        "Movable",
        "Owner",
        "Position",
        "Quantity",
        "Realm",
        "Resource",
        "ResourceCost",
        "SoldierConfig",
        "SpeedConfig",
        "TownWatch",
        "Weight",
        "WeightConfig"
      ],
      "writes": [
        "Attack",
        "Capacity",
        "Defence",
        "EntityOwner",
        "Health",
        "Inventory",
        "Movable",
        "Owner",
        "Position",
        "Quantity",
        "Resource"
      ],
      "computed": []
    },
    {
      "name": "config_systems",
      "address": "0x74c3dd7b64a0c8ad6a27276b9ec6a628774028734ea46cf3970ef185e35247d",
      "class_hash": "0x1c1161179e636e724fe7bc26a92cb2440862d22352c3fe3c8b94e8b6e45cd9a",
      "abi": [
        {
          "type": "impl",
          "name": "Upgradeable",
          "interface_name": "dojo::upgradable::IUpgradeable"
        },
        {
          "type": "interface",
          "name": "dojo::upgradable::IUpgradeable",
          "items": [
            {
              "type": "function",
              "name": "upgrade",
              "inputs": [
                {
                  "name": "new_class_hash",
                  "type": "core::starknet::class_hash::ClassHash"
                }
              ],
              "outputs": [],
              "state_mutability": "external"
            }
          ]
        },
        {
          "type": "impl",
          "name": "WorldConfigImpl",
          "interface_name": "eternum::systems::config::interface::IWorldConfig"
        },
        {
          "type": "struct",
          "name": "dojo::world::IWorldDispatcher",
          "members": [
            {
              "name": "contract_address",
              "type": "core::starknet::contract_address::ContractAddress"
            }
          ]
        },
        {
          "type": "interface",
          "name": "eternum::systems::config::interface::IWorldConfig",
          "items": [
            {
              "type": "function",
              "name": "set_world_config",
              "inputs": [
                {
                  "name": "world",
                  "type": "dojo::world::IWorldDispatcher"
                },
                {
                  "name": "admin_address",
                  "type": "core::starknet::contract_address::ContractAddress"
                },
                {
                  "name": "realm_l2_contract",
                  "type": "core::starknet::contract_address::ContractAddress"
                }
              ],
              "outputs": [],
              "state_mutability": "view"
            }
          ]
        },
        {
          "type": "impl",
          "name": "RealmFreeMintConfigImpl",
          "interface_name": "eternum::systems::config::interface::IRealmFreeMintConfig"
        },
        {
          "type": "struct",
          "name": "core::array::Span::<(core::integer::u8, core::integer::u128)>",
          "members": [
            {
              "name": "snapshot",
              "type": "@core::array::Array::<(core::integer::u8, core::integer::u128)>"
            }
          ]
        },
        {
          "type": "interface",
          "name": "eternum::systems::config::interface::IRealmFreeMintConfig",
          "items": [
            {
              "type": "function",
              "name": "set_mint_config",
              "inputs": [
                {
                  "name": "world",
                  "type": "dojo::world::IWorldDispatcher"
                },
                {
                  "name": "resources",
                  "type": "core::array::Span::<(core::integer::u8, core::integer::u128)>"
                }
              ],
              "outputs": [],
              "state_mutability": "view"
            }
          ]
        },
        {
          "type": "impl",
          "name": "CapacityConfigImpl",
          "interface_name": "eternum::systems::config::interface::ICapacityConfig"
        },
        {
          "type": "interface",
          "name": "eternum::systems::config::interface::ICapacityConfig",
          "items": [
            {
              "type": "function",
              "name": "set_capacity_config",
              "inputs": [
                {
                  "name": "world",
                  "type": "dojo::world::IWorldDispatcher"
                },
                {
                  "name": "entity_type",
                  "type": "core::integer::u128"
                },
                {
                  "name": "weight_gram",
                  "type": "core::integer::u128"
                }
              ],
              "outputs": [],
              "state_mutability": "view"
            }
          ]
        },
        {
          "type": "impl",
          "name": "WeightConfigImpl",
          "interface_name": "eternum::systems::config::interface::IWeightConfig"
        },
        {
          "type": "interface",
          "name": "eternum::systems::config::interface::IWeightConfig",
          "items": [
            {
              "type": "function",
              "name": "set_weight_config",
              "inputs": [
                {
                  "name": "world",
                  "type": "dojo::world::IWorldDispatcher"
                },
                {
                  "name": "entity_type",
                  "type": "core::integer::u128"
                },
                {
                  "name": "weight_gram",
                  "type": "core::integer::u128"
                }
              ],
              "outputs": [],
              "state_mutability": "view"
            }
          ]
        },
        {
          "type": "impl",
          "name": "CombatConfigImpl",
          "interface_name": "eternum::systems::config::interface::ICombatConfig"
        },
        {
          "type": "interface",
          "name": "eternum::systems::config::interface::ICombatConfig",
          "items": [
            {
              "type": "function",
              "name": "set_combat_config",
              "inputs": [
                {
                  "name": "world",
                  "type": "dojo::world::IWorldDispatcher"
                },
                {
                  "name": "config_id",
                  "type": "core::integer::u128"
                },
                {
                  "name": "stealing_trial_count",
                  "type": "core::integer::u32"
                },
                {
                  "name": "wheat_burn_per_soldier",
                  "type": "core::integer::u128"
                },
                {
                  "name": "fish_burn_per_soldier",
                  "type": "core::integer::u128"
                }
              ],
              "outputs": [],
              "state_mutability": "view"
            },
            {
              "type": "function",
              "name": "set_soldier_config",
              "inputs": [
                {
                  "name": "world",
                  "type": "dojo::world::IWorldDispatcher"
                },
                {
                  "name": "resource_costs",
                  "type": "core::array::Span::<(core::integer::u8, core::integer::u128)>"
                },
                {
                  "name": "wheat_burn_per_soldier",
                  "type": "core::integer::u128"
                },
                {
                  "name": "fish_burn_per_soldier",
                  "type": "core::integer::u128"
                }
              ],
              "outputs": [],
              "state_mutability": "view"
            },
            {
              "type": "function",
              "name": "set_health_config",
              "inputs": [
                {
                  "name": "world",
                  "type": "dojo::world::IWorldDispatcher"
                },
                {
                  "name": "entity_type",
                  "type": "core::integer::u128"
                },
                {
                  "name": "resource_costs",
                  "type": "core::array::Span::<(core::integer::u8, core::integer::u128)>"
                },
                {
                  "name": "max_value",
                  "type": "core::integer::u128"
                }
              ],
              "outputs": [],
              "state_mutability": "view"
            },
            {
              "type": "function",
              "name": "set_attack_config",
              "inputs": [
                {
                  "name": "world",
                  "type": "dojo::world::IWorldDispatcher"
                },
                {
                  "name": "entity_type",
                  "type": "core::integer::u128"
                },
                {
                  "name": "max_value",
                  "type": "core::integer::u128"
                }
              ],
              "outputs": [],
              "state_mutability": "view"
            },
            {
              "type": "function",
              "name": "set_defence_config",
              "inputs": [
                {
                  "name": "world",
                  "type": "dojo::world::IWorldDispatcher"
                },
                {
                  "name": "entity_type",
                  "type": "core::integer::u128"
                },
                {
                  "name": "max_value",
                  "type": "core::integer::u128"
                }
              ],
              "outputs": [],
              "state_mutability": "view"
            }
          ]
        },
        {
          "type": "impl",
          "name": "LevelingConfigImpl",
          "interface_name": "eternum::systems::config::interface::ILevelingConfig"
        },
        {
          "type": "interface",
          "name": "eternum::systems::config::interface::ILevelingConfig",
          "items": [
            {
              "type": "function",
              "name": "set_leveling_config",
              "inputs": [
                {
                  "name": "world",
                  "type": "dojo::world::IWorldDispatcher"
                },
                {
                  "name": "config_id",
                  "type": "core::integer::u128"
                },
                {
                  "name": "decay_interval",
                  "type": "core::integer::u64"
                },
                {
                  "name": "max_level",
                  "type": "core::integer::u64"
                },
                {
                  "name": "decay_scaled",
                  "type": "core::integer::u128"
                },
                {
                  "name": "cost_percentage_scaled",
                  "type": "core::integer::u128"
                },
                {
                  "name": "base_multiplier",
                  "type": "core::integer::u128"
                },
                {
                  "name": "wheat_base_amount",
                  "type": "core::integer::u128"
                },
                {
                  "name": "fish_base_amount",
                  "type": "core::integer::u128"
                },
                {
                  "name": "resource_1_costs",
                  "type": "core::array::Span::<(core::integer::u8, core::integer::u128)>"
                },
                {
                  "name": "resource_2_costs",
                  "type": "core::array::Span::<(core::integer::u8, core::integer::u128)>"
                },
                {
                  "name": "resource_3_costs",
                  "type": "core::array::Span::<(core::integer::u8, core::integer::u128)>"
                }
              ],
              "outputs": [],
              "state_mutability": "view"
            }
          ]
        },
        {
          "type": "impl",
          "name": "LaborConfigImpl",
          "interface_name": "eternum::systems::config::interface::ILaborConfig"
        },
        {
          "type": "interface",
          "name": "eternum::systems::config::interface::ILaborConfig",
          "items": [
            {
              "type": "function",
              "name": "set_labor_cost_resources",
              "inputs": [
                {
                  "name": "world",
                  "type": "dojo::world::IWorldDispatcher"
                },
                {
                  "name": "resource_type_labor",
                  "type": "core::felt252"
                },
                {
                  "name": "resource_types_packed",
                  "type": "core::integer::u128"
                },
                {
                  "name": "resource_types_count",
                  "type": "core::integer::u8"
                }
              ],
              "outputs": [],
              "state_mutability": "view"
            },
            {
              "type": "function",
              "name": "set_labor_cost_amount",
              "inputs": [
                {
                  "name": "world",
                  "type": "dojo::world::IWorldDispatcher"
                },
                {
                  "name": "resource_type_labor",
                  "type": "core::felt252"
                },
                {
                  "name": "resource_type_cost",
                  "type": "core::felt252"
                },
                {
                  "name": "resource_type_value",
                  "type": "core::integer::u128"
                }
              ],
              "outputs": [],
              "state_mutability": "view"
            },
            {
              "type": "function",
              "name": "set_labor_config",
              "inputs": [
                {
                  "name": "world",
                  "type": "dojo::world::IWorldDispatcher"
                },
                {
                  "name": "base_labor_units",
                  "type": "core::integer::u64"
                },
                {
                  "name": "base_resources_per_cycle",
                  "type": "core::integer::u128"
                },
                {
                  "name": "base_food_per_cycle",
                  "type": "core::integer::u128"
                }
              ],
              "outputs": [],
              "state_mutability": "view"
            },
            {
              "type": "function",
              "name": "set_labor_auction",
              "inputs": [
                {
                  "name": "world",
                  "type": "dojo::world::IWorldDispatcher"
                },
                {
                  "name": "decay_constant",
                  "type": "core::integer::u128"
                },
                {
                  "name": "per_time_unit",
                  "type": "core::integer::u128"
                },
                {
                  "name": "price_update_interval",
                  "type": "core::integer::u128"
                }
              ],
              "outputs": [],
              "state_mutability": "view"
            }
          ]
        },
        {
          "type": "impl",
          "name": "TransportConfigImpl",
          "interface_name": "eternum::systems::config::interface::ITransportConfig"
        },
        {
          "type": "interface",
          "name": "eternum::systems::config::interface::ITransportConfig",
          "items": [
            {
              "type": "function",
              "name": "set_road_config",
              "inputs": [
                {
                  "name": "world",
                  "type": "dojo::world::IWorldDispatcher"
                },
                {
                  "name": "fee_resource_type",
                  "type": "core::integer::u8"
                },
                {
                  "name": "fee_amount",
                  "type": "core::integer::u128"
                },
                {
                  "name": "speed_up_by",
                  "type": "core::integer::u64"
                }
              ],
              "outputs": [],
              "state_mutability": "view"
            },
            {
              "type": "function",
              "name": "set_speed_config",
              "inputs": [
                {
                  "name": "world",
                  "type": "dojo::world::IWorldDispatcher"
                },
                {
                  "name": "entity_type",
                  "type": "core::integer::u128"
                },
                {
                  "name": "sec_per_km",
                  "type": "core::integer::u16"
                }
              ],
              "outputs": [],
              "state_mutability": "view"
            },
            {
              "type": "function",
              "name": "set_travel_config",
              "inputs": [
                {
                  "name": "world",
                  "type": "dojo::world::IWorldDispatcher"
                },
                {
                  "name": "free_transport_per_city",
                  "type": "core::integer::u128"
                }
              ],
              "outputs": [],
              "state_mutability": "view"
            }
          ]
        },
        {
          "type": "impl",
          "name": "HyperstructureConfigImpl",
          "interface_name": "eternum::systems::config::interface::IHyperstructureConfig"
        },
        {
          "type": "struct",
          "name": "eternum::models::position::Coord",
          "members": [
            {
              "name": "x",
              "type": "core::integer::u32"
            },
            {
              "name": "y",
              "type": "core::integer::u32"
            }
          ]
        },
        {
          "type": "interface",
          "name": "eternum::systems::config::interface::IHyperstructureConfig",
          "items": [
            {
              "type": "function",
              "name": "create_hyperstructure",
              "inputs": [
                {
                  "name": "world",
                  "type": "dojo::world::IWorldDispatcher"
                },
                {
                  "name": "hyperstructure_type",
                  "type": "core::integer::u8"
                },
                {
                  "name": "coord",
                  "type": "eternum::models::position::Coord"
                },
                {
                  "name": "order",
                  "type": "core::integer::u8"
                }
              ],
              "outputs": [
                {
                  "type": "core::integer::u128"
                }
              ],
              "state_mutability": "view"
            }
          ]
        },
        {
          "type": "impl",
          "name": "BankConfigImpl",
          "interface_name": "eternum::systems::config::interface::IBankConfig"
        },
        {
          "type": "struct",
          "name": "core::array::Span::<(core::integer::u8, core::array::Span::<(core::integer::u8, core::integer::u128)>)>",
          "members": [
            {
              "name": "snapshot",
              "type": "@core::array::Array::<(core::integer::u8, core::array::Span::<(core::integer::u8, core::integer::u128)>)>"
            }
          ]
        },
        {
          "type": "struct",
          "name": "core::array::Span::<(core::integer::u8, core::integer::u32)>",
          "members": [
            {
              "name": "snapshot",
              "type": "@core::array::Array::<(core::integer::u8, core::integer::u32)>"
            }
          ]
        },
        {
          "type": "interface",
          "name": "eternum::systems::config::interface::IBankConfig",
          "items": [
            {
              "type": "function",
              "name": "create_bank",
              "inputs": [
                {
                  "name": "world",
                  "type": "dojo::world::IWorldDispatcher"
                },
                {
                  "name": "coord",
                  "type": "eternum::models::position::Coord"
                },
                {
                  "name": "swap_cost_resources",
                  "type": "core::array::Span::<(core::integer::u8, core::array::Span::<(core::integer::u8, core::integer::u128)>)>"
                }
              ],
              "outputs": [
                {
                  "type": "core::integer::u128"
                }
              ],
              "state_mutability": "view"
            },
            {
              "type": "function",
              "name": "set_bank_auction",
              "inputs": [
                {
                  "name": "world",
                  "type": "dojo::world::IWorldDispatcher"
                },
                {
                  "name": "bank_id",
                  "type": "core::integer::u128"
                },
                {
                  "name": "bank_swap_resource_cost_keys",
                  "type": "core::array::Span::<(core::integer::u8, core::integer::u32)>"
                },
                {
                  "name": "decay_constant",
                  "type": "core::integer::u128"
                },
                {
                  "name": "per_time_unit",
                  "type": "core::integer::u128"
                },
                {
                  "name": "price_update_interval",
                  "type": "core::integer::u128"
                }
              ],
              "outputs": [],
              "state_mutability": "view"
            }
          ]
        },
        {
          "type": "function",
          "name": "dojo_resource",
          "inputs": [],
          "outputs": [
            {
              "type": "core::felt252"
            }
          ],
          "state_mutability": "view"
        },
        {
          "type": "event",
          "name": "eternum::systems::config::contracts::config_systems::Event",
          "kind": "enum",
          "variants": []
        }
      ],
      "reads": [
        "Bank",
        "WorldConfig"
      ],
      "writes": [
        "AttackConfig",
        "Bank",
        "BankAuction",
        "BankSwapResourceCost",
        "CapacityConfig",
        "CombatConfig",
        "DefenceConfig",
        "DetachedResource",
        "HealthConfig",
        "HyperStructure",
        "LaborAuction",
        "LaborConfig",
        "LaborCostAmount",
        "LaborCostResources",
        "LevelingConfig",
        "Position",
        "RealmFreeMintConfig",
        "ResourceCost",
        "RoadConfig",
        "SoldierConfig",
        "SpeedConfig",
        "TravelConfig",
        "WeightConfig",
        "WorldConfig"
      ],
      "computed": []
    },
    {
      "name": "labor_systems",
      "address": "0x5b3b02ba50cfb46af86c20d1eca1bbff5fe82ff2f8985aefc413267a5d05b00",
      "class_hash": "0x6b380bf512cdc1cf59259b791f5a37d6f6361ad8c2f99b31ffb4dccace49f49",
      "abi": [
        {
          "type": "impl",
          "name": "Upgradeable",
          "interface_name": "dojo::upgradable::IUpgradeable"
        },
        {
          "type": "interface",
          "name": "dojo::upgradable::IUpgradeable",
          "items": [
            {
              "type": "function",
              "name": "upgrade",
              "inputs": [
                {
                  "name": "new_class_hash",
                  "type": "core::starknet::class_hash::ClassHash"
                }
              ],
              "outputs": [],
              "state_mutability": "external"
            }
          ]
        },
        {
          "type": "impl",
          "name": "LaborSystemsImpl",
          "interface_name": "eternum::systems::labor::interface::ILaborSystems"
        },
        {
          "type": "struct",
          "name": "dojo::world::IWorldDispatcher",
          "members": [
            {
              "name": "contract_address",
              "type": "core::starknet::contract_address::ContractAddress"
            }
          ]
        },
        {
          "type": "interface",
          "name": "eternum::systems::labor::interface::ILaborSystems",
          "items": [
            {
              "type": "function",
              "name": "build",
              "inputs": [
                {
                  "name": "world",
                  "type": "dojo::world::IWorldDispatcher"
                },
                {
                  "name": "realm_id",
                  "type": "core::integer::u128"
                },
                {
                  "name": "resource_type",
                  "type": "core::integer::u8"
                },
                {
                  "name": "labor_units",
                  "type": "core::integer::u64"
                },
                {
                  "name": "multiplier",
                  "type": "core::integer::u64"
                }
              ],
              "outputs": [],
              "state_mutability": "view"
            },
            {
              "type": "function",
              "name": "harvest",
              "inputs": [
                {
                  "name": "world",
                  "type": "dojo::world::IWorldDispatcher"
                },
                {
                  "name": "realm_id",
                  "type": "core::integer::u128"
                },
                {
                  "name": "resource_type",
                  "type": "core::integer::u8"
                }
              ],
              "outputs": [],
              "state_mutability": "view"
            },
            {
              "type": "function",
              "name": "purchase",
              "inputs": [
                {
                  "name": "world",
                  "type": "dojo::world::IWorldDispatcher"
                },
                {
                  "name": "entity_id",
                  "type": "core::integer::u128"
                },
                {
                  "name": "resource_type",
                  "type": "core::integer::u8"
                },
                {
                  "name": "labor_units",
                  "type": "core::integer::u128"
                }
              ],
              "outputs": [],
              "state_mutability": "view"
            }
          ]
        },
        {
          "type": "function",
          "name": "dojo_resource",
          "inputs": [],
          "outputs": [
            {
              "type": "core::felt252"
            }
          ],
          "state_mutability": "view"
        },
        {
          "type": "event",
          "name": "eternum::systems::labor::contracts::labor_systems::Event",
          "kind": "enum",
          "variants": []
        }
      ],
      "reads": [
        "HyperStructure",
        "Labor",
        "LaborAuction",
        "LaborConfig",
        "LaborCostAmount",
        "LaborCostResources",
        "Level",
        "LevelingConfig",
        "Owner",
        "Position",
        "Realm",
        "Resource"
      ],
      "writes": [
        "Labor",
        "LaborAuction",
        "Resource"
      ],
      "computed": []
    },
    {
      "name": "leveling_systems",
      "address": "0x81edcebc0097b53ae8db567565eb5c5d9e8a9190a8a80411547676f24361ca",
      "class_hash": "0x2bbf1f389e3358f666625ae8cbbbecab248d2a5acd2695fe1a67bd729fe19c1",
      "abi": [
        {
          "type": "impl",
          "name": "Upgradeable",
          "interface_name": "dojo::upgradable::IUpgradeable"
        },
        {
          "type": "interface",
          "name": "dojo::upgradable::IUpgradeable",
          "items": [
            {
              "type": "function",
              "name": "upgrade",
              "inputs": [
                {
                  "name": "new_class_hash",
                  "type": "core::starknet::class_hash::ClassHash"
                }
              ],
              "outputs": [],
              "state_mutability": "external"
            }
          ]
        },
        {
          "type": "impl",
          "name": "LevelingSystemsImpl",
          "interface_name": "eternum::systems::leveling::interface::ILevelingSystems"
        },
        {
          "type": "struct",
          "name": "dojo::world::IWorldDispatcher",
          "members": [
            {
              "name": "contract_address",
              "type": "core::starknet::contract_address::ContractAddress"
            }
          ]
        },
        {
          "type": "interface",
          "name": "eternum::systems::leveling::interface::ILevelingSystems",
          "items": [
            {
              "type": "function",
              "name": "level_up_realm",
              "inputs": [
                {
                  "name": "world",
                  "type": "dojo::world::IWorldDispatcher"
                },
                {
                  "name": "realm_entity_id",
                  "type": "core::integer::u128"
                }
              ],
              "outputs": [],
              "state_mutability": "view"
            },
            {
              "type": "function",
              "name": "level_up_hyperstructure",
              "inputs": [
                {
                  "name": "world",
                  "type": "dojo::world::IWorldDispatcher"
                },
                {
                  "name": "hyperstructure_id",
                  "type": "core::integer::u128"
                }
              ],
              "outputs": [],
              "state_mutability": "view"
            }
          ]
        },
        {
          "type": "function",
          "name": "dojo_resource",
          "inputs": [],
          "outputs": [
            {
              "type": "core::felt252"
            }
          ],
          "state_mutability": "view"
        },
        {
          "type": "event",
          "name": "eternum::systems::leveling::contracts::leveling_systems::Event",
          "kind": "enum",
          "variants": []
        }
      ],
      "reads": [
        "HyperStructure",
        "Level",
        "LevelingConfig",
        "Owner",
        "Realm",
        "Resource",
        "ResourceCost"
      ],
      "writes": [
        "Level",
        "Resource"
      ],
      "computed": []
    },
    {
      "name": "name_systems",
      "address": "0x2a9ee652fb9ce9812e9d06ec05429b6e27254b37d0ef0eaca6a1e4533d5c244",
      "class_hash": "0x7ab8e9771a066df89edfabd3c6a461715fffe4ba86e95f293db61c92452f222",
      "abi": [
        {
          "type": "impl",
          "name": "Upgradeable",
          "interface_name": "dojo::upgradable::IUpgradeable"
        },
        {
          "type": "interface",
          "name": "dojo::upgradable::IUpgradeable",
          "items": [
            {
              "type": "function",
              "name": "upgrade",
              "inputs": [
                {
                  "name": "new_class_hash",
                  "type": "core::starknet::class_hash::ClassHash"
                }
              ],
              "outputs": [],
              "state_mutability": "external"
            }
          ]
        },
        {
          "type": "impl",
          "name": "NameSystemsImpl",
          "interface_name": "eternum::systems::name::interface::INameSystems"
        },
        {
          "type": "struct",
          "name": "dojo::world::IWorldDispatcher",
          "members": [
            {
              "name": "contract_address",
              "type": "core::starknet::contract_address::ContractAddress"
            }
          ]
        },
        {
          "type": "interface",
          "name": "eternum::systems::name::interface::INameSystems",
          "items": [
            {
              "type": "function",
              "name": "set_address_name",
              "inputs": [
                {
                  "name": "world",
                  "type": "dojo::world::IWorldDispatcher"
                },
                {
                  "name": "name",
                  "type": "core::felt252"
                }
              ],
              "outputs": [],
              "state_mutability": "view"
            }
          ]
        },
        {
          "type": "function",
          "name": "dojo_resource",
          "inputs": [],
          "outputs": [
            {
              "type": "core::felt252"
            }
          ],
          "state_mutability": "view"
        },
        {
          "type": "event",
          "name": "eternum::systems::name::contracts::name_systems::Event",
          "kind": "enum",
          "variants": []
        }
      ],
      "reads": [
        "AddressName"
      ],
      "writes": [
        "AddressName"
      ],
      "computed": []
    },
    {
      "name": "realm_systems",
<<<<<<< HEAD
      "address": null,
      "class_hash": "0x109c521537c51ae33c335e3512b9a3469d6cad15e68de961b2c9f2be39df026",
=======
      "address": "0x6b9518b94d4d1608095233f38aef1d996851200f1d5c0877c040fa42946496",
      "class_hash": "0x1baaee2ed04c72f376ceb0d0a80d5c748482d3422c027a77be883bda4211a33",
>>>>>>> 2a92f6df
      "abi": [
        {
          "type": "impl",
          "name": "Upgradeable",
          "interface_name": "dojo::upgradable::IUpgradeable"
        },
        {
          "type": "interface",
          "name": "dojo::upgradable::IUpgradeable",
          "items": [
            {
              "type": "function",
              "name": "upgrade",
              "inputs": [
                {
                  "name": "new_class_hash",
                  "type": "core::starknet::class_hash::ClassHash"
                }
              ],
              "outputs": [],
              "state_mutability": "external"
            }
          ]
        },
        {
          "type": "impl",
          "name": "RealmSystemsImpl",
          "interface_name": "eternum::systems::realm::interface::IRealmSystems"
        },
        {
          "type": "struct",
          "name": "dojo::world::IWorldDispatcher",
          "members": [
            {
              "name": "contract_address",
              "type": "core::starknet::contract_address::ContractAddress"
            }
          ]
        },
        {
          "type": "struct",
          "name": "eternum::models::position::Position",
          "members": [
            {
              "name": "entity_id",
              "type": "core::integer::u128"
            },
            {
              "name": "x",
              "type": "core::integer::u32"
            },
            {
              "name": "y",
              "type": "core::integer::u32"
            }
          ]
        },
        {
          "type": "interface",
          "name": "eternum::systems::realm::interface::IRealmSystems",
          "items": [
            {
              "type": "function",
              "name": "create",
              "inputs": [
                {
                  "name": "world",
                  "type": "dojo::world::IWorldDispatcher"
                },
                {
                  "name": "realm_id",
                  "type": "core::integer::u128"
                },
                {
                  "name": "resource_types_packed",
                  "type": "core::integer::u128"
                },
                {
                  "name": "resource_types_count",
                  "type": "core::integer::u8"
                },
                {
                  "name": "cities",
                  "type": "core::integer::u8"
                },
                {
                  "name": "harbors",
                  "type": "core::integer::u8"
                },
                {
                  "name": "rivers",
                  "type": "core::integer::u8"
                },
                {
                  "name": "regions",
                  "type": "core::integer::u8"
                },
                {
                  "name": "wonder",
                  "type": "core::integer::u8"
                },
                {
                  "name": "order",
                  "type": "core::integer::u8"
                },
                {
                  "name": "order_hyperstructure_id",
                  "type": "core::integer::u128"
                },
                {
                  "name": "position",
                  "type": "eternum::models::position::Position"
                }
              ],
              "outputs": [
                {
                  "type": "core::integer::u128"
                }
              ],
              "state_mutability": "view"
            }
          ]
        },
        {
          "type": "function",
          "name": "dojo_resource",
          "inputs": [],
          "outputs": [
            {
              "type": "core::felt252"
            }
          ],
          "state_mutability": "view"
        },
        {
          "type": "event",
          "name": "eternum::systems::realm::contracts::realm_systems::Event",
          "kind": "enum",
          "variants": []
        }
      ],
      "reads": [
        "CapacityConfig",
        "DetachedResource",
        "QuantityTracker",
        "RealmFreeMintConfig",
        "Resource"
      ],
      "writes": [
        "Capacity",
        "EntityMetadata",
        "EntityOwner",
        "Movable",
        "Owner",
        "Position",
        "QuantityTracker",
        "Realm",
        "TownWatch"
      ],
      "computed": []
    },
    {
      "name": "resource_systems",
      "address": "0x2dab8013b2dea3f5b37f31db94a5136843408efa04a966a6587f65056b1ef40",
      "class_hash": "0x296e8a045234c8d5a359080aa33be81a431e2614c6e3c59bb89930f6ee0c600",
      "abi": [
        {
          "type": "impl",
          "name": "Upgradeable",
          "interface_name": "dojo::upgradable::IUpgradeable"
        },
        {
          "type": "interface",
          "name": "dojo::upgradable::IUpgradeable",
          "items": [
            {
              "type": "function",
              "name": "upgrade",
              "inputs": [
                {
                  "name": "new_class_hash",
                  "type": "core::starknet::class_hash::ClassHash"
                }
              ],
              "outputs": [],
              "state_mutability": "external"
            }
          ]
        },
        {
          "type": "impl",
          "name": "ResourceSystemsImpl",
          "interface_name": "eternum::systems::resources::interface::IResourceSystems"
        },
        {
          "type": "struct",
          "name": "dojo::world::IWorldDispatcher",
          "members": [
            {
              "name": "contract_address",
              "type": "core::starknet::contract_address::ContractAddress"
            }
          ]
        },
        {
          "type": "struct",
          "name": "core::array::Span::<(core::integer::u8, core::integer::u128)>",
          "members": [
            {
              "name": "snapshot",
              "type": "@core::array::Array::<(core::integer::u8, core::integer::u128)>"
            }
          ]
        },
        {
          "type": "interface",
          "name": "eternum::systems::resources::interface::IResourceSystems",
          "items": [
            {
              "type": "function",
              "name": "approve",
              "inputs": [
                {
                  "name": "world",
                  "type": "dojo::world::IWorldDispatcher"
                },
                {
                  "name": "entity_id",
                  "type": "core::integer::u128"
                },
                {
                  "name": "approved_entity_id",
                  "type": "core::integer::u128"
                },
                {
                  "name": "resources",
                  "type": "core::array::Span::<(core::integer::u8, core::integer::u128)>"
                }
              ],
              "outputs": [],
              "state_mutability": "view"
            },
            {
              "type": "function",
              "name": "transfer",
              "inputs": [
                {
                  "name": "world",
                  "type": "dojo::world::IWorldDispatcher"
                },
                {
                  "name": "sending_entity_id",
                  "type": "core::integer::u128"
                },
                {
                  "name": "receiving_entity_id",
                  "type": "core::integer::u128"
                },
                {
                  "name": "resources",
                  "type": "core::array::Span::<(core::integer::u8, core::integer::u128)>"
                }
              ],
              "outputs": [],
              "state_mutability": "view"
            },
            {
              "type": "function",
              "name": "transfer_from",
              "inputs": [
                {
                  "name": "world",
                  "type": "dojo::world::IWorldDispatcher"
                },
                {
                  "name": "approved_entity_id",
                  "type": "core::integer::u128"
                },
                {
                  "name": "owner_entity_id",
                  "type": "core::integer::u128"
                },
                {
                  "name": "receiving_entity_id",
                  "type": "core::integer::u128"
                },
                {
                  "name": "resources",
                  "type": "core::array::Span::<(core::integer::u8, core::integer::u128)>"
                }
              ],
              "outputs": [],
              "state_mutability": "view"
            }
          ]
        },
        {
          "type": "impl",
          "name": "InventorySystemsImpl",
          "interface_name": "eternum::systems::resources::interface::IInventorySystems"
        },
        {
          "type": "interface",
          "name": "eternum::systems::resources::interface::IInventorySystems",
          "items": [
            {
              "type": "function",
              "name": "transfer_item",
              "inputs": [
                {
                  "name": "world",
                  "type": "dojo::world::IWorldDispatcher"
                },
                {
                  "name": "sender_id",
                  "type": "core::integer::u128"
                },
                {
                  "name": "index",
                  "type": "core::integer::u128"
                },
                {
                  "name": "receiver_id",
                  "type": "core::integer::u128"
                }
              ],
              "outputs": [],
              "state_mutability": "view"
            }
          ]
        },
        {
          "type": "function",
          "name": "dojo_resource",
          "inputs": [],
          "outputs": [
            {
              "type": "core::felt252"
            }
          ],
          "state_mutability": "view"
        },
        {
          "type": "event",
          "name": "eternum::systems::resources::contracts::resource_systems::Transfer",
          "kind": "struct",
          "members": [
            {
              "name": "receiving_entity_id",
              "type": "core::integer::u128",
              "kind": "key"
            },
            {
              "name": "sending_realm_id",
              "type": "core::integer::u128",
              "kind": "key"
            },
            {
              "name": "sending_entity_id",
              "type": "core::integer::u128",
              "kind": "data"
            },
            {
              "name": "resources",
              "type": "core::array::Span::<(core::integer::u8, core::integer::u128)>",
              "kind": "data"
            }
          ]
        },
        {
          "type": "event",
          "name": "eternum::systems::resources::contracts::resource_systems::Event",
          "kind": "enum",
          "variants": [
            {
              "name": "Transfer",
              "type": "eternum::systems::resources::contracts::resource_systems::Transfer",
              "kind": "nested"
            }
          ]
        }
      ],
      "reads": [
        "Capacity",
        "DetachedResource",
        "EntityOwner",
        "ForeignKey",
        "Inventory",
        "Owner",
        "Quantity",
        "Realm",
        "Resource",
        "ResourceAllowance",
        "ResourceChest",
        "Weight",
        "WeightConfig"
      ],
      "writes": [
        "DetachedResource",
        "ForeignKey",
        "Inventory",
        "ResourceAllowance",
        "ResourceChest",
        "Weight"
      ],
      "computed": []
    },
    {
      "name": "road_systems",
      "address": "0x46e8cc4deb048fed25465e134ebbfa962137daaf0bb52a63d41940af3638e4d",
      "class_hash": "0x7d0376077bb24e151510d6200867b03a514708b42b010d892e88b79f1ec3696",
      "abi": [
        {
          "type": "impl",
          "name": "Upgradeable",
          "interface_name": "dojo::upgradable::IUpgradeable"
        },
        {
          "type": "interface",
          "name": "dojo::upgradable::IUpgradeable",
          "items": [
            {
              "type": "function",
              "name": "upgrade",
              "inputs": [
                {
                  "name": "new_class_hash",
                  "type": "core::starknet::class_hash::ClassHash"
                }
              ],
              "outputs": [],
              "state_mutability": "external"
            }
          ]
        },
        {
          "type": "impl",
          "name": "RoadSystemsImpl",
          "interface_name": "eternum::systems::transport::interface::road_systems_interface::IRoadSystems"
        },
        {
          "type": "struct",
          "name": "dojo::world::IWorldDispatcher",
          "members": [
            {
              "name": "contract_address",
              "type": "core::starknet::contract_address::ContractAddress"
            }
          ]
        },
        {
          "type": "struct",
          "name": "eternum::models::position::Coord",
          "members": [
            {
              "name": "x",
              "type": "core::integer::u32"
            },
            {
              "name": "y",
              "type": "core::integer::u32"
            }
          ]
        },
        {
          "type": "interface",
          "name": "eternum::systems::transport::interface::road_systems_interface::IRoadSystems",
          "items": [
            {
              "type": "function",
              "name": "create",
              "inputs": [
                {
                  "name": "world",
                  "type": "dojo::world::IWorldDispatcher"
                },
                {
                  "name": "entity_id",
                  "type": "core::integer::u128"
                },
                {
                  "name": "start_coord",
                  "type": "eternum::models::position::Coord"
                },
                {
                  "name": "end_coord",
                  "type": "eternum::models::position::Coord"
                },
                {
                  "name": "usage_count",
                  "type": "core::integer::u32"
                }
              ],
              "outputs": [],
              "state_mutability": "view"
            }
          ]
        },
        {
          "type": "function",
          "name": "dojo_resource",
          "inputs": [],
          "outputs": [
            {
              "type": "core::felt252"
            }
          ],
          "state_mutability": "view"
        },
        {
          "type": "event",
          "name": "eternum::systems::transport::contracts::road_systems::road_systems::Event",
          "kind": "enum",
          "variants": []
        }
      ],
      "reads": [
        "Owner",
        "Resource",
        "RoadConfig"
      ],
      "writes": [
        "Resource",
        "Road"
      ],
      "computed": []
    },
    {
      "name": "test_resource_systems",
      "address": "0x5e2e8d20bc9f4c02050b2b6b7442a1ce06bbd9c0729716a7c5a478069c9b354",
      "class_hash": "0x6c8cfca1efd3eaee0f7ec2f3e179460c18e6a635c33c2461a4c7f7000d7e516",
      "abi": [
        {
          "type": "impl",
          "name": "Upgradeable",
          "interface_name": "dojo::upgradable::IUpgradeable"
        },
        {
          "type": "interface",
          "name": "dojo::upgradable::IUpgradeable",
          "items": [
            {
              "type": "function",
              "name": "upgrade",
              "inputs": [
                {
                  "name": "new_class_hash",
                  "type": "core::starknet::class_hash::ClassHash"
                }
              ],
              "outputs": [],
              "state_mutability": "external"
            }
          ]
        },
        {
          "type": "impl",
          "name": "ResourceSystemsImpl",
          "interface_name": "eternum::systems::test::interface::resource::IResourceSystems"
        },
        {
          "type": "struct",
          "name": "dojo::world::IWorldDispatcher",
          "members": [
            {
              "name": "contract_address",
              "type": "core::starknet::contract_address::ContractAddress"
            }
          ]
        },
        {
          "type": "struct",
          "name": "core::array::Span::<(core::integer::u8, core::integer::u128)>",
          "members": [
            {
              "name": "snapshot",
              "type": "@core::array::Array::<(core::integer::u8, core::integer::u128)>"
            }
          ]
        },
        {
          "type": "interface",
          "name": "eternum::systems::test::interface::resource::IResourceSystems",
          "items": [
            {
              "type": "function",
              "name": "mint",
              "inputs": [
                {
                  "name": "world",
                  "type": "dojo::world::IWorldDispatcher"
                },
                {
                  "name": "entity_id",
                  "type": "core::integer::u128"
                },
                {
                  "name": "resources",
                  "type": "core::array::Span::<(core::integer::u8, core::integer::u128)>"
                }
              ],
              "outputs": [],
              "state_mutability": "view"
            }
          ]
        },
        {
          "type": "function",
          "name": "dojo_resource",
          "inputs": [],
          "outputs": [
            {
              "type": "core::felt252"
            }
          ],
          "state_mutability": "view"
        },
        {
          "type": "event",
          "name": "eternum::systems::test::contracts::resource::test_resource_systems::Event",
          "kind": "enum",
          "variants": []
        }
      ],
      "reads": [
        "Resource"
      ],
      "writes": [
        "Resource"
      ],
      "computed": []
    },
    {
      "name": "trade_systems",
      "address": "0x7b54643f42a1c4298fe5e465105ccbee30ba505f3bedaa90f4951f9f15be8f0",
      "class_hash": "0x32571ae09145a2ec2791ef5729d546167c9c8fc62315660c452d4d604ee9d7f",
      "abi": [
        {
          "type": "impl",
          "name": "Upgradeable",
          "interface_name": "dojo::upgradable::IUpgradeable"
        },
        {
          "type": "interface",
          "name": "dojo::upgradable::IUpgradeable",
          "items": [
            {
              "type": "function",
              "name": "upgrade",
              "inputs": [
                {
                  "name": "new_class_hash",
                  "type": "core::starknet::class_hash::ClassHash"
                }
              ],
              "outputs": [],
              "state_mutability": "external"
            }
          ]
        },
        {
          "type": "impl",
          "name": "TradeSystemsImpl",
          "interface_name": "eternum::systems::trade::interface::trade_systems_interface::ITradeSystems"
        },
        {
          "type": "struct",
          "name": "dojo::world::IWorldDispatcher",
          "members": [
            {
              "name": "contract_address",
              "type": "core::starknet::contract_address::ContractAddress"
            }
          ]
        },
        {
          "type": "struct",
          "name": "core::array::Span::<(core::integer::u8, core::integer::u128)>",
          "members": [
            {
              "name": "snapshot",
              "type": "@core::array::Array::<(core::integer::u8, core::integer::u128)>"
            }
          ]
        },
        {
          "type": "interface",
          "name": "eternum::systems::trade::interface::trade_systems_interface::ITradeSystems",
          "items": [
            {
              "type": "function",
              "name": "create_order",
              "inputs": [
                {
                  "name": "world",
                  "type": "dojo::world::IWorldDispatcher"
                },
                {
                  "name": "maker_id",
                  "type": "core::integer::u128"
                },
                {
                  "name": "maker_gives_resources",
                  "type": "core::array::Span::<(core::integer::u8, core::integer::u128)>"
                },
                {
                  "name": "maker_transport_id",
                  "type": "core::integer::u128"
                },
                {
                  "name": "taker_id",
                  "type": "core::integer::u128"
                },
                {
                  "name": "taker_gives_resources",
                  "type": "core::array::Span::<(core::integer::u8, core::integer::u128)>"
                },
                {
                  "name": "expires_at",
                  "type": "core::integer::u64"
                }
              ],
              "outputs": [
                {
                  "type": "core::integer::u128"
                }
              ],
              "state_mutability": "view"
            },
            {
              "type": "function",
              "name": "accept_order",
              "inputs": [
                {
                  "name": "world",
                  "type": "dojo::world::IWorldDispatcher"
                },
                {
                  "name": "taker_id",
                  "type": "core::integer::u128"
                },
                {
                  "name": "taker_transport_id",
                  "type": "core::integer::u128"
                },
                {
                  "name": "trade_id",
                  "type": "core::integer::u128"
                }
              ],
              "outputs": [],
              "state_mutability": "view"
            },
            {
              "type": "function",
              "name": "cancel_order",
              "inputs": [
                {
                  "name": "world",
                  "type": "dojo::world::IWorldDispatcher"
                },
                {
                  "name": "trade_id",
                  "type": "core::integer::u128"
                }
              ],
              "outputs": [],
              "state_mutability": "view"
            }
          ]
        },
        {
          "type": "function",
          "name": "dojo_resource",
          "inputs": [],
          "outputs": [
            {
              "type": "core::felt252"
            }
          ],
          "state_mutability": "view"
        },
        {
          "type": "event",
          "name": "eternum::systems::trade::contracts::trade_systems::trade_systems::Event",
          "kind": "enum",
          "variants": []
        }
      ],
      "reads": [
        "Movable",
        "Owner",
        "Position",
        "Status",
        "Trade",
        "Weight"
      ],
      "writes": [
        "ArrivalTime",
        "Movable",
        "Position",
        "Status",
        "Trade"
      ],
      "computed": []
    },
    {
      "name": "transport_unit_systems",
      "address": "0x75eb7b6012dbb91d59aa20808de28666f8207478e08f4e4ee101bdb0ac89e63",
      "class_hash": "0x62573b03f1a3fca6b5a4bf5ed5b8ccbeae66b14f56eab3e80a086d69c270143",
      "abi": [
        {
          "type": "impl",
          "name": "Upgradeable",
          "interface_name": "dojo::upgradable::IUpgradeable"
        },
        {
          "type": "interface",
          "name": "dojo::upgradable::IUpgradeable",
          "items": [
            {
              "type": "function",
              "name": "upgrade",
              "inputs": [
                {
                  "name": "new_class_hash",
                  "type": "core::starknet::class_hash::ClassHash"
                }
              ],
              "outputs": [],
              "state_mutability": "external"
            }
          ]
        },
        {
          "type": "impl",
          "name": "TransportUnitSystemsImpl",
          "interface_name": "eternum::systems::transport::interface::transport_unit_systems_interface::ITransportUnitSystems"
        },
        {
          "type": "struct",
          "name": "dojo::world::IWorldDispatcher",
          "members": [
            {
              "name": "contract_address",
              "type": "core::starknet::contract_address::ContractAddress"
            }
          ]
        },
        {
          "type": "interface",
          "name": "eternum::systems::transport::interface::transport_unit_systems_interface::ITransportUnitSystems",
          "items": [
            {
              "type": "function",
              "name": "create_free_unit",
              "inputs": [
                {
                  "name": "world",
                  "type": "dojo::world::IWorldDispatcher"
                },
                {
                  "name": "entity_id",
                  "type": "core::integer::u128"
                },
                {
                  "name": "quantity",
                  "type": "core::integer::u128"
                }
              ],
              "outputs": [
                {
                  "type": "core::integer::u128"
                }
              ],
              "state_mutability": "view"
            }
          ]
        },
        {
          "type": "function",
          "name": "dojo_resource",
          "inputs": [],
          "outputs": [
            {
              "type": "core::felt252"
            }
          ],
          "state_mutability": "view"
        },
        {
          "type": "event",
          "name": "eternum::systems::transport::contracts::transport_unit_systems::transport_unit_systems::Event",
          "kind": "enum",
          "variants": []
        }
      ],
      "reads": [
        "CapacityConfig",
        "Owner",
        "Position",
        "QuantityTracker",
        "Realm",
        "SpeedConfig",
        "TravelConfig"
      ],
      "writes": [
        "ArrivalTime",
        "Capacity",
        "EntityMetadata",
        "EntityOwner",
        "Movable",
        "Owner",
        "Position",
        "Quantity",
        "QuantityTracker"
      ],
      "computed": []
    },
    {
      "name": "travel_systems",
      "address": "0x8fa2df40a28c2ffb7a99267c1a67318451da3a5d39cadb18577a2d09856b0e",
      "class_hash": "0x30c6f11bef79ebbd0d68b4c0c578f52665c1aa6f212b4815c6adf88a2655358",
      "abi": [
        {
          "type": "impl",
          "name": "Upgradeable",
          "interface_name": "dojo::upgradable::IUpgradeable"
        },
        {
          "type": "interface",
          "name": "dojo::upgradable::IUpgradeable",
          "items": [
            {
              "type": "function",
              "name": "upgrade",
              "inputs": [
                {
                  "name": "new_class_hash",
                  "type": "core::starknet::class_hash::ClassHash"
                }
              ],
              "outputs": [],
              "state_mutability": "external"
            }
          ]
        },
        {
          "type": "impl",
          "name": "TravelSystemsImpl",
          "interface_name": "eternum::systems::transport::interface::travel_systems_interface::ITravelSystems"
        },
        {
          "type": "struct",
          "name": "dojo::world::IWorldDispatcher",
          "members": [
            {
              "name": "contract_address",
              "type": "core::starknet::contract_address::ContractAddress"
            }
          ]
        },
        {
          "type": "struct",
          "name": "eternum::models::position::Coord",
          "members": [
            {
              "name": "x",
              "type": "core::integer::u32"
            },
            {
              "name": "y",
              "type": "core::integer::u32"
            }
          ]
        },
        {
          "type": "interface",
          "name": "eternum::systems::transport::interface::travel_systems_interface::ITravelSystems",
          "items": [
            {
              "type": "function",
              "name": "travel",
              "inputs": [
                {
                  "name": "world",
                  "type": "dojo::world::IWorldDispatcher"
                },
                {
                  "name": "travelling_entity_id",
                  "type": "core::integer::u128"
                },
                {
                  "name": "destination_coord",
                  "type": "eternum::models::position::Coord"
                }
              ],
              "outputs": [],
              "state_mutability": "view"
            }
          ]
        },
        {
          "type": "function",
          "name": "dojo_resource",
          "inputs": [],
          "outputs": [
            {
              "type": "core::felt252"
            }
          ],
          "state_mutability": "view"
        },
        {
          "type": "event",
          "name": "eternum::systems::transport::contracts::travel_systems::travel_systems::Event",
          "kind": "enum",
          "variants": []
        }
      ],
      "reads": [
        "ArrivalTime",
        "EntityOwner",
        "HyperStructure",
        "Movable",
        "Owner",
        "Position",
        "Realm"
      ],
      "writes": [
        "ArrivalTime",
        "Position"
      ],
      "computed": []
    }
  ],
  "models": [
    {
      "name": "AddressName",
      "members": [
        {
          "name": "address",
          "type": "felt252",
          "key": true
        },
        {
          "name": "name",
          "type": "felt252",
          "key": false
        }
      ],
      "class_hash": "0x7b46e13b2f30e10cccaacaa8f12aaf1430b6f331e62a85713eb0e3f70fe6ad8",
      "abi": [
        {
          "type": "function",
          "name": "name",
          "inputs": [],
          "outputs": [
            {
              "type": "core::felt252"
            }
          ],
          "state_mutability": "view"
        },
        {
          "type": "function",
          "name": "unpacked_size",
          "inputs": [],
          "outputs": [
            {
              "type": "core::integer::u32"
            }
          ],
          "state_mutability": "view"
        },
        {
          "type": "function",
          "name": "packed_size",
          "inputs": [],
          "outputs": [
            {
              "type": "core::integer::u32"
            }
          ],
          "state_mutability": "view"
        },
        {
          "type": "struct",
          "name": "core::array::Span::<core::integer::u8>",
          "members": [
            {
              "name": "snapshot",
              "type": "@core::array::Array::<core::integer::u8>"
            }
          ]
        },
        {
          "type": "function",
          "name": "layout",
          "inputs": [],
          "outputs": [
            {
              "type": "core::array::Span::<core::integer::u8>"
            }
          ],
          "state_mutability": "view"
        },
        {
          "type": "struct",
          "name": "core::array::Span::<core::felt252>",
          "members": [
            {
              "name": "snapshot",
              "type": "@core::array::Array::<core::felt252>"
            }
          ]
        },
        {
          "type": "struct",
          "name": "core::array::Span::<core::array::Span::<core::felt252>>",
          "members": [
            {
              "name": "snapshot",
              "type": "@core::array::Array::<core::array::Span::<core::felt252>>"
            }
          ]
        },
        {
          "type": "struct",
          "name": "dojo::database::schema::Struct",
          "members": [
            {
              "name": "name",
              "type": "core::felt252"
            },
            {
              "name": "attrs",
              "type": "core::array::Span::<core::felt252>"
            },
            {
              "name": "children",
              "type": "core::array::Span::<core::array::Span::<core::felt252>>"
            }
          ]
        },
        {
          "type": "struct",
          "name": "core::array::Span::<(core::felt252, core::array::Span::<core::felt252>)>",
          "members": [
            {
              "name": "snapshot",
              "type": "@core::array::Array::<(core::felt252, core::array::Span::<core::felt252>)>"
            }
          ]
        },
        {
          "type": "struct",
          "name": "dojo::database::schema::Enum",
          "members": [
            {
              "name": "name",
              "type": "core::felt252"
            },
            {
              "name": "attrs",
              "type": "core::array::Span::<core::felt252>"
            },
            {
              "name": "children",
              "type": "core::array::Span::<(core::felt252, core::array::Span::<core::felt252>)>"
            }
          ]
        },
        {
          "type": "enum",
          "name": "dojo::database::schema::Ty",
          "variants": [
            {
              "name": "Primitive",
              "type": "core::felt252"
            },
            {
              "name": "Struct",
              "type": "dojo::database::schema::Struct"
            },
            {
              "name": "Enum",
              "type": "dojo::database::schema::Enum"
            },
            {
              "name": "Tuple",
              "type": "core::array::Span::<core::array::Span::<core::felt252>>"
            }
          ]
        },
        {
          "type": "function",
          "name": "schema",
          "inputs": [],
          "outputs": [
            {
              "type": "dojo::database::schema::Ty"
            }
          ],
          "state_mutability": "view"
        },
        {
          "type": "event",
          "name": "eternum::models::name::address_name::Event",
          "kind": "enum",
          "variants": []
        }
      ]
    },
    {
      "name": "Age",
      "members": [
        {
          "name": "entity_id",
          "type": "u128",
          "key": true
        },
        {
          "name": "born_at",
          "type": "u64",
          "key": false
        }
      ],
      "class_hash": "0x38ad9f9e5217d50e8bca99381185a4461dc0a38790386d4fd5bea83b70fa157",
      "abi": [
        {
          "type": "function",
          "name": "name",
          "inputs": [],
          "outputs": [
            {
              "type": "core::felt252"
            }
          ],
          "state_mutability": "view"
        },
        {
          "type": "function",
          "name": "unpacked_size",
          "inputs": [],
          "outputs": [
            {
              "type": "core::integer::u32"
            }
          ],
          "state_mutability": "view"
        },
        {
          "type": "function",
          "name": "packed_size",
          "inputs": [],
          "outputs": [
            {
              "type": "core::integer::u32"
            }
          ],
          "state_mutability": "view"
        },
        {
          "type": "struct",
          "name": "core::array::Span::<core::integer::u8>",
          "members": [
            {
              "name": "snapshot",
              "type": "@core::array::Array::<core::integer::u8>"
            }
          ]
        },
        {
          "type": "function",
          "name": "layout",
          "inputs": [],
          "outputs": [
            {
              "type": "core::array::Span::<core::integer::u8>"
            }
          ],
          "state_mutability": "view"
        },
        {
          "type": "struct",
          "name": "core::array::Span::<core::felt252>",
          "members": [
            {
              "name": "snapshot",
              "type": "@core::array::Array::<core::felt252>"
            }
          ]
        },
        {
          "type": "struct",
          "name": "core::array::Span::<core::array::Span::<core::felt252>>",
          "members": [
            {
              "name": "snapshot",
              "type": "@core::array::Array::<core::array::Span::<core::felt252>>"
            }
          ]
        },
        {
          "type": "struct",
          "name": "dojo::database::schema::Struct",
          "members": [
            {
              "name": "name",
              "type": "core::felt252"
            },
            {
              "name": "attrs",
              "type": "core::array::Span::<core::felt252>"
            },
            {
              "name": "children",
              "type": "core::array::Span::<core::array::Span::<core::felt252>>"
            }
          ]
        },
        {
          "type": "struct",
          "name": "core::array::Span::<(core::felt252, core::array::Span::<core::felt252>)>",
          "members": [
            {
              "name": "snapshot",
              "type": "@core::array::Array::<(core::felt252, core::array::Span::<core::felt252>)>"
            }
          ]
        },
        {
          "type": "struct",
          "name": "dojo::database::schema::Enum",
          "members": [
            {
              "name": "name",
              "type": "core::felt252"
            },
            {
              "name": "attrs",
              "type": "core::array::Span::<core::felt252>"
            },
            {
              "name": "children",
              "type": "core::array::Span::<(core::felt252, core::array::Span::<core::felt252>)>"
            }
          ]
        },
        {
          "type": "enum",
          "name": "dojo::database::schema::Ty",
          "variants": [
            {
              "name": "Primitive",
              "type": "core::felt252"
            },
            {
              "name": "Struct",
              "type": "dojo::database::schema::Struct"
            },
            {
              "name": "Enum",
              "type": "dojo::database::schema::Enum"
            },
            {
              "name": "Tuple",
              "type": "core::array::Span::<core::array::Span::<core::felt252>>"
            }
          ]
        },
        {
          "type": "function",
          "name": "schema",
          "inputs": [],
          "outputs": [
            {
              "type": "dojo::database::schema::Ty"
            }
          ],
          "state_mutability": "view"
        },
        {
          "type": "event",
          "name": "eternum::models::age::age::Event",
          "kind": "enum",
          "variants": []
        }
      ]
    },
    {
      "name": "ArrivalTime",
      "members": [
        {
          "name": "entity_id",
          "type": "u128",
          "key": true
        },
        {
          "name": "arrives_at",
          "type": "u64",
          "key": false
        }
      ],
      "class_hash": "0x68be7be7826230f967947a82896e1675e43672d8f5d64500970cdccf9081772",
      "abi": [
        {
          "type": "function",
          "name": "name",
          "inputs": [],
          "outputs": [
            {
              "type": "core::felt252"
            }
          ],
          "state_mutability": "view"
        },
        {
          "type": "function",
          "name": "unpacked_size",
          "inputs": [],
          "outputs": [
            {
              "type": "core::integer::u32"
            }
          ],
          "state_mutability": "view"
        },
        {
          "type": "function",
          "name": "packed_size",
          "inputs": [],
          "outputs": [
            {
              "type": "core::integer::u32"
            }
          ],
          "state_mutability": "view"
        },
        {
          "type": "struct",
          "name": "core::array::Span::<core::integer::u8>",
          "members": [
            {
              "name": "snapshot",
              "type": "@core::array::Array::<core::integer::u8>"
            }
          ]
        },
        {
          "type": "function",
          "name": "layout",
          "inputs": [],
          "outputs": [
            {
              "type": "core::array::Span::<core::integer::u8>"
            }
          ],
          "state_mutability": "view"
        },
        {
          "type": "struct",
          "name": "core::array::Span::<core::felt252>",
          "members": [
            {
              "name": "snapshot",
              "type": "@core::array::Array::<core::felt252>"
            }
          ]
        },
        {
          "type": "struct",
          "name": "core::array::Span::<core::array::Span::<core::felt252>>",
          "members": [
            {
              "name": "snapshot",
              "type": "@core::array::Array::<core::array::Span::<core::felt252>>"
            }
          ]
        },
        {
          "type": "struct",
          "name": "dojo::database::schema::Struct",
          "members": [
            {
              "name": "name",
              "type": "core::felt252"
            },
            {
              "name": "attrs",
              "type": "core::array::Span::<core::felt252>"
            },
            {
              "name": "children",
              "type": "core::array::Span::<core::array::Span::<core::felt252>>"
            }
          ]
        },
        {
          "type": "struct",
          "name": "core::array::Span::<(core::felt252, core::array::Span::<core::felt252>)>",
          "members": [
            {
              "name": "snapshot",
              "type": "@core::array::Array::<(core::felt252, core::array::Span::<core::felt252>)>"
            }
          ]
        },
        {
          "type": "struct",
          "name": "dojo::database::schema::Enum",
          "members": [
            {
              "name": "name",
              "type": "core::felt252"
            },
            {
              "name": "attrs",
              "type": "core::array::Span::<core::felt252>"
            },
            {
              "name": "children",
              "type": "core::array::Span::<(core::felt252, core::array::Span::<core::felt252>)>"
            }
          ]
        },
        {
          "type": "enum",
          "name": "dojo::database::schema::Ty",
          "variants": [
            {
              "name": "Primitive",
              "type": "core::felt252"
            },
            {
              "name": "Struct",
              "type": "dojo::database::schema::Struct"
            },
            {
              "name": "Enum",
              "type": "dojo::database::schema::Enum"
            },
            {
              "name": "Tuple",
              "type": "core::array::Span::<core::array::Span::<core::felt252>>"
            }
          ]
        },
        {
          "type": "function",
          "name": "schema",
          "inputs": [],
          "outputs": [
            {
              "type": "dojo::database::schema::Ty"
            }
          ],
          "state_mutability": "view"
        },
        {
          "type": "event",
          "name": "eternum::models::movable::arrival_time::Event",
          "kind": "enum",
          "variants": []
        }
      ]
    },
    {
      "name": "Attack",
      "members": [
        {
          "name": "entity_id",
          "type": "u128",
          "key": true
        },
        {
          "name": "value",
          "type": "u128",
          "key": false
        }
      ],
      "class_hash": "0x5f92c7bde05db1ba16c233257a917d91061918da19cf5f6e4ac141b40d48247",
      "abi": [
        {
          "type": "function",
          "name": "name",
          "inputs": [],
          "outputs": [
            {
              "type": "core::felt252"
            }
          ],
          "state_mutability": "view"
        },
        {
          "type": "function",
          "name": "unpacked_size",
          "inputs": [],
          "outputs": [
            {
              "type": "core::integer::u32"
            }
          ],
          "state_mutability": "view"
        },
        {
          "type": "function",
          "name": "packed_size",
          "inputs": [],
          "outputs": [
            {
              "type": "core::integer::u32"
            }
          ],
          "state_mutability": "view"
        },
        {
          "type": "struct",
          "name": "core::array::Span::<core::integer::u8>",
          "members": [
            {
              "name": "snapshot",
              "type": "@core::array::Array::<core::integer::u8>"
            }
          ]
        },
        {
          "type": "function",
          "name": "layout",
          "inputs": [],
          "outputs": [
            {
              "type": "core::array::Span::<core::integer::u8>"
            }
          ],
          "state_mutability": "view"
        },
        {
          "type": "struct",
          "name": "core::array::Span::<core::felt252>",
          "members": [
            {
              "name": "snapshot",
              "type": "@core::array::Array::<core::felt252>"
            }
          ]
        },
        {
          "type": "struct",
          "name": "core::array::Span::<core::array::Span::<core::felt252>>",
          "members": [
            {
              "name": "snapshot",
              "type": "@core::array::Array::<core::array::Span::<core::felt252>>"
            }
          ]
        },
        {
          "type": "struct",
          "name": "dojo::database::schema::Struct",
          "members": [
            {
              "name": "name",
              "type": "core::felt252"
            },
            {
              "name": "attrs",
              "type": "core::array::Span::<core::felt252>"
            },
            {
              "name": "children",
              "type": "core::array::Span::<core::array::Span::<core::felt252>>"
            }
          ]
        },
        {
          "type": "struct",
          "name": "core::array::Span::<(core::felt252, core::array::Span::<core::felt252>)>",
          "members": [
            {
              "name": "snapshot",
              "type": "@core::array::Array::<(core::felt252, core::array::Span::<core::felt252>)>"
            }
          ]
        },
        {
          "type": "struct",
          "name": "dojo::database::schema::Enum",
          "members": [
            {
              "name": "name",
              "type": "core::felt252"
            },
            {
              "name": "attrs",
              "type": "core::array::Span::<core::felt252>"
            },
            {
              "name": "children",
              "type": "core::array::Span::<(core::felt252, core::array::Span::<core::felt252>)>"
            }
          ]
        },
        {
          "type": "enum",
          "name": "dojo::database::schema::Ty",
          "variants": [
            {
              "name": "Primitive",
              "type": "core::felt252"
            },
            {
              "name": "Struct",
              "type": "dojo::database::schema::Struct"
            },
            {
              "name": "Enum",
              "type": "dojo::database::schema::Enum"
            },
            {
              "name": "Tuple",
              "type": "core::array::Span::<core::array::Span::<core::felt252>>"
            }
          ]
        },
        {
          "type": "function",
          "name": "schema",
          "inputs": [],
          "outputs": [
            {
              "type": "dojo::database::schema::Ty"
            }
          ],
          "state_mutability": "view"
        },
        {
          "type": "event",
          "name": "eternum::models::combat::attack::Event",
          "kind": "enum",
          "variants": []
        }
      ]
    },
    {
      "name": "AttackConfig",
      "members": [
        {
          "name": "entity_type",
          "type": "u128",
          "key": true
        },
        {
          "name": "max_value",
          "type": "u128",
          "key": false
        }
      ],
      "class_hash": "0x552cd9e127e6ebcd5f950385a3a425e67c4e3df8760d65edbd63270e218e2ec",
      "abi": [
        {
          "type": "function",
          "name": "name",
          "inputs": [],
          "outputs": [
            {
              "type": "core::felt252"
            }
          ],
          "state_mutability": "view"
        },
        {
          "type": "function",
          "name": "unpacked_size",
          "inputs": [],
          "outputs": [
            {
              "type": "core::integer::u32"
            }
          ],
          "state_mutability": "view"
        },
        {
          "type": "function",
          "name": "packed_size",
          "inputs": [],
          "outputs": [
            {
              "type": "core::integer::u32"
            }
          ],
          "state_mutability": "view"
        },
        {
          "type": "struct",
          "name": "core::array::Span::<core::integer::u8>",
          "members": [
            {
              "name": "snapshot",
              "type": "@core::array::Array::<core::integer::u8>"
            }
          ]
        },
        {
          "type": "function",
          "name": "layout",
          "inputs": [],
          "outputs": [
            {
              "type": "core::array::Span::<core::integer::u8>"
            }
          ],
          "state_mutability": "view"
        },
        {
          "type": "struct",
          "name": "core::array::Span::<core::felt252>",
          "members": [
            {
              "name": "snapshot",
              "type": "@core::array::Array::<core::felt252>"
            }
          ]
        },
        {
          "type": "struct",
          "name": "core::array::Span::<core::array::Span::<core::felt252>>",
          "members": [
            {
              "name": "snapshot",
              "type": "@core::array::Array::<core::array::Span::<core::felt252>>"
            }
          ]
        },
        {
          "type": "struct",
          "name": "dojo::database::schema::Struct",
          "members": [
            {
              "name": "name",
              "type": "core::felt252"
            },
            {
              "name": "attrs",
              "type": "core::array::Span::<core::felt252>"
            },
            {
              "name": "children",
              "type": "core::array::Span::<core::array::Span::<core::felt252>>"
            }
          ]
        },
        {
          "type": "struct",
          "name": "core::array::Span::<(core::felt252, core::array::Span::<core::felt252>)>",
          "members": [
            {
              "name": "snapshot",
              "type": "@core::array::Array::<(core::felt252, core::array::Span::<core::felt252>)>"
            }
          ]
        },
        {
          "type": "struct",
          "name": "dojo::database::schema::Enum",
          "members": [
            {
              "name": "name",
              "type": "core::felt252"
            },
            {
              "name": "attrs",
              "type": "core::array::Span::<core::felt252>"
            },
            {
              "name": "children",
              "type": "core::array::Span::<(core::felt252, core::array::Span::<core::felt252>)>"
            }
          ]
        },
        {
          "type": "enum",
          "name": "dojo::database::schema::Ty",
          "variants": [
            {
              "name": "Primitive",
              "type": "core::felt252"
            },
            {
              "name": "Struct",
              "type": "dojo::database::schema::Struct"
            },
            {
              "name": "Enum",
              "type": "dojo::database::schema::Enum"
            },
            {
              "name": "Tuple",
              "type": "core::array::Span::<core::array::Span::<core::felt252>>"
            }
          ]
        },
        {
          "type": "function",
          "name": "schema",
          "inputs": [],
          "outputs": [
            {
              "type": "dojo::database::schema::Ty"
            }
          ],
          "state_mutability": "view"
        },
        {
          "type": "event",
          "name": "eternum::models::config::attack_config::Event",
          "kind": "enum",
          "variants": []
        }
      ]
    },
    {
      "name": "Bank",
      "members": [
        {
          "name": "entity_id",
          "type": "u128",
          "key": true
        },
        {
          "name": "exists",
          "type": "bool",
          "key": false
        }
      ],
      "class_hash": "0x1989eb07f3441751adddbf09bcbd601ce46013a4b943f2ad7b7967528ca6709",
      "abi": [
        {
          "type": "function",
          "name": "name",
          "inputs": [],
          "outputs": [
            {
              "type": "core::felt252"
            }
          ],
          "state_mutability": "view"
        },
        {
          "type": "function",
          "name": "unpacked_size",
          "inputs": [],
          "outputs": [
            {
              "type": "core::integer::u32"
            }
          ],
          "state_mutability": "view"
        },
        {
          "type": "function",
          "name": "packed_size",
          "inputs": [],
          "outputs": [
            {
              "type": "core::integer::u32"
            }
          ],
          "state_mutability": "view"
        },
        {
          "type": "struct",
          "name": "core::array::Span::<core::integer::u8>",
          "members": [
            {
              "name": "snapshot",
              "type": "@core::array::Array::<core::integer::u8>"
            }
          ]
        },
        {
          "type": "function",
          "name": "layout",
          "inputs": [],
          "outputs": [
            {
              "type": "core::array::Span::<core::integer::u8>"
            }
          ],
          "state_mutability": "view"
        },
        {
          "type": "struct",
          "name": "core::array::Span::<core::felt252>",
          "members": [
            {
              "name": "snapshot",
              "type": "@core::array::Array::<core::felt252>"
            }
          ]
        },
        {
          "type": "struct",
          "name": "core::array::Span::<core::array::Span::<core::felt252>>",
          "members": [
            {
              "name": "snapshot",
              "type": "@core::array::Array::<core::array::Span::<core::felt252>>"
            }
          ]
        },
        {
          "type": "struct",
          "name": "dojo::database::schema::Struct",
          "members": [
            {
              "name": "name",
              "type": "core::felt252"
            },
            {
              "name": "attrs",
              "type": "core::array::Span::<core::felt252>"
            },
            {
              "name": "children",
              "type": "core::array::Span::<core::array::Span::<core::felt252>>"
            }
          ]
        },
        {
          "type": "struct",
          "name": "core::array::Span::<(core::felt252, core::array::Span::<core::felt252>)>",
          "members": [
            {
              "name": "snapshot",
              "type": "@core::array::Array::<(core::felt252, core::array::Span::<core::felt252>)>"
            }
          ]
        },
        {
          "type": "struct",
          "name": "dojo::database::schema::Enum",
          "members": [
            {
              "name": "name",
              "type": "core::felt252"
            },
            {
              "name": "attrs",
              "type": "core::array::Span::<core::felt252>"
            },
            {
              "name": "children",
              "type": "core::array::Span::<(core::felt252, core::array::Span::<core::felt252>)>"
            }
          ]
        },
        {
          "type": "enum",
          "name": "dojo::database::schema::Ty",
          "variants": [
            {
              "name": "Primitive",
              "type": "core::felt252"
            },
            {
              "name": "Struct",
              "type": "dojo::database::schema::Struct"
            },
            {
              "name": "Enum",
              "type": "dojo::database::schema::Enum"
            },
            {
              "name": "Tuple",
              "type": "core::array::Span::<core::array::Span::<core::felt252>>"
            }
          ]
        },
        {
          "type": "function",
          "name": "schema",
          "inputs": [],
          "outputs": [
            {
              "type": "dojo::database::schema::Ty"
            }
          ],
          "state_mutability": "view"
        },
        {
          "type": "event",
          "name": "eternum::models::bank::bank::Event",
          "kind": "enum",
          "variants": []
        }
      ]
    },
    {
      "name": "BankAuction",
      "members": [
        {
          "name": "bank_id",
          "type": "u128",
          "key": true
        },
        {
          "name": "bank_gives_resource_type",
          "type": "u8",
          "key": true
        },
        {
          "name": "bank_swap_resource_cost_index",
          "type": "u32",
          "key": true
        },
        {
          "name": "decay_constant_mag",
          "type": "u128",
          "key": false
        },
        {
          "name": "decay_constant_sign",
          "type": "bool",
          "key": false
        },
        {
          "name": "per_time_unit",
          "type": "u128",
          "key": false
        },
        {
          "name": "start_time",
          "type": "u64",
          "key": false
        },
        {
          "name": "sold",
          "type": "u128",
          "key": false
        },
        {
          "name": "price_update_interval",
          "type": "u128",
          "key": false
        }
      ],
      "class_hash": "0x4cf509fead24ee1ab7cb10675c54c279fccef036acf1c908d97bd7636068a",
      "abi": [
        {
          "type": "function",
          "name": "name",
          "inputs": [],
          "outputs": [
            {
              "type": "core::felt252"
            }
          ],
          "state_mutability": "view"
        },
        {
          "type": "function",
          "name": "unpacked_size",
          "inputs": [],
          "outputs": [
            {
              "type": "core::integer::u32"
            }
          ],
          "state_mutability": "view"
        },
        {
          "type": "function",
          "name": "packed_size",
          "inputs": [],
          "outputs": [
            {
              "type": "core::integer::u32"
            }
          ],
          "state_mutability": "view"
        },
        {
          "type": "struct",
          "name": "core::array::Span::<core::integer::u8>",
          "members": [
            {
              "name": "snapshot",
              "type": "@core::array::Array::<core::integer::u8>"
            }
          ]
        },
        {
          "type": "function",
          "name": "layout",
          "inputs": [],
          "outputs": [
            {
              "type": "core::array::Span::<core::integer::u8>"
            }
          ],
          "state_mutability": "view"
        },
        {
          "type": "struct",
          "name": "core::array::Span::<core::felt252>",
          "members": [
            {
              "name": "snapshot",
              "type": "@core::array::Array::<core::felt252>"
            }
          ]
        },
        {
          "type": "struct",
          "name": "core::array::Span::<core::array::Span::<core::felt252>>",
          "members": [
            {
              "name": "snapshot",
              "type": "@core::array::Array::<core::array::Span::<core::felt252>>"
            }
          ]
        },
        {
          "type": "struct",
          "name": "dojo::database::schema::Struct",
          "members": [
            {
              "name": "name",
              "type": "core::felt252"
            },
            {
              "name": "attrs",
              "type": "core::array::Span::<core::felt252>"
            },
            {
              "name": "children",
              "type": "core::array::Span::<core::array::Span::<core::felt252>>"
            }
          ]
        },
        {
          "type": "struct",
          "name": "core::array::Span::<(core::felt252, core::array::Span::<core::felt252>)>",
          "members": [
            {
              "name": "snapshot",
              "type": "@core::array::Array::<(core::felt252, core::array::Span::<core::felt252>)>"
            }
          ]
        },
        {
          "type": "struct",
          "name": "dojo::database::schema::Enum",
          "members": [
            {
              "name": "name",
              "type": "core::felt252"
            },
            {
              "name": "attrs",
              "type": "core::array::Span::<core::felt252>"
            },
            {
              "name": "children",
              "type": "core::array::Span::<(core::felt252, core::array::Span::<core::felt252>)>"
            }
          ]
        },
        {
          "type": "enum",
          "name": "dojo::database::schema::Ty",
          "variants": [
            {
              "name": "Primitive",
              "type": "core::felt252"
            },
            {
              "name": "Struct",
              "type": "dojo::database::schema::Struct"
            },
            {
              "name": "Enum",
              "type": "dojo::database::schema::Enum"
            },
            {
              "name": "Tuple",
              "type": "core::array::Span::<core::array::Span::<core::felt252>>"
            }
          ]
        },
        {
          "type": "function",
          "name": "schema",
          "inputs": [],
          "outputs": [
            {
              "type": "dojo::database::schema::Ty"
            }
          ],
          "state_mutability": "view"
        },
        {
          "type": "event",
          "name": "eternum::models::bank::bank_auction::Event",
          "kind": "enum",
          "variants": []
        }
      ]
    },
    {
      "name": "BankSwapResourceCost",
      "members": [
        {
          "name": "bank_gives_resource_type",
          "type": "u8",
          "key": true
        },
        {
          "name": "index",
          "type": "u32",
          "key": true
        },
        {
          "name": "resource_cost_id",
          "type": "u128",
          "key": false
        },
        {
          "name": "resource_cost_count",
          "type": "u32",
          "key": false
        }
      ],
      "class_hash": "0x12851c84251a2355c79ff2037a6c5f6ecc83c2e3b15dcca3c27f4a8c2cba30",
      "abi": [
        {
          "type": "function",
          "name": "name",
          "inputs": [],
          "outputs": [
            {
              "type": "core::felt252"
            }
          ],
          "state_mutability": "view"
        },
        {
          "type": "function",
          "name": "unpacked_size",
          "inputs": [],
          "outputs": [
            {
              "type": "core::integer::u32"
            }
          ],
          "state_mutability": "view"
        },
        {
          "type": "function",
          "name": "packed_size",
          "inputs": [],
          "outputs": [
            {
              "type": "core::integer::u32"
            }
          ],
          "state_mutability": "view"
        },
        {
          "type": "struct",
          "name": "core::array::Span::<core::integer::u8>",
          "members": [
            {
              "name": "snapshot",
              "type": "@core::array::Array::<core::integer::u8>"
            }
          ]
        },
        {
          "type": "function",
          "name": "layout",
          "inputs": [],
          "outputs": [
            {
              "type": "core::array::Span::<core::integer::u8>"
            }
          ],
          "state_mutability": "view"
        },
        {
          "type": "struct",
          "name": "core::array::Span::<core::felt252>",
          "members": [
            {
              "name": "snapshot",
              "type": "@core::array::Array::<core::felt252>"
            }
          ]
        },
        {
          "type": "struct",
          "name": "core::array::Span::<core::array::Span::<core::felt252>>",
          "members": [
            {
              "name": "snapshot",
              "type": "@core::array::Array::<core::array::Span::<core::felt252>>"
            }
          ]
        },
        {
          "type": "struct",
          "name": "dojo::database::schema::Struct",
          "members": [
            {
              "name": "name",
              "type": "core::felt252"
            },
            {
              "name": "attrs",
              "type": "core::array::Span::<core::felt252>"
            },
            {
              "name": "children",
              "type": "core::array::Span::<core::array::Span::<core::felt252>>"
            }
          ]
        },
        {
          "type": "struct",
          "name": "core::array::Span::<(core::felt252, core::array::Span::<core::felt252>)>",
          "members": [
            {
              "name": "snapshot",
              "type": "@core::array::Array::<(core::felt252, core::array::Span::<core::felt252>)>"
            }
          ]
        },
        {
          "type": "struct",
          "name": "dojo::database::schema::Enum",
          "members": [
            {
              "name": "name",
              "type": "core::felt252"
            },
            {
              "name": "attrs",
              "type": "core::array::Span::<core::felt252>"
            },
            {
              "name": "children",
              "type": "core::array::Span::<(core::felt252, core::array::Span::<core::felt252>)>"
            }
          ]
        },
        {
          "type": "enum",
          "name": "dojo::database::schema::Ty",
          "variants": [
            {
              "name": "Primitive",
              "type": "core::felt252"
            },
            {
              "name": "Struct",
              "type": "dojo::database::schema::Struct"
            },
            {
              "name": "Enum",
              "type": "dojo::database::schema::Enum"
            },
            {
              "name": "Tuple",
              "type": "core::array::Span::<core::array::Span::<core::felt252>>"
            }
          ]
        },
        {
          "type": "function",
          "name": "schema",
          "inputs": [],
          "outputs": [
            {
              "type": "dojo::database::schema::Ty"
            }
          ],
          "state_mutability": "view"
        },
        {
          "type": "event",
          "name": "eternum::models::bank::bank_swap_resource_cost::Event",
          "kind": "enum",
          "variants": []
        }
      ]
    },
    {
      "name": "BuildingConfig",
      "members": [
        {
          "name": "config_id",
          "type": "u128",
          "key": true
        },
        {
          "name": "base_sqm",
          "type": "u128",
          "key": false
        },
        {
          "name": "workhut_cost",
          "type": "u128",
          "key": false
        }
      ],
      "class_hash": "0xdc18bd33708c5977d5f16e84c2c296fdb1f86c5071741eb6a10195928466f2",
      "abi": [
        {
          "type": "function",
          "name": "name",
          "inputs": [],
          "outputs": [
            {
              "type": "core::felt252"
            }
          ],
          "state_mutability": "view"
        },
        {
          "type": "function",
          "name": "unpacked_size",
          "inputs": [],
          "outputs": [
            {
              "type": "core::integer::u32"
            }
          ],
          "state_mutability": "view"
        },
        {
          "type": "function",
          "name": "packed_size",
          "inputs": [],
          "outputs": [
            {
              "type": "core::integer::u32"
            }
          ],
          "state_mutability": "view"
        },
        {
          "type": "struct",
          "name": "core::array::Span::<core::integer::u8>",
          "members": [
            {
              "name": "snapshot",
              "type": "@core::array::Array::<core::integer::u8>"
            }
          ]
        },
        {
          "type": "function",
          "name": "layout",
          "inputs": [],
          "outputs": [
            {
              "type": "core::array::Span::<core::integer::u8>"
            }
          ],
          "state_mutability": "view"
        },
        {
          "type": "struct",
          "name": "core::array::Span::<core::felt252>",
          "members": [
            {
              "name": "snapshot",
              "type": "@core::array::Array::<core::felt252>"
            }
          ]
        },
        {
          "type": "struct",
          "name": "core::array::Span::<core::array::Span::<core::felt252>>",
          "members": [
            {
              "name": "snapshot",
              "type": "@core::array::Array::<core::array::Span::<core::felt252>>"
            }
          ]
        },
        {
          "type": "struct",
          "name": "dojo::database::schema::Struct",
          "members": [
            {
              "name": "name",
              "type": "core::felt252"
            },
            {
              "name": "attrs",
              "type": "core::array::Span::<core::felt252>"
            },
            {
              "name": "children",
              "type": "core::array::Span::<core::array::Span::<core::felt252>>"
            }
          ]
        },
        {
          "type": "struct",
          "name": "core::array::Span::<(core::felt252, core::array::Span::<core::felt252>)>",
          "members": [
            {
              "name": "snapshot",
              "type": "@core::array::Array::<(core::felt252, core::array::Span::<core::felt252>)>"
            }
          ]
        },
        {
          "type": "struct",
          "name": "dojo::database::schema::Enum",
          "members": [
            {
              "name": "name",
              "type": "core::felt252"
            },
            {
              "name": "attrs",
              "type": "core::array::Span::<core::felt252>"
            },
            {
              "name": "children",
              "type": "core::array::Span::<(core::felt252, core::array::Span::<core::felt252>)>"
            }
          ]
        },
        {
          "type": "enum",
          "name": "dojo::database::schema::Ty",
          "variants": [
            {
              "name": "Primitive",
              "type": "core::felt252"
            },
            {
              "name": "Struct",
              "type": "dojo::database::schema::Struct"
            },
            {
              "name": "Enum",
              "type": "dojo::database::schema::Enum"
            },
            {
              "name": "Tuple",
              "type": "core::array::Span::<core::array::Span::<core::felt252>>"
            }
          ]
        },
        {
          "type": "function",
          "name": "schema",
          "inputs": [],
          "outputs": [
            {
              "type": "dojo::database::schema::Ty"
            }
          ],
          "state_mutability": "view"
        },
        {
          "type": "event",
          "name": "eternum::models::config::building_config::Event",
          "kind": "enum",
          "variants": []
        }
      ]
    },
    {
      "name": "BuildingCost",
      "members": [
        {
          "name": "config_id",
          "type": "u128",
          "key": true
        },
        {
          "name": "building_cost_config_id",
          "type": "u128",
          "key": true
        },
        {
          "name": "resource_type",
          "type": "felt252",
          "key": false
        },
        {
          "name": "cost",
          "type": "u128",
          "key": false
        }
      ],
      "class_hash": "0x563f1dddd68f802967337410a3cd52f262ca7b100e1f66db1b2c113259dcec3",
      "abi": [
        {
          "type": "function",
          "name": "name",
          "inputs": [],
          "outputs": [
            {
              "type": "core::felt252"
            }
          ],
          "state_mutability": "view"
        },
        {
          "type": "function",
          "name": "unpacked_size",
          "inputs": [],
          "outputs": [
            {
              "type": "core::integer::u32"
            }
          ],
          "state_mutability": "view"
        },
        {
          "type": "function",
          "name": "packed_size",
          "inputs": [],
          "outputs": [
            {
              "type": "core::integer::u32"
            }
          ],
          "state_mutability": "view"
        },
        {
          "type": "struct",
          "name": "core::array::Span::<core::integer::u8>",
          "members": [
            {
              "name": "snapshot",
              "type": "@core::array::Array::<core::integer::u8>"
            }
          ]
        },
        {
          "type": "function",
          "name": "layout",
          "inputs": [],
          "outputs": [
            {
              "type": "core::array::Span::<core::integer::u8>"
            }
          ],
          "state_mutability": "view"
        },
        {
          "type": "struct",
          "name": "core::array::Span::<core::felt252>",
          "members": [
            {
              "name": "snapshot",
              "type": "@core::array::Array::<core::felt252>"
            }
          ]
        },
        {
          "type": "struct",
          "name": "core::array::Span::<core::array::Span::<core::felt252>>",
          "members": [
            {
              "name": "snapshot",
              "type": "@core::array::Array::<core::array::Span::<core::felt252>>"
            }
          ]
        },
        {
          "type": "struct",
          "name": "dojo::database::schema::Struct",
          "members": [
            {
              "name": "name",
              "type": "core::felt252"
            },
            {
              "name": "attrs",
              "type": "core::array::Span::<core::felt252>"
            },
            {
              "name": "children",
              "type": "core::array::Span::<core::array::Span::<core::felt252>>"
            }
          ]
        },
        {
          "type": "struct",
          "name": "core::array::Span::<(core::felt252, core::array::Span::<core::felt252>)>",
          "members": [
            {
              "name": "snapshot",
              "type": "@core::array::Array::<(core::felt252, core::array::Span::<core::felt252>)>"
            }
          ]
        },
        {
          "type": "struct",
          "name": "dojo::database::schema::Enum",
          "members": [
            {
              "name": "name",
              "type": "core::felt252"
            },
            {
              "name": "attrs",
              "type": "core::array::Span::<core::felt252>"
            },
            {
              "name": "children",
              "type": "core::array::Span::<(core::felt252, core::array::Span::<core::felt252>)>"
            }
          ]
        },
        {
          "type": "enum",
          "name": "dojo::database::schema::Ty",
          "variants": [
            {
              "name": "Primitive",
              "type": "core::felt252"
            },
            {
              "name": "Struct",
              "type": "dojo::database::schema::Struct"
            },
            {
              "name": "Enum",
              "type": "dojo::database::schema::Enum"
            },
            {
              "name": "Tuple",
              "type": "core::array::Span::<core::array::Span::<core::felt252>>"
            }
          ]
        },
        {
          "type": "function",
          "name": "schema",
          "inputs": [],
          "outputs": [
            {
              "type": "dojo::database::schema::Ty"
            }
          ],
          "state_mutability": "view"
        },
        {
          "type": "event",
          "name": "eternum::models::config::building_cost::Event",
          "kind": "enum",
          "variants": []
        }
      ]
    },
    {
      "name": "BuildingTypeConfig",
      "members": [
        {
          "name": "config_id",
          "type": "u128",
          "key": true
        },
        {
          "name": "building_type_config_id",
          "type": "u128",
          "key": true
        },
        {
          "name": "id",
          "type": "felt252",
          "key": false
        },
        {
          "name": "sqm",
          "type": "u128",
          "key": false
        },
        {
          "name": "resource_types_packed",
          "type": "u256",
          "key": false
        },
        {
          "name": "resource_types_count",
          "type": "u8",
          "key": false
        }
      ],
      "class_hash": "0x590b2a513a891f55eef19411d0cda527481fa51279c8f86e1f8c62d126f1045",
      "abi": [
        {
          "type": "function",
          "name": "name",
          "inputs": [],
          "outputs": [
            {
              "type": "core::felt252"
            }
          ],
          "state_mutability": "view"
        },
        {
          "type": "function",
          "name": "unpacked_size",
          "inputs": [],
          "outputs": [
            {
              "type": "core::integer::u32"
            }
          ],
          "state_mutability": "view"
        },
        {
          "type": "function",
          "name": "packed_size",
          "inputs": [],
          "outputs": [
            {
              "type": "core::integer::u32"
            }
          ],
          "state_mutability": "view"
        },
        {
          "type": "struct",
          "name": "core::array::Span::<core::integer::u8>",
          "members": [
            {
              "name": "snapshot",
              "type": "@core::array::Array::<core::integer::u8>"
            }
          ]
        },
        {
          "type": "function",
          "name": "layout",
          "inputs": [],
          "outputs": [
            {
              "type": "core::array::Span::<core::integer::u8>"
            }
          ],
          "state_mutability": "view"
        },
        {
          "type": "struct",
          "name": "core::array::Span::<core::felt252>",
          "members": [
            {
              "name": "snapshot",
              "type": "@core::array::Array::<core::felt252>"
            }
          ]
        },
        {
          "type": "struct",
          "name": "core::array::Span::<core::array::Span::<core::felt252>>",
          "members": [
            {
              "name": "snapshot",
              "type": "@core::array::Array::<core::array::Span::<core::felt252>>"
            }
          ]
        },
        {
          "type": "struct",
          "name": "dojo::database::schema::Struct",
          "members": [
            {
              "name": "name",
              "type": "core::felt252"
            },
            {
              "name": "attrs",
              "type": "core::array::Span::<core::felt252>"
            },
            {
              "name": "children",
              "type": "core::array::Span::<core::array::Span::<core::felt252>>"
            }
          ]
        },
        {
          "type": "struct",
          "name": "core::array::Span::<(core::felt252, core::array::Span::<core::felt252>)>",
          "members": [
            {
              "name": "snapshot",
              "type": "@core::array::Array::<(core::felt252, core::array::Span::<core::felt252>)>"
            }
          ]
        },
        {
          "type": "struct",
          "name": "dojo::database::schema::Enum",
          "members": [
            {
              "name": "name",
              "type": "core::felt252"
            },
            {
              "name": "attrs",
              "type": "core::array::Span::<core::felt252>"
            },
            {
              "name": "children",
              "type": "core::array::Span::<(core::felt252, core::array::Span::<core::felt252>)>"
            }
          ]
        },
        {
          "type": "enum",
          "name": "dojo::database::schema::Ty",
          "variants": [
            {
              "name": "Primitive",
              "type": "core::felt252"
            },
            {
              "name": "Struct",
              "type": "dojo::database::schema::Struct"
            },
            {
              "name": "Enum",
              "type": "dojo::database::schema::Enum"
            },
            {
              "name": "Tuple",
              "type": "core::array::Span::<core::array::Span::<core::felt252>>"
            }
          ]
        },
        {
          "type": "function",
          "name": "schema",
          "inputs": [],
          "outputs": [
            {
              "type": "dojo::database::schema::Ty"
            }
          ],
          "state_mutability": "view"
        },
        {
          "type": "event",
          "name": "eternum::models::config::building_type_config::Event",
          "kind": "enum",
          "variants": []
        }
      ]
    },
    {
      "name": "Capacity",
      "members": [
        {
          "name": "entity_id",
          "type": "u128",
          "key": true
        },
        {
          "name": "weight_gram",
          "type": "u128",
          "key": false
        }
      ],
      "class_hash": "0x1e79cb241efadbd9ea470cfa3dc1c4e0d32e86afeec195d12dfbc51f7261676",
      "abi": [
        {
          "type": "function",
          "name": "name",
          "inputs": [],
          "outputs": [
            {
              "type": "core::felt252"
            }
          ],
          "state_mutability": "view"
        },
        {
          "type": "function",
          "name": "unpacked_size",
          "inputs": [],
          "outputs": [
            {
              "type": "core::integer::u32"
            }
          ],
          "state_mutability": "view"
        },
        {
          "type": "function",
          "name": "packed_size",
          "inputs": [],
          "outputs": [
            {
              "type": "core::integer::u32"
            }
          ],
          "state_mutability": "view"
        },
        {
          "type": "struct",
          "name": "core::array::Span::<core::integer::u8>",
          "members": [
            {
              "name": "snapshot",
              "type": "@core::array::Array::<core::integer::u8>"
            }
          ]
        },
        {
          "type": "function",
          "name": "layout",
          "inputs": [],
          "outputs": [
            {
              "type": "core::array::Span::<core::integer::u8>"
            }
          ],
          "state_mutability": "view"
        },
        {
          "type": "struct",
          "name": "core::array::Span::<core::felt252>",
          "members": [
            {
              "name": "snapshot",
              "type": "@core::array::Array::<core::felt252>"
            }
          ]
        },
        {
          "type": "struct",
          "name": "core::array::Span::<core::array::Span::<core::felt252>>",
          "members": [
            {
              "name": "snapshot",
              "type": "@core::array::Array::<core::array::Span::<core::felt252>>"
            }
          ]
        },
        {
          "type": "struct",
          "name": "dojo::database::schema::Struct",
          "members": [
            {
              "name": "name",
              "type": "core::felt252"
            },
            {
              "name": "attrs",
              "type": "core::array::Span::<core::felt252>"
            },
            {
              "name": "children",
              "type": "core::array::Span::<core::array::Span::<core::felt252>>"
            }
          ]
        },
        {
          "type": "struct",
          "name": "core::array::Span::<(core::felt252, core::array::Span::<core::felt252>)>",
          "members": [
            {
              "name": "snapshot",
              "type": "@core::array::Array::<(core::felt252, core::array::Span::<core::felt252>)>"
            }
          ]
        },
        {
          "type": "struct",
          "name": "dojo::database::schema::Enum",
          "members": [
            {
              "name": "name",
              "type": "core::felt252"
            },
            {
              "name": "attrs",
              "type": "core::array::Span::<core::felt252>"
            },
            {
              "name": "children",
              "type": "core::array::Span::<(core::felt252, core::array::Span::<core::felt252>)>"
            }
          ]
        },
        {
          "type": "enum",
          "name": "dojo::database::schema::Ty",
          "variants": [
            {
              "name": "Primitive",
              "type": "core::felt252"
            },
            {
              "name": "Struct",
              "type": "dojo::database::schema::Struct"
            },
            {
              "name": "Enum",
              "type": "dojo::database::schema::Enum"
            },
            {
              "name": "Tuple",
              "type": "core::array::Span::<core::array::Span::<core::felt252>>"
            }
          ]
        },
        {
          "type": "function",
          "name": "schema",
          "inputs": [],
          "outputs": [
            {
              "type": "dojo::database::schema::Ty"
            }
          ],
          "state_mutability": "view"
        },
        {
          "type": "event",
          "name": "eternum::models::capacity::capacity::Event",
          "kind": "enum",
          "variants": []
        }
      ]
    },
    {
      "name": "CapacityConfig",
      "members": [
        {
          "name": "config_id",
          "type": "u128",
          "key": true
        },
        {
          "name": "carry_capacity_config_id",
          "type": "u128",
          "key": true
        },
        {
          "name": "entity_type",
          "type": "u128",
          "key": false
        },
        {
          "name": "weight_gram",
          "type": "u128",
          "key": false
        }
      ],
      "class_hash": "0x234aa50a5157bbe7de72d0b05178052d27109c56a17f97b58480f3491e6f0d",
      "abi": [
        {
          "type": "function",
          "name": "name",
          "inputs": [],
          "outputs": [
            {
              "type": "core::felt252"
            }
          ],
          "state_mutability": "view"
        },
        {
          "type": "function",
          "name": "unpacked_size",
          "inputs": [],
          "outputs": [
            {
              "type": "core::integer::u32"
            }
          ],
          "state_mutability": "view"
        },
        {
          "type": "function",
          "name": "packed_size",
          "inputs": [],
          "outputs": [
            {
              "type": "core::integer::u32"
            }
          ],
          "state_mutability": "view"
        },
        {
          "type": "struct",
          "name": "core::array::Span::<core::integer::u8>",
          "members": [
            {
              "name": "snapshot",
              "type": "@core::array::Array::<core::integer::u8>"
            }
          ]
        },
        {
          "type": "function",
          "name": "layout",
          "inputs": [],
          "outputs": [
            {
              "type": "core::array::Span::<core::integer::u8>"
            }
          ],
          "state_mutability": "view"
        },
        {
          "type": "struct",
          "name": "core::array::Span::<core::felt252>",
          "members": [
            {
              "name": "snapshot",
              "type": "@core::array::Array::<core::felt252>"
            }
          ]
        },
        {
          "type": "struct",
          "name": "core::array::Span::<core::array::Span::<core::felt252>>",
          "members": [
            {
              "name": "snapshot",
              "type": "@core::array::Array::<core::array::Span::<core::felt252>>"
            }
          ]
        },
        {
          "type": "struct",
          "name": "dojo::database::schema::Struct",
          "members": [
            {
              "name": "name",
              "type": "core::felt252"
            },
            {
              "name": "attrs",
              "type": "core::array::Span::<core::felt252>"
            },
            {
              "name": "children",
              "type": "core::array::Span::<core::array::Span::<core::felt252>>"
            }
          ]
        },
        {
          "type": "struct",
          "name": "core::array::Span::<(core::felt252, core::array::Span::<core::felt252>)>",
          "members": [
            {
              "name": "snapshot",
              "type": "@core::array::Array::<(core::felt252, core::array::Span::<core::felt252>)>"
            }
          ]
        },
        {
          "type": "struct",
          "name": "dojo::database::schema::Enum",
          "members": [
            {
              "name": "name",
              "type": "core::felt252"
            },
            {
              "name": "attrs",
              "type": "core::array::Span::<core::felt252>"
            },
            {
              "name": "children",
              "type": "core::array::Span::<(core::felt252, core::array::Span::<core::felt252>)>"
            }
          ]
        },
        {
          "type": "enum",
          "name": "dojo::database::schema::Ty",
          "variants": [
            {
              "name": "Primitive",
              "type": "core::felt252"
            },
            {
              "name": "Struct",
              "type": "dojo::database::schema::Struct"
            },
            {
              "name": "Enum",
              "type": "dojo::database::schema::Enum"
            },
            {
              "name": "Tuple",
              "type": "core::array::Span::<core::array::Span::<core::felt252>>"
            }
          ]
        },
        {
          "type": "function",
          "name": "schema",
          "inputs": [],
          "outputs": [
            {
              "type": "dojo::database::schema::Ty"
            }
          ],
          "state_mutability": "view"
        },
        {
          "type": "event",
          "name": "eternum::models::config::capacity_config::Event",
          "kind": "enum",
          "variants": []
        }
      ]
    },
    {
      "name": "CaravanMembers",
      "members": [
        {
          "name": "entity_id",
          "type": "u128",
          "key": true
        },
        {
          "name": "key",
          "type": "u128",
          "key": false
        },
        {
          "name": "count",
          "type": "u32",
          "key": false
        }
      ],
      "class_hash": "0x109b5333c7af49a7685afae97d4508a257be32250904e84eacf8e7bf7ae25a2",
      "abi": [
        {
          "type": "function",
          "name": "name",
          "inputs": [],
          "outputs": [
            {
              "type": "core::felt252"
            }
          ],
          "state_mutability": "view"
        },
        {
          "type": "function",
          "name": "unpacked_size",
          "inputs": [],
          "outputs": [
            {
              "type": "core::integer::u32"
            }
          ],
          "state_mutability": "view"
        },
        {
          "type": "function",
          "name": "packed_size",
          "inputs": [],
          "outputs": [
            {
              "type": "core::integer::u32"
            }
          ],
          "state_mutability": "view"
        },
        {
          "type": "struct",
          "name": "core::array::Span::<core::integer::u8>",
          "members": [
            {
              "name": "snapshot",
              "type": "@core::array::Array::<core::integer::u8>"
            }
          ]
        },
        {
          "type": "function",
          "name": "layout",
          "inputs": [],
          "outputs": [
            {
              "type": "core::array::Span::<core::integer::u8>"
            }
          ],
          "state_mutability": "view"
        },
        {
          "type": "struct",
          "name": "core::array::Span::<core::felt252>",
          "members": [
            {
              "name": "snapshot",
              "type": "@core::array::Array::<core::felt252>"
            }
          ]
        },
        {
          "type": "struct",
          "name": "core::array::Span::<core::array::Span::<core::felt252>>",
          "members": [
            {
              "name": "snapshot",
              "type": "@core::array::Array::<core::array::Span::<core::felt252>>"
            }
          ]
        },
        {
          "type": "struct",
          "name": "dojo::database::schema::Struct",
          "members": [
            {
              "name": "name",
              "type": "core::felt252"
            },
            {
              "name": "attrs",
              "type": "core::array::Span::<core::felt252>"
            },
            {
              "name": "children",
              "type": "core::array::Span::<core::array::Span::<core::felt252>>"
            }
          ]
        },
        {
          "type": "struct",
          "name": "core::array::Span::<(core::felt252, core::array::Span::<core::felt252>)>",
          "members": [
            {
              "name": "snapshot",
              "type": "@core::array::Array::<(core::felt252, core::array::Span::<core::felt252>)>"
            }
          ]
        },
        {
          "type": "struct",
          "name": "dojo::database::schema::Enum",
          "members": [
            {
              "name": "name",
              "type": "core::felt252"
            },
            {
              "name": "attrs",
              "type": "core::array::Span::<core::felt252>"
            },
            {
              "name": "children",
              "type": "core::array::Span::<(core::felt252, core::array::Span::<core::felt252>)>"
            }
          ]
        },
        {
          "type": "enum",
          "name": "dojo::database::schema::Ty",
          "variants": [
            {
              "name": "Primitive",
              "type": "core::felt252"
            },
            {
              "name": "Struct",
              "type": "dojo::database::schema::Struct"
            },
            {
              "name": "Enum",
              "type": "dojo::database::schema::Enum"
            },
            {
              "name": "Tuple",
              "type": "core::array::Span::<core::array::Span::<core::felt252>>"
            }
          ]
        },
        {
          "type": "function",
          "name": "schema",
          "inputs": [],
          "outputs": [
            {
              "type": "dojo::database::schema::Ty"
            }
          ],
          "state_mutability": "view"
        },
        {
          "type": "event",
          "name": "eternum::models::caravan::caravan_members::Event",
          "kind": "enum",
          "variants": []
        }
      ]
    },
    {
      "name": "CombatConfig",
      "members": [
        {
          "name": "config_id",
          "type": "u128",
          "key": true
        },
        {
          "name": "stealing_trial_count",
          "type": "u32",
          "key": false
        },
        {
          "name": "wheat_burn_per_soldier",
          "type": "u128",
          "key": false
        },
        {
          "name": "fish_burn_per_soldier",
          "type": "u128",
          "key": false
        }
      ],
      "class_hash": "0x1f64a77850cc53c4a2ff6b41d4105a453b6e44b456c0656cddaa6debbe9edef",
      "abi": [
        {
          "type": "function",
          "name": "name",
          "inputs": [],
          "outputs": [
            {
              "type": "core::felt252"
            }
          ],
          "state_mutability": "view"
        },
        {
          "type": "function",
          "name": "unpacked_size",
          "inputs": [],
          "outputs": [
            {
              "type": "core::integer::u32"
            }
          ],
          "state_mutability": "view"
        },
        {
          "type": "function",
          "name": "packed_size",
          "inputs": [],
          "outputs": [
            {
              "type": "core::integer::u32"
            }
          ],
          "state_mutability": "view"
        },
        {
          "type": "struct",
          "name": "core::array::Span::<core::integer::u8>",
          "members": [
            {
              "name": "snapshot",
              "type": "@core::array::Array::<core::integer::u8>"
            }
          ]
        },
        {
          "type": "function",
          "name": "layout",
          "inputs": [],
          "outputs": [
            {
              "type": "core::array::Span::<core::integer::u8>"
            }
          ],
          "state_mutability": "view"
        },
        {
          "type": "struct",
          "name": "core::array::Span::<core::felt252>",
          "members": [
            {
              "name": "snapshot",
              "type": "@core::array::Array::<core::felt252>"
            }
          ]
        },
        {
          "type": "struct",
          "name": "core::array::Span::<core::array::Span::<core::felt252>>",
          "members": [
            {
              "name": "snapshot",
              "type": "@core::array::Array::<core::array::Span::<core::felt252>>"
            }
          ]
        },
        {
          "type": "struct",
          "name": "dojo::database::schema::Struct",
          "members": [
            {
              "name": "name",
              "type": "core::felt252"
            },
            {
              "name": "attrs",
              "type": "core::array::Span::<core::felt252>"
            },
            {
              "name": "children",
              "type": "core::array::Span::<core::array::Span::<core::felt252>>"
            }
          ]
        },
        {
          "type": "struct",
          "name": "core::array::Span::<(core::felt252, core::array::Span::<core::felt252>)>",
          "members": [
            {
              "name": "snapshot",
              "type": "@core::array::Array::<(core::felt252, core::array::Span::<core::felt252>)>"
            }
          ]
        },
        {
          "type": "struct",
          "name": "dojo::database::schema::Enum",
          "members": [
            {
              "name": "name",
              "type": "core::felt252"
            },
            {
              "name": "attrs",
              "type": "core::array::Span::<core::felt252>"
            },
            {
              "name": "children",
              "type": "core::array::Span::<(core::felt252, core::array::Span::<core::felt252>)>"
            }
          ]
        },
        {
          "type": "enum",
          "name": "dojo::database::schema::Ty",
          "variants": [
            {
              "name": "Primitive",
              "type": "core::felt252"
            },
            {
              "name": "Struct",
              "type": "dojo::database::schema::Struct"
            },
            {
              "name": "Enum",
              "type": "dojo::database::schema::Enum"
            },
            {
              "name": "Tuple",
              "type": "core::array::Span::<core::array::Span::<core::felt252>>"
            }
          ]
        },
        {
          "type": "function",
          "name": "schema",
          "inputs": [],
          "outputs": [
            {
              "type": "dojo::database::schema::Ty"
            }
          ],
          "state_mutability": "view"
        },
        {
          "type": "event",
          "name": "eternum::models::config::combat_config::Event",
          "kind": "enum",
          "variants": []
        }
      ]
    },
    {
      "name": "Defence",
      "members": [
        {
          "name": "entity_id",
          "type": "u128",
          "key": true
        },
        {
          "name": "value",
          "type": "u128",
          "key": false
        }
      ],
      "class_hash": "0x4cfc9d499f0a40548c7705d6a2b70edeb57e9a038cd22023638109f0dc840f",
      "abi": [
        {
          "type": "function",
          "name": "name",
          "inputs": [],
          "outputs": [
            {
              "type": "core::felt252"
            }
          ],
          "state_mutability": "view"
        },
        {
          "type": "function",
          "name": "unpacked_size",
          "inputs": [],
          "outputs": [
            {
              "type": "core::integer::u32"
            }
          ],
          "state_mutability": "view"
        },
        {
          "type": "function",
          "name": "packed_size",
          "inputs": [],
          "outputs": [
            {
              "type": "core::integer::u32"
            }
          ],
          "state_mutability": "view"
        },
        {
          "type": "struct",
          "name": "core::array::Span::<core::integer::u8>",
          "members": [
            {
              "name": "snapshot",
              "type": "@core::array::Array::<core::integer::u8>"
            }
          ]
        },
        {
          "type": "function",
          "name": "layout",
          "inputs": [],
          "outputs": [
            {
              "type": "core::array::Span::<core::integer::u8>"
            }
          ],
          "state_mutability": "view"
        },
        {
          "type": "struct",
          "name": "core::array::Span::<core::felt252>",
          "members": [
            {
              "name": "snapshot",
              "type": "@core::array::Array::<core::felt252>"
            }
          ]
        },
        {
          "type": "struct",
          "name": "core::array::Span::<core::array::Span::<core::felt252>>",
          "members": [
            {
              "name": "snapshot",
              "type": "@core::array::Array::<core::array::Span::<core::felt252>>"
            }
          ]
        },
        {
          "type": "struct",
          "name": "dojo::database::schema::Struct",
          "members": [
            {
              "name": "name",
              "type": "core::felt252"
            },
            {
              "name": "attrs",
              "type": "core::array::Span::<core::felt252>"
            },
            {
              "name": "children",
              "type": "core::array::Span::<core::array::Span::<core::felt252>>"
            }
          ]
        },
        {
          "type": "struct",
          "name": "core::array::Span::<(core::felt252, core::array::Span::<core::felt252>)>",
          "members": [
            {
              "name": "snapshot",
              "type": "@core::array::Array::<(core::felt252, core::array::Span::<core::felt252>)>"
            }
          ]
        },
        {
          "type": "struct",
          "name": "dojo::database::schema::Enum",
          "members": [
            {
              "name": "name",
              "type": "core::felt252"
            },
            {
              "name": "attrs",
              "type": "core::array::Span::<core::felt252>"
            },
            {
              "name": "children",
              "type": "core::array::Span::<(core::felt252, core::array::Span::<core::felt252>)>"
            }
          ]
        },
        {
          "type": "enum",
          "name": "dojo::database::schema::Ty",
          "variants": [
            {
              "name": "Primitive",
              "type": "core::felt252"
            },
            {
              "name": "Struct",
              "type": "dojo::database::schema::Struct"
            },
            {
              "name": "Enum",
              "type": "dojo::database::schema::Enum"
            },
            {
              "name": "Tuple",
              "type": "core::array::Span::<core::array::Span::<core::felt252>>"
            }
          ]
        },
        {
          "type": "function",
          "name": "schema",
          "inputs": [],
          "outputs": [
            {
              "type": "dojo::database::schema::Ty"
            }
          ],
          "state_mutability": "view"
        },
        {
          "type": "event",
          "name": "eternum::models::combat::defence::Event",
          "kind": "enum",
          "variants": []
        }
      ]
    },
    {
      "name": "DefenceConfig",
      "members": [
        {
          "name": "entity_type",
          "type": "u128",
          "key": true
        },
        {
          "name": "max_value",
          "type": "u128",
          "key": false
        }
      ],
      "class_hash": "0x425d44029a1861b8abdc95f08911689f9140f0efd9322467c44bd75664f202b",
      "abi": [
        {
          "type": "function",
          "name": "name",
          "inputs": [],
          "outputs": [
            {
              "type": "core::felt252"
            }
          ],
          "state_mutability": "view"
        },
        {
          "type": "function",
          "name": "unpacked_size",
          "inputs": [],
          "outputs": [
            {
              "type": "core::integer::u32"
            }
          ],
          "state_mutability": "view"
        },
        {
          "type": "function",
          "name": "packed_size",
          "inputs": [],
          "outputs": [
            {
              "type": "core::integer::u32"
            }
          ],
          "state_mutability": "view"
        },
        {
          "type": "struct",
          "name": "core::array::Span::<core::integer::u8>",
          "members": [
            {
              "name": "snapshot",
              "type": "@core::array::Array::<core::integer::u8>"
            }
          ]
        },
        {
          "type": "function",
          "name": "layout",
          "inputs": [],
          "outputs": [
            {
              "type": "core::array::Span::<core::integer::u8>"
            }
          ],
          "state_mutability": "view"
        },
        {
          "type": "struct",
          "name": "core::array::Span::<core::felt252>",
          "members": [
            {
              "name": "snapshot",
              "type": "@core::array::Array::<core::felt252>"
            }
          ]
        },
        {
          "type": "struct",
          "name": "core::array::Span::<core::array::Span::<core::felt252>>",
          "members": [
            {
              "name": "snapshot",
              "type": "@core::array::Array::<core::array::Span::<core::felt252>>"
            }
          ]
        },
        {
          "type": "struct",
          "name": "dojo::database::schema::Struct",
          "members": [
            {
              "name": "name",
              "type": "core::felt252"
            },
            {
              "name": "attrs",
              "type": "core::array::Span::<core::felt252>"
            },
            {
              "name": "children",
              "type": "core::array::Span::<core::array::Span::<core::felt252>>"
            }
          ]
        },
        {
          "type": "struct",
          "name": "core::array::Span::<(core::felt252, core::array::Span::<core::felt252>)>",
          "members": [
            {
              "name": "snapshot",
              "type": "@core::array::Array::<(core::felt252, core::array::Span::<core::felt252>)>"
            }
          ]
        },
        {
          "type": "struct",
          "name": "dojo::database::schema::Enum",
          "members": [
            {
              "name": "name",
              "type": "core::felt252"
            },
            {
              "name": "attrs",
              "type": "core::array::Span::<core::felt252>"
            },
            {
              "name": "children",
              "type": "core::array::Span::<(core::felt252, core::array::Span::<core::felt252>)>"
            }
          ]
        },
        {
          "type": "enum",
          "name": "dojo::database::schema::Ty",
          "variants": [
            {
              "name": "Primitive",
              "type": "core::felt252"
            },
            {
              "name": "Struct",
              "type": "dojo::database::schema::Struct"
            },
            {
              "name": "Enum",
              "type": "dojo::database::schema::Enum"
            },
            {
              "name": "Tuple",
              "type": "core::array::Span::<core::array::Span::<core::felt252>>"
            }
          ]
        },
        {
          "type": "function",
          "name": "schema",
          "inputs": [],
          "outputs": [
            {
              "type": "dojo::database::schema::Ty"
            }
          ],
          "state_mutability": "view"
        },
        {
          "type": "event",
          "name": "eternum::models::config::defence_config::Event",
          "kind": "enum",
          "variants": []
        }
      ]
    },
    {
      "name": "DetachedResource",
      "members": [
        {
          "name": "entity_id",
          "type": "u128",
          "key": true
        },
        {
          "name": "index",
          "type": "u32",
          "key": true
        },
        {
          "name": "resource_type",
          "type": "u8",
          "key": false
        },
        {
          "name": "resource_amount",
          "type": "u128",
          "key": false
        }
      ],
      "class_hash": "0x4d7f844aafc7148372f47e66bf04a2c699b523251179afe1d9019368756f2b",
      "abi": [
        {
          "type": "function",
          "name": "name",
          "inputs": [],
          "outputs": [
            {
              "type": "core::felt252"
            }
          ],
          "state_mutability": "view"
        },
        {
          "type": "function",
          "name": "unpacked_size",
          "inputs": [],
          "outputs": [
            {
              "type": "core::integer::u32"
            }
          ],
          "state_mutability": "view"
        },
        {
          "type": "function",
          "name": "packed_size",
          "inputs": [],
          "outputs": [
            {
              "type": "core::integer::u32"
            }
          ],
          "state_mutability": "view"
        },
        {
          "type": "struct",
          "name": "core::array::Span::<core::integer::u8>",
          "members": [
            {
              "name": "snapshot",
              "type": "@core::array::Array::<core::integer::u8>"
            }
          ]
        },
        {
          "type": "function",
          "name": "layout",
          "inputs": [],
          "outputs": [
            {
              "type": "core::array::Span::<core::integer::u8>"
            }
          ],
          "state_mutability": "view"
        },
        {
          "type": "struct",
          "name": "core::array::Span::<core::felt252>",
          "members": [
            {
              "name": "snapshot",
              "type": "@core::array::Array::<core::felt252>"
            }
          ]
        },
        {
          "type": "struct",
          "name": "core::array::Span::<core::array::Span::<core::felt252>>",
          "members": [
            {
              "name": "snapshot",
              "type": "@core::array::Array::<core::array::Span::<core::felt252>>"
            }
          ]
        },
        {
          "type": "struct",
          "name": "dojo::database::schema::Struct",
          "members": [
            {
              "name": "name",
              "type": "core::felt252"
            },
            {
              "name": "attrs",
              "type": "core::array::Span::<core::felt252>"
            },
            {
              "name": "children",
              "type": "core::array::Span::<core::array::Span::<core::felt252>>"
            }
          ]
        },
        {
          "type": "struct",
          "name": "core::array::Span::<(core::felt252, core::array::Span::<core::felt252>)>",
          "members": [
            {
              "name": "snapshot",
              "type": "@core::array::Array::<(core::felt252, core::array::Span::<core::felt252>)>"
            }
          ]
        },
        {
          "type": "struct",
          "name": "dojo::database::schema::Enum",
          "members": [
            {
              "name": "name",
              "type": "core::felt252"
            },
            {
              "name": "attrs",
              "type": "core::array::Span::<core::felt252>"
            },
            {
              "name": "children",
              "type": "core::array::Span::<(core::felt252, core::array::Span::<core::felt252>)>"
            }
          ]
        },
        {
          "type": "enum",
          "name": "dojo::database::schema::Ty",
          "variants": [
            {
              "name": "Primitive",
              "type": "core::felt252"
            },
            {
              "name": "Struct",
              "type": "dojo::database::schema::Struct"
            },
            {
              "name": "Enum",
              "type": "dojo::database::schema::Enum"
            },
            {
              "name": "Tuple",
              "type": "core::array::Span::<core::array::Span::<core::felt252>>"
            }
          ]
        },
        {
          "type": "function",
          "name": "schema",
          "inputs": [],
          "outputs": [
            {
              "type": "dojo::database::schema::Ty"
            }
          ],
          "state_mutability": "view"
        },
        {
          "type": "event",
          "name": "eternum::models::resources::detached_resource::Event",
          "kind": "enum",
          "variants": []
        }
      ]
    },
    {
      "name": "EntityMetadata",
      "members": [
        {
          "name": "entity_id",
          "type": "u128",
          "key": true
        },
        {
          "name": "entity_type",
          "type": "u128",
          "key": false
        }
      ],
      "class_hash": "0x27ae762ecfc17e4f40b82c3b8d7f2a76f7a134baef798c8a3b6c3e8768aba36",
      "abi": [
        {
          "type": "function",
          "name": "name",
          "inputs": [],
          "outputs": [
            {
              "type": "core::felt252"
            }
          ],
          "state_mutability": "view"
        },
        {
          "type": "function",
          "name": "unpacked_size",
          "inputs": [],
          "outputs": [
            {
              "type": "core::integer::u32"
            }
          ],
          "state_mutability": "view"
        },
        {
          "type": "function",
          "name": "packed_size",
          "inputs": [],
          "outputs": [
            {
              "type": "core::integer::u32"
            }
          ],
          "state_mutability": "view"
        },
        {
          "type": "struct",
          "name": "core::array::Span::<core::integer::u8>",
          "members": [
            {
              "name": "snapshot",
              "type": "@core::array::Array::<core::integer::u8>"
            }
          ]
        },
        {
          "type": "function",
          "name": "layout",
          "inputs": [],
          "outputs": [
            {
              "type": "core::array::Span::<core::integer::u8>"
            }
          ],
          "state_mutability": "view"
        },
        {
          "type": "struct",
          "name": "core::array::Span::<core::felt252>",
          "members": [
            {
              "name": "snapshot",
              "type": "@core::array::Array::<core::felt252>"
            }
          ]
        },
        {
          "type": "struct",
          "name": "core::array::Span::<core::array::Span::<core::felt252>>",
          "members": [
            {
              "name": "snapshot",
              "type": "@core::array::Array::<core::array::Span::<core::felt252>>"
            }
          ]
        },
        {
          "type": "struct",
          "name": "dojo::database::schema::Struct",
          "members": [
            {
              "name": "name",
              "type": "core::felt252"
            },
            {
              "name": "attrs",
              "type": "core::array::Span::<core::felt252>"
            },
            {
              "name": "children",
              "type": "core::array::Span::<core::array::Span::<core::felt252>>"
            }
          ]
        },
        {
          "type": "struct",
          "name": "core::array::Span::<(core::felt252, core::array::Span::<core::felt252>)>",
          "members": [
            {
              "name": "snapshot",
              "type": "@core::array::Array::<(core::felt252, core::array::Span::<core::felt252>)>"
            }
          ]
        },
        {
          "type": "struct",
          "name": "dojo::database::schema::Enum",
          "members": [
            {
              "name": "name",
              "type": "core::felt252"
            },
            {
              "name": "attrs",
              "type": "core::array::Span::<core::felt252>"
            },
            {
              "name": "children",
              "type": "core::array::Span::<(core::felt252, core::array::Span::<core::felt252>)>"
            }
          ]
        },
        {
          "type": "enum",
          "name": "dojo::database::schema::Ty",
          "variants": [
            {
              "name": "Primitive",
              "type": "core::felt252"
            },
            {
              "name": "Struct",
              "type": "dojo::database::schema::Struct"
            },
            {
              "name": "Enum",
              "type": "dojo::database::schema::Enum"
            },
            {
              "name": "Tuple",
              "type": "core::array::Span::<core::array::Span::<core::felt252>>"
            }
          ]
        },
        {
          "type": "function",
          "name": "schema",
          "inputs": [],
          "outputs": [
            {
              "type": "dojo::database::schema::Ty"
            }
          ],
          "state_mutability": "view"
        },
        {
          "type": "event",
          "name": "eternum::models::metadata::entity_metadata::Event",
          "kind": "enum",
          "variants": []
        }
      ]
    },
    {
      "name": "EntityOwner",
      "members": [
        {
          "name": "entity_id",
          "type": "u128",
          "key": true
        },
        {
          "name": "entity_owner_id",
          "type": "u128",
          "key": false
        }
      ],
      "class_hash": "0x10e10977228f4f147cb3b2ef494d778f5b1dc62e1417d1cda5e64f594b452f",
      "abi": [
        {
          "type": "function",
          "name": "name",
          "inputs": [],
          "outputs": [
            {
              "type": "core::felt252"
            }
          ],
          "state_mutability": "view"
        },
        {
          "type": "function",
          "name": "unpacked_size",
          "inputs": [],
          "outputs": [
            {
              "type": "core::integer::u32"
            }
          ],
          "state_mutability": "view"
        },
        {
          "type": "function",
          "name": "packed_size",
          "inputs": [],
          "outputs": [
            {
              "type": "core::integer::u32"
            }
          ],
          "state_mutability": "view"
        },
        {
          "type": "struct",
          "name": "core::array::Span::<core::integer::u8>",
          "members": [
            {
              "name": "snapshot",
              "type": "@core::array::Array::<core::integer::u8>"
            }
          ]
        },
        {
          "type": "function",
          "name": "layout",
          "inputs": [],
          "outputs": [
            {
              "type": "core::array::Span::<core::integer::u8>"
            }
          ],
          "state_mutability": "view"
        },
        {
          "type": "struct",
          "name": "core::array::Span::<core::felt252>",
          "members": [
            {
              "name": "snapshot",
              "type": "@core::array::Array::<core::felt252>"
            }
          ]
        },
        {
          "type": "struct",
          "name": "core::array::Span::<core::array::Span::<core::felt252>>",
          "members": [
            {
              "name": "snapshot",
              "type": "@core::array::Array::<core::array::Span::<core::felt252>>"
            }
          ]
        },
        {
          "type": "struct",
          "name": "dojo::database::schema::Struct",
          "members": [
            {
              "name": "name",
              "type": "core::felt252"
            },
            {
              "name": "attrs",
              "type": "core::array::Span::<core::felt252>"
            },
            {
              "name": "children",
              "type": "core::array::Span::<core::array::Span::<core::felt252>>"
            }
          ]
        },
        {
          "type": "struct",
          "name": "core::array::Span::<(core::felt252, core::array::Span::<core::felt252>)>",
          "members": [
            {
              "name": "snapshot",
              "type": "@core::array::Array::<(core::felt252, core::array::Span::<core::felt252>)>"
            }
          ]
        },
        {
          "type": "struct",
          "name": "dojo::database::schema::Enum",
          "members": [
            {
              "name": "name",
              "type": "core::felt252"
            },
            {
              "name": "attrs",
              "type": "core::array::Span::<core::felt252>"
            },
            {
              "name": "children",
              "type": "core::array::Span::<(core::felt252, core::array::Span::<core::felt252>)>"
            }
          ]
        },
        {
          "type": "enum",
          "name": "dojo::database::schema::Ty",
          "variants": [
            {
              "name": "Primitive",
              "type": "core::felt252"
            },
            {
              "name": "Struct",
              "type": "dojo::database::schema::Struct"
            },
            {
              "name": "Enum",
              "type": "dojo::database::schema::Enum"
            },
            {
              "name": "Tuple",
              "type": "core::array::Span::<core::array::Span::<core::felt252>>"
            }
          ]
        },
        {
          "type": "function",
          "name": "schema",
          "inputs": [],
          "outputs": [
            {
              "type": "dojo::database::schema::Ty"
            }
          ],
          "state_mutability": "view"
        },
        {
          "type": "event",
          "name": "eternum::models::owner::entity_owner::Event",
          "kind": "enum",
          "variants": []
        }
      ]
    },
    {
      "name": "ForeignKey",
      "members": [
        {
          "name": "foreign_key",
          "type": "felt252",
          "key": true
        },
        {
          "name": "entity_id",
          "type": "u128",
          "key": false
        }
      ],
      "class_hash": "0x7b6095dae257c40e70c7713932de198ee44a534e5e832c526f30ca5ca4c7057",
      "abi": [
        {
          "type": "function",
          "name": "name",
          "inputs": [],
          "outputs": [
            {
              "type": "core::felt252"
            }
          ],
          "state_mutability": "view"
        },
        {
          "type": "function",
          "name": "unpacked_size",
          "inputs": [],
          "outputs": [
            {
              "type": "core::integer::u32"
            }
          ],
          "state_mutability": "view"
        },
        {
          "type": "function",
          "name": "packed_size",
          "inputs": [],
          "outputs": [
            {
              "type": "core::integer::u32"
            }
          ],
          "state_mutability": "view"
        },
        {
          "type": "struct",
          "name": "core::array::Span::<core::integer::u8>",
          "members": [
            {
              "name": "snapshot",
              "type": "@core::array::Array::<core::integer::u8>"
            }
          ]
        },
        {
          "type": "function",
          "name": "layout",
          "inputs": [],
          "outputs": [
            {
              "type": "core::array::Span::<core::integer::u8>"
            }
          ],
          "state_mutability": "view"
        },
        {
          "type": "struct",
          "name": "core::array::Span::<core::felt252>",
          "members": [
            {
              "name": "snapshot",
              "type": "@core::array::Array::<core::felt252>"
            }
          ]
        },
        {
          "type": "struct",
          "name": "core::array::Span::<core::array::Span::<core::felt252>>",
          "members": [
            {
              "name": "snapshot",
              "type": "@core::array::Array::<core::array::Span::<core::felt252>>"
            }
          ]
        },
        {
          "type": "struct",
          "name": "dojo::database::schema::Struct",
          "members": [
            {
              "name": "name",
              "type": "core::felt252"
            },
            {
              "name": "attrs",
              "type": "core::array::Span::<core::felt252>"
            },
            {
              "name": "children",
              "type": "core::array::Span::<core::array::Span::<core::felt252>>"
            }
          ]
        },
        {
          "type": "struct",
          "name": "core::array::Span::<(core::felt252, core::array::Span::<core::felt252>)>",
          "members": [
            {
              "name": "snapshot",
              "type": "@core::array::Array::<(core::felt252, core::array::Span::<core::felt252>)>"
            }
          ]
        },
        {
          "type": "struct",
          "name": "dojo::database::schema::Enum",
          "members": [
            {
              "name": "name",
              "type": "core::felt252"
            },
            {
              "name": "attrs",
              "type": "core::array::Span::<core::felt252>"
            },
            {
              "name": "children",
              "type": "core::array::Span::<(core::felt252, core::array::Span::<core::felt252>)>"
            }
          ]
        },
        {
          "type": "enum",
          "name": "dojo::database::schema::Ty",
          "variants": [
            {
              "name": "Primitive",
              "type": "core::felt252"
            },
            {
              "name": "Struct",
              "type": "dojo::database::schema::Struct"
            },
            {
              "name": "Enum",
              "type": "dojo::database::schema::Enum"
            },
            {
              "name": "Tuple",
              "type": "core::array::Span::<core::array::Span::<core::felt252>>"
            }
          ]
        },
        {
          "type": "function",
          "name": "schema",
          "inputs": [],
          "outputs": [
            {
              "type": "dojo::database::schema::Ty"
            }
          ],
          "state_mutability": "view"
        },
        {
          "type": "event",
          "name": "eternum::models::metadata::foreign_key::Event",
          "kind": "enum",
          "variants": []
        }
      ]
    },
    {
      "name": "Health",
      "members": [
        {
          "name": "entity_id",
          "type": "u128",
          "key": true
        },
        {
          "name": "value",
          "type": "u128",
          "key": false
        }
      ],
      "class_hash": "0x470410658ad4e0e3dfad6f52bd5212db7e0bd3b31b8fe9ccbe343a2d42670c3",
      "abi": [
        {
          "type": "function",
          "name": "name",
          "inputs": [],
          "outputs": [
            {
              "type": "core::felt252"
            }
          ],
          "state_mutability": "view"
        },
        {
          "type": "function",
          "name": "unpacked_size",
          "inputs": [],
          "outputs": [
            {
              "type": "core::integer::u32"
            }
          ],
          "state_mutability": "view"
        },
        {
          "type": "function",
          "name": "packed_size",
          "inputs": [],
          "outputs": [
            {
              "type": "core::integer::u32"
            }
          ],
          "state_mutability": "view"
        },
        {
          "type": "struct",
          "name": "core::array::Span::<core::integer::u8>",
          "members": [
            {
              "name": "snapshot",
              "type": "@core::array::Array::<core::integer::u8>"
            }
          ]
        },
        {
          "type": "function",
          "name": "layout",
          "inputs": [],
          "outputs": [
            {
              "type": "core::array::Span::<core::integer::u8>"
            }
          ],
          "state_mutability": "view"
        },
        {
          "type": "struct",
          "name": "core::array::Span::<core::felt252>",
          "members": [
            {
              "name": "snapshot",
              "type": "@core::array::Array::<core::felt252>"
            }
          ]
        },
        {
          "type": "struct",
          "name": "core::array::Span::<core::array::Span::<core::felt252>>",
          "members": [
            {
              "name": "snapshot",
              "type": "@core::array::Array::<core::array::Span::<core::felt252>>"
            }
          ]
        },
        {
          "type": "struct",
          "name": "dojo::database::schema::Struct",
          "members": [
            {
              "name": "name",
              "type": "core::felt252"
            },
            {
              "name": "attrs",
              "type": "core::array::Span::<core::felt252>"
            },
            {
              "name": "children",
              "type": "core::array::Span::<core::array::Span::<core::felt252>>"
            }
          ]
        },
        {
          "type": "struct",
          "name": "core::array::Span::<(core::felt252, core::array::Span::<core::felt252>)>",
          "members": [
            {
              "name": "snapshot",
              "type": "@core::array::Array::<(core::felt252, core::array::Span::<core::felt252>)>"
            }
          ]
        },
        {
          "type": "struct",
          "name": "dojo::database::schema::Enum",
          "members": [
            {
              "name": "name",
              "type": "core::felt252"
            },
            {
              "name": "attrs",
              "type": "core::array::Span::<core::felt252>"
            },
            {
              "name": "children",
              "type": "core::array::Span::<(core::felt252, core::array::Span::<core::felt252>)>"
            }
          ]
        },
        {
          "type": "enum",
          "name": "dojo::database::schema::Ty",
          "variants": [
            {
              "name": "Primitive",
              "type": "core::felt252"
            },
            {
              "name": "Struct",
              "type": "dojo::database::schema::Struct"
            },
            {
              "name": "Enum",
              "type": "dojo::database::schema::Enum"
            },
            {
              "name": "Tuple",
              "type": "core::array::Span::<core::array::Span::<core::felt252>>"
            }
          ]
        },
        {
          "type": "function",
          "name": "schema",
          "inputs": [],
          "outputs": [
            {
              "type": "dojo::database::schema::Ty"
            }
          ],
          "state_mutability": "view"
        },
        {
          "type": "event",
          "name": "eternum::models::combat::health::Event",
          "kind": "enum",
          "variants": []
        }
      ]
    },
    {
      "name": "HealthConfig",
      "members": [
        {
          "name": "entity_type",
          "type": "u128",
          "key": true
        },
        {
          "name": "resource_cost_id",
          "type": "u128",
          "key": false
        },
        {
          "name": "resource_cost_count",
          "type": "u32",
          "key": false
        },
        {
          "name": "max_value",
          "type": "u128",
          "key": false
        }
      ],
      "class_hash": "0x7c7412cb264ccc8091d6dfd83c66a323de29fe55592767d6a8ce55625349466",
      "abi": [
        {
          "type": "function",
          "name": "name",
          "inputs": [],
          "outputs": [
            {
              "type": "core::felt252"
            }
          ],
          "state_mutability": "view"
        },
        {
          "type": "function",
          "name": "unpacked_size",
          "inputs": [],
          "outputs": [
            {
              "type": "core::integer::u32"
            }
          ],
          "state_mutability": "view"
        },
        {
          "type": "function",
          "name": "packed_size",
          "inputs": [],
          "outputs": [
            {
              "type": "core::integer::u32"
            }
          ],
          "state_mutability": "view"
        },
        {
          "type": "struct",
          "name": "core::array::Span::<core::integer::u8>",
          "members": [
            {
              "name": "snapshot",
              "type": "@core::array::Array::<core::integer::u8>"
            }
          ]
        },
        {
          "type": "function",
          "name": "layout",
          "inputs": [],
          "outputs": [
            {
              "type": "core::array::Span::<core::integer::u8>"
            }
          ],
          "state_mutability": "view"
        },
        {
          "type": "struct",
          "name": "core::array::Span::<core::felt252>",
          "members": [
            {
              "name": "snapshot",
              "type": "@core::array::Array::<core::felt252>"
            }
          ]
        },
        {
          "type": "struct",
          "name": "core::array::Span::<core::array::Span::<core::felt252>>",
          "members": [
            {
              "name": "snapshot",
              "type": "@core::array::Array::<core::array::Span::<core::felt252>>"
            }
          ]
        },
        {
          "type": "struct",
          "name": "dojo::database::schema::Struct",
          "members": [
            {
              "name": "name",
              "type": "core::felt252"
            },
            {
              "name": "attrs",
              "type": "core::array::Span::<core::felt252>"
            },
            {
              "name": "children",
              "type": "core::array::Span::<core::array::Span::<core::felt252>>"
            }
          ]
        },
        {
          "type": "struct",
          "name": "core::array::Span::<(core::felt252, core::array::Span::<core::felt252>)>",
          "members": [
            {
              "name": "snapshot",
              "type": "@core::array::Array::<(core::felt252, core::array::Span::<core::felt252>)>"
            }
          ]
        },
        {
          "type": "struct",
          "name": "dojo::database::schema::Enum",
          "members": [
            {
              "name": "name",
              "type": "core::felt252"
            },
            {
              "name": "attrs",
              "type": "core::array::Span::<core::felt252>"
            },
            {
              "name": "children",
              "type": "core::array::Span::<(core::felt252, core::array::Span::<core::felt252>)>"
            }
          ]
        },
        {
          "type": "enum",
          "name": "dojo::database::schema::Ty",
          "variants": [
            {
              "name": "Primitive",
              "type": "core::felt252"
            },
            {
              "name": "Struct",
              "type": "dojo::database::schema::Struct"
            },
            {
              "name": "Enum",
              "type": "dojo::database::schema::Enum"
            },
            {
              "name": "Tuple",
              "type": "core::array::Span::<core::array::Span::<core::felt252>>"
            }
          ]
        },
        {
          "type": "function",
          "name": "schema",
          "inputs": [],
          "outputs": [
            {
              "type": "dojo::database::schema::Ty"
            }
          ],
          "state_mutability": "view"
        },
        {
          "type": "event",
          "name": "eternum::models::config::health_config::Event",
          "kind": "enum",
          "variants": []
        }
      ]
    },
    {
      "name": "HyperStructure",
      "members": [
        {
          "name": "entity_id",
          "type": "u128",
          "key": true
        },
        {
          "name": "hyperstructure_type",
          "type": "u8",
          "key": false
        },
        {
          "name": "order",
          "type": "u8",
          "key": false
        }
      ],
      "class_hash": "0x7293a25cd060324f651bded6560600982f4f389dd9151e288c1a1a8a2f61539",
      "abi": [
        {
          "type": "function",
          "name": "name",
          "inputs": [],
          "outputs": [
            {
              "type": "core::felt252"
            }
          ],
          "state_mutability": "view"
        },
        {
          "type": "function",
          "name": "unpacked_size",
          "inputs": [],
          "outputs": [
            {
              "type": "core::integer::u32"
            }
          ],
          "state_mutability": "view"
        },
        {
          "type": "function",
          "name": "packed_size",
          "inputs": [],
          "outputs": [
            {
              "type": "core::integer::u32"
            }
          ],
          "state_mutability": "view"
        },
        {
          "type": "struct",
          "name": "core::array::Span::<core::integer::u8>",
          "members": [
            {
              "name": "snapshot",
              "type": "@core::array::Array::<core::integer::u8>"
            }
          ]
        },
        {
          "type": "function",
          "name": "layout",
          "inputs": [],
          "outputs": [
            {
              "type": "core::array::Span::<core::integer::u8>"
            }
          ],
          "state_mutability": "view"
        },
        {
          "type": "struct",
          "name": "core::array::Span::<core::felt252>",
          "members": [
            {
              "name": "snapshot",
              "type": "@core::array::Array::<core::felt252>"
            }
          ]
        },
        {
          "type": "struct",
          "name": "core::array::Span::<core::array::Span::<core::felt252>>",
          "members": [
            {
              "name": "snapshot",
              "type": "@core::array::Array::<core::array::Span::<core::felt252>>"
            }
          ]
        },
        {
          "type": "struct",
          "name": "dojo::database::schema::Struct",
          "members": [
            {
              "name": "name",
              "type": "core::felt252"
            },
            {
              "name": "attrs",
              "type": "core::array::Span::<core::felt252>"
            },
            {
              "name": "children",
              "type": "core::array::Span::<core::array::Span::<core::felt252>>"
            }
          ]
        },
        {
          "type": "struct",
          "name": "core::array::Span::<(core::felt252, core::array::Span::<core::felt252>)>",
          "members": [
            {
              "name": "snapshot",
              "type": "@core::array::Array::<(core::felt252, core::array::Span::<core::felt252>)>"
            }
          ]
        },
        {
          "type": "struct",
          "name": "dojo::database::schema::Enum",
          "members": [
            {
              "name": "name",
              "type": "core::felt252"
            },
            {
              "name": "attrs",
              "type": "core::array::Span::<core::felt252>"
            },
            {
              "name": "children",
              "type": "core::array::Span::<(core::felt252, core::array::Span::<core::felt252>)>"
            }
          ]
        },
        {
          "type": "enum",
          "name": "dojo::database::schema::Ty",
          "variants": [
            {
              "name": "Primitive",
              "type": "core::felt252"
            },
            {
              "name": "Struct",
              "type": "dojo::database::schema::Struct"
            },
            {
              "name": "Enum",
              "type": "dojo::database::schema::Enum"
            },
            {
              "name": "Tuple",
              "type": "core::array::Span::<core::array::Span::<core::felt252>>"
            }
          ]
        },
        {
          "type": "function",
          "name": "schema",
          "inputs": [],
          "outputs": [
            {
              "type": "dojo::database::schema::Ty"
            }
          ],
          "state_mutability": "view"
        },
        {
          "type": "event",
          "name": "eternum::models::hyperstructure::hyper_structure::Event",
          "kind": "enum",
          "variants": []
        }
      ]
    },
    {
      "name": "Inventory",
      "members": [
        {
          "name": "entity_id",
          "type": "u128",
          "key": true
        },
        {
          "name": "items_key",
          "type": "felt252",
          "key": false
        },
        {
          "name": "items_count",
          "type": "u128",
          "key": false
        }
      ],
      "class_hash": "0x7583acc6098c9d059dd0d0da079373165aae2d1e1ec9656cfd6dbd5552bc153",
      "abi": [
        {
          "type": "function",
          "name": "name",
          "inputs": [],
          "outputs": [
            {
              "type": "core::felt252"
            }
          ],
          "state_mutability": "view"
        },
        {
          "type": "function",
          "name": "unpacked_size",
          "inputs": [],
          "outputs": [
            {
              "type": "core::integer::u32"
            }
          ],
          "state_mutability": "view"
        },
        {
          "type": "function",
          "name": "packed_size",
          "inputs": [],
          "outputs": [
            {
              "type": "core::integer::u32"
            }
          ],
          "state_mutability": "view"
        },
        {
          "type": "struct",
          "name": "core::array::Span::<core::integer::u8>",
          "members": [
            {
              "name": "snapshot",
              "type": "@core::array::Array::<core::integer::u8>"
            }
          ]
        },
        {
          "type": "function",
          "name": "layout",
          "inputs": [],
          "outputs": [
            {
              "type": "core::array::Span::<core::integer::u8>"
            }
          ],
          "state_mutability": "view"
        },
        {
          "type": "struct",
          "name": "core::array::Span::<core::felt252>",
          "members": [
            {
              "name": "snapshot",
              "type": "@core::array::Array::<core::felt252>"
            }
          ]
        },
        {
          "type": "struct",
          "name": "core::array::Span::<core::array::Span::<core::felt252>>",
          "members": [
            {
              "name": "snapshot",
              "type": "@core::array::Array::<core::array::Span::<core::felt252>>"
            }
          ]
        },
        {
          "type": "struct",
          "name": "dojo::database::schema::Struct",
          "members": [
            {
              "name": "name",
              "type": "core::felt252"
            },
            {
              "name": "attrs",
              "type": "core::array::Span::<core::felt252>"
            },
            {
              "name": "children",
              "type": "core::array::Span::<core::array::Span::<core::felt252>>"
            }
          ]
        },
        {
          "type": "struct",
          "name": "core::array::Span::<(core::felt252, core::array::Span::<core::felt252>)>",
          "members": [
            {
              "name": "snapshot",
              "type": "@core::array::Array::<(core::felt252, core::array::Span::<core::felt252>)>"
            }
          ]
        },
        {
          "type": "struct",
          "name": "dojo::database::schema::Enum",
          "members": [
            {
              "name": "name",
              "type": "core::felt252"
            },
            {
              "name": "attrs",
              "type": "core::array::Span::<core::felt252>"
            },
            {
              "name": "children",
              "type": "core::array::Span::<(core::felt252, core::array::Span::<core::felt252>)>"
            }
          ]
        },
        {
          "type": "enum",
          "name": "dojo::database::schema::Ty",
          "variants": [
            {
              "name": "Primitive",
              "type": "core::felt252"
            },
            {
              "name": "Struct",
              "type": "dojo::database::schema::Struct"
            },
            {
              "name": "Enum",
              "type": "dojo::database::schema::Enum"
            },
            {
              "name": "Tuple",
              "type": "core::array::Span::<core::array::Span::<core::felt252>>"
            }
          ]
        },
        {
          "type": "function",
          "name": "schema",
          "inputs": [],
          "outputs": [
            {
              "type": "dojo::database::schema::Ty"
            }
          ],
          "state_mutability": "view"
        },
        {
          "type": "event",
          "name": "eternum::models::inventory::inventory::Event",
          "kind": "enum",
          "variants": []
        }
      ]
    },
    {
      "name": "Labor",
      "members": [
        {
          "name": "entity_id",
          "type": "u128",
          "key": true
        },
        {
          "name": "resource_type",
          "type": "u8",
          "key": true
        },
        {
          "name": "balance",
          "type": "u64",
          "key": false
        },
        {
          "name": "last_harvest",
          "type": "u64",
          "key": false
        },
        {
          "name": "multiplier",
          "type": "u64",
          "key": false
        }
      ],
      "class_hash": "0x1e4b80ffd079eb92a38790c374b7cd6d4e12f77d36a0a6d5df3e2cc865ee9f5",
      "abi": [
        {
          "type": "function",
          "name": "name",
          "inputs": [],
          "outputs": [
            {
              "type": "core::felt252"
            }
          ],
          "state_mutability": "view"
        },
        {
          "type": "function",
          "name": "unpacked_size",
          "inputs": [],
          "outputs": [
            {
              "type": "core::integer::u32"
            }
          ],
          "state_mutability": "view"
        },
        {
          "type": "function",
          "name": "packed_size",
          "inputs": [],
          "outputs": [
            {
              "type": "core::integer::u32"
            }
          ],
          "state_mutability": "view"
        },
        {
          "type": "struct",
          "name": "core::array::Span::<core::integer::u8>",
          "members": [
            {
              "name": "snapshot",
              "type": "@core::array::Array::<core::integer::u8>"
            }
          ]
        },
        {
          "type": "function",
          "name": "layout",
          "inputs": [],
          "outputs": [
            {
              "type": "core::array::Span::<core::integer::u8>"
            }
          ],
          "state_mutability": "view"
        },
        {
          "type": "struct",
          "name": "core::array::Span::<core::felt252>",
          "members": [
            {
              "name": "snapshot",
              "type": "@core::array::Array::<core::felt252>"
            }
          ]
        },
        {
          "type": "struct",
          "name": "core::array::Span::<core::array::Span::<core::felt252>>",
          "members": [
            {
              "name": "snapshot",
              "type": "@core::array::Array::<core::array::Span::<core::felt252>>"
            }
          ]
        },
        {
          "type": "struct",
          "name": "dojo::database::schema::Struct",
          "members": [
            {
              "name": "name",
              "type": "core::felt252"
            },
            {
              "name": "attrs",
              "type": "core::array::Span::<core::felt252>"
            },
            {
              "name": "children",
              "type": "core::array::Span::<core::array::Span::<core::felt252>>"
            }
          ]
        },
        {
          "type": "struct",
          "name": "core::array::Span::<(core::felt252, core::array::Span::<core::felt252>)>",
          "members": [
            {
              "name": "snapshot",
              "type": "@core::array::Array::<(core::felt252, core::array::Span::<core::felt252>)>"
            }
          ]
        },
        {
          "type": "struct",
          "name": "dojo::database::schema::Enum",
          "members": [
            {
              "name": "name",
              "type": "core::felt252"
            },
            {
              "name": "attrs",
              "type": "core::array::Span::<core::felt252>"
            },
            {
              "name": "children",
              "type": "core::array::Span::<(core::felt252, core::array::Span::<core::felt252>)>"
            }
          ]
        },
        {
          "type": "enum",
          "name": "dojo::database::schema::Ty",
          "variants": [
            {
              "name": "Primitive",
              "type": "core::felt252"
            },
            {
              "name": "Struct",
              "type": "dojo::database::schema::Struct"
            },
            {
              "name": "Enum",
              "type": "dojo::database::schema::Enum"
            },
            {
              "name": "Tuple",
              "type": "core::array::Span::<core::array::Span::<core::felt252>>"
            }
          ]
        },
        {
          "type": "function",
          "name": "schema",
          "inputs": [],
          "outputs": [
            {
              "type": "dojo::database::schema::Ty"
            }
          ],
          "state_mutability": "view"
        },
        {
          "type": "event",
          "name": "eternum::models::labor::labor::Event",
          "kind": "enum",
          "variants": []
        }
      ]
    },
    {
      "name": "LaborAuction",
      "members": [
        {
          "name": "zone",
          "type": "u8",
          "key": true
        },
        {
          "name": "decay_constant_mag",
          "type": "u128",
          "key": false
        },
        {
          "name": "decay_constant_sign",
          "type": "bool",
          "key": false
        },
        {
          "name": "per_time_unit",
          "type": "u128",
          "key": false
        },
        {
          "name": "start_time",
          "type": "u64",
          "key": false
        },
        {
          "name": "sold",
          "type": "u128",
          "key": false
        },
        {
          "name": "price_update_interval",
          "type": "u128",
          "key": false
        }
      ],
      "class_hash": "0x71db6b68f0e18a4f76dd1f50a3e5fc732b826a5f018ad871c7f99b7eaff04c0",
      "abi": [
        {
          "type": "function",
          "name": "name",
          "inputs": [],
          "outputs": [
            {
              "type": "core::felt252"
            }
          ],
          "state_mutability": "view"
        },
        {
          "type": "function",
          "name": "unpacked_size",
          "inputs": [],
          "outputs": [
            {
              "type": "core::integer::u32"
            }
          ],
          "state_mutability": "view"
        },
        {
          "type": "function",
          "name": "packed_size",
          "inputs": [],
          "outputs": [
            {
              "type": "core::integer::u32"
            }
          ],
          "state_mutability": "view"
        },
        {
          "type": "struct",
          "name": "core::array::Span::<core::integer::u8>",
          "members": [
            {
              "name": "snapshot",
              "type": "@core::array::Array::<core::integer::u8>"
            }
          ]
        },
        {
          "type": "function",
          "name": "layout",
          "inputs": [],
          "outputs": [
            {
              "type": "core::array::Span::<core::integer::u8>"
            }
          ],
          "state_mutability": "view"
        },
        {
          "type": "struct",
          "name": "core::array::Span::<core::felt252>",
          "members": [
            {
              "name": "snapshot",
              "type": "@core::array::Array::<core::felt252>"
            }
          ]
        },
        {
          "type": "struct",
          "name": "core::array::Span::<core::array::Span::<core::felt252>>",
          "members": [
            {
              "name": "snapshot",
              "type": "@core::array::Array::<core::array::Span::<core::felt252>>"
            }
          ]
        },
        {
          "type": "struct",
          "name": "dojo::database::schema::Struct",
          "members": [
            {
              "name": "name",
              "type": "core::felt252"
            },
            {
              "name": "attrs",
              "type": "core::array::Span::<core::felt252>"
            },
            {
              "name": "children",
              "type": "core::array::Span::<core::array::Span::<core::felt252>>"
            }
          ]
        },
        {
          "type": "struct",
          "name": "core::array::Span::<(core::felt252, core::array::Span::<core::felt252>)>",
          "members": [
            {
              "name": "snapshot",
              "type": "@core::array::Array::<(core::felt252, core::array::Span::<core::felt252>)>"
            }
          ]
        },
        {
          "type": "struct",
          "name": "dojo::database::schema::Enum",
          "members": [
            {
              "name": "name",
              "type": "core::felt252"
            },
            {
              "name": "attrs",
              "type": "core::array::Span::<core::felt252>"
            },
            {
              "name": "children",
              "type": "core::array::Span::<(core::felt252, core::array::Span::<core::felt252>)>"
            }
          ]
        },
        {
          "type": "enum",
          "name": "dojo::database::schema::Ty",
          "variants": [
            {
              "name": "Primitive",
              "type": "core::felt252"
            },
            {
              "name": "Struct",
              "type": "dojo::database::schema::Struct"
            },
            {
              "name": "Enum",
              "type": "dojo::database::schema::Enum"
            },
            {
              "name": "Tuple",
              "type": "core::array::Span::<core::array::Span::<core::felt252>>"
            }
          ]
        },
        {
          "type": "function",
          "name": "schema",
          "inputs": [],
          "outputs": [
            {
              "type": "dojo::database::schema::Ty"
            }
          ],
          "state_mutability": "view"
        },
        {
          "type": "event",
          "name": "eternum::models::labor_auction::labor_auction::Event",
          "kind": "enum",
          "variants": []
        }
      ]
    },
    {
      "name": "LaborConfig",
      "members": [
        {
          "name": "config_id",
          "type": "u128",
          "key": true
        },
        {
          "name": "base_labor_units",
          "type": "u64",
          "key": false
        },
        {
          "name": "base_resources_per_cycle",
          "type": "u128",
          "key": false
        },
        {
          "name": "base_food_per_cycle",
          "type": "u128",
          "key": false
        }
      ],
      "class_hash": "0x768fb70d1b0ddcb93cca8fa96fb06db9f404fd149e1693556444af02a4d9060",
      "abi": [
        {
          "type": "function",
          "name": "name",
          "inputs": [],
          "outputs": [
            {
              "type": "core::felt252"
            }
          ],
          "state_mutability": "view"
        },
        {
          "type": "function",
          "name": "unpacked_size",
          "inputs": [],
          "outputs": [
            {
              "type": "core::integer::u32"
            }
          ],
          "state_mutability": "view"
        },
        {
          "type": "function",
          "name": "packed_size",
          "inputs": [],
          "outputs": [
            {
              "type": "core::integer::u32"
            }
          ],
          "state_mutability": "view"
        },
        {
          "type": "struct",
          "name": "core::array::Span::<core::integer::u8>",
          "members": [
            {
              "name": "snapshot",
              "type": "@core::array::Array::<core::integer::u8>"
            }
          ]
        },
        {
          "type": "function",
          "name": "layout",
          "inputs": [],
          "outputs": [
            {
              "type": "core::array::Span::<core::integer::u8>"
            }
          ],
          "state_mutability": "view"
        },
        {
          "type": "struct",
          "name": "core::array::Span::<core::felt252>",
          "members": [
            {
              "name": "snapshot",
              "type": "@core::array::Array::<core::felt252>"
            }
          ]
        },
        {
          "type": "struct",
          "name": "core::array::Span::<core::array::Span::<core::felt252>>",
          "members": [
            {
              "name": "snapshot",
              "type": "@core::array::Array::<core::array::Span::<core::felt252>>"
            }
          ]
        },
        {
          "type": "struct",
          "name": "dojo::database::schema::Struct",
          "members": [
            {
              "name": "name",
              "type": "core::felt252"
            },
            {
              "name": "attrs",
              "type": "core::array::Span::<core::felt252>"
            },
            {
              "name": "children",
              "type": "core::array::Span::<core::array::Span::<core::felt252>>"
            }
          ]
        },
        {
          "type": "struct",
          "name": "core::array::Span::<(core::felt252, core::array::Span::<core::felt252>)>",
          "members": [
            {
              "name": "snapshot",
              "type": "@core::array::Array::<(core::felt252, core::array::Span::<core::felt252>)>"
            }
          ]
        },
        {
          "type": "struct",
          "name": "dojo::database::schema::Enum",
          "members": [
            {
              "name": "name",
              "type": "core::felt252"
            },
            {
              "name": "attrs",
              "type": "core::array::Span::<core::felt252>"
            },
            {
              "name": "children",
              "type": "core::array::Span::<(core::felt252, core::array::Span::<core::felt252>)>"
            }
          ]
        },
        {
          "type": "enum",
          "name": "dojo::database::schema::Ty",
          "variants": [
            {
              "name": "Primitive",
              "type": "core::felt252"
            },
            {
              "name": "Struct",
              "type": "dojo::database::schema::Struct"
            },
            {
              "name": "Enum",
              "type": "dojo::database::schema::Enum"
            },
            {
              "name": "Tuple",
              "type": "core::array::Span::<core::array::Span::<core::felt252>>"
            }
          ]
        },
        {
          "type": "function",
          "name": "schema",
          "inputs": [],
          "outputs": [
            {
              "type": "dojo::database::schema::Ty"
            }
          ],
          "state_mutability": "view"
        },
        {
          "type": "event",
          "name": "eternum::models::config::labor_config::Event",
          "kind": "enum",
          "variants": []
        }
      ]
    },
    {
      "name": "LaborCostAmount",
      "members": [
        {
          "name": "resource_type_labor",
          "type": "felt252",
          "key": true
        },
        {
          "name": "resource_type_cost",
          "type": "felt252",
          "key": true
        },
        {
          "name": "value",
          "type": "u128",
          "key": false
        }
      ],
      "class_hash": "0x3a29b5255dcf7eebcbd3afc884b94aa744be7d4379346701a8f4278eaf7299d",
      "abi": [
        {
          "type": "function",
          "name": "name",
          "inputs": [],
          "outputs": [
            {
              "type": "core::felt252"
            }
          ],
          "state_mutability": "view"
        },
        {
          "type": "function",
          "name": "unpacked_size",
          "inputs": [],
          "outputs": [
            {
              "type": "core::integer::u32"
            }
          ],
          "state_mutability": "view"
        },
        {
          "type": "function",
          "name": "packed_size",
          "inputs": [],
          "outputs": [
            {
              "type": "core::integer::u32"
            }
          ],
          "state_mutability": "view"
        },
        {
          "type": "struct",
          "name": "core::array::Span::<core::integer::u8>",
          "members": [
            {
              "name": "snapshot",
              "type": "@core::array::Array::<core::integer::u8>"
            }
          ]
        },
        {
          "type": "function",
          "name": "layout",
          "inputs": [],
          "outputs": [
            {
              "type": "core::array::Span::<core::integer::u8>"
            }
          ],
          "state_mutability": "view"
        },
        {
          "type": "struct",
          "name": "core::array::Span::<core::felt252>",
          "members": [
            {
              "name": "snapshot",
              "type": "@core::array::Array::<core::felt252>"
            }
          ]
        },
        {
          "type": "struct",
          "name": "core::array::Span::<core::array::Span::<core::felt252>>",
          "members": [
            {
              "name": "snapshot",
              "type": "@core::array::Array::<core::array::Span::<core::felt252>>"
            }
          ]
        },
        {
          "type": "struct",
          "name": "dojo::database::schema::Struct",
          "members": [
            {
              "name": "name",
              "type": "core::felt252"
            },
            {
              "name": "attrs",
              "type": "core::array::Span::<core::felt252>"
            },
            {
              "name": "children",
              "type": "core::array::Span::<core::array::Span::<core::felt252>>"
            }
          ]
        },
        {
          "type": "struct",
          "name": "core::array::Span::<(core::felt252, core::array::Span::<core::felt252>)>",
          "members": [
            {
              "name": "snapshot",
              "type": "@core::array::Array::<(core::felt252, core::array::Span::<core::felt252>)>"
            }
          ]
        },
        {
          "type": "struct",
          "name": "dojo::database::schema::Enum",
          "members": [
            {
              "name": "name",
              "type": "core::felt252"
            },
            {
              "name": "attrs",
              "type": "core::array::Span::<core::felt252>"
            },
            {
              "name": "children",
              "type": "core::array::Span::<(core::felt252, core::array::Span::<core::felt252>)>"
            }
          ]
        },
        {
          "type": "enum",
          "name": "dojo::database::schema::Ty",
          "variants": [
            {
              "name": "Primitive",
              "type": "core::felt252"
            },
            {
              "name": "Struct",
              "type": "dojo::database::schema::Struct"
            },
            {
              "name": "Enum",
              "type": "dojo::database::schema::Enum"
            },
            {
              "name": "Tuple",
              "type": "core::array::Span::<core::array::Span::<core::felt252>>"
            }
          ]
        },
        {
          "type": "function",
          "name": "schema",
          "inputs": [],
          "outputs": [
            {
              "type": "dojo::database::schema::Ty"
            }
          ],
          "state_mutability": "view"
        },
        {
          "type": "event",
          "name": "eternum::models::config::labor_cost_amount::Event",
          "kind": "enum",
          "variants": []
        }
      ]
    },
    {
      "name": "LaborCostResources",
      "members": [
        {
          "name": "resource_type_labor",
          "type": "felt252",
          "key": true
        },
        {
          "name": "resource_types_packed",
          "type": "u128",
          "key": false
        },
        {
          "name": "resource_types_count",
          "type": "u8",
          "key": false
        }
      ],
      "class_hash": "0x7760abae96307877290a6922e9a41335a8df3de1b009882c5108dec71be7497",
      "abi": [
        {
          "type": "function",
          "name": "name",
          "inputs": [],
          "outputs": [
            {
              "type": "core::felt252"
            }
          ],
          "state_mutability": "view"
        },
        {
          "type": "function",
          "name": "unpacked_size",
          "inputs": [],
          "outputs": [
            {
              "type": "core::integer::u32"
            }
          ],
          "state_mutability": "view"
        },
        {
          "type": "function",
          "name": "packed_size",
          "inputs": [],
          "outputs": [
            {
              "type": "core::integer::u32"
            }
          ],
          "state_mutability": "view"
        },
        {
          "type": "struct",
          "name": "core::array::Span::<core::integer::u8>",
          "members": [
            {
              "name": "snapshot",
              "type": "@core::array::Array::<core::integer::u8>"
            }
          ]
        },
        {
          "type": "function",
          "name": "layout",
          "inputs": [],
          "outputs": [
            {
              "type": "core::array::Span::<core::integer::u8>"
            }
          ],
          "state_mutability": "view"
        },
        {
          "type": "struct",
          "name": "core::array::Span::<core::felt252>",
          "members": [
            {
              "name": "snapshot",
              "type": "@core::array::Array::<core::felt252>"
            }
          ]
        },
        {
          "type": "struct",
          "name": "core::array::Span::<core::array::Span::<core::felt252>>",
          "members": [
            {
              "name": "snapshot",
              "type": "@core::array::Array::<core::array::Span::<core::felt252>>"
            }
          ]
        },
        {
          "type": "struct",
          "name": "dojo::database::schema::Struct",
          "members": [
            {
              "name": "name",
              "type": "core::felt252"
            },
            {
              "name": "attrs",
              "type": "core::array::Span::<core::felt252>"
            },
            {
              "name": "children",
              "type": "core::array::Span::<core::array::Span::<core::felt252>>"
            }
          ]
        },
        {
          "type": "struct",
          "name": "core::array::Span::<(core::felt252, core::array::Span::<core::felt252>)>",
          "members": [
            {
              "name": "snapshot",
              "type": "@core::array::Array::<(core::felt252, core::array::Span::<core::felt252>)>"
            }
          ]
        },
        {
          "type": "struct",
          "name": "dojo::database::schema::Enum",
          "members": [
            {
              "name": "name",
              "type": "core::felt252"
            },
            {
              "name": "attrs",
              "type": "core::array::Span::<core::felt252>"
            },
            {
              "name": "children",
              "type": "core::array::Span::<(core::felt252, core::array::Span::<core::felt252>)>"
            }
          ]
        },
        {
          "type": "enum",
          "name": "dojo::database::schema::Ty",
          "variants": [
            {
              "name": "Primitive",
              "type": "core::felt252"
            },
            {
              "name": "Struct",
              "type": "dojo::database::schema::Struct"
            },
            {
              "name": "Enum",
              "type": "dojo::database::schema::Enum"
            },
            {
              "name": "Tuple",
              "type": "core::array::Span::<core::array::Span::<core::felt252>>"
            }
          ]
        },
        {
          "type": "function",
          "name": "schema",
          "inputs": [],
          "outputs": [
            {
              "type": "dojo::database::schema::Ty"
            }
          ],
          "state_mutability": "view"
        },
        {
          "type": "event",
          "name": "eternum::models::config::labor_cost_resources::Event",
          "kind": "enum",
          "variants": []
        }
      ]
    },
    {
      "name": "Level",
      "members": [
        {
          "name": "entity_id",
          "type": "u128",
          "key": true
        },
        {
          "name": "level",
          "type": "u64",
          "key": false
        },
        {
          "name": "valid_until",
          "type": "u64",
          "key": false
        }
      ],
      "class_hash": "0x5581b12cf76b9eb7c9f4e0ed06a67cca62085c0b3602b39c41a72b725c989bd",
      "abi": [
        {
          "type": "function",
          "name": "name",
          "inputs": [],
          "outputs": [
            {
              "type": "core::felt252"
            }
          ],
          "state_mutability": "view"
        },
        {
          "type": "function",
          "name": "unpacked_size",
          "inputs": [],
          "outputs": [
            {
              "type": "core::integer::u32"
            }
          ],
          "state_mutability": "view"
        },
        {
          "type": "function",
          "name": "packed_size",
          "inputs": [],
          "outputs": [
            {
              "type": "core::integer::u32"
            }
          ],
          "state_mutability": "view"
        },
        {
          "type": "struct",
          "name": "core::array::Span::<core::integer::u8>",
          "members": [
            {
              "name": "snapshot",
              "type": "@core::array::Array::<core::integer::u8>"
            }
          ]
        },
        {
          "type": "function",
          "name": "layout",
          "inputs": [],
          "outputs": [
            {
              "type": "core::array::Span::<core::integer::u8>"
            }
          ],
          "state_mutability": "view"
        },
        {
          "type": "struct",
          "name": "core::array::Span::<core::felt252>",
          "members": [
            {
              "name": "snapshot",
              "type": "@core::array::Array::<core::felt252>"
            }
          ]
        },
        {
          "type": "struct",
          "name": "core::array::Span::<core::array::Span::<core::felt252>>",
          "members": [
            {
              "name": "snapshot",
              "type": "@core::array::Array::<core::array::Span::<core::felt252>>"
            }
          ]
        },
        {
          "type": "struct",
          "name": "dojo::database::schema::Struct",
          "members": [
            {
              "name": "name",
              "type": "core::felt252"
            },
            {
              "name": "attrs",
              "type": "core::array::Span::<core::felt252>"
            },
            {
              "name": "children",
              "type": "core::array::Span::<core::array::Span::<core::felt252>>"
            }
          ]
        },
        {
          "type": "struct",
          "name": "core::array::Span::<(core::felt252, core::array::Span::<core::felt252>)>",
          "members": [
            {
              "name": "snapshot",
              "type": "@core::array::Array::<(core::felt252, core::array::Span::<core::felt252>)>"
            }
          ]
        },
        {
          "type": "struct",
          "name": "dojo::database::schema::Enum",
          "members": [
            {
              "name": "name",
              "type": "core::felt252"
            },
            {
              "name": "attrs",
              "type": "core::array::Span::<core::felt252>"
            },
            {
              "name": "children",
              "type": "core::array::Span::<(core::felt252, core::array::Span::<core::felt252>)>"
            }
          ]
        },
        {
          "type": "enum",
          "name": "dojo::database::schema::Ty",
          "variants": [
            {
              "name": "Primitive",
              "type": "core::felt252"
            },
            {
              "name": "Struct",
              "type": "dojo::database::schema::Struct"
            },
            {
              "name": "Enum",
              "type": "dojo::database::schema::Enum"
            },
            {
              "name": "Tuple",
              "type": "core::array::Span::<core::array::Span::<core::felt252>>"
            }
          ]
        },
        {
          "type": "function",
          "name": "schema",
          "inputs": [],
          "outputs": [
            {
              "type": "dojo::database::schema::Ty"
            }
          ],
          "state_mutability": "view"
        },
        {
          "type": "event",
          "name": "eternum::models::level::level::Event",
          "kind": "enum",
          "variants": []
        }
      ]
    },
    {
      "name": "LevelingConfig",
      "members": [
        {
          "name": "config_id",
          "type": "u128",
          "key": true
        },
        {
          "name": "decay_interval",
          "type": "u64",
          "key": false
        },
        {
          "name": "max_level",
          "type": "u64",
          "key": false
        },
        {
          "name": "decay_scaled",
          "type": "u128",
          "key": false
        },
        {
          "name": "cost_percentage_scaled",
          "type": "u128",
          "key": false
        },
        {
          "name": "base_multiplier",
          "type": "u128",
          "key": false
        },
        {
          "name": "wheat_base_amount",
          "type": "u128",
          "key": false
        },
        {
          "name": "fish_base_amount",
          "type": "u128",
          "key": false
        },
        {
          "name": "resource_1_cost_id",
          "type": "u128",
          "key": false
        },
        {
          "name": "resource_1_cost_count",
          "type": "u32",
          "key": false
        },
        {
          "name": "resource_2_cost_id",
          "type": "u128",
          "key": false
        },
        {
          "name": "resource_2_cost_count",
          "type": "u32",
          "key": false
        },
        {
          "name": "resource_3_cost_id",
          "type": "u128",
          "key": false
        },
        {
          "name": "resource_3_cost_count",
          "type": "u32",
          "key": false
        }
      ],
      "class_hash": "0x2cc96bfe19b794d30b5cf7d4da1c7b760f20b13949252be27edf7cbba6f2801",
      "abi": [
        {
          "type": "function",
          "name": "name",
          "inputs": [],
          "outputs": [
            {
              "type": "core::felt252"
            }
          ],
          "state_mutability": "view"
        },
        {
          "type": "function",
          "name": "unpacked_size",
          "inputs": [],
          "outputs": [
            {
              "type": "core::integer::u32"
            }
          ],
          "state_mutability": "view"
        },
        {
          "type": "function",
          "name": "packed_size",
          "inputs": [],
          "outputs": [
            {
              "type": "core::integer::u32"
            }
          ],
          "state_mutability": "view"
        },
        {
          "type": "struct",
          "name": "core::array::Span::<core::integer::u8>",
          "members": [
            {
              "name": "snapshot",
              "type": "@core::array::Array::<core::integer::u8>"
            }
          ]
        },
        {
          "type": "function",
          "name": "layout",
          "inputs": [],
          "outputs": [
            {
              "type": "core::array::Span::<core::integer::u8>"
            }
          ],
          "state_mutability": "view"
        },
        {
          "type": "struct",
          "name": "core::array::Span::<core::felt252>",
          "members": [
            {
              "name": "snapshot",
              "type": "@core::array::Array::<core::felt252>"
            }
          ]
        },
        {
          "type": "struct",
          "name": "core::array::Span::<core::array::Span::<core::felt252>>",
          "members": [
            {
              "name": "snapshot",
              "type": "@core::array::Array::<core::array::Span::<core::felt252>>"
            }
          ]
        },
        {
          "type": "struct",
          "name": "dojo::database::schema::Struct",
          "members": [
            {
              "name": "name",
              "type": "core::felt252"
            },
            {
              "name": "attrs",
              "type": "core::array::Span::<core::felt252>"
            },
            {
              "name": "children",
              "type": "core::array::Span::<core::array::Span::<core::felt252>>"
            }
          ]
        },
        {
          "type": "struct",
          "name": "core::array::Span::<(core::felt252, core::array::Span::<core::felt252>)>",
          "members": [
            {
              "name": "snapshot",
              "type": "@core::array::Array::<(core::felt252, core::array::Span::<core::felt252>)>"
            }
          ]
        },
        {
          "type": "struct",
          "name": "dojo::database::schema::Enum",
          "members": [
            {
              "name": "name",
              "type": "core::felt252"
            },
            {
              "name": "attrs",
              "type": "core::array::Span::<core::felt252>"
            },
            {
              "name": "children",
              "type": "core::array::Span::<(core::felt252, core::array::Span::<core::felt252>)>"
            }
          ]
        },
        {
          "type": "enum",
          "name": "dojo::database::schema::Ty",
          "variants": [
            {
              "name": "Primitive",
              "type": "core::felt252"
            },
            {
              "name": "Struct",
              "type": "dojo::database::schema::Struct"
            },
            {
              "name": "Enum",
              "type": "dojo::database::schema::Enum"
            },
            {
              "name": "Tuple",
              "type": "core::array::Span::<core::array::Span::<core::felt252>>"
            }
          ]
        },
        {
          "type": "function",
          "name": "schema",
          "inputs": [],
          "outputs": [
            {
              "type": "dojo::database::schema::Ty"
            }
          ],
          "state_mutability": "view"
        },
        {
          "type": "event",
          "name": "eternum::models::config::leveling_config::Event",
          "kind": "enum",
          "variants": []
        }
      ]
    },
    {
      "name": "Movable",
      "members": [
        {
          "name": "entity_id",
          "type": "u128",
          "key": true
        },
        {
          "name": "sec_per_km",
          "type": "u16",
          "key": false
        },
        {
          "name": "blocked",
          "type": "bool",
          "key": false
        },
        {
          "name": "round_trip",
          "type": "bool",
          "key": false
        },
        {
          "name": "intermediate_coord_x",
          "type": "u32",
          "key": false
        },
        {
          "name": "intermediate_coord_y",
          "type": "u32",
          "key": false
        }
      ],
      "class_hash": "0x57771de52fe1b9e68ebf7e80aa09869a08403aab239dc06fd2a40663ec1a9b3",
      "abi": [
        {
          "type": "function",
          "name": "name",
          "inputs": [],
          "outputs": [
            {
              "type": "core::felt252"
            }
          ],
          "state_mutability": "view"
        },
        {
          "type": "function",
          "name": "unpacked_size",
          "inputs": [],
          "outputs": [
            {
              "type": "core::integer::u32"
            }
          ],
          "state_mutability": "view"
        },
        {
          "type": "function",
          "name": "packed_size",
          "inputs": [],
          "outputs": [
            {
              "type": "core::integer::u32"
            }
          ],
          "state_mutability": "view"
        },
        {
          "type": "struct",
          "name": "core::array::Span::<core::integer::u8>",
          "members": [
            {
              "name": "snapshot",
              "type": "@core::array::Array::<core::integer::u8>"
            }
          ]
        },
        {
          "type": "function",
          "name": "layout",
          "inputs": [],
          "outputs": [
            {
              "type": "core::array::Span::<core::integer::u8>"
            }
          ],
          "state_mutability": "view"
        },
        {
          "type": "struct",
          "name": "core::array::Span::<core::felt252>",
          "members": [
            {
              "name": "snapshot",
              "type": "@core::array::Array::<core::felt252>"
            }
          ]
        },
        {
          "type": "struct",
          "name": "core::array::Span::<core::array::Span::<core::felt252>>",
          "members": [
            {
              "name": "snapshot",
              "type": "@core::array::Array::<core::array::Span::<core::felt252>>"
            }
          ]
        },
        {
          "type": "struct",
          "name": "dojo::database::schema::Struct",
          "members": [
            {
              "name": "name",
              "type": "core::felt252"
            },
            {
              "name": "attrs",
              "type": "core::array::Span::<core::felt252>"
            },
            {
              "name": "children",
              "type": "core::array::Span::<core::array::Span::<core::felt252>>"
            }
          ]
        },
        {
          "type": "struct",
          "name": "core::array::Span::<(core::felt252, core::array::Span::<core::felt252>)>",
          "members": [
            {
              "name": "snapshot",
              "type": "@core::array::Array::<(core::felt252, core::array::Span::<core::felt252>)>"
            }
          ]
        },
        {
          "type": "struct",
          "name": "dojo::database::schema::Enum",
          "members": [
            {
              "name": "name",
              "type": "core::felt252"
            },
            {
              "name": "attrs",
              "type": "core::array::Span::<core::felt252>"
            },
            {
              "name": "children",
              "type": "core::array::Span::<(core::felt252, core::array::Span::<core::felt252>)>"
            }
          ]
        },
        {
          "type": "enum",
          "name": "dojo::database::schema::Ty",
          "variants": [
            {
              "name": "Primitive",
              "type": "core::felt252"
            },
            {
              "name": "Struct",
              "type": "dojo::database::schema::Struct"
            },
            {
              "name": "Enum",
              "type": "dojo::database::schema::Enum"
            },
            {
              "name": "Tuple",
              "type": "core::array::Span::<core::array::Span::<core::felt252>>"
            }
          ]
        },
        {
          "type": "function",
          "name": "schema",
          "inputs": [],
          "outputs": [
            {
              "type": "dojo::database::schema::Ty"
            }
          ],
          "state_mutability": "view"
        },
        {
          "type": "event",
          "name": "eternum::models::movable::movable::Event",
          "kind": "enum",
          "variants": []
        }
      ]
    },
    {
      "name": "Owner",
      "members": [
        {
          "name": "entity_id",
          "type": "u128",
          "key": true
        },
        {
          "name": "address",
          "type": "ContractAddress",
          "key": false
        }
      ],
      "class_hash": "0x2669a0c606835823d75393c9f8fb7878a888a3146c83a723a8dfb00ea4bd28a",
      "abi": [
        {
          "type": "function",
          "name": "name",
          "inputs": [],
          "outputs": [
            {
              "type": "core::felt252"
            }
          ],
          "state_mutability": "view"
        },
        {
          "type": "function",
          "name": "unpacked_size",
          "inputs": [],
          "outputs": [
            {
              "type": "core::integer::u32"
            }
          ],
          "state_mutability": "view"
        },
        {
          "type": "function",
          "name": "packed_size",
          "inputs": [],
          "outputs": [
            {
              "type": "core::integer::u32"
            }
          ],
          "state_mutability": "view"
        },
        {
          "type": "struct",
          "name": "core::array::Span::<core::integer::u8>",
          "members": [
            {
              "name": "snapshot",
              "type": "@core::array::Array::<core::integer::u8>"
            }
          ]
        },
        {
          "type": "function",
          "name": "layout",
          "inputs": [],
          "outputs": [
            {
              "type": "core::array::Span::<core::integer::u8>"
            }
          ],
          "state_mutability": "view"
        },
        {
          "type": "struct",
          "name": "core::array::Span::<core::felt252>",
          "members": [
            {
              "name": "snapshot",
              "type": "@core::array::Array::<core::felt252>"
            }
          ]
        },
        {
          "type": "struct",
          "name": "core::array::Span::<core::array::Span::<core::felt252>>",
          "members": [
            {
              "name": "snapshot",
              "type": "@core::array::Array::<core::array::Span::<core::felt252>>"
            }
          ]
        },
        {
          "type": "struct",
          "name": "dojo::database::schema::Struct",
          "members": [
            {
              "name": "name",
              "type": "core::felt252"
            },
            {
              "name": "attrs",
              "type": "core::array::Span::<core::felt252>"
            },
            {
              "name": "children",
              "type": "core::array::Span::<core::array::Span::<core::felt252>>"
            }
          ]
        },
        {
          "type": "struct",
          "name": "core::array::Span::<(core::felt252, core::array::Span::<core::felt252>)>",
          "members": [
            {
              "name": "snapshot",
              "type": "@core::array::Array::<(core::felt252, core::array::Span::<core::felt252>)>"
            }
          ]
        },
        {
          "type": "struct",
          "name": "dojo::database::schema::Enum",
          "members": [
            {
              "name": "name",
              "type": "core::felt252"
            },
            {
              "name": "attrs",
              "type": "core::array::Span::<core::felt252>"
            },
            {
              "name": "children",
              "type": "core::array::Span::<(core::felt252, core::array::Span::<core::felt252>)>"
            }
          ]
        },
        {
          "type": "enum",
          "name": "dojo::database::schema::Ty",
          "variants": [
            {
              "name": "Primitive",
              "type": "core::felt252"
            },
            {
              "name": "Struct",
              "type": "dojo::database::schema::Struct"
            },
            {
              "name": "Enum",
              "type": "dojo::database::schema::Enum"
            },
            {
              "name": "Tuple",
              "type": "core::array::Span::<core::array::Span::<core::felt252>>"
            }
          ]
        },
        {
          "type": "function",
          "name": "schema",
          "inputs": [],
          "outputs": [
            {
              "type": "dojo::database::schema::Ty"
            }
          ],
          "state_mutability": "view"
        },
        {
          "type": "event",
          "name": "eternum::models::owner::owner::Event",
          "kind": "enum",
          "variants": []
        }
      ]
    },
    {
      "name": "Position",
      "members": [
        {
          "name": "entity_id",
          "type": "u128",
          "key": true
        },
        {
          "name": "x",
          "type": "u32",
          "key": false
        },
        {
          "name": "y",
          "type": "u32",
          "key": false
        }
      ],
      "class_hash": "0x309a526e7164c9fdc08b382fcc9f7692b1bd39bdfb53d44da7ba5cea80e6ae",
      "abi": [
        {
          "type": "function",
          "name": "name",
          "inputs": [],
          "outputs": [
            {
              "type": "core::felt252"
            }
          ],
          "state_mutability": "view"
        },
        {
          "type": "function",
          "name": "unpacked_size",
          "inputs": [],
          "outputs": [
            {
              "type": "core::integer::u32"
            }
          ],
          "state_mutability": "view"
        },
        {
          "type": "function",
          "name": "packed_size",
          "inputs": [],
          "outputs": [
            {
              "type": "core::integer::u32"
            }
          ],
          "state_mutability": "view"
        },
        {
          "type": "struct",
          "name": "core::array::Span::<core::integer::u8>",
          "members": [
            {
              "name": "snapshot",
              "type": "@core::array::Array::<core::integer::u8>"
            }
          ]
        },
        {
          "type": "function",
          "name": "layout",
          "inputs": [],
          "outputs": [
            {
              "type": "core::array::Span::<core::integer::u8>"
            }
          ],
          "state_mutability": "view"
        },
        {
          "type": "struct",
          "name": "core::array::Span::<core::felt252>",
          "members": [
            {
              "name": "snapshot",
              "type": "@core::array::Array::<core::felt252>"
            }
          ]
        },
        {
          "type": "struct",
          "name": "core::array::Span::<core::array::Span::<core::felt252>>",
          "members": [
            {
              "name": "snapshot",
              "type": "@core::array::Array::<core::array::Span::<core::felt252>>"
            }
          ]
        },
        {
          "type": "struct",
          "name": "dojo::database::schema::Struct",
          "members": [
            {
              "name": "name",
              "type": "core::felt252"
            },
            {
              "name": "attrs",
              "type": "core::array::Span::<core::felt252>"
            },
            {
              "name": "children",
              "type": "core::array::Span::<core::array::Span::<core::felt252>>"
            }
          ]
        },
        {
          "type": "struct",
          "name": "core::array::Span::<(core::felt252, core::array::Span::<core::felt252>)>",
          "members": [
            {
              "name": "snapshot",
              "type": "@core::array::Array::<(core::felt252, core::array::Span::<core::felt252>)>"
            }
          ]
        },
        {
          "type": "struct",
          "name": "dojo::database::schema::Enum",
          "members": [
            {
              "name": "name",
              "type": "core::felt252"
            },
            {
              "name": "attrs",
              "type": "core::array::Span::<core::felt252>"
            },
            {
              "name": "children",
              "type": "core::array::Span::<(core::felt252, core::array::Span::<core::felt252>)>"
            }
          ]
        },
        {
          "type": "enum",
          "name": "dojo::database::schema::Ty",
          "variants": [
            {
              "name": "Primitive",
              "type": "core::felt252"
            },
            {
              "name": "Struct",
              "type": "dojo::database::schema::Struct"
            },
            {
              "name": "Enum",
              "type": "dojo::database::schema::Enum"
            },
            {
              "name": "Tuple",
              "type": "core::array::Span::<core::array::Span::<core::felt252>>"
            }
          ]
        },
        {
          "type": "function",
          "name": "schema",
          "inputs": [],
          "outputs": [
            {
              "type": "dojo::database::schema::Ty"
            }
          ],
          "state_mutability": "view"
        },
        {
          "type": "event",
          "name": "eternum::models::position::position::Event",
          "kind": "enum",
          "variants": []
        }
      ]
    },
    {
      "name": "Quantity",
      "members": [
        {
          "name": "entity_id",
          "type": "u128",
          "key": true
        },
        {
          "name": "value",
          "type": "u128",
          "key": false
        }
      ],
      "class_hash": "0x14524ab3b22a16c50fb3df3483dcccfd3011580234dde9cb43fe1351bdfb5d6",
      "abi": [
        {
          "type": "function",
          "name": "name",
          "inputs": [],
          "outputs": [
            {
              "type": "core::felt252"
            }
          ],
          "state_mutability": "view"
        },
        {
          "type": "function",
          "name": "unpacked_size",
          "inputs": [],
          "outputs": [
            {
              "type": "core::integer::u32"
            }
          ],
          "state_mutability": "view"
        },
        {
          "type": "function",
          "name": "packed_size",
          "inputs": [],
          "outputs": [
            {
              "type": "core::integer::u32"
            }
          ],
          "state_mutability": "view"
        },
        {
          "type": "struct",
          "name": "core::array::Span::<core::integer::u8>",
          "members": [
            {
              "name": "snapshot",
              "type": "@core::array::Array::<core::integer::u8>"
            }
          ]
        },
        {
          "type": "function",
          "name": "layout",
          "inputs": [],
          "outputs": [
            {
              "type": "core::array::Span::<core::integer::u8>"
            }
          ],
          "state_mutability": "view"
        },
        {
          "type": "struct",
          "name": "core::array::Span::<core::felt252>",
          "members": [
            {
              "name": "snapshot",
              "type": "@core::array::Array::<core::felt252>"
            }
          ]
        },
        {
          "type": "struct",
          "name": "core::array::Span::<core::array::Span::<core::felt252>>",
          "members": [
            {
              "name": "snapshot",
              "type": "@core::array::Array::<core::array::Span::<core::felt252>>"
            }
          ]
        },
        {
          "type": "struct",
          "name": "dojo::database::schema::Struct",
          "members": [
            {
              "name": "name",
              "type": "core::felt252"
            },
            {
              "name": "attrs",
              "type": "core::array::Span::<core::felt252>"
            },
            {
              "name": "children",
              "type": "core::array::Span::<core::array::Span::<core::felt252>>"
            }
          ]
        },
        {
          "type": "struct",
          "name": "core::array::Span::<(core::felt252, core::array::Span::<core::felt252>)>",
          "members": [
            {
              "name": "snapshot",
              "type": "@core::array::Array::<(core::felt252, core::array::Span::<core::felt252>)>"
            }
          ]
        },
        {
          "type": "struct",
          "name": "dojo::database::schema::Enum",
          "members": [
            {
              "name": "name",
              "type": "core::felt252"
            },
            {
              "name": "attrs",
              "type": "core::array::Span::<core::felt252>"
            },
            {
              "name": "children",
              "type": "core::array::Span::<(core::felt252, core::array::Span::<core::felt252>)>"
            }
          ]
        },
        {
          "type": "enum",
          "name": "dojo::database::schema::Ty",
          "variants": [
            {
              "name": "Primitive",
              "type": "core::felt252"
            },
            {
              "name": "Struct",
              "type": "dojo::database::schema::Struct"
            },
            {
              "name": "Enum",
              "type": "dojo::database::schema::Enum"
            },
            {
              "name": "Tuple",
              "type": "core::array::Span::<core::array::Span::<core::felt252>>"
            }
          ]
        },
        {
          "type": "function",
          "name": "schema",
          "inputs": [],
          "outputs": [
            {
              "type": "dojo::database::schema::Ty"
            }
          ],
          "state_mutability": "view"
        },
        {
          "type": "event",
          "name": "eternum::models::quantity::quantity::Event",
          "kind": "enum",
          "variants": []
        }
      ]
    },
    {
      "name": "QuantityTracker",
      "members": [
        {
          "name": "entity_id",
          "type": "felt252",
          "key": true
        },
        {
          "name": "count",
          "type": "u128",
          "key": false
        }
      ],
      "class_hash": "0xe9229c304fa16f957dca1e0447ccaf6da99c71af3d3e8dfc0fbc260fc0386a",
      "abi": [
        {
          "type": "function",
          "name": "name",
          "inputs": [],
          "outputs": [
            {
              "type": "core::felt252"
            }
          ],
          "state_mutability": "view"
        },
        {
          "type": "function",
          "name": "unpacked_size",
          "inputs": [],
          "outputs": [
            {
              "type": "core::integer::u32"
            }
          ],
          "state_mutability": "view"
        },
        {
          "type": "function",
          "name": "packed_size",
          "inputs": [],
          "outputs": [
            {
              "type": "core::integer::u32"
            }
          ],
          "state_mutability": "view"
        },
        {
          "type": "struct",
          "name": "core::array::Span::<core::integer::u8>",
          "members": [
            {
              "name": "snapshot",
              "type": "@core::array::Array::<core::integer::u8>"
            }
          ]
        },
        {
          "type": "function",
          "name": "layout",
          "inputs": [],
          "outputs": [
            {
              "type": "core::array::Span::<core::integer::u8>"
            }
          ],
          "state_mutability": "view"
        },
        {
          "type": "struct",
          "name": "core::array::Span::<core::felt252>",
          "members": [
            {
              "name": "snapshot",
              "type": "@core::array::Array::<core::felt252>"
            }
          ]
        },
        {
          "type": "struct",
          "name": "core::array::Span::<core::array::Span::<core::felt252>>",
          "members": [
            {
              "name": "snapshot",
              "type": "@core::array::Array::<core::array::Span::<core::felt252>>"
            }
          ]
        },
        {
          "type": "struct",
          "name": "dojo::database::schema::Struct",
          "members": [
            {
              "name": "name",
              "type": "core::felt252"
            },
            {
              "name": "attrs",
              "type": "core::array::Span::<core::felt252>"
            },
            {
              "name": "children",
              "type": "core::array::Span::<core::array::Span::<core::felt252>>"
            }
          ]
        },
        {
          "type": "struct",
          "name": "core::array::Span::<(core::felt252, core::array::Span::<core::felt252>)>",
          "members": [
            {
              "name": "snapshot",
              "type": "@core::array::Array::<(core::felt252, core::array::Span::<core::felt252>)>"
            }
          ]
        },
        {
          "type": "struct",
          "name": "dojo::database::schema::Enum",
          "members": [
            {
              "name": "name",
              "type": "core::felt252"
            },
            {
              "name": "attrs",
              "type": "core::array::Span::<core::felt252>"
            },
            {
              "name": "children",
              "type": "core::array::Span::<(core::felt252, core::array::Span::<core::felt252>)>"
            }
          ]
        },
        {
          "type": "enum",
          "name": "dojo::database::schema::Ty",
          "variants": [
            {
              "name": "Primitive",
              "type": "core::felt252"
            },
            {
              "name": "Struct",
              "type": "dojo::database::schema::Struct"
            },
            {
              "name": "Enum",
              "type": "dojo::database::schema::Enum"
            },
            {
              "name": "Tuple",
              "type": "core::array::Span::<core::array::Span::<core::felt252>>"
            }
          ]
        },
        {
          "type": "function",
          "name": "schema",
          "inputs": [],
          "outputs": [
            {
              "type": "dojo::database::schema::Ty"
            }
          ],
          "state_mutability": "view"
        },
        {
          "type": "event",
          "name": "eternum::models::quantity::quantity_tracker::Event",
          "kind": "enum",
          "variants": []
        }
      ]
    },
    {
      "name": "Realm",
      "members": [
        {
          "name": "entity_id",
          "type": "u128",
          "key": true
        },
        {
          "name": "realm_id",
          "type": "u128",
          "key": false
        },
        {
          "name": "resource_types_packed",
          "type": "u128",
          "key": false
        },
        {
          "name": "resource_types_count",
          "type": "u8",
          "key": false
        },
        {
          "name": "cities",
          "type": "u8",
          "key": false
        },
        {
          "name": "harbors",
          "type": "u8",
          "key": false
        },
        {
          "name": "rivers",
          "type": "u8",
          "key": false
        },
        {
          "name": "regions",
          "type": "u8",
          "key": false
        },
        {
          "name": "wonder",
          "type": "u8",
          "key": false
        },
        {
          "name": "order",
          "type": "u8",
          "key": false
        },
        {
          "name": "order_hyperstructure_id",
          "type": "u128",
          "key": false
        }
      ],
      "class_hash": "0x74c466cd388d8962234137e62f4ac40aae8e713f58725801a0a2b36dc5dfc68",
      "abi": [
        {
          "type": "function",
          "name": "name",
          "inputs": [],
          "outputs": [
            {
              "type": "core::felt252"
            }
          ],
          "state_mutability": "view"
        },
        {
          "type": "function",
          "name": "unpacked_size",
          "inputs": [],
          "outputs": [
            {
              "type": "core::integer::u32"
            }
          ],
          "state_mutability": "view"
        },
        {
          "type": "function",
          "name": "packed_size",
          "inputs": [],
          "outputs": [
            {
              "type": "core::integer::u32"
            }
          ],
          "state_mutability": "view"
        },
        {
          "type": "struct",
          "name": "core::array::Span::<core::integer::u8>",
          "members": [
            {
              "name": "snapshot",
              "type": "@core::array::Array::<core::integer::u8>"
            }
          ]
        },
        {
          "type": "function",
          "name": "layout",
          "inputs": [],
          "outputs": [
            {
              "type": "core::array::Span::<core::integer::u8>"
            }
          ],
          "state_mutability": "view"
        },
        {
          "type": "struct",
          "name": "core::array::Span::<core::felt252>",
          "members": [
            {
              "name": "snapshot",
              "type": "@core::array::Array::<core::felt252>"
            }
          ]
        },
        {
          "type": "struct",
          "name": "core::array::Span::<core::array::Span::<core::felt252>>",
          "members": [
            {
              "name": "snapshot",
              "type": "@core::array::Array::<core::array::Span::<core::felt252>>"
            }
          ]
        },
        {
          "type": "struct",
          "name": "dojo::database::schema::Struct",
          "members": [
            {
              "name": "name",
              "type": "core::felt252"
            },
            {
              "name": "attrs",
              "type": "core::array::Span::<core::felt252>"
            },
            {
              "name": "children",
              "type": "core::array::Span::<core::array::Span::<core::felt252>>"
            }
          ]
        },
        {
          "type": "struct",
          "name": "core::array::Span::<(core::felt252, core::array::Span::<core::felt252>)>",
          "members": [
            {
              "name": "snapshot",
              "type": "@core::array::Array::<(core::felt252, core::array::Span::<core::felt252>)>"
            }
          ]
        },
        {
          "type": "struct",
          "name": "dojo::database::schema::Enum",
          "members": [
            {
              "name": "name",
              "type": "core::felt252"
            },
            {
              "name": "attrs",
              "type": "core::array::Span::<core::felt252>"
            },
            {
              "name": "children",
              "type": "core::array::Span::<(core::felt252, core::array::Span::<core::felt252>)>"
            }
          ]
        },
        {
          "type": "enum",
          "name": "dojo::database::schema::Ty",
          "variants": [
            {
              "name": "Primitive",
              "type": "core::felt252"
            },
            {
              "name": "Struct",
              "type": "dojo::database::schema::Struct"
            },
            {
              "name": "Enum",
              "type": "dojo::database::schema::Enum"
            },
            {
              "name": "Tuple",
              "type": "core::array::Span::<core::array::Span::<core::felt252>>"
            }
          ]
        },
        {
          "type": "function",
          "name": "schema",
          "inputs": [],
          "outputs": [
            {
              "type": "dojo::database::schema::Ty"
            }
          ],
          "state_mutability": "view"
        },
        {
          "type": "event",
          "name": "eternum::models::realm::realm::Event",
          "kind": "enum",
          "variants": []
        }
      ]
    },
    {
      "name": "RealmFreeMintConfig",
      "members": [
        {
          "name": "config_id",
          "type": "u128",
          "key": true
        },
        {
          "name": "detached_resource_id",
          "type": "u128",
          "key": false
        },
        {
          "name": "detached_resource_count",
          "type": "u32",
          "key": false
        }
      ],
      "class_hash": "0x5e8b26ce94c495671c49a8d9868386aa10dca855979c9edb72501c0c966c271",
      "abi": [
        {
          "type": "function",
          "name": "name",
          "inputs": [],
          "outputs": [
            {
              "type": "core::felt252"
            }
          ],
          "state_mutability": "view"
        },
        {
          "type": "function",
          "name": "unpacked_size",
          "inputs": [],
          "outputs": [
            {
              "type": "core::integer::u32"
            }
          ],
          "state_mutability": "view"
        },
        {
          "type": "function",
          "name": "packed_size",
          "inputs": [],
          "outputs": [
            {
              "type": "core::integer::u32"
            }
          ],
          "state_mutability": "view"
        },
        {
          "type": "struct",
          "name": "core::array::Span::<core::integer::u8>",
          "members": [
            {
              "name": "snapshot",
              "type": "@core::array::Array::<core::integer::u8>"
            }
          ]
        },
        {
          "type": "function",
          "name": "layout",
          "inputs": [],
          "outputs": [
            {
              "type": "core::array::Span::<core::integer::u8>"
            }
          ],
          "state_mutability": "view"
        },
        {
          "type": "struct",
          "name": "core::array::Span::<core::felt252>",
          "members": [
            {
              "name": "snapshot",
              "type": "@core::array::Array::<core::felt252>"
            }
          ]
        },
        {
          "type": "struct",
          "name": "core::array::Span::<core::array::Span::<core::felt252>>",
          "members": [
            {
              "name": "snapshot",
              "type": "@core::array::Array::<core::array::Span::<core::felt252>>"
            }
          ]
        },
        {
          "type": "struct",
          "name": "dojo::database::schema::Struct",
          "members": [
            {
              "name": "name",
              "type": "core::felt252"
            },
            {
              "name": "attrs",
              "type": "core::array::Span::<core::felt252>"
            },
            {
              "name": "children",
              "type": "core::array::Span::<core::array::Span::<core::felt252>>"
            }
          ]
        },
        {
          "type": "struct",
          "name": "core::array::Span::<(core::felt252, core::array::Span::<core::felt252>)>",
          "members": [
            {
              "name": "snapshot",
              "type": "@core::array::Array::<(core::felt252, core::array::Span::<core::felt252>)>"
            }
          ]
        },
        {
          "type": "struct",
          "name": "dojo::database::schema::Enum",
          "members": [
            {
              "name": "name",
              "type": "core::felt252"
            },
            {
              "name": "attrs",
              "type": "core::array::Span::<core::felt252>"
            },
            {
              "name": "children",
              "type": "core::array::Span::<(core::felt252, core::array::Span::<core::felt252>)>"
            }
          ]
        },
        {
          "type": "enum",
          "name": "dojo::database::schema::Ty",
          "variants": [
            {
              "name": "Primitive",
              "type": "core::felt252"
            },
            {
              "name": "Struct",
              "type": "dojo::database::schema::Struct"
            },
            {
              "name": "Enum",
              "type": "dojo::database::schema::Enum"
            },
            {
              "name": "Tuple",
              "type": "core::array::Span::<core::array::Span::<core::felt252>>"
            }
          ]
        },
        {
          "type": "function",
          "name": "schema",
          "inputs": [],
          "outputs": [
            {
              "type": "dojo::database::schema::Ty"
            }
          ],
          "state_mutability": "view"
        },
        {
          "type": "event",
          "name": "eternum::models::config::realm_free_mint_config::Event",
          "kind": "enum",
          "variants": []
        }
      ]
    },
    {
      "name": "Resource",
      "members": [
        {
          "name": "entity_id",
          "type": "u128",
          "key": true
        },
        {
          "name": "resource_type",
          "type": "u8",
          "key": true
        },
        {
          "name": "balance",
          "type": "u128",
          "key": false
        }
      ],
      "class_hash": "0x3a6e9e4def8c1b27715bdf85d92533913fc2e4ae3a3cafdea13bee4b906ce6d",
      "abi": [
        {
          "type": "function",
          "name": "name",
          "inputs": [],
          "outputs": [
            {
              "type": "core::felt252"
            }
          ],
          "state_mutability": "view"
        },
        {
          "type": "function",
          "name": "unpacked_size",
          "inputs": [],
          "outputs": [
            {
              "type": "core::integer::u32"
            }
          ],
          "state_mutability": "view"
        },
        {
          "type": "function",
          "name": "packed_size",
          "inputs": [],
          "outputs": [
            {
              "type": "core::integer::u32"
            }
          ],
          "state_mutability": "view"
        },
        {
          "type": "struct",
          "name": "core::array::Span::<core::integer::u8>",
          "members": [
            {
              "name": "snapshot",
              "type": "@core::array::Array::<core::integer::u8>"
            }
          ]
        },
        {
          "type": "function",
          "name": "layout",
          "inputs": [],
          "outputs": [
            {
              "type": "core::array::Span::<core::integer::u8>"
            }
          ],
          "state_mutability": "view"
        },
        {
          "type": "struct",
          "name": "core::array::Span::<core::felt252>",
          "members": [
            {
              "name": "snapshot",
              "type": "@core::array::Array::<core::felt252>"
            }
          ]
        },
        {
          "type": "struct",
          "name": "core::array::Span::<core::array::Span::<core::felt252>>",
          "members": [
            {
              "name": "snapshot",
              "type": "@core::array::Array::<core::array::Span::<core::felt252>>"
            }
          ]
        },
        {
          "type": "struct",
          "name": "dojo::database::schema::Struct",
          "members": [
            {
              "name": "name",
              "type": "core::felt252"
            },
            {
              "name": "attrs",
              "type": "core::array::Span::<core::felt252>"
            },
            {
              "name": "children",
              "type": "core::array::Span::<core::array::Span::<core::felt252>>"
            }
          ]
        },
        {
          "type": "struct",
          "name": "core::array::Span::<(core::felt252, core::array::Span::<core::felt252>)>",
          "members": [
            {
              "name": "snapshot",
              "type": "@core::array::Array::<(core::felt252, core::array::Span::<core::felt252>)>"
            }
          ]
        },
        {
          "type": "struct",
          "name": "dojo::database::schema::Enum",
          "members": [
            {
              "name": "name",
              "type": "core::felt252"
            },
            {
              "name": "attrs",
              "type": "core::array::Span::<core::felt252>"
            },
            {
              "name": "children",
              "type": "core::array::Span::<(core::felt252, core::array::Span::<core::felt252>)>"
            }
          ]
        },
        {
          "type": "enum",
          "name": "dojo::database::schema::Ty",
          "variants": [
            {
              "name": "Primitive",
              "type": "core::felt252"
            },
            {
              "name": "Struct",
              "type": "dojo::database::schema::Struct"
            },
            {
              "name": "Enum",
              "type": "dojo::database::schema::Enum"
            },
            {
              "name": "Tuple",
              "type": "core::array::Span::<core::array::Span::<core::felt252>>"
            }
          ]
        },
        {
          "type": "function",
          "name": "schema",
          "inputs": [],
          "outputs": [
            {
              "type": "dojo::database::schema::Ty"
            }
          ],
          "state_mutability": "view"
        },
        {
          "type": "event",
          "name": "eternum::models::resources::resource::Event",
          "kind": "enum",
          "variants": []
        }
      ]
    },
    {
      "name": "ResourceAllowance",
      "members": [
        {
          "name": "owner_entity_id",
          "type": "u128",
          "key": true
        },
        {
          "name": "approved_entity_id",
          "type": "u128",
          "key": true
        },
        {
          "name": "resource_type",
          "type": "u8",
          "key": true
        },
        {
          "name": "amount",
          "type": "u128",
          "key": false
        }
      ],
      "class_hash": "0x2a5ec47d58bd697ff8b281b114f4bd55eb554464e87f7ca54c1d349848e8259",
      "abi": [
        {
          "type": "function",
          "name": "name",
          "inputs": [],
          "outputs": [
            {
              "type": "core::felt252"
            }
          ],
          "state_mutability": "view"
        },
        {
          "type": "function",
          "name": "unpacked_size",
          "inputs": [],
          "outputs": [
            {
              "type": "core::integer::u32"
            }
          ],
          "state_mutability": "view"
        },
        {
          "type": "function",
          "name": "packed_size",
          "inputs": [],
          "outputs": [
            {
              "type": "core::integer::u32"
            }
          ],
          "state_mutability": "view"
        },
        {
          "type": "struct",
          "name": "core::array::Span::<core::integer::u8>",
          "members": [
            {
              "name": "snapshot",
              "type": "@core::array::Array::<core::integer::u8>"
            }
          ]
        },
        {
          "type": "function",
          "name": "layout",
          "inputs": [],
          "outputs": [
            {
              "type": "core::array::Span::<core::integer::u8>"
            }
          ],
          "state_mutability": "view"
        },
        {
          "type": "struct",
          "name": "core::array::Span::<core::felt252>",
          "members": [
            {
              "name": "snapshot",
              "type": "@core::array::Array::<core::felt252>"
            }
          ]
        },
        {
          "type": "struct",
          "name": "core::array::Span::<core::array::Span::<core::felt252>>",
          "members": [
            {
              "name": "snapshot",
              "type": "@core::array::Array::<core::array::Span::<core::felt252>>"
            }
          ]
        },
        {
          "type": "struct",
          "name": "dojo::database::schema::Struct",
          "members": [
            {
              "name": "name",
              "type": "core::felt252"
            },
            {
              "name": "attrs",
              "type": "core::array::Span::<core::felt252>"
            },
            {
              "name": "children",
              "type": "core::array::Span::<core::array::Span::<core::felt252>>"
            }
          ]
        },
        {
          "type": "struct",
          "name": "core::array::Span::<(core::felt252, core::array::Span::<core::felt252>)>",
          "members": [
            {
              "name": "snapshot",
              "type": "@core::array::Array::<(core::felt252, core::array::Span::<core::felt252>)>"
            }
          ]
        },
        {
          "type": "struct",
          "name": "dojo::database::schema::Enum",
          "members": [
            {
              "name": "name",
              "type": "core::felt252"
            },
            {
              "name": "attrs",
              "type": "core::array::Span::<core::felt252>"
            },
            {
              "name": "children",
              "type": "core::array::Span::<(core::felt252, core::array::Span::<core::felt252>)>"
            }
          ]
        },
        {
          "type": "enum",
          "name": "dojo::database::schema::Ty",
          "variants": [
            {
              "name": "Primitive",
              "type": "core::felt252"
            },
            {
              "name": "Struct",
              "type": "dojo::database::schema::Struct"
            },
            {
              "name": "Enum",
              "type": "dojo::database::schema::Enum"
            },
            {
              "name": "Tuple",
              "type": "core::array::Span::<core::array::Span::<core::felt252>>"
            }
          ]
        },
        {
          "type": "function",
          "name": "schema",
          "inputs": [],
          "outputs": [
            {
              "type": "dojo::database::schema::Ty"
            }
          ],
          "state_mutability": "view"
        },
        {
          "type": "event",
          "name": "eternum::models::resources::resource_allowance::Event",
          "kind": "enum",
          "variants": []
        }
      ]
    },
    {
      "name": "ResourceChest",
      "members": [
        {
          "name": "entity_id",
          "type": "u128",
          "key": true
        },
        {
          "name": "locked_until",
          "type": "u64",
          "key": false
        },
        {
          "name": "resources_count",
          "type": "u32",
          "key": false
        }
      ],
      "class_hash": "0x2da2413a91b5e3f3418e727ea5e77a915325e1c278c23c5130356e7f6ca6b08",
      "abi": [
        {
          "type": "function",
          "name": "name",
          "inputs": [],
          "outputs": [
            {
              "type": "core::felt252"
            }
          ],
          "state_mutability": "view"
        },
        {
          "type": "function",
          "name": "unpacked_size",
          "inputs": [],
          "outputs": [
            {
              "type": "core::integer::u32"
            }
          ],
          "state_mutability": "view"
        },
        {
          "type": "function",
          "name": "packed_size",
          "inputs": [],
          "outputs": [
            {
              "type": "core::integer::u32"
            }
          ],
          "state_mutability": "view"
        },
        {
          "type": "struct",
          "name": "core::array::Span::<core::integer::u8>",
          "members": [
            {
              "name": "snapshot",
              "type": "@core::array::Array::<core::integer::u8>"
            }
          ]
        },
        {
          "type": "function",
          "name": "layout",
          "inputs": [],
          "outputs": [
            {
              "type": "core::array::Span::<core::integer::u8>"
            }
          ],
          "state_mutability": "view"
        },
        {
          "type": "struct",
          "name": "core::array::Span::<core::felt252>",
          "members": [
            {
              "name": "snapshot",
              "type": "@core::array::Array::<core::felt252>"
            }
          ]
        },
        {
          "type": "struct",
          "name": "core::array::Span::<core::array::Span::<core::felt252>>",
          "members": [
            {
              "name": "snapshot",
              "type": "@core::array::Array::<core::array::Span::<core::felt252>>"
            }
          ]
        },
        {
          "type": "struct",
          "name": "dojo::database::schema::Struct",
          "members": [
            {
              "name": "name",
              "type": "core::felt252"
            },
            {
              "name": "attrs",
              "type": "core::array::Span::<core::felt252>"
            },
            {
              "name": "children",
              "type": "core::array::Span::<core::array::Span::<core::felt252>>"
            }
          ]
        },
        {
          "type": "struct",
          "name": "core::array::Span::<(core::felt252, core::array::Span::<core::felt252>)>",
          "members": [
            {
              "name": "snapshot",
              "type": "@core::array::Array::<(core::felt252, core::array::Span::<core::felt252>)>"
            }
          ]
        },
        {
          "type": "struct",
          "name": "dojo::database::schema::Enum",
          "members": [
            {
              "name": "name",
              "type": "core::felt252"
            },
            {
              "name": "attrs",
              "type": "core::array::Span::<core::felt252>"
            },
            {
              "name": "children",
              "type": "core::array::Span::<(core::felt252, core::array::Span::<core::felt252>)>"
            }
          ]
        },
        {
          "type": "enum",
          "name": "dojo::database::schema::Ty",
          "variants": [
            {
              "name": "Primitive",
              "type": "core::felt252"
            },
            {
              "name": "Struct",
              "type": "dojo::database::schema::Struct"
            },
            {
              "name": "Enum",
              "type": "dojo::database::schema::Enum"
            },
            {
              "name": "Tuple",
              "type": "core::array::Span::<core::array::Span::<core::felt252>>"
            }
          ]
        },
        {
          "type": "function",
          "name": "schema",
          "inputs": [],
          "outputs": [
            {
              "type": "dojo::database::schema::Ty"
            }
          ],
          "state_mutability": "view"
        },
        {
          "type": "event",
          "name": "eternum::models::resources::resource_chest::Event",
          "kind": "enum",
          "variants": []
        }
      ]
    },
    {
      "name": "ResourceCost",
      "members": [
        {
          "name": "entity_id",
          "type": "u128",
          "key": true
        },
        {
          "name": "index",
          "type": "u32",
          "key": true
        },
        {
          "name": "resource_type",
          "type": "u8",
          "key": false
        },
        {
          "name": "amount",
          "type": "u128",
          "key": false
        }
      ],
      "class_hash": "0x31298f608f2d3dc8911987cec675360c28a28bcdf22eb33fa843ebd380c5237",
      "abi": [
        {
          "type": "function",
          "name": "name",
          "inputs": [],
          "outputs": [
            {
              "type": "core::felt252"
            }
          ],
          "state_mutability": "view"
        },
        {
          "type": "function",
          "name": "unpacked_size",
          "inputs": [],
          "outputs": [
            {
              "type": "core::integer::u32"
            }
          ],
          "state_mutability": "view"
        },
        {
          "type": "function",
          "name": "packed_size",
          "inputs": [],
          "outputs": [
            {
              "type": "core::integer::u32"
            }
          ],
          "state_mutability": "view"
        },
        {
          "type": "struct",
          "name": "core::array::Span::<core::integer::u8>",
          "members": [
            {
              "name": "snapshot",
              "type": "@core::array::Array::<core::integer::u8>"
            }
          ]
        },
        {
          "type": "function",
          "name": "layout",
          "inputs": [],
          "outputs": [
            {
              "type": "core::array::Span::<core::integer::u8>"
            }
          ],
          "state_mutability": "view"
        },
        {
          "type": "struct",
          "name": "core::array::Span::<core::felt252>",
          "members": [
            {
              "name": "snapshot",
              "type": "@core::array::Array::<core::felt252>"
            }
          ]
        },
        {
          "type": "struct",
          "name": "core::array::Span::<core::array::Span::<core::felt252>>",
          "members": [
            {
              "name": "snapshot",
              "type": "@core::array::Array::<core::array::Span::<core::felt252>>"
            }
          ]
        },
        {
          "type": "struct",
          "name": "dojo::database::schema::Struct",
          "members": [
            {
              "name": "name",
              "type": "core::felt252"
            },
            {
              "name": "attrs",
              "type": "core::array::Span::<core::felt252>"
            },
            {
              "name": "children",
              "type": "core::array::Span::<core::array::Span::<core::felt252>>"
            }
          ]
        },
        {
          "type": "struct",
          "name": "core::array::Span::<(core::felt252, core::array::Span::<core::felt252>)>",
          "members": [
            {
              "name": "snapshot",
              "type": "@core::array::Array::<(core::felt252, core::array::Span::<core::felt252>)>"
            }
          ]
        },
        {
          "type": "struct",
          "name": "dojo::database::schema::Enum",
          "members": [
            {
              "name": "name",
              "type": "core::felt252"
            },
            {
              "name": "attrs",
              "type": "core::array::Span::<core::felt252>"
            },
            {
              "name": "children",
              "type": "core::array::Span::<(core::felt252, core::array::Span::<core::felt252>)>"
            }
          ]
        },
        {
          "type": "enum",
          "name": "dojo::database::schema::Ty",
          "variants": [
            {
              "name": "Primitive",
              "type": "core::felt252"
            },
            {
              "name": "Struct",
              "type": "dojo::database::schema::Struct"
            },
            {
              "name": "Enum",
              "type": "dojo::database::schema::Enum"
            },
            {
              "name": "Tuple",
              "type": "core::array::Span::<core::array::Span::<core::felt252>>"
            }
          ]
        },
        {
          "type": "function",
          "name": "schema",
          "inputs": [],
          "outputs": [
            {
              "type": "dojo::database::schema::Ty"
            }
          ],
          "state_mutability": "view"
        },
        {
          "type": "event",
          "name": "eternum::models::resources::resource_cost::Event",
          "kind": "enum",
          "variants": []
        }
      ]
    },
    {
      "name": "Road",
      "members": [
        {
          "name": "start_coord_x",
          "type": "u32",
          "key": true
        },
        {
          "name": "start_coord_y",
          "type": "u32",
          "key": true
        },
        {
          "name": "end_coord_x",
          "type": "u32",
          "key": true
        },
        {
          "name": "end_coord_y",
          "type": "u32",
          "key": true
        },
        {
          "name": "usage_count",
          "type": "u32",
          "key": false
        }
      ],
      "class_hash": "0x46d58377e142f85391789125ea5c6adf477fdfab3e8333887ab3c35f8750211",
      "abi": [
        {
          "type": "function",
          "name": "name",
          "inputs": [],
          "outputs": [
            {
              "type": "core::felt252"
            }
          ],
          "state_mutability": "view"
        },
        {
          "type": "function",
          "name": "unpacked_size",
          "inputs": [],
          "outputs": [
            {
              "type": "core::integer::u32"
            }
          ],
          "state_mutability": "view"
        },
        {
          "type": "function",
          "name": "packed_size",
          "inputs": [],
          "outputs": [
            {
              "type": "core::integer::u32"
            }
          ],
          "state_mutability": "view"
        },
        {
          "type": "struct",
          "name": "core::array::Span::<core::integer::u8>",
          "members": [
            {
              "name": "snapshot",
              "type": "@core::array::Array::<core::integer::u8>"
            }
          ]
        },
        {
          "type": "function",
          "name": "layout",
          "inputs": [],
          "outputs": [
            {
              "type": "core::array::Span::<core::integer::u8>"
            }
          ],
          "state_mutability": "view"
        },
        {
          "type": "struct",
          "name": "core::array::Span::<core::felt252>",
          "members": [
            {
              "name": "snapshot",
              "type": "@core::array::Array::<core::felt252>"
            }
          ]
        },
        {
          "type": "struct",
          "name": "core::array::Span::<core::array::Span::<core::felt252>>",
          "members": [
            {
              "name": "snapshot",
              "type": "@core::array::Array::<core::array::Span::<core::felt252>>"
            }
          ]
        },
        {
          "type": "struct",
          "name": "dojo::database::schema::Struct",
          "members": [
            {
              "name": "name",
              "type": "core::felt252"
            },
            {
              "name": "attrs",
              "type": "core::array::Span::<core::felt252>"
            },
            {
              "name": "children",
              "type": "core::array::Span::<core::array::Span::<core::felt252>>"
            }
          ]
        },
        {
          "type": "struct",
          "name": "core::array::Span::<(core::felt252, core::array::Span::<core::felt252>)>",
          "members": [
            {
              "name": "snapshot",
              "type": "@core::array::Array::<(core::felt252, core::array::Span::<core::felt252>)>"
            }
          ]
        },
        {
          "type": "struct",
          "name": "dojo::database::schema::Enum",
          "members": [
            {
              "name": "name",
              "type": "core::felt252"
            },
            {
              "name": "attrs",
              "type": "core::array::Span::<core::felt252>"
            },
            {
              "name": "children",
              "type": "core::array::Span::<(core::felt252, core::array::Span::<core::felt252>)>"
            }
          ]
        },
        {
          "type": "enum",
          "name": "dojo::database::schema::Ty",
          "variants": [
            {
              "name": "Primitive",
              "type": "core::felt252"
            },
            {
              "name": "Struct",
              "type": "dojo::database::schema::Struct"
            },
            {
              "name": "Enum",
              "type": "dojo::database::schema::Enum"
            },
            {
              "name": "Tuple",
              "type": "core::array::Span::<core::array::Span::<core::felt252>>"
            }
          ]
        },
        {
          "type": "function",
          "name": "schema",
          "inputs": [],
          "outputs": [
            {
              "type": "dojo::database::schema::Ty"
            }
          ],
          "state_mutability": "view"
        },
        {
          "type": "event",
          "name": "eternum::models::road::road::Event",
          "kind": "enum",
          "variants": []
        }
      ]
    },
    {
      "name": "RoadConfig",
      "members": [
        {
          "name": "config_id",
          "type": "u128",
          "key": true
        },
        {
          "name": "fee_resource_type",
          "type": "u8",
          "key": false
        },
        {
          "name": "fee_amount",
          "type": "u128",
          "key": false
        },
        {
          "name": "speed_up_by",
          "type": "u64",
          "key": false
        }
      ],
      "class_hash": "0x65ad2bd6e413134622859e53ac81dbfbdcc65d72673271355bdc2ce2387f2f2",
      "abi": [
        {
          "type": "function",
          "name": "name",
          "inputs": [],
          "outputs": [
            {
              "type": "core::felt252"
            }
          ],
          "state_mutability": "view"
        },
        {
          "type": "function",
          "name": "unpacked_size",
          "inputs": [],
          "outputs": [
            {
              "type": "core::integer::u32"
            }
          ],
          "state_mutability": "view"
        },
        {
          "type": "function",
          "name": "packed_size",
          "inputs": [],
          "outputs": [
            {
              "type": "core::integer::u32"
            }
          ],
          "state_mutability": "view"
        },
        {
          "type": "struct",
          "name": "core::array::Span::<core::integer::u8>",
          "members": [
            {
              "name": "snapshot",
              "type": "@core::array::Array::<core::integer::u8>"
            }
          ]
        },
        {
          "type": "function",
          "name": "layout",
          "inputs": [],
          "outputs": [
            {
              "type": "core::array::Span::<core::integer::u8>"
            }
          ],
          "state_mutability": "view"
        },
        {
          "type": "struct",
          "name": "core::array::Span::<core::felt252>",
          "members": [
            {
              "name": "snapshot",
              "type": "@core::array::Array::<core::felt252>"
            }
          ]
        },
        {
          "type": "struct",
          "name": "core::array::Span::<core::array::Span::<core::felt252>>",
          "members": [
            {
              "name": "snapshot",
              "type": "@core::array::Array::<core::array::Span::<core::felt252>>"
            }
          ]
        },
        {
          "type": "struct",
          "name": "dojo::database::schema::Struct",
          "members": [
            {
              "name": "name",
              "type": "core::felt252"
            },
            {
              "name": "attrs",
              "type": "core::array::Span::<core::felt252>"
            },
            {
              "name": "children",
              "type": "core::array::Span::<core::array::Span::<core::felt252>>"
            }
          ]
        },
        {
          "type": "struct",
          "name": "core::array::Span::<(core::felt252, core::array::Span::<core::felt252>)>",
          "members": [
            {
              "name": "snapshot",
              "type": "@core::array::Array::<(core::felt252, core::array::Span::<core::felt252>)>"
            }
          ]
        },
        {
          "type": "struct",
          "name": "dojo::database::schema::Enum",
          "members": [
            {
              "name": "name",
              "type": "core::felt252"
            },
            {
              "name": "attrs",
              "type": "core::array::Span::<core::felt252>"
            },
            {
              "name": "children",
              "type": "core::array::Span::<(core::felt252, core::array::Span::<core::felt252>)>"
            }
          ]
        },
        {
          "type": "enum",
          "name": "dojo::database::schema::Ty",
          "variants": [
            {
              "name": "Primitive",
              "type": "core::felt252"
            },
            {
              "name": "Struct",
              "type": "dojo::database::schema::Struct"
            },
            {
              "name": "Enum",
              "type": "dojo::database::schema::Enum"
            },
            {
              "name": "Tuple",
              "type": "core::array::Span::<core::array::Span::<core::felt252>>"
            }
          ]
        },
        {
          "type": "function",
          "name": "schema",
          "inputs": [],
          "outputs": [
            {
              "type": "dojo::database::schema::Ty"
            }
          ],
          "state_mutability": "view"
        },
        {
          "type": "event",
          "name": "eternum::models::config::road_config::Event",
          "kind": "enum",
          "variants": []
        }
      ]
    },
    {
      "name": "SoldierConfig",
      "members": [
        {
          "name": "config_id",
          "type": "u128",
          "key": true
        },
        {
          "name": "resource_cost_id",
          "type": "u128",
          "key": false
        },
        {
          "name": "resource_cost_count",
          "type": "u32",
          "key": false
        },
        {
          "name": "wheat_burn_per_soldier",
          "type": "u128",
          "key": false
        },
        {
          "name": "fish_burn_per_soldier",
          "type": "u128",
          "key": false
        }
      ],
      "class_hash": "0x2e85dc798eeb6bf3b7dd200ee1b843840548d6adf388b0687045f608a59539c",
      "abi": [
        {
          "type": "function",
          "name": "name",
          "inputs": [],
          "outputs": [
            {
              "type": "core::felt252"
            }
          ],
          "state_mutability": "view"
        },
        {
          "type": "function",
          "name": "unpacked_size",
          "inputs": [],
          "outputs": [
            {
              "type": "core::integer::u32"
            }
          ],
          "state_mutability": "view"
        },
        {
          "type": "function",
          "name": "packed_size",
          "inputs": [],
          "outputs": [
            {
              "type": "core::integer::u32"
            }
          ],
          "state_mutability": "view"
        },
        {
          "type": "struct",
          "name": "core::array::Span::<core::integer::u8>",
          "members": [
            {
              "name": "snapshot",
              "type": "@core::array::Array::<core::integer::u8>"
            }
          ]
        },
        {
          "type": "function",
          "name": "layout",
          "inputs": [],
          "outputs": [
            {
              "type": "core::array::Span::<core::integer::u8>"
            }
          ],
          "state_mutability": "view"
        },
        {
          "type": "struct",
          "name": "core::array::Span::<core::felt252>",
          "members": [
            {
              "name": "snapshot",
              "type": "@core::array::Array::<core::felt252>"
            }
          ]
        },
        {
          "type": "struct",
          "name": "core::array::Span::<core::array::Span::<core::felt252>>",
          "members": [
            {
              "name": "snapshot",
              "type": "@core::array::Array::<core::array::Span::<core::felt252>>"
            }
          ]
        },
        {
          "type": "struct",
          "name": "dojo::database::schema::Struct",
          "members": [
            {
              "name": "name",
              "type": "core::felt252"
            },
            {
              "name": "attrs",
              "type": "core::array::Span::<core::felt252>"
            },
            {
              "name": "children",
              "type": "core::array::Span::<core::array::Span::<core::felt252>>"
            }
          ]
        },
        {
          "type": "struct",
          "name": "core::array::Span::<(core::felt252, core::array::Span::<core::felt252>)>",
          "members": [
            {
              "name": "snapshot",
              "type": "@core::array::Array::<(core::felt252, core::array::Span::<core::felt252>)>"
            }
          ]
        },
        {
          "type": "struct",
          "name": "dojo::database::schema::Enum",
          "members": [
            {
              "name": "name",
              "type": "core::felt252"
            },
            {
              "name": "attrs",
              "type": "core::array::Span::<core::felt252>"
            },
            {
              "name": "children",
              "type": "core::array::Span::<(core::felt252, core::array::Span::<core::felt252>)>"
            }
          ]
        },
        {
          "type": "enum",
          "name": "dojo::database::schema::Ty",
          "variants": [
            {
              "name": "Primitive",
              "type": "core::felt252"
            },
            {
              "name": "Struct",
              "type": "dojo::database::schema::Struct"
            },
            {
              "name": "Enum",
              "type": "dojo::database::schema::Enum"
            },
            {
              "name": "Tuple",
              "type": "core::array::Span::<core::array::Span::<core::felt252>>"
            }
          ]
        },
        {
          "type": "function",
          "name": "schema",
          "inputs": [],
          "outputs": [
            {
              "type": "dojo::database::schema::Ty"
            }
          ],
          "state_mutability": "view"
        },
        {
          "type": "event",
          "name": "eternum::models::config::soldier_config::Event",
          "kind": "enum",
          "variants": []
        }
      ]
    },
    {
      "name": "SpeedConfig",
      "members": [
        {
          "name": "config_id",
          "type": "u128",
          "key": true
        },
        {
          "name": "speed_config_id",
          "type": "u128",
          "key": true
        },
        {
          "name": "entity_type",
          "type": "u128",
          "key": false
        },
        {
          "name": "sec_per_km",
          "type": "u16",
          "key": false
        }
      ],
      "class_hash": "0x43e39f255ff91f49a15ec71628110c9ea5fd624572a0ff6aa7973e212c8f579",
      "abi": [
        {
          "type": "function",
          "name": "name",
          "inputs": [],
          "outputs": [
            {
              "type": "core::felt252"
            }
          ],
          "state_mutability": "view"
        },
        {
          "type": "function",
          "name": "unpacked_size",
          "inputs": [],
          "outputs": [
            {
              "type": "core::integer::u32"
            }
          ],
          "state_mutability": "view"
        },
        {
          "type": "function",
          "name": "packed_size",
          "inputs": [],
          "outputs": [
            {
              "type": "core::integer::u32"
            }
          ],
          "state_mutability": "view"
        },
        {
          "type": "struct",
          "name": "core::array::Span::<core::integer::u8>",
          "members": [
            {
              "name": "snapshot",
              "type": "@core::array::Array::<core::integer::u8>"
            }
          ]
        },
        {
          "type": "function",
          "name": "layout",
          "inputs": [],
          "outputs": [
            {
              "type": "core::array::Span::<core::integer::u8>"
            }
          ],
          "state_mutability": "view"
        },
        {
          "type": "struct",
          "name": "core::array::Span::<core::felt252>",
          "members": [
            {
              "name": "snapshot",
              "type": "@core::array::Array::<core::felt252>"
            }
          ]
        },
        {
          "type": "struct",
          "name": "core::array::Span::<core::array::Span::<core::felt252>>",
          "members": [
            {
              "name": "snapshot",
              "type": "@core::array::Array::<core::array::Span::<core::felt252>>"
            }
          ]
        },
        {
          "type": "struct",
          "name": "dojo::database::schema::Struct",
          "members": [
            {
              "name": "name",
              "type": "core::felt252"
            },
            {
              "name": "attrs",
              "type": "core::array::Span::<core::felt252>"
            },
            {
              "name": "children",
              "type": "core::array::Span::<core::array::Span::<core::felt252>>"
            }
          ]
        },
        {
          "type": "struct",
          "name": "core::array::Span::<(core::felt252, core::array::Span::<core::felt252>)>",
          "members": [
            {
              "name": "snapshot",
              "type": "@core::array::Array::<(core::felt252, core::array::Span::<core::felt252>)>"
            }
          ]
        },
        {
          "type": "struct",
          "name": "dojo::database::schema::Enum",
          "members": [
            {
              "name": "name",
              "type": "core::felt252"
            },
            {
              "name": "attrs",
              "type": "core::array::Span::<core::felt252>"
            },
            {
              "name": "children",
              "type": "core::array::Span::<(core::felt252, core::array::Span::<core::felt252>)>"
            }
          ]
        },
        {
          "type": "enum",
          "name": "dojo::database::schema::Ty",
          "variants": [
            {
              "name": "Primitive",
              "type": "core::felt252"
            },
            {
              "name": "Struct",
              "type": "dojo::database::schema::Struct"
            },
            {
              "name": "Enum",
              "type": "dojo::database::schema::Enum"
            },
            {
              "name": "Tuple",
              "type": "core::array::Span::<core::array::Span::<core::felt252>>"
            }
          ]
        },
        {
          "type": "function",
          "name": "schema",
          "inputs": [],
          "outputs": [
            {
              "type": "dojo::database::schema::Ty"
            }
          ],
          "state_mutability": "view"
        },
        {
          "type": "event",
          "name": "eternum::models::config::speed_config::Event",
          "kind": "enum",
          "variants": []
        }
      ]
    },
    {
      "name": "Status",
      "members": [
        {
          "name": "trade_id",
          "type": "u128",
          "key": true
        },
        {
          "name": "value",
          "type": "u128",
          "key": false
        }
      ],
      "class_hash": "0x5d105a609f88a3191ad2247a7f02f176c2bd0541a426066cc0a7539050d97c9",
      "abi": [
        {
          "type": "function",
          "name": "name",
          "inputs": [],
          "outputs": [
            {
              "type": "core::felt252"
            }
          ],
          "state_mutability": "view"
        },
        {
          "type": "function",
          "name": "unpacked_size",
          "inputs": [],
          "outputs": [
            {
              "type": "core::integer::u32"
            }
          ],
          "state_mutability": "view"
        },
        {
          "type": "function",
          "name": "packed_size",
          "inputs": [],
          "outputs": [
            {
              "type": "core::integer::u32"
            }
          ],
          "state_mutability": "view"
        },
        {
          "type": "struct",
          "name": "core::array::Span::<core::integer::u8>",
          "members": [
            {
              "name": "snapshot",
              "type": "@core::array::Array::<core::integer::u8>"
            }
          ]
        },
        {
          "type": "function",
          "name": "layout",
          "inputs": [],
          "outputs": [
            {
              "type": "core::array::Span::<core::integer::u8>"
            }
          ],
          "state_mutability": "view"
        },
        {
          "type": "struct",
          "name": "core::array::Span::<core::felt252>",
          "members": [
            {
              "name": "snapshot",
              "type": "@core::array::Array::<core::felt252>"
            }
          ]
        },
        {
          "type": "struct",
          "name": "core::array::Span::<core::array::Span::<core::felt252>>",
          "members": [
            {
              "name": "snapshot",
              "type": "@core::array::Array::<core::array::Span::<core::felt252>>"
            }
          ]
        },
        {
          "type": "struct",
          "name": "dojo::database::schema::Struct",
          "members": [
            {
              "name": "name",
              "type": "core::felt252"
            },
            {
              "name": "attrs",
              "type": "core::array::Span::<core::felt252>"
            },
            {
              "name": "children",
              "type": "core::array::Span::<core::array::Span::<core::felt252>>"
            }
          ]
        },
        {
          "type": "struct",
          "name": "core::array::Span::<(core::felt252, core::array::Span::<core::felt252>)>",
          "members": [
            {
              "name": "snapshot",
              "type": "@core::array::Array::<(core::felt252, core::array::Span::<core::felt252>)>"
            }
          ]
        },
        {
          "type": "struct",
          "name": "dojo::database::schema::Enum",
          "members": [
            {
              "name": "name",
              "type": "core::felt252"
            },
            {
              "name": "attrs",
              "type": "core::array::Span::<core::felt252>"
            },
            {
              "name": "children",
              "type": "core::array::Span::<(core::felt252, core::array::Span::<core::felt252>)>"
            }
          ]
        },
        {
          "type": "enum",
          "name": "dojo::database::schema::Ty",
          "variants": [
            {
              "name": "Primitive",
              "type": "core::felt252"
            },
            {
              "name": "Struct",
              "type": "dojo::database::schema::Struct"
            },
            {
              "name": "Enum",
              "type": "dojo::database::schema::Enum"
            },
            {
              "name": "Tuple",
              "type": "core::array::Span::<core::array::Span::<core::felt252>>"
            }
          ]
        },
        {
          "type": "function",
          "name": "schema",
          "inputs": [],
          "outputs": [
            {
              "type": "dojo::database::schema::Ty"
            }
          ],
          "state_mutability": "view"
        },
        {
          "type": "event",
          "name": "eternum::models::trade::status::Event",
          "kind": "enum",
          "variants": []
        }
      ]
    },
    {
      "name": "TownWatch",
      "members": [
        {
          "name": "entity_id",
          "type": "u128",
          "key": true
        },
        {
          "name": "town_watch_id",
          "type": "u128",
          "key": false
        }
      ],
      "class_hash": "0x781a3b908535e07aeae6e5ea9f6fd587627737e31d0a394e91ef1f0c75894b7",
      "abi": [
        {
          "type": "function",
          "name": "name",
          "inputs": [],
          "outputs": [
            {
              "type": "core::felt252"
            }
          ],
          "state_mutability": "view"
        },
        {
          "type": "function",
          "name": "unpacked_size",
          "inputs": [],
          "outputs": [
            {
              "type": "core::integer::u32"
            }
          ],
          "state_mutability": "view"
        },
        {
          "type": "function",
          "name": "packed_size",
          "inputs": [],
          "outputs": [
            {
              "type": "core::integer::u32"
            }
          ],
          "state_mutability": "view"
        },
        {
          "type": "struct",
          "name": "core::array::Span::<core::integer::u8>",
          "members": [
            {
              "name": "snapshot",
              "type": "@core::array::Array::<core::integer::u8>"
            }
          ]
        },
        {
          "type": "function",
          "name": "layout",
          "inputs": [],
          "outputs": [
            {
              "type": "core::array::Span::<core::integer::u8>"
            }
          ],
          "state_mutability": "view"
        },
        {
          "type": "struct",
          "name": "core::array::Span::<core::felt252>",
          "members": [
            {
              "name": "snapshot",
              "type": "@core::array::Array::<core::felt252>"
            }
          ]
        },
        {
          "type": "struct",
          "name": "core::array::Span::<core::array::Span::<core::felt252>>",
          "members": [
            {
              "name": "snapshot",
              "type": "@core::array::Array::<core::array::Span::<core::felt252>>"
            }
          ]
        },
        {
          "type": "struct",
          "name": "dojo::database::schema::Struct",
          "members": [
            {
              "name": "name",
              "type": "core::felt252"
            },
            {
              "name": "attrs",
              "type": "core::array::Span::<core::felt252>"
            },
            {
              "name": "children",
              "type": "core::array::Span::<core::array::Span::<core::felt252>>"
            }
          ]
        },
        {
          "type": "struct",
          "name": "core::array::Span::<(core::felt252, core::array::Span::<core::felt252>)>",
          "members": [
            {
              "name": "snapshot",
              "type": "@core::array::Array::<(core::felt252, core::array::Span::<core::felt252>)>"
            }
          ]
        },
        {
          "type": "struct",
          "name": "dojo::database::schema::Enum",
          "members": [
            {
              "name": "name",
              "type": "core::felt252"
            },
            {
              "name": "attrs",
              "type": "core::array::Span::<core::felt252>"
            },
            {
              "name": "children",
              "type": "core::array::Span::<(core::felt252, core::array::Span::<core::felt252>)>"
            }
          ]
        },
        {
          "type": "enum",
          "name": "dojo::database::schema::Ty",
          "variants": [
            {
              "name": "Primitive",
              "type": "core::felt252"
            },
            {
              "name": "Struct",
              "type": "dojo::database::schema::Struct"
            },
            {
              "name": "Enum",
              "type": "dojo::database::schema::Enum"
            },
            {
              "name": "Tuple",
              "type": "core::array::Span::<core::array::Span::<core::felt252>>"
            }
          ]
        },
        {
          "type": "function",
          "name": "schema",
          "inputs": [],
          "outputs": [
            {
              "type": "dojo::database::schema::Ty"
            }
          ],
          "state_mutability": "view"
        },
        {
          "type": "event",
          "name": "eternum::models::combat::town_watch::Event",
          "kind": "enum",
          "variants": []
        }
      ]
    },
    {
      "name": "Trade",
      "members": [
        {
          "name": "trade_id",
          "type": "u128",
          "key": true
        },
        {
          "name": "maker_id",
          "type": "u128",
          "key": false
        },
        {
          "name": "maker_resource_chest_id",
          "type": "u128",
          "key": false
        },
        {
          "name": "maker_transport_id",
          "type": "u128",
          "key": false
        },
        {
          "name": "taker_id",
          "type": "u128",
          "key": false
        },
        {
          "name": "taker_resource_chest_id",
          "type": "u128",
          "key": false
        },
        {
          "name": "taker_transport_id",
          "type": "u128",
          "key": false
        },
        {
          "name": "expires_at",
          "type": "u64",
          "key": false
        }
      ],
      "class_hash": "0x19346222e5e53ce8f9c813b9f7de6eaa228fb991263d5c810d2f3b89c7cbdf",
      "abi": [
        {
          "type": "function",
          "name": "name",
          "inputs": [],
          "outputs": [
            {
              "type": "core::felt252"
            }
          ],
          "state_mutability": "view"
        },
        {
          "type": "function",
          "name": "unpacked_size",
          "inputs": [],
          "outputs": [
            {
              "type": "core::integer::u32"
            }
          ],
          "state_mutability": "view"
        },
        {
          "type": "function",
          "name": "packed_size",
          "inputs": [],
          "outputs": [
            {
              "type": "core::integer::u32"
            }
          ],
          "state_mutability": "view"
        },
        {
          "type": "struct",
          "name": "core::array::Span::<core::integer::u8>",
          "members": [
            {
              "name": "snapshot",
              "type": "@core::array::Array::<core::integer::u8>"
            }
          ]
        },
        {
          "type": "function",
          "name": "layout",
          "inputs": [],
          "outputs": [
            {
              "type": "core::array::Span::<core::integer::u8>"
            }
          ],
          "state_mutability": "view"
        },
        {
          "type": "struct",
          "name": "core::array::Span::<core::felt252>",
          "members": [
            {
              "name": "snapshot",
              "type": "@core::array::Array::<core::felt252>"
            }
          ]
        },
        {
          "type": "struct",
          "name": "core::array::Span::<core::array::Span::<core::felt252>>",
          "members": [
            {
              "name": "snapshot",
              "type": "@core::array::Array::<core::array::Span::<core::felt252>>"
            }
          ]
        },
        {
          "type": "struct",
          "name": "dojo::database::schema::Struct",
          "members": [
            {
              "name": "name",
              "type": "core::felt252"
            },
            {
              "name": "attrs",
              "type": "core::array::Span::<core::felt252>"
            },
            {
              "name": "children",
              "type": "core::array::Span::<core::array::Span::<core::felt252>>"
            }
          ]
        },
        {
          "type": "struct",
          "name": "core::array::Span::<(core::felt252, core::array::Span::<core::felt252>)>",
          "members": [
            {
              "name": "snapshot",
              "type": "@core::array::Array::<(core::felt252, core::array::Span::<core::felt252>)>"
            }
          ]
        },
        {
          "type": "struct",
          "name": "dojo::database::schema::Enum",
          "members": [
            {
              "name": "name",
              "type": "core::felt252"
            },
            {
              "name": "attrs",
              "type": "core::array::Span::<core::felt252>"
            },
            {
              "name": "children",
              "type": "core::array::Span::<(core::felt252, core::array::Span::<core::felt252>)>"
            }
          ]
        },
        {
          "type": "enum",
          "name": "dojo::database::schema::Ty",
          "variants": [
            {
              "name": "Primitive",
              "type": "core::felt252"
            },
            {
              "name": "Struct",
              "type": "dojo::database::schema::Struct"
            },
            {
              "name": "Enum",
              "type": "dojo::database::schema::Enum"
            },
            {
              "name": "Tuple",
              "type": "core::array::Span::<core::array::Span::<core::felt252>>"
            }
          ]
        },
        {
          "type": "function",
          "name": "schema",
          "inputs": [],
          "outputs": [
            {
              "type": "dojo::database::schema::Ty"
            }
          ],
          "state_mutability": "view"
        },
        {
          "type": "event",
          "name": "eternum::models::trade::trade::Event",
          "kind": "enum",
          "variants": []
        }
      ]
    },
    {
      "name": "TravelConfig",
      "members": [
        {
          "name": "config_id",
          "type": "u128",
          "key": true
        },
        {
          "name": "free_transport_per_city",
          "type": "u128",
          "key": false
        }
      ],
      "class_hash": "0x28038834b44f41c31c3b5c7c181e3319a8e4e95964f9784d8450873adb81c85",
      "abi": [
        {
          "type": "function",
          "name": "name",
          "inputs": [],
          "outputs": [
            {
              "type": "core::felt252"
            }
          ],
          "state_mutability": "view"
        },
        {
          "type": "function",
          "name": "unpacked_size",
          "inputs": [],
          "outputs": [
            {
              "type": "core::integer::u32"
            }
          ],
          "state_mutability": "view"
        },
        {
          "type": "function",
          "name": "packed_size",
          "inputs": [],
          "outputs": [
            {
              "type": "core::integer::u32"
            }
          ],
          "state_mutability": "view"
        },
        {
          "type": "struct",
          "name": "core::array::Span::<core::integer::u8>",
          "members": [
            {
              "name": "snapshot",
              "type": "@core::array::Array::<core::integer::u8>"
            }
          ]
        },
        {
          "type": "function",
          "name": "layout",
          "inputs": [],
          "outputs": [
            {
              "type": "core::array::Span::<core::integer::u8>"
            }
          ],
          "state_mutability": "view"
        },
        {
          "type": "struct",
          "name": "core::array::Span::<core::felt252>",
          "members": [
            {
              "name": "snapshot",
              "type": "@core::array::Array::<core::felt252>"
            }
          ]
        },
        {
          "type": "struct",
          "name": "core::array::Span::<core::array::Span::<core::felt252>>",
          "members": [
            {
              "name": "snapshot",
              "type": "@core::array::Array::<core::array::Span::<core::felt252>>"
            }
          ]
        },
        {
          "type": "struct",
          "name": "dojo::database::schema::Struct",
          "members": [
            {
              "name": "name",
              "type": "core::felt252"
            },
            {
              "name": "attrs",
              "type": "core::array::Span::<core::felt252>"
            },
            {
              "name": "children",
              "type": "core::array::Span::<core::array::Span::<core::felt252>>"
            }
          ]
        },
        {
          "type": "struct",
          "name": "core::array::Span::<(core::felt252, core::array::Span::<core::felt252>)>",
          "members": [
            {
              "name": "snapshot",
              "type": "@core::array::Array::<(core::felt252, core::array::Span::<core::felt252>)>"
            }
          ]
        },
        {
          "type": "struct",
          "name": "dojo::database::schema::Enum",
          "members": [
            {
              "name": "name",
              "type": "core::felt252"
            },
            {
              "name": "attrs",
              "type": "core::array::Span::<core::felt252>"
            },
            {
              "name": "children",
              "type": "core::array::Span::<(core::felt252, core::array::Span::<core::felt252>)>"
            }
          ]
        },
        {
          "type": "enum",
          "name": "dojo::database::schema::Ty",
          "variants": [
            {
              "name": "Primitive",
              "type": "core::felt252"
            },
            {
              "name": "Struct",
              "type": "dojo::database::schema::Struct"
            },
            {
              "name": "Enum",
              "type": "dojo::database::schema::Enum"
            },
            {
              "name": "Tuple",
              "type": "core::array::Span::<core::array::Span::<core::felt252>>"
            }
          ]
        },
        {
          "type": "function",
          "name": "schema",
          "inputs": [],
          "outputs": [
            {
              "type": "dojo::database::schema::Ty"
            }
          ],
          "state_mutability": "view"
        },
        {
          "type": "event",
          "name": "eternum::models::config::travel_config::Event",
          "kind": "enum",
          "variants": []
        }
      ]
    },
    {
      "name": "Weight",
      "members": [
        {
          "name": "entity_id",
          "type": "u128",
          "key": true
        },
        {
          "name": "value",
          "type": "u128",
          "key": false
        }
      ],
      "class_hash": "0x35cd1c6bc8df690594b32988c76746f5b3c307b1e7ef70acc3c50eebbfe46e3",
      "abi": [
        {
          "type": "function",
          "name": "name",
          "inputs": [],
          "outputs": [
            {
              "type": "core::felt252"
            }
          ],
          "state_mutability": "view"
        },
        {
          "type": "function",
          "name": "unpacked_size",
          "inputs": [],
          "outputs": [
            {
              "type": "core::integer::u32"
            }
          ],
          "state_mutability": "view"
        },
        {
          "type": "function",
          "name": "packed_size",
          "inputs": [],
          "outputs": [
            {
              "type": "core::integer::u32"
            }
          ],
          "state_mutability": "view"
        },
        {
          "type": "struct",
          "name": "core::array::Span::<core::integer::u8>",
          "members": [
            {
              "name": "snapshot",
              "type": "@core::array::Array::<core::integer::u8>"
            }
          ]
        },
        {
          "type": "function",
          "name": "layout",
          "inputs": [],
          "outputs": [
            {
              "type": "core::array::Span::<core::integer::u8>"
            }
          ],
          "state_mutability": "view"
        },
        {
          "type": "struct",
          "name": "core::array::Span::<core::felt252>",
          "members": [
            {
              "name": "snapshot",
              "type": "@core::array::Array::<core::felt252>"
            }
          ]
        },
        {
          "type": "struct",
          "name": "core::array::Span::<core::array::Span::<core::felt252>>",
          "members": [
            {
              "name": "snapshot",
              "type": "@core::array::Array::<core::array::Span::<core::felt252>>"
            }
          ]
        },
        {
          "type": "struct",
          "name": "dojo::database::schema::Struct",
          "members": [
            {
              "name": "name",
              "type": "core::felt252"
            },
            {
              "name": "attrs",
              "type": "core::array::Span::<core::felt252>"
            },
            {
              "name": "children",
              "type": "core::array::Span::<core::array::Span::<core::felt252>>"
            }
          ]
        },
        {
          "type": "struct",
          "name": "core::array::Span::<(core::felt252, core::array::Span::<core::felt252>)>",
          "members": [
            {
              "name": "snapshot",
              "type": "@core::array::Array::<(core::felt252, core::array::Span::<core::felt252>)>"
            }
          ]
        },
        {
          "type": "struct",
          "name": "dojo::database::schema::Enum",
          "members": [
            {
              "name": "name",
              "type": "core::felt252"
            },
            {
              "name": "attrs",
              "type": "core::array::Span::<core::felt252>"
            },
            {
              "name": "children",
              "type": "core::array::Span::<(core::felt252, core::array::Span::<core::felt252>)>"
            }
          ]
        },
        {
          "type": "enum",
          "name": "dojo::database::schema::Ty",
          "variants": [
            {
              "name": "Primitive",
              "type": "core::felt252"
            },
            {
              "name": "Struct",
              "type": "dojo::database::schema::Struct"
            },
            {
              "name": "Enum",
              "type": "dojo::database::schema::Enum"
            },
            {
              "name": "Tuple",
              "type": "core::array::Span::<core::array::Span::<core::felt252>>"
            }
          ]
        },
        {
          "type": "function",
          "name": "schema",
          "inputs": [],
          "outputs": [
            {
              "type": "dojo::database::schema::Ty"
            }
          ],
          "state_mutability": "view"
        },
        {
          "type": "event",
          "name": "eternum::models::weight::weight::Event",
          "kind": "enum",
          "variants": []
        }
      ]
    },
    {
      "name": "WeightConfig",
      "members": [
        {
          "name": "config_id",
          "type": "u128",
          "key": true
        },
        {
          "name": "weight_config_id",
          "type": "u128",
          "key": true
        },
        {
          "name": "entity_type",
          "type": "u128",
          "key": false
        },
        {
          "name": "weight_gram",
          "type": "u128",
          "key": false
        }
      ],
      "class_hash": "0x7fd7c215889730fe2567194c06a6c69b00f768067fa567a9aeb0d503bbbeb64",
      "abi": [
        {
          "type": "function",
          "name": "name",
          "inputs": [],
          "outputs": [
            {
              "type": "core::felt252"
            }
          ],
          "state_mutability": "view"
        },
        {
          "type": "function",
          "name": "unpacked_size",
          "inputs": [],
          "outputs": [
            {
              "type": "core::integer::u32"
            }
          ],
          "state_mutability": "view"
        },
        {
          "type": "function",
          "name": "packed_size",
          "inputs": [],
          "outputs": [
            {
              "type": "core::integer::u32"
            }
          ],
          "state_mutability": "view"
        },
        {
          "type": "struct",
          "name": "core::array::Span::<core::integer::u8>",
          "members": [
            {
              "name": "snapshot",
              "type": "@core::array::Array::<core::integer::u8>"
            }
          ]
        },
        {
          "type": "function",
          "name": "layout",
          "inputs": [],
          "outputs": [
            {
              "type": "core::array::Span::<core::integer::u8>"
            }
          ],
          "state_mutability": "view"
        },
        {
          "type": "struct",
          "name": "core::array::Span::<core::felt252>",
          "members": [
            {
              "name": "snapshot",
              "type": "@core::array::Array::<core::felt252>"
            }
          ]
        },
        {
          "type": "struct",
          "name": "core::array::Span::<core::array::Span::<core::felt252>>",
          "members": [
            {
              "name": "snapshot",
              "type": "@core::array::Array::<core::array::Span::<core::felt252>>"
            }
          ]
        },
        {
          "type": "struct",
          "name": "dojo::database::schema::Struct",
          "members": [
            {
              "name": "name",
              "type": "core::felt252"
            },
            {
              "name": "attrs",
              "type": "core::array::Span::<core::felt252>"
            },
            {
              "name": "children",
              "type": "core::array::Span::<core::array::Span::<core::felt252>>"
            }
          ]
        },
        {
          "type": "struct",
          "name": "core::array::Span::<(core::felt252, core::array::Span::<core::felt252>)>",
          "members": [
            {
              "name": "snapshot",
              "type": "@core::array::Array::<(core::felt252, core::array::Span::<core::felt252>)>"
            }
          ]
        },
        {
          "type": "struct",
          "name": "dojo::database::schema::Enum",
          "members": [
            {
              "name": "name",
              "type": "core::felt252"
            },
            {
              "name": "attrs",
              "type": "core::array::Span::<core::felt252>"
            },
            {
              "name": "children",
              "type": "core::array::Span::<(core::felt252, core::array::Span::<core::felt252>)>"
            }
          ]
        },
        {
          "type": "enum",
          "name": "dojo::database::schema::Ty",
          "variants": [
            {
              "name": "Primitive",
              "type": "core::felt252"
            },
            {
              "name": "Struct",
              "type": "dojo::database::schema::Struct"
            },
            {
              "name": "Enum",
              "type": "dojo::database::schema::Enum"
            },
            {
              "name": "Tuple",
              "type": "core::array::Span::<core::array::Span::<core::felt252>>"
            }
          ]
        },
        {
          "type": "function",
          "name": "schema",
          "inputs": [],
          "outputs": [
            {
              "type": "dojo::database::schema::Ty"
            }
          ],
          "state_mutability": "view"
        },
        {
          "type": "event",
          "name": "eternum::models::config::weight_config::Event",
          "kind": "enum",
          "variants": []
        }
      ]
    },
    {
      "name": "WorldConfig",
      "members": [
        {
          "name": "config_id",
          "type": "u128",
          "key": true
        },
        {
          "name": "admin_address",
          "type": "ContractAddress",
          "key": false
        },
        {
          "name": "realm_l2_contract",
          "type": "ContractAddress",
          "key": false
        }
      ],
      "class_hash": "0x411e942cb34c2820b1190a175136b31900c8e72fed723554cb0653730a3082b",
      "abi": [
        {
          "type": "function",
          "name": "name",
          "inputs": [],
          "outputs": [
            {
              "type": "core::felt252"
            }
          ],
          "state_mutability": "view"
        },
        {
          "type": "function",
          "name": "unpacked_size",
          "inputs": [],
          "outputs": [
            {
              "type": "core::integer::u32"
            }
          ],
          "state_mutability": "view"
        },
        {
          "type": "function",
          "name": "packed_size",
          "inputs": [],
          "outputs": [
            {
              "type": "core::integer::u32"
            }
          ],
          "state_mutability": "view"
        },
        {
          "type": "struct",
          "name": "core::array::Span::<core::integer::u8>",
          "members": [
            {
              "name": "snapshot",
              "type": "@core::array::Array::<core::integer::u8>"
            }
          ]
        },
        {
          "type": "function",
          "name": "layout",
          "inputs": [],
          "outputs": [
            {
              "type": "core::array::Span::<core::integer::u8>"
            }
          ],
          "state_mutability": "view"
        },
        {
          "type": "struct",
          "name": "core::array::Span::<core::felt252>",
          "members": [
            {
              "name": "snapshot",
              "type": "@core::array::Array::<core::felt252>"
            }
          ]
        },
        {
          "type": "struct",
          "name": "core::array::Span::<core::array::Span::<core::felt252>>",
          "members": [
            {
              "name": "snapshot",
              "type": "@core::array::Array::<core::array::Span::<core::felt252>>"
            }
          ]
        },
        {
          "type": "struct",
          "name": "dojo::database::schema::Struct",
          "members": [
            {
              "name": "name",
              "type": "core::felt252"
            },
            {
              "name": "attrs",
              "type": "core::array::Span::<core::felt252>"
            },
            {
              "name": "children",
              "type": "core::array::Span::<core::array::Span::<core::felt252>>"
            }
          ]
        },
        {
          "type": "struct",
          "name": "core::array::Span::<(core::felt252, core::array::Span::<core::felt252>)>",
          "members": [
            {
              "name": "snapshot",
              "type": "@core::array::Array::<(core::felt252, core::array::Span::<core::felt252>)>"
            }
          ]
        },
        {
          "type": "struct",
          "name": "dojo::database::schema::Enum",
          "members": [
            {
              "name": "name",
              "type": "core::felt252"
            },
            {
              "name": "attrs",
              "type": "core::array::Span::<core::felt252>"
            },
            {
              "name": "children",
              "type": "core::array::Span::<(core::felt252, core::array::Span::<core::felt252>)>"
            }
          ]
        },
        {
          "type": "enum",
          "name": "dojo::database::schema::Ty",
          "variants": [
            {
              "name": "Primitive",
              "type": "core::felt252"
            },
            {
              "name": "Struct",
              "type": "dojo::database::schema::Struct"
            },
            {
              "name": "Enum",
              "type": "dojo::database::schema::Enum"
            },
            {
              "name": "Tuple",
              "type": "core::array::Span::<core::array::Span::<core::felt252>>"
            }
          ]
        },
        {
          "type": "function",
          "name": "schema",
          "inputs": [],
          "outputs": [
            {
              "type": "dojo::database::schema::Ty"
            }
          ],
          "state_mutability": "view"
        },
        {
          "type": "event",
          "name": "eternum::models::config::world_config::Event",
          "kind": "enum",
          "variants": []
        }
      ]
    }
  ]
}<|MERGE_RESOLUTION|>--- conflicted
+++ resolved
@@ -1,7 +1,7 @@
 {
   "world": {
     "name": "world",
-    "address": "0x4d79c99ce9b489b77461e3491970ea5ede1f1966f4d2ff65ee76cd8701d6dad",
+    "address": null,
     "class_hash": "0x6441e7fc96d795ec94fca66634e6d87edf84362e564ef80eb13f459914b8b",
     "abi": [
       {
@@ -863,7 +863,7 @@
   "contracts": [
     {
       "name": "bank_systems",
-      "address": "0x22915d02287759320f721a3e61836fe3dc1ed68fc8a66fdd2c2f7a8cf1ff4f8",
+      "address": null,
       "class_hash": "0x781083a524ae71d281f73f60cebddfa30cb5160840e55c1b0297ae15dd4ec96",
       "abi": [
         {
@@ -978,7 +978,7 @@
     },
     {
       "name": "caravan_systems",
-      "address": "0x384fd2bf241ffc48425ed1fed389495e8066079cdb16865a73e6d3849d32c4f",
+      "address": null,
       "class_hash": "0x7246ad54863b0d32f574265081ed83f5d8842428bf175b5d3ed39a0863c373b",
       "abi": [
         {
@@ -1089,7 +1089,7 @@
     },
     {
       "name": "combat_systems",
-      "address": "0x778fd3e137dc0e58d94d599167aa431332b8529f9bfc8efd70a7ea4e9c74247",
+      "address": null,
       "class_hash": "0x67c8c265e6e1095ac7f39dabc24bc519863a2c72508486069272f4baeb84317",
       "abi": [
         {
@@ -1431,7 +1431,7 @@
     },
     {
       "name": "config_systems",
-      "address": "0x74c3dd7b64a0c8ad6a27276b9ec6a628774028734ea46cf3970ef185e35247d",
+      "address": null,
       "class_hash": "0x1c1161179e636e724fe7bc26a92cb2440862d22352c3fe3c8b94e8b6e45cd9a",
       "abi": [
         {
@@ -2161,7 +2161,7 @@
     },
     {
       "name": "labor_systems",
-      "address": "0x5b3b02ba50cfb46af86c20d1eca1bbff5fe82ff2f8985aefc413267a5d05b00",
+      "address": null,
       "class_hash": "0x6b380bf512cdc1cf59259b791f5a37d6f6361ad8c2f99b31ffb4dccace49f49",
       "abi": [
         {
@@ -2321,7 +2321,7 @@
     },
     {
       "name": "leveling_systems",
-      "address": "0x81edcebc0097b53ae8db567565eb5c5d9e8a9190a8a80411547676f24361ca",
+      "address": null,
       "class_hash": "0x2bbf1f389e3358f666625ae8cbbbecab248d2a5acd2695fe1a67bd729fe19c1",
       "abi": [
         {
@@ -2435,7 +2435,7 @@
     },
     {
       "name": "name_systems",
-      "address": "0x2a9ee652fb9ce9812e9d06ec05429b6e27254b37d0ef0eaca6a1e4533d5c244",
+      "address": null,
       "class_hash": "0x7ab8e9771a066df89edfabd3c6a461715fffe4ba86e95f293db61c92452f222",
       "abi": [
         {
@@ -2526,13 +2526,8 @@
     },
     {
       "name": "realm_systems",
-<<<<<<< HEAD
       "address": null,
       "class_hash": "0x109c521537c51ae33c335e3512b9a3469d6cad15e68de961b2c9f2be39df026",
-=======
-      "address": "0x6b9518b94d4d1608095233f38aef1d996851200f1d5c0877c040fa42946496",
-      "class_hash": "0x1baaee2ed04c72f376ceb0d0a80d5c748482d3422c027a77be883bda4211a33",
->>>>>>> 2a92f6df
       "abi": [
         {
           "type": "impl",
@@ -2696,7 +2691,7 @@
     },
     {
       "name": "resource_systems",
-      "address": "0x2dab8013b2dea3f5b37f31db94a5136843408efa04a966a6587f65056b1ef40",
+      "address": null,
       "class_hash": "0x296e8a045234c8d5a359080aa33be81a431e2614c6e3c59bb89930f6ee0c600",
       "abi": [
         {
@@ -2942,7 +2937,7 @@
     },
     {
       "name": "road_systems",
-      "address": "0x46e8cc4deb048fed25465e134ebbfa962137daaf0bb52a63d41940af3638e4d",
+      "address": null,
       "class_hash": "0x7d0376077bb24e151510d6200867b03a514708b42b010d892e88b79f1ec3696",
       "abi": [
         {
@@ -3062,7 +3057,7 @@
     },
     {
       "name": "test_resource_systems",
-      "address": "0x5e2e8d20bc9f4c02050b2b6b7442a1ce06bbd9c0729716a7c5a478069c9b354",
+      "address": null,
       "class_hash": "0x6c8cfca1efd3eaee0f7ec2f3e179460c18e6a635c33c2461a4c7f7000d7e516",
       "abi": [
         {
@@ -3167,7 +3162,7 @@
     },
     {
       "name": "trade_systems",
-      "address": "0x7b54643f42a1c4298fe5e465105ccbee30ba505f3bedaa90f4951f9f15be8f0",
+      "address": null,
       "class_hash": "0x32571ae09145a2ec2791ef5729d546167c9c8fc62315660c452d4d604ee9d7f",
       "abi": [
         {
@@ -3341,7 +3336,7 @@
     },
     {
       "name": "transport_unit_systems",
-      "address": "0x75eb7b6012dbb91d59aa20808de28666f8207478e08f4e4ee101bdb0ac89e63",
+      "address": null,
       "class_hash": "0x62573b03f1a3fca6b5a4bf5ed5b8ccbeae66b14f56eab3e80a086d69c270143",
       "abi": [
         {
@@ -3454,7 +3449,7 @@
     },
     {
       "name": "travel_systems",
-      "address": "0x8fa2df40a28c2ffb7a99267c1a67318451da3a5d39cadb18577a2d09856b0e",
+      "address": null,
       "class_hash": "0x30c6f11bef79ebbd0d68b4c0c578f52665c1aa6f212b4815c6adf88a2655358",
       "abi": [
         {
