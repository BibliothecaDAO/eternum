db_dir = "./torii.db"

[indexing]
events_chunk_size = 1024 # Size of events page to fetch
blocks_chunk_size = 10240 # Blocks to process before DB commit
index_pending = true # Enable indexing pending blocks
polling_interval = 500 # Polling interval in milliseconds
max_concurrent_tasks = 100 # Maximum concurrent indexing tasks
index_transactions = true
contracts = [
<<<<<<< HEAD
      { type = "ERC721", address = "0x5756a51516e72a5bf8d8046dd8dea867d1003563ed65b6cdcf09c8f324405a0" },
      { type = "ERC721", address = "0x77622ae66219d0e2bf21f9b536b73a7fdb11de78df9692b7cd35ac5156c3c81" },
            ]
=======
  "erc721:0xd2674cc335684896f2b1f942e6929611acab4dc07aa03d0371226812bbc349",
  "erc721:0x31031b237b196b17179cf30154d03bfa2ed2e74731d6b1f9760b1085457861d",
]
>>>>>>> ebf6aaed
<|MERGE_RESOLUTION|>--- conflicted
+++ resolved
@@ -8,12 +8,6 @@
 max_concurrent_tasks = 100 # Maximum concurrent indexing tasks
 index_transactions = true
 contracts = [
-<<<<<<< HEAD
-      { type = "ERC721", address = "0x5756a51516e72a5bf8d8046dd8dea867d1003563ed65b6cdcf09c8f324405a0" },
-      { type = "ERC721", address = "0x77622ae66219d0e2bf21f9b536b73a7fdb11de78df9692b7cd35ac5156c3c81" },
-            ]
-=======
   "erc721:0xd2674cc335684896f2b1f942e6929611acab4dc07aa03d0371226812bbc349",
   "erc721:0x31031b237b196b17179cf30154d03bfa2ed2e74731d6b1f9760b1085457861d",
-]
->>>>>>> ebf6aaed
+]