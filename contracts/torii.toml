db_dir = "./torii-db"

[indexing]
events_chunk_size = 1024 # Size of events page to fetch
blocks_chunk_size = 10240 # Blocks to process before DB commit
index_pending = true # Enable indexing pending blocks
polling_interval = 500 # Polling interval in milliseconds
max_concurrent_tasks = 100 # Maximum concurrent indexing tasks
index_transactions = true
contracts = [
<<<<<<< HEAD
      "erc721:0x70d03087d06717eda8719b49df96745b9897d650b04210d77897ad75fff1710",
      "erc721:0x323196c1460dbfdba3dfa922f6bd4deafc8a6edb605cb72d5b56e7e6eeae46d",
                        ]
=======
      "erc721:0x2f7e39daa52f3244534946f4e4a3f6812008413f3027377e0b1ec955ae079a5",
      "erc721:0xe23fe70d8b1ce414231bce5a51d971416cc75a6d0ed0910773254b0be902e7",
        ]
>>>>>>> 8d82f9bc
<|MERGE_RESOLUTION|>--- conflicted
+++ resolved
@@ -8,12 +8,6 @@
 max_concurrent_tasks = 100 # Maximum concurrent indexing tasks
 index_transactions = true
 contracts = [
-<<<<<<< HEAD
-      "erc721:0x70d03087d06717eda8719b49df96745b9897d650b04210d77897ad75fff1710",
-      "erc721:0x323196c1460dbfdba3dfa922f6bd4deafc8a6edb605cb72d5b56e7e6eeae46d",
-                        ]
-=======
       "erc721:0x2f7e39daa52f3244534946f4e4a3f6812008413f3027377e0b1ec955ae079a5",
       "erc721:0xe23fe70d8b1ce414231bce5a51d971416cc75a6d0ed0910773254b0be902e7",
-        ]
->>>>>>> 8d82f9bc
+        ]