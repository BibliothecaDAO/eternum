<<<<<<< HEAD
scarb 2.9.2
=======
scarb 2.9.4
>>>>>>> ce3f86fb
dojo 1.4.0<|MERGE_RESOLUTION|>--- conflicted
+++ resolved
@@ -1,6 +1,2 @@
-<<<<<<< HEAD
-scarb 2.9.2
-=======
 scarb 2.9.4
->>>>>>> ce3f86fb
 dojo 1.4.0