--- conflicted
+++ resolved
@@ -48,10 +48,7 @@
 
         // make fragment mine structure
         let structure_id = world.dispatcher.uuid();
-<<<<<<< HEAD
-        IStructureImpl::create(ref world, coord, owner, structure_id, StructureCategory::FragmentMine, true);
-=======
-        iStructureImpl::create(
+        IStructureImpl::create(
             ref world,
             coord,
             owner,
@@ -62,7 +59,6 @@
             Default::default(),
             TileOccupier::FragmentMine,
         );
->>>>>>> ba2fd758
         // add guards to structure
         // slot must start from delta, to charlie, to beta, to alpha
         let slot_tiers = array![(GuardSlot::Delta, TroopTier::T2, TroopType::Paladin)].span();
