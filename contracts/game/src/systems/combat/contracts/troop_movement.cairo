--- conflicted
+++ resolved
@@ -21,15 +21,10 @@
         season::SeasonImpl, structure::{StructureBaseStoreImpl, StructureOwnerStoreImpl},
         troop::{ExplorerTroops, GuardImpl}, weight::{Weight},
     };
-<<<<<<< HEAD
     use s1_eternum::systems::utils::map::IMapImpl;
-    use s1_eternum::systems::utils::{mine::iMineDiscoveryImpl, troop::{iExplorerImpl, iTroopImpl}};
-=======
-    use s1_eternum::systems::utils::map::iMapImpl;
     use s1_eternum::systems::utils::{
         hyperstructure::iHyperstructureDiscoveryImpl, mine::iMineDiscoveryImpl, troop::{iExplorerImpl, iTroopImpl},
     };
->>>>>>> 5d4abfe7
     use s1_eternum::utils::map::{biomes::{Biome, get_biome}};
     use s1_eternum::utils::random::{VRFImpl};
     use starknet::ContractAddress;
