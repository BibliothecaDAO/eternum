--- conflicted
+++ resolved
@@ -163,15 +163,10 @@
             let battle_config: BattleConfig = WorldConfigUtilImpl::get_member(world, selector!("battle_config"));
             let tick = TickImpl::get_tick_config(ref world);
             if guard_slot.is_none() {
-<<<<<<< HEAD
                 if StructureBaseImpl::is_not_cloaked(guarded_structure, battle_config, tick) {
                     StructureOwnerStoreImpl::store(explorer_owner, ref world, structure_id);
                 }
                 return;
-=======
-                // todo: claim
-                panic!("defender has no troops");
->>>>>>> 22a355f1
             }
 
             // get guard troops
@@ -196,28 +191,6 @@
             explorer_aggressor_troops
                 .attack(ref guard_troops, defender_biome, troop_stamina_config, troop_damage_config, tick.current());
 
-<<<<<<< HEAD
-=======
-            // update guard
-            if guard_troops.count.is_zero() {
-                // delete guard
-                iGuardImpl::delete(
-                    ref world,
-                    structure_id,
-                    ref guarded_structure,
-                    ref guard_defender,
-                    ref guard_troops,
-                    tick.current().try_into().unwrap(),
-                    guard_slot,
-                    tick.current(),
-                );
-            } else {
-                // update guard
-                guard_defender.to_slot(guard_slot, guard_troops, guard_destroyed_tick.into());
-                StructureTroopGuardStoreImpl::store(ref guard_defender, ref world, structure_id);
-            }
-
->>>>>>> 22a355f1
             // update explorer
             explorer_aggressor.troops = explorer_aggressor_troops;
             if explorer_aggressor_troops.count.is_zero() {
