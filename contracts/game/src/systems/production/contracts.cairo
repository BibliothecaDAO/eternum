--- conflicted
+++ resolved
@@ -9,28 +9,37 @@
     fn create_building(
         ref self: TContractState,
         structure_id: ID,
+        structure_id: ID,
         directions: Span<Direction>,
         building_category: BuildingCategory,
         requested_resource_type: Option<u8>,
+        requested_resource_type: Option<u8>,
     );
+    fn destroy_building(ref self: TContractState, structure_id: ID, building_coord: Coord);
     fn destroy_building(ref self: TContractState, structure_id: ID, building_coord: Coord);
 
     /// Pause and Resume Building Production
     fn pause_building_production(ref self: TContractState, structure_id: ID, building_coord: Coord);
     fn resume_building_production(ref self: TContractState, structure_id: ID, building_coord: Coord);
+    fn pause_building_production(ref self: TContractState, structure_id: ID, building_coord: Coord);
+    fn resume_building_production(ref self: TContractState, structure_id: ID, building_coord: Coord);
 
     fn burn_other_resources_for_labor_production(
         ref self: TContractState, structure_id: ID, resource_types: Span<u8>, resource_amounts: Span<u128>,
+        ref self: TContractState, structure_id: ID, resource_types: Span<u8>, resource_amounts: Span<u128>,
     );
 
     fn burn_labor_resources_for_other_production(
+        ref self: TContractState, from_structure_id: ID, labor_amounts: Span<u128>, produced_resource_types: Span<u8>,
         ref self: TContractState, from_structure_id: ID, labor_amounts: Span<u128>, produced_resource_types: Span<u8>,
     );
 
     fn burn_other_predefined_resources_for_resources(
         ref self: TContractState,
         from_structure_id: ID,
+        from_structure_id: ID,
         produced_resource_types: Span<u8>,
+        production_tick_counts: Span<u128>,
         production_tick_counts: Span<u128>,
     );
 }
@@ -40,7 +49,12 @@
     use dojo::world::WorldStorage;
     use s1_eternum::alias::ID;
     use s1_eternum::constants::{DEFAULT_NS};
+    use s1_eternum::constants::{DEFAULT_NS};
     use s1_eternum::models::season::SeasonImpl;
+    use s1_eternum::models::structure::{
+        StructureBase, StructureBaseImpl, StructureBaseStoreImpl, StructureCategory, StructureOwnerStoreImpl,
+        StructureResourcesImpl, StructureResourcesPackedStoreImpl,
+    };
     use s1_eternum::models::structure::{
         StructureBase, StructureBaseImpl, StructureBaseStoreImpl, StructureCategory, StructureOwnerStoreImpl,
         StructureResourcesImpl, StructureResourcesPackedStoreImpl,
@@ -52,15 +66,23 @@
     };
     use starknet::ContractAddress;
 
+        owner::{OwnerAddressTrait}, position::{Coord, CoordTrait},
+        resource::production::building::{BuildingCategory, BuildingImpl},
+        resource::production::production::{ProductionStrategyImpl},
+    };
+    use starknet::ContractAddress;
+
 
     #[abi(embed_v0)]
     impl ProductionContractImpl of super::IProductionContract<ContractState> {
         fn create_building(
             ref self: ContractState,
             structure_id: ID,
+            structure_id: ID,
             mut directions: Span<s1_eternum::models::position::Direction>,
             building_category: BuildingCategory,
             requested_resource_type: Option<u8>,
+            requested_resource_type: Option<u8>,
         ) {
             let mut world: WorldStorage = self.world(DEFAULT_NS());
             // ensure season is not over
@@ -69,6 +91,12 @@
             // ensure caller owns the structure
             let structure_owner: ContractAddress = StructureOwnerStoreImpl::retrieve(ref world, structure_id);
             structure_owner.assert_caller_owner();
+            // ensure season is not over
+            SeasonImpl::assert_season_is_not_over(world);
+
+            // ensure caller owns the structure
+            let structure_owner: ContractAddress = StructureOwnerStoreImpl::retrieve(ref world, structure_id);
+            structure_owner.assert_caller_owner();
 
             // ensure structure is either a structure or village
             let structure_base: StructureBase = StructureBaseStoreImpl::retrieve(ref world, structure_id);
@@ -77,11 +105,23 @@
                     || structure_base.category == StructureCategory::Village.into(),
                 "Only structures and villages may create buildings",
             );
+            // ensure structure is either a structure or village
+            let structure_base: StructureBase = StructureBaseStoreImpl::retrieve(ref world, structure_id);
+            assert!(
+                structure_base.category == StructureCategory::Realm.into()
+                    || structure_base.category == StructureCategory::Village.into(),
+                "Only structures and villages may create buildings",
+            );
 
             // ensure buildings can't be made outside
+            // the range of what the structure level allows
             // the range of what the structure level allows
             let directions_count = directions.len();
             assert!(directions_count > 0, "building cant be made at the center");
+            assert!(directions_count <= structure_base.max_level(world).into() + 1, "building outside of max bound");
+            assert!(
+                directions_count <= structure_base.level.into() + 1, "building outside of what structure level allows",
+            );
             assert!(directions_count <= structure_base.max_level(world).into() + 1, "building outside of max bound");
             assert!(
                 directions_count <= structure_base.level.into() + 1, "building outside of what structure level allows",
@@ -99,22 +139,32 @@
                     "structure does not produce specified resource",
                 );
             }
+            // ensure that the structure produces the resource
+            if requested_resource_type.is_some() {
+                let structure_resources_packed: u128 = StructureResourcesPackedStoreImpl::retrieve(
+                    ref world, structure_id,
+                );
+                assert!(
+                    StructureResourcesImpl::produces_resource(
+                        structure_resources_packed, requested_resource_type.unwrap(),
+                    ),
+                    "structure does not produce specified resource",
+                );
+            }
 
             let mut building_coord: Coord = BuildingImpl::center();
             loop {
                 match directions.pop_front() {
                     Option::Some(direction) => { building_coord = building_coord.neighbor(*direction); },
                     Option::None => { break; },
+                    Option::None => { break; },
                 }
             };
 
             let (building, building_count) = BuildingImpl::create(
                 ref world,
                 structure_id,
-<<<<<<< HEAD
                 structure_base.category,
-=======
->>>>>>> 2e1c8e6f
                 structure_base.coord(),
                 building_category,
                 requested_resource_type,
@@ -123,35 +173,34 @@
 
             // pay one time cost of the building
             building.make_payment(building_count, ref world);
+            building.make_payment(building_count, ref world);
         }
 
 
         fn destroy_building(ref self: ContractState, structure_id: ID, building_coord: Coord) {
-            let mut world: WorldStorage = self.world(DEFAULT_NS());
-            SeasonImpl::assert_season_is_not_over(world);
-
-            // ensure structure is a realm or village
-            let structure_base: StructureBase = StructureBaseStoreImpl::retrieve(ref world, structure_id);
-            assert!(
-                structure_base.category == StructureCategory::Realm.into()
-                    || structure_base.category == StructureCategory::Village.into(),
-                "structure is not a realm or village",
-            );
-
-            // ensure caller owns the structure
-            let structure_owner: ContractAddress = StructureOwnerStoreImpl::retrieve(ref world, structure_id);
-            structure_owner.assert_caller_owner();
-
-<<<<<<< HEAD
+        fn destroy_building(ref self: ContractState, structure_id: ID, building_coord: Coord) {
+            let mut world: WorldStorage = self.world(DEFAULT_NS());
+            SeasonImpl::assert_season_is_not_over(world);
+
+            // ensure structure is a realm or village
+            let structure_base: StructureBase = StructureBaseStoreImpl::retrieve(ref world, structure_id);
+            assert!(
+                structure_base.category == StructureCategory::Realm.into()
+                    || structure_base.category == StructureCategory::Village.into(),
+                "structure is not a realm or village",
+            );
+
+            // ensure caller owns the structure
+            let structure_owner: ContractAddress = StructureOwnerStoreImpl::retrieve(ref world, structure_id);
+            structure_owner.assert_caller_owner();
+
             BuildingImpl::destroy(
                 ref world, structure_id, structure_base.category, structure_base.coord(), building_coord,
             );
-=======
-            BuildingImpl::destroy(ref world, structure_id, structure_base.coord(), building_coord);
->>>>>>> 2e1c8e6f
         }
 
         fn pause_building_production(ref self: ContractState, structure_id: ID, building_coord: Coord) {
+        fn pause_building_production(ref self: ContractState, structure_id: ID, building_coord: Coord) {
             let mut world: WorldStorage = self.world(DEFAULT_NS());
             // SeasonImpl::assert_season_is_not_over(world);
 
@@ -167,43 +216,48 @@
             let structure_owner: ContractAddress = StructureOwnerStoreImpl::retrieve(ref world, structure_id);
             structure_owner.assert_caller_owner();
 
-<<<<<<< HEAD
             BuildingImpl::pause_production(ref world, structure_base.category, structure_base.coord(), building_coord);
-=======
-            BuildingImpl::pause_production(ref world, structure_base.coord(), building_coord);
->>>>>>> 2e1c8e6f
         }
 
         fn resume_building_production(ref self: ContractState, structure_id: ID, building_coord: Coord) {
-            let mut world: WorldStorage = self.world(DEFAULT_NS());
-            SeasonImpl::assert_season_is_not_over(world);
-
-            // ensure structure is a realm or village
-            let structure_base: StructureBase = StructureBaseStoreImpl::retrieve(ref world, structure_id);
-            assert!(
-                structure_base.category == StructureCategory::Realm.into()
-                    || structure_base.category == StructureCategory::Village.into(),
-                "structure is not a realm or village",
-            );
-
-            // ensure caller owns the structure
-            let structure_owner: ContractAddress = StructureOwnerStoreImpl::retrieve(ref world, structure_id);
-            structure_owner.assert_caller_owner();
-
-<<<<<<< HEAD
+        fn resume_building_production(ref self: ContractState, structure_id: ID, building_coord: Coord) {
+            let mut world: WorldStorage = self.world(DEFAULT_NS());
+            SeasonImpl::assert_season_is_not_over(world);
+
+            // ensure structure is a realm or village
+            let structure_base: StructureBase = StructureBaseStoreImpl::retrieve(ref world, structure_id);
+            assert!(
+                structure_base.category == StructureCategory::Realm.into()
+                    || structure_base.category == StructureCategory::Village.into(),
+                "structure is not a realm or village",
+            );
+
+            // ensure caller owns the structure
+            let structure_owner: ContractAddress = StructureOwnerStoreImpl::retrieve(ref world, structure_id);
+            structure_owner.assert_caller_owner();
+
             BuildingImpl::resume_production(ref world, structure_base.category, structure_base.coord(), building_coord);
-=======
-            BuildingImpl::resume_production(ref world, structure_base.coord(), building_coord);
->>>>>>> 2e1c8e6f
         }
 
         /// Burn other resource for production of labor
         fn burn_other_resources_for_labor_production(
             ref self: ContractState, structure_id: ID, resource_types: Span<u8>, resource_amounts: Span<u128>,
+            ref self: ContractState, structure_id: ID, resource_types: Span<u8>, resource_amounts: Span<u128>,
         ) {
             let mut world: WorldStorage = self.world(DEFAULT_NS());
             SeasonImpl::assert_season_is_not_over(world);
 
+            // ensure structure is a realm or village
+            let structure_base: StructureBase = StructureBaseStoreImpl::retrieve(ref world, structure_id);
+            assert!(
+                structure_base.category == StructureCategory::Realm.into()
+                    || structure_base.category == StructureCategory::Village.into(),
+                "structure is not a realm or village",
+            );
+
+            // ensure caller owns the structure
+            let structure_owner: ContractAddress = StructureOwnerStoreImpl::retrieve(ref world, structure_id);
+            structure_owner.assert_caller_owner();
             // ensure structure is a realm or village
             let structure_base: StructureBase = StructureBaseStoreImpl::retrieve(ref world, structure_id);
             assert!(
@@ -219,8 +273,14 @@
             assert!(
                 resource_types.len() == resource_amounts.len(),
                 "resource types and resource amounts must be the same length",
-            );
-
+                "resource types and resource amounts must be the same length",
+            );
+
+            for i in 0..resource_types.len() {
+                ProductionStrategyImpl::burn_other_resource_for_labor_production(
+                    ref world, structure_id, *resource_types.at(i), *resource_amounts.at(i),
+                );
+            }
             for i in 0..resource_types.len() {
                 ProductionStrategyImpl::burn_other_resource_for_labor_production(
                     ref world, structure_id, *resource_types.at(i), *resource_amounts.at(i),
@@ -234,10 +294,25 @@
             from_structure_id: ID,
             labor_amounts: Span<u128>,
             produced_resource_types: Span<u8>,
+            ref self: ContractState,
+            from_structure_id: ID,
+            labor_amounts: Span<u128>,
+            produced_resource_types: Span<u8>,
         ) {
             let mut world: WorldStorage = self.world(DEFAULT_NS());
             SeasonImpl::assert_season_is_not_over(world);
 
+            // ensure structure is a realm or village
+            let structure_base: StructureBase = StructureBaseStoreImpl::retrieve(ref world, from_structure_id);
+            assert!(
+                structure_base.category == StructureCategory::Realm.into()
+                    || structure_base.category == StructureCategory::Village.into(),
+                "structure is not a realm or village",
+            );
+
+            // ensure caller owns the structure
+            let structure_owner: ContractAddress = StructureOwnerStoreImpl::retrieve(ref world, from_structure_id);
+            structure_owner.assert_caller_owner();
             // ensure structure is a realm or village
             let structure_base: StructureBase = StructureBaseStoreImpl::retrieve(ref world, from_structure_id);
             assert!(
@@ -253,8 +328,14 @@
             assert!(
                 labor_amounts.len() == produced_resource_types.len(),
                 "labor and produced resource types must be the same length",
-            );
-
+                "labor and produced resource types must be the same length",
+            );
+
+            for i in 0..labor_amounts.len() {
+                ProductionStrategyImpl::burn_labor_resource_for_other_production(
+                    ref world, from_structure_id, *labor_amounts.at(i), *produced_resource_types.at(i),
+                );
+            }
             for i in 0..labor_amounts.len() {
                 ProductionStrategyImpl::burn_labor_resource_for_other_production(
                     ref world, from_structure_id, *labor_amounts.at(i), *produced_resource_types.at(i),
@@ -268,8 +349,10 @@
         fn burn_other_predefined_resources_for_resources(
             ref self: ContractState,
             from_structure_id: ID,
+            from_structure_id: ID,
             produced_resource_types: Span<u8>,
             production_tick_counts: Span<u128>,
+            production_tick_counts: Span<u128>,
         ) {
             let mut world: WorldStorage = self.world(DEFAULT_NS());
             SeasonImpl::assert_season_is_not_over(world);
@@ -285,9 +368,21 @@
             // ensure caller owns the structure
             let structure_owner: ContractAddress = StructureOwnerStoreImpl::retrieve(ref world, from_structure_id);
             structure_owner.assert_caller_owner();
+            // ensure structure is a realm or village
+            let structure_base: StructureBase = StructureBaseStoreImpl::retrieve(ref world, from_structure_id);
+            assert!(
+                structure_base.category == StructureCategory::Realm.into()
+                    || structure_base.category == StructureCategory::Village.into(),
+                "structure is not a realm or village",
+            );
+
+            // ensure caller owns the structure
+            let structure_owner: ContractAddress = StructureOwnerStoreImpl::retrieve(ref world, from_structure_id);
+            structure_owner.assert_caller_owner();
 
             assert!(
                 produced_resource_types.len() == production_tick_counts.len(),
+                "produced resource types and production tick counts must be the same length",
                 "produced resource types and production tick counts must be the same length",
             );
 
@@ -296,6 +391,11 @@
                     ref world, from_structure_id, *produced_resource_types.at(i), *production_tick_counts.at(i),
                 );
             }
+            for i in 0..produced_resource_types.len() {
+                ProductionStrategyImpl::burn_other_predefined_resources_for_resource(
+                    ref world, from_structure_id, *produced_resource_types.at(i), *production_tick_counts.at(i),
+                );
+            }
         }
     }
 }