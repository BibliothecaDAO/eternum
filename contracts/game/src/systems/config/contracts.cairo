use s1_eternum::models::config::{
    BattleConfig, CapacityConfig, LaborBurnPrStrategy, MapConfig, ResourceBridgeConfig, ResourceBridgeFeeSplitConfig,
    ResourceBridgeWhitelistConfig, TradeConfig, TroopDamageConfig, TroopLimitConfig, TroopStaminaConfig,
};
use s1_eternum::models::resource::production::building::BuildingCategory;

#[starknet::interface]
pub trait IWorldConfig<T> {
    fn set_world_config(ref self: T, admin_address: starknet::ContractAddress);
}
#[starknet::interface]
pub trait IAgentControllerConfig<T> {
    fn set_agent_controller(ref self: T, agent_controller_address: starknet::ContractAddress);
}


#[starknet::interface]
pub trait ISeasonConfig<T> {
    fn set_season_config(
        ref self: T,
        season_pass_address: starknet::ContractAddress,
        realms_address: starknet::ContractAddress,
        lords_address: starknet::ContractAddress,
        start_settling_at: u64,
        start_main_at: u64,
        end_grace_seconds: u32,
    );
}


#[starknet::interface]
pub trait IVRFConfig<T> {
    fn set_vrf_config(ref self: T, vrf_provider_address: starknet::ContractAddress);
}


#[starknet::interface]
pub trait IStartingResourcesConfig<T> {
    fn set_starting_resources_config(ref self: T, resources: Span<(u8, u128)>);
}

#[starknet::interface]
pub trait IStructureLevelConfig<T> {
    fn set_structure_max_level_config(ref self: T, realm_max: u8, village_max: u8);
    fn set_structure_level_config(ref self: T, level: u8, resources: Span<(u8, u128)>);
}

#[starknet::interface]
pub trait IWeightConfig<T> {
    fn set_resource_weight_config(ref self: T, resource_type: u8, weight_gram: u128);
}

#[starknet::interface]
pub trait ICapacityConfig<T> {
    fn set_capacity_config(ref self: T, capacity_config: CapacityConfig);
}

#[starknet::interface]
pub trait ITradeConfig<T> {
    fn set_trade_config(ref self: T, trade_config: TradeConfig);
}


#[starknet::interface]
pub trait ITickConfig<T> {
    fn set_tick_config(ref self: T, armies_tick_in_seconds: u64);
}

#[starknet::interface]
pub trait IStaminaConfig<T> {
    fn set_stamina_config(ref self: T, unit_type: u8, max_stamina: u16);
}


#[starknet::interface]
pub trait ITransportConfig<T> {
    fn set_donkey_speed_config(ref self: T, sec_per_km: u16);
}

#[starknet::interface]
pub trait IHyperstructureConfig<T> {
    fn set_hyperstructure_config(
        ref self: T,
        resources_for_completion: Span<(u8, u128, u128)>,
        time_between_shares_change: u64,
        points_per_cycle: u128,
        points_for_win: u128,
        points_on_completion: u128,
    );
}

#[starknet::interface]
pub trait IBankConfig<T> {
    fn set_bank_config(ref self: T, lp_fee_num: u32, lp_fee_denom: u32, owner_fee_num: u32, owner_fee_denom: u32);
}


#[starknet::interface]
pub trait IMapConfig<T> {
    fn set_map_config(ref self: T, map_config: MapConfig);
}


#[starknet::interface]
pub trait IProductionConfig<T> {
    fn set_production_config(
        ref self: T,
        resource_type: u8,
        realm_output_per_tick: u64,
        village_output_per_tick: u64,
        labor_burn_strategy: LaborBurnPrStrategy,
        predefined_resource_burn_cost: Span<(u8, u128)>,
    );
}


#[starknet::interface]
pub trait IBuildingConfig<T> {
    fn set_building_config(ref self: T, base_population: u32, base_cost_percent_increase: u16);
    fn set_building_category_config(
        ref self: T,
        building_category: BuildingCategory,
        cost_of_building: Span<(u8, u128)>,
        population_cost: u32,
        capacity_grant: u32,
    );
}


#[starknet::interface]
pub trait IResourceBridgeConfig<T> {
    fn set_resource_bridge_config(ref self: T, resource_bridge_config: ResourceBridgeConfig);
    fn set_resource_bridge_fee_split_config(ref self: T, res_bridge_fee_split_config: ResourceBridgeFeeSplitConfig);
    fn set_resource_bridge_whitelist_config(
        ref self: T, resource_bridge_whitelist_config: ResourceBridgeWhitelistConfig,
    );
}

#[starknet::interface]
pub trait ISettlementConfig<T> {
    fn set_settlement_config(
        ref self: T,
        center: u32,
        base_distance: u32,
        min_first_layer_distance: u32,
        points_placed: u32,
        current_layer: u32,
        current_side: u32,
        current_point_on_side: u32,
    );
}

#[starknet::interface]
pub trait ITroopConfig<T> {
    fn set_troop_config(
        ref self: T,
        troop_damage_config: TroopDamageConfig,
        troop_stamina_config: TroopStaminaConfig,
        troop_limit_config: TroopLimitConfig,
    );
}

#[starknet::interface]
pub trait IBattleConfig<T> {
    fn set_battle_config(ref self: T, battle_config: BattleConfig);
}

#[dojo::contract]
pub mod config_systems {
    use achievement::components::achievable::AchievableComponent;
    use core::num::traits::zero::Zero;

    use dojo::model::ModelStorage;
    use dojo::world::WorldStorage;
    use dojo::world::{IWorldDispatcherTrait};

    use s1_eternum::constants::DEFAULT_NS;

    use s1_eternum::constants::{ResourceTypes, WORLD_CONFIG_ID};

    use s1_eternum::models::config::{
<<<<<<< HEAD
        BankConfig, BattleConfig, BuildingCategoryConfig, BuildingConfig, CapacityConfig, HyperstructureConfig,
        HyperstructureResourceConfig, LaborBurnPrStrategy, MapConfig, MultipleResourceBurnPrStrategy, ProductionConfig,
        ResourceBridgeConfig, ResourceBridgeFeeSplitConfig, ResourceBridgeWhitelistConfig, SeasonAddressesConfig,
        SeasonConfig, SettlementConfig, SpeedConfig, StartingResourcesConfig, StructureLevelConfig,
        StructureMaxLevelConfig, TickConfig, TradeConfig, TroopDamageConfig, TroopLimitConfig, TroopStaminaConfig,
        WeightConfig, WorldConfig, WorldConfigUtilImpl,
=======
        AgentControllerConfig, BankConfig, BattleConfig, BuildingCategoryConfig, BuildingConfig, CapacityConfig,
        HyperstructureConfig, HyperstructureResourceConfig, LaborBurnPrStrategy, MapConfig,
        MultipleResourceBurnPrStrategy, ProductionConfig, ResourceBridgeConfig, ResourceBridgeFeeSplitConfig,
        ResourceBridgeWhitelistConfig, SeasonAddressesConfig, SeasonConfig, SettlementConfig, SpeedConfig,
        StartingResourcesConfig, StructureLevelConfig, StructureMaxLevelConfig, TickConfig, TradeConfig,
        TroopDamageConfig, TroopLimitConfig, TroopStaminaConfig, WeightConfig, WorldConfig, WorldConfigUtilImpl,
>>>>>>> 5ea45431
    };

    use s1_eternum::models::resource::production::building::{BuildingCategory};
    use s1_eternum::models::resource::resource::{ResourceList};
    use s1_eternum::utils::trophies::index::{TROPHY_COUNT, Trophy, TrophyTrait};


    // Components

    component!(path: AchievableComponent, storage: achievable, event: AchievableEvent);
    impl AchievableInternalImpl = AchievableComponent::InternalImpl<ContractState>;

    // Storage

    #[storage]
    struct Storage {
        #[substorage(v0)]
        achievable: AchievableComponent::Storage,
    }

    // Events

    #[event]
    #[derive(Drop, starknet::Event)]
    enum Event {
        #[flat]
        AchievableEvent: AchievableComponent::Event,
    }

    // Constuctor

    fn dojo_init(self: @ContractState) {
        // [Event] Emit all Trophy events
        let mut world: WorldStorage = self.world(DEFAULT_NS());
        let mut trophy_id: u8 = TROPHY_COUNT;
        while trophy_id > 0 {
            let trophy: Trophy = trophy_id.into();
            self
                .achievable
                .create(
                    world,
                    id: trophy.identifier(),
                    hidden: trophy.hidden(),
                    index: trophy.index(),
                    points: trophy.points(),
                    start: 0,
                    end: 0,
                    group: trophy.group(),
                    icon: trophy.icon(),
                    title: trophy.title(),
                    description: trophy.description(),
                    tasks: trophy.tasks(),
                    data: trophy.data(),
                );
            trophy_id -= 1;
        }
    }
    pub fn check_caller_is_admin(world: WorldStorage) -> bool {
        // ENSURE
        // 1. ADMIN ADDRESS IS SET (IT MUST NEVER BE THE ZERO ADDRESS)
        // 2. CALLER IS ADMIN
        let mut admin_address = WorldConfigUtilImpl::get_member(world, selector!("admin_address"));
        return starknet::get_caller_address() == admin_address;
    }

    pub fn assert_caller_is_admin(world: WorldStorage) {
        assert!(check_caller_is_admin(world), "caller not admin");
    }

    #[abi(embed_v0)]
    impl AgentControllerConfigImpl of super::IAgentControllerConfig<ContractState> {
        fn set_agent_controller(ref self: ContractState, agent_controller_address: starknet::ContractAddress) {
            let mut world: WorldStorage = self.world(DEFAULT_NS());
            assert_caller_is_admin(world);

            let mut agent_controller_config: AgentControllerConfig = WorldConfigUtilImpl::get_member(
                world, selector!("agent_controller_config"),
            );
            agent_controller_config.address = agent_controller_address;
            WorldConfigUtilImpl::set_member(ref world, selector!("agent_controller_config"), agent_controller_config);
        }
    }


    #[abi(embed_v0)]
    impl WorldConfigImpl of super::IWorldConfig<ContractState> {
        fn set_world_config(ref self: ContractState, admin_address: starknet::ContractAddress) {
            let mut world: WorldStorage = self.world(DEFAULT_NS());
            // ensure admin address can't be set to zero
            assert!(admin_address.is_non_zero(), "admin address must be non zero");

            // ensure admin address is not already set
            let mut world_config: WorldConfig = world.read_model(WORLD_CONFIG_ID);
            if world_config.admin_address.is_non_zero() {
                assert_caller_is_admin(world);
            }

            world_config.admin_address = admin_address;
            world.write_model(@world_config);
        }
    }


    #[abi(embed_v0)]
    impl SeasonConfigImpl of super::ISeasonConfig<ContractState> {
        fn set_season_config(
            ref self: ContractState,
            season_pass_address: starknet::ContractAddress,
            realms_address: starknet::ContractAddress,
            lords_address: starknet::ContractAddress,
            start_settling_at: u64,
            start_main_at: u64,
            end_grace_seconds: u32,
        ) {
            let mut world: WorldStorage = self.world(DEFAULT_NS());
            assert_caller_is_admin(world);

            WorldConfigUtilImpl::set_member(
                ref world,
                selector!("season_addresses_config"),
                SeasonAddressesConfig { season_pass_address, realms_address, lords_address },
            );

            let mut season_config: SeasonConfig = WorldConfigUtilImpl::get_member(world, selector!("season_config"));
            if season_config.end_at.is_zero() {
                assert!(start_settling_at < start_main_at, "start_settling_at must be before start_main_at");
                season_config.start_settling_at = start_settling_at;
                season_config.start_main_at = start_main_at;
                season_config.end_grace_seconds = end_grace_seconds;
                WorldConfigUtilImpl::set_member(ref world, selector!("season_config"), season_config);
            }
        }
    }

    #[abi(embed_v0)]
    impl VRFConfigImpl of super::IVRFConfig<ContractState> {
        fn set_vrf_config(ref self: ContractState, vrf_provider_address: starknet::ContractAddress) {
            let mut world: WorldStorage = self.world(DEFAULT_NS());
            assert_caller_is_admin(world);

            WorldConfigUtilImpl::set_member(ref world, selector!("vrf_provider_address"), vrf_provider_address);
        }
    }

    #[abi(embed_v0)]
    impl StartingResourcesConfigImpl of super::IStartingResourcesConfig<ContractState> {
        fn set_starting_resources_config(ref self: ContractState, resources: Span<(u8, u128)>) {
            let mut world: WorldStorage = self.world(DEFAULT_NS());
            assert_caller_is_admin(world);

            let mut resources = resources;
            loop {
                match resources.pop_front() {
                    Option::Some((
                        resource_type, resource_amount,
                    )) => {
                        let (resource_type, resource_amount) = (*resource_type, *resource_amount);
                        // ensure lords can't be minted
                        assert!(resource_type != ResourceTypes::LORDS, "lords can't be minted as starting resource");
                        assert(resource_amount > 0, 'amount must not be 0');

                        world.write_model(@StartingResourcesConfig { resource_type, resource_amount });
                    },
                    Option::None => { break; },
                };
            };
        }
    }


    #[abi(embed_v0)]
    impl MapConfigImpl of super::IMapConfig<ContractState> {
        fn set_map_config(ref self: ContractState, mut map_config: MapConfig) {
            let mut world: WorldStorage = self.world(DEFAULT_NS());
            assert_caller_is_admin(world);

            WorldConfigUtilImpl::set_member(ref world, selector!("map_config"), map_config);
        }
    }


    #[abi(embed_v0)]
    impl CapacityConfigImpl of super::ICapacityConfig<ContractState> {
        fn set_capacity_config(ref self: ContractState, capacity_config: CapacityConfig) {
            let mut world: WorldStorage = self.world(DEFAULT_NS());
            assert_caller_is_admin(world);

            WorldConfigUtilImpl::set_member(ref world, selector!("capacity_config"), capacity_config);
        }
    }


    #[abi(embed_v0)]
    impl WeightConfigImpl of super::IWeightConfig<ContractState> {
        fn set_resource_weight_config(ref self: ContractState, resource_type: u8, weight_gram: u128) {
            let mut world: WorldStorage = self.world(DEFAULT_NS());
            assert_caller_is_admin(world);

            world.write_model(@WeightConfig { resource_type, weight_gram });
        }
    }


    #[abi(embed_v0)]
    impl TickConfigImpl of super::ITickConfig<ContractState> {
        fn set_tick_config(ref self: ContractState, armies_tick_in_seconds: u64) {
            let mut world: WorldStorage = self.world(DEFAULT_NS());
            assert_caller_is_admin(world);
            let mut tick_config: TickConfig = WorldConfigUtilImpl::get_member(world, selector!("tick_config"));
            tick_config.armies_tick_in_seconds = armies_tick_in_seconds;
            WorldConfigUtilImpl::set_member(ref world, selector!("tick_config"), tick_config);
        }
    }


    #[abi(embed_v0)]
    impl ProductionConfigImpl of super::IProductionConfig<ContractState> {
        fn set_production_config(
            ref self: ContractState,
            resource_type: u8,
            realm_output_per_tick: u64,
            village_output_per_tick: u64,
            labor_burn_strategy: LaborBurnPrStrategy,
            predefined_resource_burn_cost: Span<(u8, u128)>,
        ) {
            let mut world: WorldStorage = self.world(DEFAULT_NS());
            assert_caller_is_admin(world);

            // save multiple resource burn cost
            let predefined_resource_burn_cost_id = world.dispatcher.uuid();
            for i in 0..predefined_resource_burn_cost.len() {
                let (resource_type, resource_amount) = *predefined_resource_burn_cost.at(i);
                world
                    .write_model(
                        @ResourceList {
                            entity_id: predefined_resource_burn_cost_id,
                            index: i,
                            resource_type,
                            amount: resource_amount,
                        },
                    );
            };

            // save production config
            let mut resource_production_config: ProductionConfig = world.read_model(resource_type);
            resource_production_config.realm_output_per_tick = realm_output_per_tick;
            resource_production_config.village_output_per_tick = village_output_per_tick;
            resource_production_config.labor_burn_strategy = labor_burn_strategy;
            resource_production_config
                .multiple_resource_burn_strategy =
                    MultipleResourceBurnPrStrategy {
                        required_resources_id: predefined_resource_burn_cost_id,
                        required_resources_count: predefined_resource_burn_cost.len().try_into().unwrap(),
                    };
            world.write_model(@resource_production_config);
        }
    }

    #[abi(embed_v0)]
    impl TransportConfigImpl of super::ITransportConfig<ContractState> {
        fn set_donkey_speed_config(ref self: ContractState, sec_per_km: u16) {
            let mut world: WorldStorage = self.world(DEFAULT_NS());
            assert_caller_is_admin(world);

            let mut speed_config: SpeedConfig = SpeedConfig { donkey_sec_per_km: sec_per_km };
            WorldConfigUtilImpl::set_member(ref world, selector!("speed_config"), speed_config);
        }
    }

    #[abi(embed_v0)]
    impl BattleConfigImpl of super::IBattleConfig<ContractState> {
        fn set_battle_config(ref self: ContractState, battle_config: BattleConfig) {
            let mut world: WorldStorage = self.world(DEFAULT_NS());
            assert_caller_is_admin(world);

            WorldConfigUtilImpl::set_member(ref world, selector!("battle_config"), battle_config);
        }
    }

    #[abi(embed_v0)]
    impl HyperstructureConfigImpl of super::IHyperstructureConfig<ContractState> {
        fn set_hyperstructure_config(
            ref self: ContractState,
            mut resources_for_completion: Span<(u8, u128, u128)>,
            time_between_shares_change: u64,
            points_per_cycle: u128,
            points_for_win: u128,
            points_on_completion: u128,
        ) {
            let mut world: WorldStorage = self.world(DEFAULT_NS());
            assert_caller_is_admin(world);

            // save general hyperstructure config
            let hyperstructure_config = HyperstructureConfig {
                time_between_shares_change, points_per_cycle, points_for_win, points_on_completion,
            };
            WorldConfigUtilImpl::set_member(ref world, selector!("hyperstructure_config"), hyperstructure_config);

            // save resources needed for completion
            for resource in resources_for_completion {
                let (resource_tier, min_amount, max_amount) = (*resource);
                world.write_model(@HyperstructureResourceConfig { resource_tier, min_amount, max_amount });
            }
        }
    }


    #[abi(embed_v0)]
    impl BankConfigImpl of super::IBankConfig<ContractState> {
        fn set_bank_config(
            ref self: ContractState, lp_fee_num: u32, lp_fee_denom: u32, owner_fee_num: u32, owner_fee_denom: u32,
        ) {
            let mut world: WorldStorage = self.world(DEFAULT_NS());
            assert_caller_is_admin(world);

            let mut bank_config: BankConfig = WorldConfigUtilImpl::get_member(world, selector!("bank_config"));
            bank_config.lp_fee_num = lp_fee_num;
            bank_config.lp_fee_denom = lp_fee_denom;
            bank_config.owner_fee_num = owner_fee_num;
            bank_config.owner_fee_denom = owner_fee_denom;
            WorldConfigUtilImpl::set_member(ref world, selector!("bank_config"), bank_config);
        }
    }

    #[abi(embed_v0)]
    impl TroopConfigImpl of super::ITroopConfig<ContractState> {
        fn set_troop_config(
            ref self: ContractState,
            mut troop_damage_config: TroopDamageConfig,
            mut troop_stamina_config: TroopStaminaConfig,
            mut troop_limit_config: TroopLimitConfig,
        ) {
            let mut world: WorldStorage = self.world(DEFAULT_NS());
            assert_caller_is_admin(world);

            WorldConfigUtilImpl::set_member(ref world, selector!("troop_limit_config"), troop_limit_config);
            WorldConfigUtilImpl::set_member(ref world, selector!("troop_stamina_config"), troop_stamina_config);
            WorldConfigUtilImpl::set_member(ref world, selector!("troop_damage_config"), troop_damage_config);
        }
    }


    #[abi(embed_v0)]
    impl BuildingConfigImpl of super::IBuildingConfig<ContractState> {
        fn set_building_config(ref self: ContractState, base_population: u32, base_cost_percent_increase: u16) {
            let mut world: WorldStorage = self.world(DEFAULT_NS());
            assert_caller_is_admin(world);

            WorldConfigUtilImpl::set_member(
                ref world, selector!("building_config"), BuildingConfig { base_population, base_cost_percent_increase },
            );
        }

        fn set_building_category_config(
            ref self: ContractState,
            building_category: BuildingCategory,
            cost_of_building: Span<(u8, u128)>,
            population_cost: u32,
            capacity_grant: u32,
        ) {
            let mut world: WorldStorage = self.world(DEFAULT_NS());
            assert_caller_is_admin(world);

            let resource_cost_id = world.dispatcher.uuid();
            let mut index = 0;
            loop {
                if index == cost_of_building.len() {
                    break;
                }
                let (resource_type, resource_amount) = *cost_of_building.at(index);
                world
                    .write_model(
                        @ResourceList { entity_id: resource_cost_id, index, resource_type, amount: resource_amount },
                    );

                index += 1;
            };
            world
                .write_model(
                    @BuildingCategoryConfig {
                        category: building_category.into(),
                        erection_cost_id: resource_cost_id,
                        erection_cost_count: cost_of_building.len(),
                        population_cost,
                        capacity_grant,
                    },
                );
        }
    }


    #[abi(embed_v0)]
    impl IResourceBridgeConfig of super::IResourceBridgeConfig<ContractState> {
        fn set_resource_bridge_config(ref self: ContractState, mut resource_bridge_config: ResourceBridgeConfig) {
            let mut world: WorldStorage = self.world(DEFAULT_NS());
            assert_caller_is_admin(world);

            WorldConfigUtilImpl::set_member(ref world, selector!("resource_bridge_config"), resource_bridge_config);
        }

        fn set_resource_bridge_fee_split_config(
            ref self: ContractState, mut res_bridge_fee_split_config: ResourceBridgeFeeSplitConfig,
        ) {
            let mut world: WorldStorage = self.world(DEFAULT_NS());
            assert_caller_is_admin(world);

            WorldConfigUtilImpl::set_member(
                ref world, selector!("res_bridge_fee_split_config"), res_bridge_fee_split_config,
            );
        }

        fn set_resource_bridge_whitelist_config(
            ref self: ContractState, mut resource_bridge_whitelist_config: ResourceBridgeWhitelistConfig,
        ) {
            let mut world: WorldStorage = self.world(DEFAULT_NS());
            assert_caller_is_admin(world);

            // note: if we are whitelisting a NEW resource type, we WILL need to
            // update several functions related to resources in `s1_eternum::constants`
            // so the new resource type is recognized throughout the contract.

            assert!(resource_bridge_whitelist_config.resource_type > 0, "resource type should be non zero");
            assert!(
                resource_bridge_whitelist_config.resource_type <= 255,
                "the system only supports at most 255 resource types",
            );

            world.write_model(@resource_bridge_whitelist_config);
        }
    }

    #[abi(embed_v0)]
    impl StructureLevelConfigImpl of super::IStructureLevelConfig<ContractState> {
        fn set_structure_max_level_config(ref self: ContractState, realm_max: u8, village_max: u8) {
            let mut world: WorldStorage = self.world(DEFAULT_NS());
            assert_caller_is_admin(world);

            WorldConfigUtilImpl::set_member(
                ref world, selector!("structure_max_level_config"), StructureMaxLevelConfig { realm_max, village_max },
            );
        }

        fn set_structure_level_config(ref self: ContractState, level: u8, mut resources: Span<(u8, u128)>) {
            let mut world: WorldStorage = self.world(DEFAULT_NS());
            assert_caller_is_admin(world);

            let resource_list_id = world.dispatcher.uuid();
            let resource_list_count = resources.len();
            let mut index = 0;
            for (resource_type, resource_amount) in resources {
                let (resource_type, resource_amount) = (*resource_type, *resource_amount);
                assert(resource_amount > 0, 'amount must not be 0');

                world
                    .write_model(
                        @ResourceList { entity_id: resource_list_id, index, resource_type, amount: resource_amount },
                    );

                index += 1;
            };

            world
                .write_model(
                    @StructureLevelConfig {
                        level,
                        required_resources_id: resource_list_id.into(),
                        required_resource_count: resource_list_count.try_into().unwrap(),
                    },
                );
        }
    }

    #[abi(embed_v0)]
    impl ISettlementConfig of super::ISettlementConfig<ContractState> {
        fn set_settlement_config(
            ref self: ContractState,
            center: u32,
            base_distance: u32,
            min_first_layer_distance: u32,
            points_placed: u32,
            current_layer: u32,
            current_side: u32,
            current_point_on_side: u32,
        ) {
            let mut world: WorldStorage = self.world(DEFAULT_NS());
            assert_caller_is_admin(world);

            WorldConfigUtilImpl::set_member(
                ref world,
                selector!("settlement_config"),
                SettlementConfig {
                    center,
                    base_distance,
                    min_first_layer_distance,
                    points_placed,
                    current_layer,
                    current_side,
                    current_point_on_side,
                },
            );
        }
    }

    #[abi(embed_v0)]
    impl ITradeConfig of super::ITradeConfig<ContractState> {
        fn set_trade_config(ref self: ContractState, trade_config: TradeConfig) {
            let mut world: WorldStorage = self.world(DEFAULT_NS());
            assert_caller_is_admin(world);

            WorldConfigUtilImpl::set_member(ref world, selector!("trade_config"), trade_config);
        }
    }
}<|MERGE_RESOLUTION|>--- conflicted
+++ resolved
@@ -179,21 +179,12 @@
     use s1_eternum::constants::{ResourceTypes, WORLD_CONFIG_ID};
 
     use s1_eternum::models::config::{
-<<<<<<< HEAD
-        BankConfig, BattleConfig, BuildingCategoryConfig, BuildingConfig, CapacityConfig, HyperstructureConfig,
-        HyperstructureResourceConfig, LaborBurnPrStrategy, MapConfig, MultipleResourceBurnPrStrategy, ProductionConfig,
-        ResourceBridgeConfig, ResourceBridgeFeeSplitConfig, ResourceBridgeWhitelistConfig, SeasonAddressesConfig,
-        SeasonConfig, SettlementConfig, SpeedConfig, StartingResourcesConfig, StructureLevelConfig,
-        StructureMaxLevelConfig, TickConfig, TradeConfig, TroopDamageConfig, TroopLimitConfig, TroopStaminaConfig,
-        WeightConfig, WorldConfig, WorldConfigUtilImpl,
-=======
         AgentControllerConfig, BankConfig, BattleConfig, BuildingCategoryConfig, BuildingConfig, CapacityConfig,
         HyperstructureConfig, HyperstructureResourceConfig, LaborBurnPrStrategy, MapConfig,
         MultipleResourceBurnPrStrategy, ProductionConfig, ResourceBridgeConfig, ResourceBridgeFeeSplitConfig,
         ResourceBridgeWhitelistConfig, SeasonAddressesConfig, SeasonConfig, SettlementConfig, SpeedConfig,
         StartingResourcesConfig, StructureLevelConfig, StructureMaxLevelConfig, TickConfig, TradeConfig,
         TroopDamageConfig, TroopLimitConfig, TroopStaminaConfig, WeightConfig, WorldConfig, WorldConfigUtilImpl,
->>>>>>> 5ea45431
     };
 
     use s1_eternum::models::resource::production::building::{BuildingCategory};
