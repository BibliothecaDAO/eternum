use s1_eternum::alias::ID;
use starknet::ContractAddress;

#[starknet::interface]
pub trait ISeasonPass<TState> {
    fn get_encoded_metadata(self: @TState, token_id: u16) -> (felt252, felt252, felt252);
    fn transfer_from(self: @TState, from: ContractAddress, to: ContractAddress, token_id: u256);
    fn lords_balance(self: @TState, token_id: u256) -> u256;
    fn detach_lords(self: @TState, token_id: u256, amount: u256);
}

#[starknet::interface]
pub trait IERC20<TState> {
    fn approve(ref self: TState, spender: ContractAddress, amount: u256) -> bool;
}

#[derive(Copy, Drop, Serde)]
pub struct RealmSettlement {
    pub side: u32,
    pub layer: u32,
    pub point: u32,
}

#[starknet::interface]
pub trait IRealmSystems<T> {
<<<<<<< HEAD
    fn create(
        ref self: T,
        owner: starknet::ContractAddress,
        realm_id: ID,
        frontend: ContractAddress,
        settlement: RealmSettlement,
    ) -> ID;
=======
    fn create(ref self: T, owner: starknet::ContractAddress, realm_id: ID, frontend: ContractAddress) -> ID;
>>>>>>> 3351389e
}

#[dojo::contract]
pub mod realm_systems {
    use core::num::traits::zero::Zero;
    use dojo::event::EventStorage;
    use dojo::model::ModelStorage;
    use dojo::world::{IWorldDispatcherTrait};
    use dojo::world::{WorldStorage, WorldStorageTrait};

    use s1_eternum::alias::ID;
    use s1_eternum::constants::{DEFAULT_NS, ResourceTypes, WONDER_STARTING_RESOURCES_BOOST, all_resource_ids};
    use s1_eternum::models::config::{
<<<<<<< HEAD
        RealmCountConfig, SeasonAddressesConfig, SettlementConfig, SettlementConfigImpl, StartingResourcesConfig,
=======
        SeasonAddressesConfig, SeasonConfigImpl, SettlementConfig, SettlementConfigImpl, StartingResourcesConfig,
>>>>>>> 3351389e
        WorldConfigUtilImpl,
    };
    use s1_eternum::models::event::{EventType, SettleRealmData};
    use s1_eternum::models::map::{TileImpl, TileOccupier};
    use s1_eternum::models::name::{AddressName};
    use s1_eternum::models::position::{Coord};
    use s1_eternum::models::realm::{RealmNameAndAttrsDecodingImpl, RealmReferenceImpl};
    use s1_eternum::models::resource::production::building::{BuildingCategory, BuildingImpl};
    use s1_eternum::models::resource::resource::{ResourceImpl};
    use s1_eternum::models::resource::resource::{
        ResourceWeightImpl, SingleResourceImpl, SingleResourceStoreImpl, WeightStoreImpl,
    };
    use s1_eternum::models::structure::{
        StructureBaseStoreImpl, StructureCategory, StructureImpl, StructureMetadata, StructureMetadataStoreImpl,
        StructureOwnerStoreImpl,
    };
    use s1_eternum::models::weight::{Weight};
    use s1_eternum::systems::resources::contracts::resource_bridge_systems::{
        IResourceBridgeSystemsDispatcher, IResourceBridgeSystemsDispatcherTrait,
    };
    use s1_eternum::systems::utils::structure::iStructureImpl;
    use starknet::ContractAddress;
    use super::{IERC20Dispatcher, IERC20DispatcherTrait, ISeasonPassDispatcher, ISeasonPassDispatcherTrait};


    #[abi(embed_v0)]
    impl RealmSystemsImpl of super::IRealmSystems<ContractState> {
        /// Create a new realm
        /// @param owner the address that'll own the realm in the game
        /// @param realm_id The ID of the realm
        /// @param frontend: address to pay client fees to
        /// @return The realm's entity ID
        ///
        /// @note This function is only callable by the season pass owner
        /// and the season pass owner must approve this contract to
        /// spend their season pass NFT
        ///
<<<<<<< HEAD
        fn create(
            ref self: ContractState,
            owner: ContractAddress,
            realm_id: ID,
            frontend: ContractAddress,
            settlement: super::RealmSettlement,
        ) -> ID {
=======
        fn create(ref self: ContractState, owner: ContractAddress, realm_id: ID, frontend: ContractAddress) -> ID {
>>>>>>> 3351389e
            // check that season is still active
            let mut world: WorldStorage = self.world(DEFAULT_NS());
            SeasonConfigImpl::get(world).assert_settling_started_and_not_over();

            // collect season pass
            let season_addresses_config: SeasonAddressesConfig = WorldConfigUtilImpl::get_member(
                world, selector!("season_addresses_config"),
            );
            InternalRealmLogicImpl::collect_season_pass(season_addresses_config.season_pass_address, realm_id);

            // retrieve realm metadata
            let (realm_name, regions, cities, harbors, rivers, wonder, order, resources) =
                InternalRealmLogicImpl::retrieve_metadata_from_season_pass(
                season_addresses_config.season_pass_address, realm_id,
            );

            // update realm count
            let realm_count_selector: felt252 = selector!("realm_count");
            let mut realm_count: RealmCountConfig = WorldConfigUtilImpl::get_member(world, realm_count_selector);
            realm_count.count += 1;
            WorldConfigUtilImpl::set_member(ref world, realm_count_selector, realm_count);

            // get realm coordinates
            let settlement_config: SettlementConfig = WorldConfigUtilImpl::get_member(
                world, selector!("settlement_config"),
            );
            let settlement_max_layer: u32 = SettlementConfigImpl::max_layer(realm_count.count.into());
            let coord: Coord = settlement_config
                .generate_coord(settlement_max_layer, settlement.side, settlement.layer, settlement.point);

            // create realm
            let structure_id = InternalRealmLogicImpl::create_realm(
                ref world, owner, realm_id, resources, order, 0, wonder, coord,
            );

            // collect lords attached to season pass and bridge into the realm
            let lords_amount_attached: u256 = InternalRealmLogicImpl::collect_lords_from_season_pass(
                season_addresses_config.season_pass_address, realm_id,
            );

            // bridge attached lords into the realm
            if lords_amount_attached.is_non_zero() {
                InternalRealmLogicImpl::bridge_lords_into_realm(
                    ref world, season_addresses_config.lords_address, structure_id, lords_amount_attached, frontend,
                );
            }

            InternalRealmLogicImpl::get_starting_resources(ref world, structure_id);

            // emit realm settle event
            let address_name: AddressName = world.read_model(owner);
            world
                .emit_event(
                    @SettleRealmData {
                        id: world.dispatcher.uuid(),
                        event_id: EventType::SettleRealm,
                        entity_id: structure_id,
                        owner_address: owner,
                        owner_name: address_name.name,
                        realm_name: realm_name,
                        produced_resources: 0, // why?
                        cities,
                        harbors,
                        rivers,
                        regions,
                        wonder,
                        order,
                        x: coord.x,
                        y: coord.y,
                        timestamp: starknet::get_block_timestamp(),
                    },
                );

            structure_id.into()
        }
    }


    #[generate_trait]
    pub impl InternalRealmLogicImpl of InternalRealmLogicTrait {
        fn create_realm(
            ref world: WorldStorage,
            owner: ContractAddress,
            realm_id: ID,
            resources: Array<u8>,
            order: u8,
            level: u8,
            wonder: u8,
            coord: Coord,
        ) -> ID {
            // create structure
            let has_wonder = RealmReferenceImpl::wonder_mapping(wonder.into()) != "None";
            let structure_id = world.dispatcher.uuid();
            let mut tile_occupier = TileOccupier::RealmRegular;
            if has_wonder {
                tile_occupier = TileOccupier::RealmWonder;
            }

            iStructureImpl::create(
                ref world,
                coord,
                owner,
                structure_id,
                StructureCategory::Realm,
                false,
                resources.span(),
                StructureMetadata { realm_id: realm_id.try_into().unwrap(), order, has_wonder, village_realm: 0 },
                tile_occupier.into(),
            );

            // place castle building
            BuildingImpl::create(
                ref world,
                structure_id,
                StructureCategory::Realm.into(),
                coord,
<<<<<<< HEAD
                BuildingCategory::Castle,
                Option::None,
=======
                BuildingCategory::ResourceLabor,
>>>>>>> 3351389e
                BuildingImpl::center(),
            );

            structure_id
        }

        fn collect_season_pass(season_pass_address: ContractAddress, realm_id: ID) {
            let caller = starknet::get_caller_address();
            let this = starknet::get_contract_address();
            let season_pass = ISeasonPassDispatcher { contract_address: season_pass_address };

            // transfer season pass from caller to this
            season_pass.transfer_from(caller, this, realm_id.into());
        }

        fn collect_lords_from_season_pass(season_pass_address: ContractAddress, realm_id: ID) -> u256 {
            // detach lords from season pass
            let season_pass = ISeasonPassDispatcher { contract_address: season_pass_address };
            let token_lords_balance: u256 = season_pass.lords_balance(realm_id.into());
            season_pass.detach_lords(realm_id.into(), token_lords_balance);
            assert!(season_pass.lords_balance(realm_id.into()).is_zero(), "lords amount attached to realm should be 0");

            // at this point, this contract's lords balance must have increased by
            // `token_lords_balance`
            token_lords_balance
        }


        fn bridge_lords_into_realm(
            ref world: WorldStorage,
            lords_address: ContractAddress,
            realm_structure_id: ID,
            amount: u256,
            frontend: ContractAddress,
        ) {
            // get bridge systems address
            let (bridge_systems_address, _) = world.dns(@"resource_bridge_systems").unwrap();
            // approve bridge to spend lords
            IERC20Dispatcher { contract_address: lords_address }.approve(bridge_systems_address, amount);

            // deposit lords
            IResourceBridgeSystemsDispatcher { contract_address: bridge_systems_address }
                .deposit(lords_address, realm_structure_id, amount, frontend);
        }


        fn retrieve_metadata_from_season_pass(
            season_pass_address: ContractAddress, realm_id: ID,
        ) -> (felt252, u8, u8, u8, u8, u8, u8, Array<u8>) {
            let season_pass = ISeasonPassDispatcher { contract_address: season_pass_address };
            let (name_and_attrs, _urla, _urlb) = season_pass.get_encoded_metadata(realm_id.try_into().unwrap());
            RealmNameAndAttrsDecodingImpl::decode(name_and_attrs)
        }

        fn get_starting_resources(ref world: WorldStorage, structure_id: ID) {
            let mut structure_weight: Weight = WeightStoreImpl::retrieve(ref world, structure_id);
            let structure_metadata: StructureMetadata = StructureMetadataStoreImpl::retrieve(ref world, structure_id);

            let resources_ids = all_resource_ids();
            for resource_id in resources_ids {
                let starting_resources_config: StartingResourcesConfig = world.read_model(resource_id);
                let mut resource_amount: u128 = starting_resources_config.resource_amount;

                if resource_id == ResourceTypes::LORDS || resource_amount == 0 {
                    continue;
                }

                if structure_metadata.has_wonder {
                    resource_amount *= WONDER_STARTING_RESOURCES_BOOST.into();
                }

                let resource_weight_grams: u128 = ResourceWeightImpl::grams(ref world, resource_id);
                let mut realm_resource = SingleResourceStoreImpl::retrieve(
                    ref world, structure_id, resource_id, ref structure_weight, resource_weight_grams, true,
                );
                realm_resource.add(resource_amount, ref structure_weight, resource_weight_grams);
                realm_resource.store(ref world);
            };
            structure_weight.store(ref world, structure_id);
        }
    }
}<|MERGE_RESOLUTION|>--- conflicted
+++ resolved
@@ -23,17 +23,7 @@
 
 #[starknet::interface]
 pub trait IRealmSystems<T> {
-<<<<<<< HEAD
-    fn create(
-        ref self: T,
-        owner: starknet::ContractAddress,
-        realm_id: ID,
-        frontend: ContractAddress,
-        settlement: RealmSettlement,
-    ) -> ID;
-=======
     fn create(ref self: T, owner: starknet::ContractAddress, realm_id: ID, frontend: ContractAddress) -> ID;
->>>>>>> 3351389e
 }
 
 #[dojo::contract]
@@ -47,11 +37,7 @@
     use s1_eternum::alias::ID;
     use s1_eternum::constants::{DEFAULT_NS, ResourceTypes, WONDER_STARTING_RESOURCES_BOOST, all_resource_ids};
     use s1_eternum::models::config::{
-<<<<<<< HEAD
-        RealmCountConfig, SeasonAddressesConfig, SettlementConfig, SettlementConfigImpl, StartingResourcesConfig,
-=======
         SeasonAddressesConfig, SeasonConfigImpl, SettlementConfig, SettlementConfigImpl, StartingResourcesConfig,
->>>>>>> 3351389e
         WorldConfigUtilImpl,
     };
     use s1_eternum::models::event::{EventType, SettleRealmData};
@@ -89,17 +75,7 @@
         /// and the season pass owner must approve this contract to
         /// spend their season pass NFT
         ///
-<<<<<<< HEAD
-        fn create(
-            ref self: ContractState,
-            owner: ContractAddress,
-            realm_id: ID,
-            frontend: ContractAddress,
-            settlement: super::RealmSettlement,
-        ) -> ID {
-=======
         fn create(ref self: ContractState, owner: ContractAddress, realm_id: ID, frontend: ContractAddress) -> ID {
->>>>>>> 3351389e
             // check that season is still active
             let mut world: WorldStorage = self.world(DEFAULT_NS());
             SeasonConfigImpl::get(world).assert_settling_started_and_not_over();
@@ -216,12 +192,7 @@
                 structure_id,
                 StructureCategory::Realm.into(),
                 coord,
-<<<<<<< HEAD
-                BuildingCategory::Castle,
-                Option::None,
-=======
                 BuildingCategory::ResourceLabor,
->>>>>>> 3351389e
                 BuildingImpl::center(),
             );
 
