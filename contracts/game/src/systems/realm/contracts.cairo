--- conflicted
+++ resolved
@@ -24,16 +24,10 @@
         frontend: ContractAddress,
         lords_resource_index: u8,
     ) -> ID;
-<<<<<<< HEAD
-    fn upgrade_level(ref self: T, realm_id: ID);
-=======
-    fn quest_claim(ref self: T, quest_id: ID, structure_id: ID);
->>>>>>> ba2fd758
 }
 
 #[dojo::contract]
 pub mod realm_systems {
-    use achievement::store::{StoreTrait};
     use core::num::traits::zero::Zero;
     use dojo::event::EventStorage;
     use dojo::model::ModelStorage;
@@ -45,28 +39,15 @@
         DEFAULT_NS, ResourceTypes, WONDER_STARTING_RESOURCES_BOOST, WORLD_CONFIG_ID, all_resource_ids,
     };
     use s1_eternum::models::config::{
-<<<<<<< HEAD
-        RealmLevelConfig, SeasonAddressesConfig, SettlementConfig, SettlementConfigImpl, StartingResourcesConfig,
-        WorldConfigUtilImpl,
-=======
-        QuestRewardConfig, SeasonAddressesConfig, SettlementConfig, SettlementConfigImpl, WorldConfigUtilImpl,
->>>>>>> ba2fd758
+        SeasonAddressesConfig, SettlementConfig, SettlementConfigImpl, StartingResourcesConfig, WorldConfigUtilImpl,
     };
     use s1_eternum::models::event::{EventType, SettleRealmData};
     use s1_eternum::models::map::{Tile, TileImpl, TileOccupier};
     use s1_eternum::models::name::{AddressName};
-    use s1_eternum::models::owner::{OwnerAddressTrait};
     use s1_eternum::models::position::{Coord};
-<<<<<<< HEAD
-    use s1_eternum::models::realm::{
-        Realm, RealmImpl, RealmNameAndAttrsDecodingImpl, RealmReferenceImpl, RealmResourcesImpl, RealmTrait,
-    };
-=======
-    use s1_eternum::models::quest::{Quest};
     use s1_eternum::models::realm::{RealmNameAndAttrsDecodingImpl, RealmReferenceImpl};
->>>>>>> ba2fd758
     use s1_eternum::models::resource::production::building::{BuildingCategory, BuildingImpl};
-    use s1_eternum::models::resource::resource::{ResourceImpl, ResourceList};
+    use s1_eternum::models::resource::resource::{ResourceImpl};
     use s1_eternum::models::resource::resource::{
         ResourceWeightImpl, SingleResourceImpl, SingleResourceStoreImpl, WeightStoreImpl,
     };
@@ -125,11 +106,7 @@
 
             // create realm
             let mut coord: Coord = InternalRealmLogicImpl::get_new_location(ref world);
-<<<<<<< HEAD
-            let (entity_id, realm_produced_resources_packed, has_wonder) = InternalRealmLogicImpl::create_realm(
-=======
             let structure_id = InternalRealmLogicImpl::create_realm(
->>>>>>> ba2fd758
                 ref world, owner, realm_id, resources, order, 0, wonder, coord,
             );
 
@@ -150,7 +127,7 @@
                 );
             }
 
-            InternalRealmLogicImpl::get_starting_resources(ref world, entity_id, has_wonder);
+            InternalRealmLogicImpl::get_starting_resources(ref world, structure_id);
 
             // emit realm settle event
             let address_name: AddressName = world.read_model(owner);
@@ -178,142 +155,6 @@
 
             structure_id.into()
         }
-
-<<<<<<< HEAD
-
-        fn upgrade_level(ref self: ContractState, realm_id: ID) {
-            let mut world: WorldStorage = self.world(DEFAULT_NS());
-
-            // ensure caller owns the realm
-            let mut structure_owner: ContractAddress = StructureOwnerStoreImpl::retrieve(ref world, realm_id);
-            structure_owner.assert_caller_owner();
-
-            // ensure entity is a realm
-            let structure_base: StructureBase = StructureBaseStoreImpl::retrieve(ref world, realm_id);
-            assert(structure_base.category == StructureCategory::Realm.into(), 'entity is not a realm');
-
-            // ensure realm is not already at max level
-            let mut realm: Realm = world.read_model(realm_id);
-            let max_level = realm.max_level(world);
-            assert(realm.level < max_level, 'realm is already at max level');
-
-            // make payment to upgrade to next level
-            let next_level = realm.level + 1;
-            let realm_level_config: RealmLevelConfig = world.read_model(next_level);
-            let required_resources_id = realm_level_config.required_resources_id;
-            let required_resource_count = realm_level_config.required_resource_count;
-
-            let mut structure_weight: Weight = WeightStoreImpl::retrieve(ref world, realm_id);
-            let mut index = 0;
-            loop {
-                if index == required_resource_count {
-                    break;
-                }
-
-                let mut required_resource: ResourceList = world.read_model((required_resources_id, index));
-
-                // burn resource from realm
-                let resource_weight_grams: u128 = ResourceWeightImpl::grams(ref world, required_resource.resource_type);
-                let mut realm_resource = SingleResourceStoreImpl::retrieve(
-                    ref world,
-                    realm_id,
-                    required_resource.resource_type,
-                    ref structure_weight,
-                    resource_weight_grams,
-                    true,
-                );
-                realm_resource.spend(required_resource.amount, ref structure_weight, resource_weight_grams);
-                realm_resource.store(ref world);
-
-=======
-        fn quest_claim(ref self: ContractState, quest_id: ID, structure_id: ID) {
-            // ensure season is still active
-            let mut world: WorldStorage = self.world(DEFAULT_NS());
-            SeasonImpl::assert_season_is_not_over(world);
-
-            // ensure entity is a realm
-            let structure_base: StructureBase = StructureBaseStoreImpl::retrieve(ref world, structure_id);
-            assert(structure_base.category == StructureCategory::Realm.into(), 'entity is not a realm');
-
-            // ensure caller owns the realm
-            StructureOwnerStoreImpl::retrieve(ref world, structure_id).assert_caller_owner();
-
-            // ensure quest is not already completed
-            let mut quest: Quest = world.read_model((structure_id, quest_id));
-            assert(!quest.completed, 'quest already completed');
-
-            // ensure quest has rewards
-            let quest_reward_config: QuestRewardConfig = world.read_model(quest_id);
-            assert(quest_reward_config.resource_list_count > 0, 'quest has no rewards');
-
-            // structure metadata
-            let structure_metadata: StructureMetadata = StructureMetadataStoreImpl::retrieve(ref world, structure_id);
-            let mut index = 0;
-            let mut structure_weight: Weight = WeightStoreImpl::retrieve(ref world, structure_id);
-            loop {
-                if index == quest_reward_config.resource_list_count {
-                    break;
-                }
-
-                // get reward resource
-                let mut resource_list: ResourceList = world.read_model((quest_reward_config.resource_list_id, index));
-                let reward_resource_type = resource_list.resource_type;
-                let mut reward_resource_amount = resource_list.amount;
-
-                //todo: remove?
-                if structure_metadata.has_wonder {
-                    reward_resource_amount *= WONDER_QUEST_REWARD_BOOST.into();
-                }
-
-                // add resource to realm
-                let resource_weight_grams: u128 = ResourceWeightImpl::grams(ref world, reward_resource_type);
-                let mut structure_resource = SingleResourceStoreImpl::retrieve(
-                    ref world, structure_id, reward_resource_type, ref structure_weight, resource_weight_grams, true,
-                );
-                structure_resource.add(reward_resource_amount, ref structure_weight, resource_weight_grams);
-                structure_resource.store(ref world);
->>>>>>> ba2fd758
-                index += 1;
-            };
-
-            // update structure weight
-<<<<<<< HEAD
-            structure_weight.store(ref world, realm_id);
-
-            // set new level
-            realm.level = next_level;
-            world.write_model(@realm);
-
-            // allow structure one more guard
-            let mut structure_base: StructureBase = StructureBaseStoreImpl::retrieve(ref world, realm_id);
-            structure_base.troop_max_guard_count += 1;
-            StructureBaseStoreImpl::store(ref structure_base, ref world, realm_id);
-
-            // [Achievement] Upgrade to max level
-            if realm.level == max_level {
-                let player_id: felt252 = starknet::get_caller_address().into();
-                let task_id: felt252 = Task::Maximalist.identifier();
-                let store = StoreTrait::new(world);
-                store.progress(player_id, task_id, count: 1, time: starknet::get_block_timestamp());
-            }
-=======
-            structure_weight.store(ref world, structure_id);
-
-            quest.completed = true;
-            world.write_model(@quest);
-
-            // [Achievement] Complete all quests
-            let next_quest_id: ID = (quest_id + 1).into();
-            let next_quest_reward_config: QuestRewardConfig = world.read_model(next_quest_id);
-            // if the next quest has no rewards, the player has completed all quests
-            if (next_quest_reward_config.resource_list_count == 0) {
-                let player_id: felt252 = starknet::get_caller_address().into();
-                let task_id: felt252 = Task::Squire.identifier();
-                let store = StoreTrait::new(world);
-                store.progress(player_id, task_id, count: 1, time: starknet::get_block_timestamp());
-            };
->>>>>>> ba2fd758
-        }
     }
 
 
@@ -328,17 +169,6 @@
             level: u8,
             wonder: u8,
             coord: Coord,
-<<<<<<< HEAD
-        ) -> (ID, u128, bool) {
-            // create realm
-
-            let has_wonder = RealmReferenceImpl::wonder_mapping(wonder.into()) != "None";
-            let realm_produced_resources_packed = RealmResourcesImpl::pack_resource_types(resources.span());
-            let entity_id = world.dispatcher.uuid();
-
-            // create structure
-            IStructureImpl::create(ref world, coord, owner, entity_id, StructureCategory::Realm, false);
-=======
         ) -> ID {
             // create structure
             let has_wonder = RealmReferenceImpl::wonder_mapping(wonder.into()) != "None";
@@ -347,9 +177,8 @@
             if has_wonder {
                 tile_occupier = TileOccupier::RealmWonder;
             }
->>>>>>> ba2fd758
-
-            iStructureImpl::create(
+
+            IStructureImpl::create(
                 ref world,
                 coord,
                 owner,
@@ -366,11 +195,7 @@
                 ref world, structure_id, coord, BuildingCategory::Castle, Option::None, BuildingImpl::center(),
             );
 
-<<<<<<< HEAD
-            (entity_id, realm_produced_resources_packed, has_wonder)
-=======
             structure_id
->>>>>>> ba2fd758
         }
 
         fn collect_season_pass(season_pass_address: ContractAddress, realm_id: ID) {
@@ -453,8 +278,9 @@
             return coord;
         }
 
-        fn get_starting_resources(ref world: WorldStorage, entity_id: ID, has_wonder: bool) {
-            let mut structure_weight: Weight = WeightStoreImpl::retrieve(ref world, entity_id);
+        fn get_starting_resources(ref world: WorldStorage, structure_id: ID) {
+            let mut structure_weight: Weight = WeightStoreImpl::retrieve(ref world, structure_id);
+            let structure_metadata: StructureMetadata = StructureMetadataStoreImpl::retrieve(ref world, structure_id);
 
             let resources_ids = all_resource_ids();
             for resource_id in resources_ids {
@@ -465,18 +291,18 @@
                     continue;
                 }
 
-                if has_wonder {
+                if structure_metadata.has_wonder {
                     resource_amount *= WONDER_STARTING_RESOURCES_BOOST.into();
                 }
 
                 let resource_weight_grams: u128 = ResourceWeightImpl::grams(ref world, resource_id);
                 let mut realm_resource = SingleResourceStoreImpl::retrieve(
-                    ref world, entity_id, resource_id, ref structure_weight, resource_weight_grams, true,
+                    ref world, structure_id, resource_id, ref structure_weight, resource_weight_grams, true,
                 );
                 realm_resource.add(resource_amount, ref structure_weight, resource_weight_grams);
                 realm_resource.store(ref world);
             };
-            structure_weight.store(ref world, entity_id);
+            structure_weight.store(ref world, structure_id);
         }
     }
 }