use core::num::traits::zero::Zero;
use cubit::f128::math::trig::{cos as fixed_cos, sin as fixed_sin};
use cubit::f128::types::fixed::{Fixed, FixedTrait};
use dojo::model::{Model, ModelStorage};
use dojo::world::WorldStorage;
use s1_eternum::alias::ID;
use s1_eternum::constants::{ResourceTiers, WORLD_CONFIG_ID};

use s1_eternum::models::position::Coord;

use s1_eternum::utils::map::constants::fixed_constants as fc;
use s1_eternum::utils::random::VRFImpl;
use starknet::ContractAddress;

//
// GLOBAL CONFIGS
//

#[derive(Introspect, Copy, Drop, Serde)]
#[dojo::model]
pub struct WorldConfig {
    #[key]
    pub config_id: ID,
    pub admin_address: ContractAddress,
    pub vrf_provider_address: ContractAddress,
    pub season_addresses_config: SeasonAddressesConfig,
    pub hyperstructure_config: HyperstructureConfig,
    pub speed_config: SpeedConfig,
    pub map_config: MapConfig,
    pub settlement_config: SettlementConfig,
    pub tick_config: TickConfig,
    pub bank_config: BankConfig,
    pub resource_bridge_config: ResourceBridgeConfig,
    pub res_bridge_fee_split_config: ResourceBridgeFeeSplitConfig,
    pub structure_max_level_config: StructureMaxLevelConfig,
    pub building_config: BuildingConfig,
    pub troop_damage_config: TroopDamageConfig,
    pub troop_stamina_config: TroopStaminaConfig,
    pub troop_limit_config: TroopLimitConfig,
    pub capacity_config: CapacityConfig,
    pub trade_config: TradeConfig,
    pub battle_config: BattleConfig,
<<<<<<< HEAD
    pub realm_count: RealmCountConfig,
=======
    pub season_config: SeasonConfig,
    pub agent_controller_config: AgentControllerConfig,
}

#[derive(Introspect, Copy, Drop, Serde)]
pub struct AgentControllerConfig {
    pub address: ContractAddress,
}

#[derive(IntrospectPacked, Copy, Drop, Serde)]
pub struct SeasonConfig {
    pub start_settling_at: u64,
    pub start_main_at: u64,
    pub end_at: u64,
    pub end_grace_seconds: u32,
}

#[generate_trait]
pub impl SeasonConfigImpl of SeasonConfigTrait {
    fn get(world: WorldStorage) -> SeasonConfig {
        WorldConfigUtilImpl::get_member(world, selector!("season_config"))
    }

    fn has_ended(self: SeasonConfig) -> bool {
        self.end_at.is_non_zero()
    }

    fn has_settling_started(self: SeasonConfig) -> bool {
        let now = starknet::get_block_timestamp();
        now >= self.start_settling_at
    }

    fn has_main_started(self: SeasonConfig) -> bool {
        let now = starknet::get_block_timestamp();
        now >= self.start_main_at
    }


    fn assert_started_settling(self: SeasonConfig) {
        let now = starknet::get_block_timestamp();
        assert!(
            self.has_settling_started(),
            "You will be able to settle your realm or village in {} hours {} minutes, {} seconds",
            (self.start_settling_at - now) / 60 / 60,
            ((self.start_settling_at - now) / 60) % 60,
            (self.start_settling_at - now) % 60,
        );
    }


    fn assert_started_main(self: SeasonConfig) {
        let now = starknet::get_block_timestamp();
        assert!(
            self.has_main_started() && self.has_settling_started(),
            "The game starts in {} hours {} minutes, {} seconds",
            (self.start_main_at - now) / 60 / 60,
            ((self.start_main_at - now) / 60) % 60,
            (self.start_main_at - now) % 60,
        );
    }
    fn assert_settling_started_and_not_over(self: SeasonConfig) {
        self.assert_started_settling();
        assert!(!self.has_ended(), "Season is over");
    }

    fn assert_started_and_not_over(self: SeasonConfig) {
        self.assert_started_main();
        assert!(!self.has_ended(), "Season is over");
    }

    fn assert_settling_started_and_grace_period_not_elapsed(self: SeasonConfig) {
        self.assert_started_settling();
        if self.has_ended() {
            let now = starknet::get_block_timestamp();
            assert!(now <= self.end_at + self.end_grace_seconds.into(), "The Game is Over");
        }
    }
    fn assert_main_game_started_and_grace_period_not_elapsed(self: SeasonConfig) {
        self.assert_started_main();
        if self.has_ended() {
            let now = starknet::get_block_timestamp();
            assert!(now <= self.end_at + self.end_grace_seconds.into(), "The Game is Over");
        }
    }

    fn end_season(ref world: WorldStorage) {
        let season_config_selector = selector!("season_config");
        let mut season_config: SeasonConfig = WorldConfigUtilImpl::get_member(world, season_config_selector);
        // ensure season is not over
        assert!(season_config.has_ended() == false, "Season is over");
        // set season as over
        season_config.end_at = starknet::get_block_timestamp();
        WorldConfigUtilImpl::set_member(ref world, season_config_selector, season_config);
    }
>>>>>>> 3351389e
}

#[generate_trait]
pub impl WorldConfigUtilImpl of WorldConfigTrait {
    fn get_member<T, impl TSerde: Serde<T>>(world: WorldStorage, selector: felt252) -> T {
        world.read_member(Model::<WorldConfig>::ptr_from_keys(WORLD_CONFIG_ID), selector)
    }
    fn set_member<T, impl TSerde: Serde<T>, impl TDrop: Drop<T>>(ref world: WorldStorage, selector: felt252, value: T) {
        world.write_member(Model::<WorldConfig>::ptr_from_keys(WORLD_CONFIG_ID), selector, value)
    }
}


#[derive(Introspect, Copy, Drop, Serde)]
pub struct TradeConfig {
    pub max_count: u8,
}


#[derive(IntrospectPacked, Copy, Drop, Serde)]
pub struct SeasonAddressesConfig {
    pub season_pass_address: ContractAddress,
    pub realms_address: ContractAddress,
    pub lords_address: ContractAddress,
}


#[derive(IntrospectPacked, Copy, Drop, Serde)]
#[dojo::model]
pub struct HyperstructureResourceConfig {
    #[key]
    pub resource_tier: u8,
    pub min_amount: u128,
    pub max_amount: u128,
}

#[derive(IntrospectPacked, Copy, Drop, Serde)]
pub struct HyperstructureConfig {
    pub points_per_cycle: u128,
    pub points_for_win: u128,
    pub points_on_completion: u128,
    pub time_between_shares_change: u64,
}


#[derive(IntrospectPacked, Copy, Drop, Serde)]
pub struct CapacityConfig {
    pub structure_capacity: u128, // grams
    pub troop_capacity: u32, // grams
    pub donkey_capacity: u32, // grams
    pub storehouse_boost_capacity: u32,
}

// speed
#[derive(IntrospectPacked, Copy, Drop, Serde)]
pub struct SpeedConfig {
    pub donkey_sec_per_km: u16,
}

#[generate_trait]
pub impl SpeedImpl of SpeedTrait {
    fn for_donkey(ref world: WorldStorage) -> u16 {
        let speed_config: SpeedConfig = WorldConfigUtilImpl::get_member(world, selector!("speed_config"));
        speed_config.donkey_sec_per_km
    }
}

#[derive(IntrospectPacked, Copy, Drop, Serde)]
pub struct MapConfig {
    pub reward_resource_amount: u16,
    pub shards_mines_win_probability: u16,
    pub shards_mines_fail_probability: u16,
    pub agent_discovery_prob: u16,
    pub agent_discovery_fail_prob: u16,
    pub hyps_win_prob: u32,
    pub hyps_fail_prob: u32,
    // fail probability increase per hex distance from center
    pub hyps_fail_prob_increase_p_hex: u16,
    // fail probability increase per hyperstructure found
    pub hyps_fail_prob_increase_p_fnd: u16,
    // Mine discovery rewards
    pub mine_wheat_grant_amount: u32,
    pub mine_fish_grant_amount: u32,
}

#[derive(IntrospectPacked, Copy, Drop, Serde)]
pub struct SettlementConfig {
    pub center: u32,
    pub base_distance: u32,
    pub subsequent_distance: u32,
}

#[derive(Introspect, Copy, Drop, Serde)]
pub struct RealmCountConfig {
    pub count: u16,
}


#[generate_trait]
pub impl SettlementConfigImpl of SettlementConfigTrait {
    #[test]
    fn log_layer_capacity() { // // Get the current realm count
    // let realm_count: u16 =  8000;
    // // Calculate the maximum layer based on realm count
    // // We need to find n where 3n² - 3n + 1 >= realm_count
    // // Solving the quadratic equation: 3n² - 3n - (realm_count - 1) >= 0

    // // Start from layer 1 and find the first layer that can accommodate all realms
    // let mut layer: u32 = 1;
    // let mut capacity: u32 = 5; // Layer 1 capacity
    // println!("Layer: 1, Capacity: 5, Added Capacity: 5");

    // while capacity < realm_count.into() {
    //     layer += 1;
    //     // Each new layer adds 6 * layer realms
    //     capacity += 6 * layer;
    //     println!("Layer: {}, Capacity: {}, Added Capacity: {}", layer, capacity, 6 * layer);

    // };

    // println!("Max layer: {}", layer);
    }

    // Calculate the maximum layer on the concentric hexagon
    // that can be built on based on realm count
    fn max_layer(realm_count: u32) -> u32 {
        // each layer's capacity can be obtained by calling the function
        // above (fn log_layer_capacity)

        if realm_count <= 1500 {
            return 26; // 2105 capacity
        }

        if realm_count <= 2500 {
            return 32; // 3167 capacity
        }

        if realm_count <= 3500 {
            return 37; // 4217 capacity
        }

        if realm_count <= 4500 {
            return 41; // 5165 capacity
        }

        if realm_count <= 5500 {
            return 45; // 6209 capacity
        }

        if realm_count <= 6500 {
            return 49; // 7349 capacity
        }

        return 52; // 8267 capacity
    }

    fn layer_distance_from_center(self: SettlementConfig, layer: u32) -> u32 {
        self.base_distance + (layer - 1) * self.subsequent_distance
    }

    fn max_side_points(side: u32, layer: u32) -> u32 {
        if side > 0 {
            layer
        } else {
            layer - 1
        }
    }

    fn side_coordinate(self: SettlementConfig, side: u32, distance_from_center: u32) -> (Fixed, Fixed) {
        let side_fixed = FixedTrait::new_unscaled(side.into(), false);
        let angle_fixed = side_fixed * fc::PI() / FixedTrait::new_unscaled(3, false);

        let cos = fixed_cos(angle_fixed);
        let sin = fixed_sin(angle_fixed);

        let centre_fixed = FixedTrait::new_unscaled(self.center.into(), false);
        let distance_fixed = FixedTrait::new_unscaled(distance_from_center.into(), false);

        let x_fixed = centre_fixed + distance_fixed * cos;
        let y_fixed = centre_fixed + distance_fixed * sin;
        (x_fixed, y_fixed)
    }

    // todo: test aggresively
    fn generate_coord(self: SettlementConfig, max_layer: u32, side: u32, layer: u32, point: u32) -> Coord {
        assert!(side < 6, "Side must be less than 6"); // 0 - 5
        assert!(layer > 0, "Layer must be greater than 0");
        assert!(layer <= max_layer, "Layer must be less than max layer");
        assert!(point <= Self::max_side_points(side, layer), "Point must be less than max side points");

        let distance_from_center = Self::layer_distance_from_center(self, layer);
        let (start_x_fixed, start_y_fixed) = Self::side_coordinate(self, side, distance_from_center);
        let next_side = (side + 1) % 6;
        let max_points_on_side = Self::max_side_points(side, layer);
        let pos_percentage_fixed = FixedTrait::new_unscaled(point.into() + 1, false)
            / FixedTrait::new_unscaled(max_points_on_side.into() + 1, false);
        let (end_x_fixed, end_y_fixed) = Self::side_coordinate(self, next_side, distance_from_center);
        let x_fixed = start_x_fixed + (end_x_fixed - start_x_fixed) * pos_percentage_fixed;
        let y_fixed = start_y_fixed + (end_y_fixed - start_y_fixed) * pos_percentage_fixed;
        Coord { x: x_fixed.try_into().unwrap(), y: y_fixed.try_into().unwrap() }
    }
}


#[derive(IntrospectPacked, Copy, Drop, Serde)]
pub struct TickConfig {
    pub armies_tick_in_seconds: u64,
}


// todo: regroup meaningfully to avoid retrieving too many fields
#[derive(Copy, Drop, Serde, IntrospectPacked, Debug, PartialEq, Default)]
pub struct TroopDamageConfig {
    // Combat modifiers. Used for biome damage calculations
    pub damage_biome_bonus_num: u16,
    // Used in damage calculations for troop scaling
    pub damage_beta_small: u64, // Fixed
    pub damage_beta_large: u64, // Fixed
    pub damage_scaling_factor: u128,
    pub damage_c0: u128, // Fixed
    pub damage_delta: u128, // Fixed
    pub t1_damage_value: u128,
    pub t2_damage_multiplier: u128, // Fixed
    pub t3_damage_multiplier: u128,
}

#[derive(Copy, Drop, Serde, IntrospectPacked, Debug, PartialEq, Default)]
pub struct TroopStaminaConfig {
    // Base stamina settings
    pub stamina_gain_per_tick: u16, // Stamina gained per tick
    pub stamina_initial: u16, // Initial stamina for explorers
    pub stamina_bonus_value: u16, // Used for stamina movement bonuses
    // Max stamina per troop type
    pub stamina_knight_max: u16, // Maximum stamina for knights
    pub stamina_paladin_max: u16, // Maximum stamina for paladins
    pub stamina_crossbowman_max: u16, // Maximum stamina for crossbowmen
    // Combat stamina requirements
    pub stamina_attack_req: u16, // Minimum stamina required to attack
    pub stamina_attack_max: u16, // Maximum stamina that can be used in attack
    // Exploration costs
    pub stamina_explore_wheat_cost: u16,
    pub stamina_explore_fish_cost: u16,
    pub stamina_explore_stamina_cost: u16,
    // Travel costs
    pub stamina_travel_wheat_cost: u16,
    pub stamina_travel_fish_cost: u16,
    pub stamina_travel_stamina_cost: u16,
}


#[derive(Copy, Drop, Serde, IntrospectPacked, Debug, PartialEq, Default)]
pub struct TroopLimitConfig {
    // Maximum number of explorers allowed per structure
    pub explorer_max_party_count: u8,
    // Troop count per army limits without precision
    // Applies to both explorers and guards
    pub explorer_guard_max_troop_count: u32,
    // Guard specific settings
    pub guard_resurrection_delay: u32,
    // Mercenary bounds without precision
    pub mercenaries_troop_lower_bound: u32,
    // without precision
    pub mercenaries_troop_upper_bound: u32,
    // Agents bounds without precision
    pub agents_troop_lower_bound: u32,
    // without precision
    pub agents_troop_upper_bound: u32,
}


#[generate_trait]
pub impl CombatConfigImpl of CombatConfigTrait {
    fn troop_damage_config(ref world: WorldStorage) -> TroopDamageConfig {
        return WorldConfigUtilImpl::get_member(world, selector!("troop_damage_config"));
    }

    fn troop_stamina_config(ref world: WorldStorage) -> TroopStaminaConfig {
        return WorldConfigUtilImpl::get_member(world, selector!("troop_stamina_config"));
    }

    fn troop_limit_config(ref world: WorldStorage) -> TroopLimitConfig {
        return WorldConfigUtilImpl::get_member(world, selector!("troop_limit_config"));
    }
}


#[generate_trait]
pub impl TickImpl of TickTrait {
    fn get_tick_config(ref world: WorldStorage) -> TickConfig {
        let tick_config: TickConfig = WorldConfigUtilImpl::get_member(world, selector!("tick_config"));
        return tick_config;
    }

    fn interval(self: TickConfig) -> u64 {
        self.armies_tick_in_seconds
    }

    fn current(self: TickConfig) -> u64 {
        let now = starknet::get_block_timestamp();
        now / self.interval()
    }

    fn at(self: TickConfig, time: u64) -> u64 {
        time / self.interval()
    }

    fn after(self: TickConfig, time_spent: u64) -> u64 {
        (starknet::get_block_timestamp() + time_spent) / self.interval()
    }

    fn next_tick_timestamp(self: TickConfig) -> u64 {
        self.current() + self.interval()
    }

    fn convert_from_seconds(self: TickConfig, seconds: u64) -> u64 {
        let mut ticks = seconds / self.interval();
        let rem = seconds % self.interval();
        if rem.is_non_zero() {
            ticks += 1;
        }
        ticks
    }
}

// weight
#[derive(IntrospectPacked, Copy, Drop, Serde)]
#[dojo::model]
pub struct WeightConfig {
    #[key]
    pub resource_type: u8,
    pub weight_gram: u128,
}


#[derive(IntrospectPacked, Copy, Drop, Serde)]
#[dojo::model]
// rename to ResourceFactoryConfig
pub struct ProductionConfig {
    #[key]
    pub resource_type: u8,
    // production amount per building, per tick for realm
    pub realm_output_per_tick: u64,
    // production amount per building, per tick for village
    pub village_output_per_tick: u64,
    // values needed for converting resources to labor and vice versa
    pub labor_burn_strategy: LaborBurnPrStrategy,
    // values needed for converting multiple resources to a single resource
    pub multiple_resource_burn_strategy: MultipleResourceBurnPrStrategy,
}

/// A strategy for converting resources using a labor-based intermediary system.
/// This system allows for resource conversion while maintaining economic balance
/// through resource rarity and depreciation mechanics.
///
/// # Fields
/// * `resource_rarity` - Defines both the resource's relative value and its labor conversion rate
/// * `depreciation_percent_num` - Numerator of depreciation fraction (e.g., 2 for 20%)
/// * `depreciation_percent_denom` - Denominator of depreciation fraction (e.g., 10 for 20%)
///
/// # Resource to Labor Conversion
/// When converting a resource to labor, the formula is:
/// ```
/// labor_amount = resource_amount * resource_rarity
/// ```
///
/// # Labor to Resource Conversion
/// When converting labor to a resource, the formula includes depreciation:
/// ```
/// resource_amount = labor_amount / target_resource_rarity * (1 - depreciation)
/// ```
///
/// # Example
/// Given the following configuration:
/// ```
/// Resource      Rarity      Depreciation
/// Wood         100         20% (2/10)
/// Gold         1000        10% (1/10)
/// ```
///
/// ## Converting Wood to Gold
/// 1. Convert 3 wood to labor:
///    * Labor = 3 * 100 = 300 labor
/// 2. Convert labor to gold (with 10% depreciation):
///    * Gold = 300 / 1000 * (1 - 1/10) = 0.27 gold
///
/// ## Converting Gold to Wood
/// 1. Convert 7 gold to labor:
///    * Labor = 7 * 1000 = 7000 labor
/// 2. Convert labor to wood (with 20% depreciation):
///    * Wood = 7000 / 100 * (1 - 2/10) = 56 wood
///
/// # Note
/// The depreciation is always applied based on the target resource's depreciation rate,
/// creating an intentional loss in the conversion process
///
#[derive(IntrospectPacked, Copy, Drop, Serde)]
pub struct LaborBurnPrStrategy {
    /// Represents the resource's rarity and determines labor conversion rate.
    /// Higher values indicate rarer resources that yield more labor when converted.
    pub resource_rarity: u128,
    /// Amount of wheat to burn per labor
    pub wheat_burn_per_labor: u128,
    /// Amount of fish to burn per labor
    pub fish_burn_per_labor: u128,
    /// Numerator of the depreciation percentage fraction.
    pub depreciation_percent_num: u16,
    /// Denominator of the depreciation percentage fraction.
    pub depreciation_percent_denom: u16,
}

/// A simple production strategy that requires burning multiple resources to produce output.
///
/// # Fields
/// * `required_resources_id` - ID referencing the list of required input resources
/// * `required_resources_count` - Number of different resources needed for production
///
/// # Example
/// If crafting stone requires:
/// - 2 coal
/// - 1 wood
/// - 1 coldiron
/// Then:
/// - required_resources_id would point to the id of ResourceList
/// - required_resources_count would be 3
///
#[derive(IntrospectPacked, Copy, Drop, Serde)]
pub struct MultipleResourceBurnPrStrategy {
    /// ID referencing the list of required input resources
    pub required_resources_id: ID,
    /// Number of different resource types needed
    pub required_resources_count: u8,
}

#[derive(IntrospectPacked, Copy, Drop, Serde)]
pub struct BankConfig {
    pub lp_fee_num: u32,
    pub lp_fee_denom: u32,
    pub owner_fee_num: u32,
    pub owner_fee_denom: u32,
}

#[derive(IntrospectPacked, Copy, Drop, Serde)]
pub struct BuildingConfig {
    pub base_population: u32,
    pub base_cost_percent_increase: u16,
}


#[derive(Copy, Drop, Serde)]
#[dojo::model]
pub struct BuildingCategoryConfig {
    #[key]
    pub category: u8,
    pub erection_cost_id: ID,
    pub erection_cost_count: u32,
    pub population_cost: u32,
    pub capacity_grant: u32,
}


#[derive(IntrospectPacked, Copy, Drop, Serde)]
pub struct BattleConfig {
    pub regular_immunity_ticks: u8,
    pub hyperstructure_immunity_ticks: u8,
}

#[generate_trait]
pub impl BattleConfigImpl of BattleConfigTrait {
    fn get(ref world: WorldStorage) -> BattleConfig {
        WorldConfigUtilImpl::get_member(world, selector!("battle_config"))
    }
}

#[generate_trait]
pub impl HyperstructureResourceConfigImpl of HyperstructureResourceConfigTrait {
    fn get_all(world: WorldStorage) -> Span<HyperstructureResourceConfig> {
        let mut all_tier_configs: Array<HyperstructureResourceConfig> = array![];
        let mut tier = ResourceTiers::LORDS; // lords is the first tier == 1
        while (tier <= ResourceTiers::MYTHIC) { // mythic is the last tier == 9
            let hyperstructure_resource_config: HyperstructureResourceConfig = world.read_model(tier);
            all_tier_configs.append(hyperstructure_resource_config);
            tier += 1;
        };
        return all_tier_configs.span();
    }


    fn get_required_amount(self: @HyperstructureResourceConfig, randomness: u256) -> u128 {
        if *self.min_amount == *self.max_amount {
            return *self.min_amount;
        }
        let min_amount: u256 = (*self.min_amount).into();
        let max_amount: u256 = (*self.max_amount).into();
        let additional_amount = randomness % (max_amount - min_amount);
        return (min_amount + additional_amount).try_into().unwrap();
    }
}


#[derive(IntrospectPacked, Copy, Drop, Serde)]
#[dojo::model]
pub struct StartingResourcesConfig {
    #[key]
    pub resource_type: u8,
    pub resource_amount: u128,
}


#[derive(IntrospectPacked, Copy, Drop, Serde)]
pub struct ResourceBridgeConfig {
    pub deposit_paused: bool,
    pub withdraw_paused: bool,
}

#[derive(IntrospectPacked, Copy, Drop, Serde)]
pub struct ResourceBridgeFeeSplitConfig {
    // the percentage of the deposit and withdrawal amount that the velords addr will receive
    pub velords_fee_on_dpt_percent: u16,
    pub velords_fee_on_wtdr_percent: u16,
    // the percentage of the deposit and withdrawal amount that the season pool will receive
    pub season_pool_fee_on_dpt_percent: u16,
    pub season_pool_fee_on_wtdr_percent: u16,
    // the percentage of the deposit and withdrawal amount that the frontend provider will receive
    pub client_fee_on_dpt_percent: u16,
    pub client_fee_on_wtdr_percent: u16,
    // max bank fee amount
    pub realm_fee_dpt_percent: u16,
    pub realm_fee_wtdr_percent: u16,
    // the address that will receive the velords fee percentage
    pub velords_fee_recipient: ContractAddress,
    // the address that will receive the season pool fee
    pub season_pool_fee_recipient: ContractAddress,
}


#[dojo::model]
#[derive(Copy, Drop, Serde)]
pub struct ResourceBridgeWhitelistConfig {
    #[key]
    pub token: ContractAddress,
    pub resource_type: u8,
}

// speed
#[derive(IntrospectPacked, Copy, Drop, Serde)]
pub struct StructureMaxLevelConfig {
    pub realm_max: u8,
    pub village_max: u8,
}

#[derive(IntrospectPacked, Copy, Drop, Serde)]
#[dojo::model]
pub struct StructureLevelConfig {
    #[key]
    pub level: u8,
    pub required_resources_id: ID,
    pub required_resource_count: u8,
}<|MERGE_RESOLUTION|>--- conflicted
+++ resolved
@@ -40,9 +40,7 @@
     pub capacity_config: CapacityConfig,
     pub trade_config: TradeConfig,
     pub battle_config: BattleConfig,
-<<<<<<< HEAD
     pub realm_count: RealmCountConfig,
-=======
     pub season_config: SeasonConfig,
     pub agent_controller_config: AgentControllerConfig,
 }
@@ -137,7 +135,6 @@
         season_config.end_at = starknet::get_block_timestamp();
         WorldConfigUtilImpl::set_member(ref world, season_config_selector, season_config);
     }
->>>>>>> 3351389e
 }
 
 #[generate_trait]
