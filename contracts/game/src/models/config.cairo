use core::num::traits::zero::Zero;
use cubit::f128::math::trig::{cos as fixed_cos, sin as fixed_sin};
use cubit::f128::types::fixed::{Fixed, FixedTrait};
use dojo::model::{Model, ModelStorage};
use dojo::world::WorldStorage;
use s1_eternum::alias::ID;
use s1_eternum::constants::{ResourceTiers, WORLD_CONFIG_ID};

use s1_eternum::models::position::Coord;

use s1_eternum::utils::map::constants::fixed_constants as fc;
use s1_eternum::utils::random::VRFImpl;
use starknet::ContractAddress;

//
// GLOBAL CONFIGS
//

#[derive(Introspect, Copy, Drop, Serde)]
#[dojo::model]
pub struct WorldConfig {
    #[key]
    pub config_id: ID,
    pub admin_address: ContractAddress,
    pub vrf_provider_address: ContractAddress,
    pub season_addresses_config: SeasonAddressesConfig,
    pub hyperstructure_config: HyperstructureConfig,
    pub speed_config: SpeedConfig,
    pub map_config: MapConfig,
    pub settlement_config: SettlementConfig,
    pub tick_config: TickConfig,
    pub bank_config: BankConfig,
    pub resource_bridge_config: ResourceBridgeConfig,
    pub res_bridge_fee_split_config: ResourceBridgeFeeSplitConfig,
    pub structure_max_level_config: StructureMaxLevelConfig,
    pub building_config: BuildingConfig,
    pub troop_damage_config: TroopDamageConfig,
    pub troop_stamina_config: TroopStaminaConfig,
    pub troop_limit_config: TroopLimitConfig,
    pub capacity_config: CapacityConfig,
    pub trade_config: TradeConfig,
    pub battle_config: BattleConfig,
    pub season_config: SeasonConfig,
<<<<<<< HEAD
=======
    pub agent_controller_config: AgentControllerConfig,
}

#[derive(Introspect, Copy, Drop, Serde)]
pub struct AgentControllerConfig {
    pub address: ContractAddress,
>>>>>>> 5ea45431
}

#[derive(IntrospectPacked, Copy, Drop, Serde)]
pub struct SeasonConfig {
    pub start_settling_at: u64,
    pub start_main_at: u64,
    pub end_at: u64,
    pub end_grace_seconds: u32,
}

#[generate_trait]
pub impl SeasonConfigImpl of SeasonConfigTrait {
    fn get(world: WorldStorage) -> SeasonConfig {
        WorldConfigUtilImpl::get_member(world, selector!("season_config"))
    }

    fn has_ended(self: SeasonConfig) -> bool {
        self.end_at.is_non_zero()
    }

    fn has_settling_started(self: SeasonConfig) -> bool {
        let now = starknet::get_block_timestamp();
        now >= self.start_settling_at
    }

    fn has_main_started(self: SeasonConfig) -> bool {
        let now = starknet::get_block_timestamp();
        now >= self.start_main_at
    }


    fn assert_started_settling(self: SeasonConfig) {
        let now = starknet::get_block_timestamp();
        assert!(
            self.has_settling_started(),
            "You will be able to settle your realm or village in {} hours {} minutes, {} seconds",
            (self.start_settling_at - now) / 60 / 60,
            ((self.start_settling_at - now) / 60) % 60,
            (self.start_settling_at - now) % 60,
        );
    }


    fn assert_started_main(self: SeasonConfig) {
        let now = starknet::get_block_timestamp();
        assert!(
            self.has_main_started() && self.has_settling_started(),
            "The game starts in {} hours {} minutes, {} seconds",
            (self.start_main_at - now) / 60 / 60,
            ((self.start_main_at - now) / 60) % 60,
            (self.start_main_at - now) % 60,
        );
    }
    fn assert_settling_started_and_not_over(self: SeasonConfig) {
        self.assert_started_settling();
        assert!(!self.has_ended(), "Season is over");
    }

    fn assert_started_and_not_over(self: SeasonConfig) {
        self.assert_started_main();
        assert!(!self.has_ended(), "Season is over");
    }

    fn assert_settling_started_and_grace_period_not_elapsed(self: SeasonConfig) {
        self.assert_started_settling();
        if self.has_ended() {
            let now = starknet::get_block_timestamp();
            assert!(now <= self.end_at + self.end_grace_seconds.into(), "The Game is Over");
        }
    }
    fn assert_main_game_started_and_grace_period_not_elapsed(self: SeasonConfig) {
        self.assert_started_main();
        if self.has_ended() {
            let now = starknet::get_block_timestamp();
            assert!(now <= self.end_at + self.end_grace_seconds.into(), "The Game is Over");
        }
    }

    fn end_season(ref world: WorldStorage) {
        let season_config_selector = selector!("season_config");
        let mut season_config: SeasonConfig = WorldConfigUtilImpl::get_member(world, season_config_selector);
        // ensure season is not over
        assert!(season_config.has_ended() == false, "Season is over");
        // set season as over
        season_config.end_at = starknet::get_block_timestamp();
        WorldConfigUtilImpl::set_member(ref world, season_config_selector, season_config);
    }
}

#[generate_trait]
pub impl WorldConfigUtilImpl of WorldConfigTrait {
    fn get_member<T, impl TSerde: Serde<T>>(world: WorldStorage, selector: felt252) -> T {
        world.read_member(Model::<WorldConfig>::ptr_from_keys(WORLD_CONFIG_ID), selector)
    }
    fn set_member<T, impl TSerde: Serde<T>, impl TDrop: Drop<T>>(ref world: WorldStorage, selector: felt252, value: T) {
        world.write_member(Model::<WorldConfig>::ptr_from_keys(WORLD_CONFIG_ID), selector, value)
    }
}


#[derive(Introspect, Copy, Drop, Serde)]
pub struct TradeConfig {
    pub max_count: u8,
}


#[derive(IntrospectPacked, Copy, Drop, Serde)]
pub struct SeasonAddressesConfig {
    pub season_pass_address: ContractAddress,
    pub realms_address: ContractAddress,
    pub lords_address: ContractAddress,
}


#[derive(IntrospectPacked, Copy, Drop, Serde)]
#[dojo::model]
pub struct HyperstructureResourceConfig {
    #[key]
    pub resource_tier: u8,
    pub min_amount: u128,
    pub max_amount: u128,
}

#[derive(IntrospectPacked, Copy, Drop, Serde)]
pub struct HyperstructureConfig {
    pub points_per_cycle: u128,
    pub points_for_win: u128,
    pub points_on_completion: u128,
    pub time_between_shares_change: u64,
}


#[derive(IntrospectPacked, Copy, Drop, Serde)]
pub struct CapacityConfig {
    pub structure_capacity: u128, // grams
    pub troop_capacity: u32, // grams
    pub donkey_capacity: u32, // grams
    pub storehouse_boost_capacity: u32,
}

// speed
#[derive(IntrospectPacked, Copy, Drop, Serde)]
pub struct SpeedConfig {
    pub donkey_sec_per_km: u16,
}

#[generate_trait]
pub impl SpeedImpl of SpeedTrait {
    fn for_donkey(ref world: WorldStorage) -> u16 {
        let speed_config: SpeedConfig = WorldConfigUtilImpl::get_member(world, selector!("speed_config"));
        speed_config.donkey_sec_per_km
    }
}

#[derive(IntrospectPacked, Copy, Drop, Serde)]
pub struct MapConfig {
    pub reward_resource_amount: u16,
    pub shards_mines_win_probability: u16,
    pub shards_mines_fail_probability: u16,
    pub agent_discovery_prob: u16,
    pub agent_discovery_fail_prob: u16,
    pub hyps_win_prob: u32,
    pub hyps_fail_prob: u32,
    // fail probability increase per hex distance from center
    pub hyps_fail_prob_increase_p_hex: u16,
    // fail probability increase per hyperstructure found
    pub hyps_fail_prob_increase_p_fnd: u16,
    // Mine discovery rewards
    pub mine_wheat_grant_amount: u32,
    pub mine_fish_grant_amount: u32,
}

#[derive(IntrospectPacked, Copy, Drop, Serde)]
pub struct SettlementConfig {
    pub center: u32,
    pub base_distance: u32,
    pub min_first_layer_distance: u32,
    pub points_placed: u32,
    pub current_layer: u32,
    pub current_side: u32,
    pub current_point_on_side: u32,
}

#[generate_trait]
pub impl SettlementConfigImpl of SettlementConfigTrait {
    fn get_distance_from_center(ref self: SettlementConfig) -> u32 {
        self.min_first_layer_distance + (self.current_layer - 1) * self.base_distance
    }

    fn get_points_on_side(ref self: SettlementConfig) -> u32 {
        if self.current_side > 0 {
            self.current_layer
        } else {
            self.current_layer - 1
        }
    }

    fn get_pos_percentage(ref self: SettlementConfig, points_on_side: u32) -> Fixed {
        FixedTrait::new_unscaled(self.current_point_on_side.into() + 1, false)
            / FixedTrait::new_unscaled(points_on_side.into() + 1, false)
    }

    fn get_side_coords(ref self: SettlementConfig, side: u32, distance_from_center: u32) -> (Fixed, Fixed) {
        let side_fixed = FixedTrait::new_unscaled(side.into(), false);
        let angle_fixed = side_fixed * fc::PI() / FixedTrait::new_unscaled(3, false);

        let cos = fixed_cos(angle_fixed);
        let sin = fixed_sin(angle_fixed);

        let centre_fixed = FixedTrait::new_unscaled(self.center.into(), false);
        let distance_fixed = FixedTrait::new_unscaled(distance_from_center.into(), false);

        let x_fixed = centre_fixed + distance_fixed * cos;
        let y_fixed = centre_fixed + distance_fixed * sin;
        (x_fixed, y_fixed)
    }

    fn get_next_settlement_coord(ref self: SettlementConfig) -> Coord {
        let distance_from_center = Self::get_distance_from_center(ref self);

        let (start_x_fixed, start_y_fixed) = Self::get_side_coords(ref self, self.current_side, distance_from_center);

        let next_side = (self.current_side + 1) % 6;

        let (end_x_fixed, end_y_fixed) = Self::get_side_coords(ref self, next_side, distance_from_center);

        let points_on_side = Self::get_points_on_side(ref self);

        let pos_percentage_fixed = Self::get_pos_percentage(ref self, points_on_side);

        let x_fixed = start_x_fixed + (end_x_fixed - start_x_fixed) * pos_percentage_fixed;
        let y_fixed = start_y_fixed + (end_y_fixed - start_y_fixed) * pos_percentage_fixed;

        self.current_point_on_side += 1;
        self.points_placed += 1;

        if self.current_point_on_side >= points_on_side {
            self.current_point_on_side = 0;
            self.current_side += 1;

            // If we've completed all sides, move to next layer
            if self.current_side >= 6 {
                self.current_side = 0;
                self.current_layer += 1;
            }
        }

        Coord { x: x_fixed.try_into().unwrap(), y: y_fixed.try_into().unwrap() }
    }
}

#[derive(IntrospectPacked, Copy, Drop, Serde)]
pub struct TickConfig {
    pub armies_tick_in_seconds: u64,
}


// todo: regroup meaningfully to avoid retrieving too many fields
#[derive(Copy, Drop, Serde, IntrospectPacked, Debug, PartialEq, Default)]
pub struct TroopDamageConfig {
    // Combat modifiers. Used for biome damage calculations
    pub damage_biome_bonus_num: u16,
    // Used in damage calculations for troop scaling
    pub damage_beta_small: u64, // Fixed
    pub damage_beta_large: u64, // Fixed
    pub damage_scaling_factor: u128,
    pub damage_c0: u128, // Fixed
    pub damage_delta: u128, // Fixed
    pub t1_damage_value: u128,
    pub t2_damage_multiplier: u128, // Fixed
    pub t3_damage_multiplier: u128,
}

#[derive(Copy, Drop, Serde, IntrospectPacked, Debug, PartialEq, Default)]
pub struct TroopStaminaConfig {
    // Base stamina settings
    pub stamina_gain_per_tick: u16, // Stamina gained per tick
    pub stamina_initial: u16, // Initial stamina for explorers
    pub stamina_bonus_value: u16, // Used for stamina movement bonuses
    // Max stamina per troop type
    pub stamina_knight_max: u16, // Maximum stamina for knights
    pub stamina_paladin_max: u16, // Maximum stamina for paladins
    pub stamina_crossbowman_max: u16, // Maximum stamina for crossbowmen
    // Combat stamina requirements
    pub stamina_attack_req: u16, // Minimum stamina required to attack
    pub stamina_attack_max: u16, // Maximum stamina that can be used in attack
    // Exploration costs
    pub stamina_explore_wheat_cost: u16,
    pub stamina_explore_fish_cost: u16,
    pub stamina_explore_stamina_cost: u16,
    // Travel costs
    pub stamina_travel_wheat_cost: u16,
    pub stamina_travel_fish_cost: u16,
    pub stamina_travel_stamina_cost: u16,
}


#[derive(Copy, Drop, Serde, IntrospectPacked, Debug, PartialEq, Default)]
pub struct TroopLimitConfig {
    // Maximum number of explorers allowed per structure
    pub explorer_max_party_count: u8,
    // Troop count per army limits without precision
    // Applies to both explorers and guards
    pub explorer_guard_max_troop_count: u32,
    // Guard specific settings
    pub guard_resurrection_delay: u32,
    // Mercenary bounds without precision
    pub mercenaries_troop_lower_bound: u32,
    // without precision
    pub mercenaries_troop_upper_bound: u32,
    // Agents bounds without precision
    pub agents_troop_lower_bound: u32,
    // without precision
    pub agents_troop_upper_bound: u32,
}


#[generate_trait]
pub impl CombatConfigImpl of CombatConfigTrait {
    fn troop_damage_config(ref world: WorldStorage) -> TroopDamageConfig {
        return WorldConfigUtilImpl::get_member(world, selector!("troop_damage_config"));
    }

    fn troop_stamina_config(ref world: WorldStorage) -> TroopStaminaConfig {
        return WorldConfigUtilImpl::get_member(world, selector!("troop_stamina_config"));
    }

    fn troop_limit_config(ref world: WorldStorage) -> TroopLimitConfig {
        return WorldConfigUtilImpl::get_member(world, selector!("troop_limit_config"));
    }
}


#[generate_trait]
pub impl TickImpl of TickTrait {
    fn get_tick_config(ref world: WorldStorage) -> TickConfig {
        let tick_config: TickConfig = WorldConfigUtilImpl::get_member(world, selector!("tick_config"));
        return tick_config;
    }

    fn interval(self: TickConfig) -> u64 {
        self.armies_tick_in_seconds
    }

    fn current(self: TickConfig) -> u64 {
        let now = starknet::get_block_timestamp();
        now / self.interval()
    }

    fn at(self: TickConfig, time: u64) -> u64 {
        time / self.interval()
    }

    fn after(self: TickConfig, time_spent: u64) -> u64 {
        (starknet::get_block_timestamp() + time_spent) / self.interval()
    }

    fn next_tick_timestamp(self: TickConfig) -> u64 {
        self.current() + self.interval()
    }

    fn convert_from_seconds(self: TickConfig, seconds: u64) -> u64 {
        let mut ticks = seconds / self.interval();
        let rem = seconds % self.interval();
        if rem.is_non_zero() {
            ticks += 1;
        }
        ticks
    }
}

// weight
#[derive(IntrospectPacked, Copy, Drop, Serde)]
#[dojo::model]
pub struct WeightConfig {
    #[key]
    pub resource_type: u8,
    pub weight_gram: u128,
}


#[derive(IntrospectPacked, Copy, Drop, Serde)]
#[dojo::model]
// rename to ResourceFactoryConfig
pub struct ProductionConfig {
    #[key]
    pub resource_type: u8,
    // production amount per building, per tick for realm
    pub realm_output_per_tick: u64,
    // production amount per building, per tick for village
    pub village_output_per_tick: u64,
    // values needed for converting resources to labor and vice versa
    pub labor_burn_strategy: LaborBurnPrStrategy,
    // values needed for converting multiple resources to a single resource
    pub multiple_resource_burn_strategy: MultipleResourceBurnPrStrategy,
}

/// A strategy for converting resources using a labor-based intermediary system.
/// This system allows for resource conversion while maintaining economic balance
/// through resource rarity and depreciation mechanics.
///
/// # Fields
/// * `resource_rarity` - Defines both the resource's relative value and its labor conversion rate
/// * `depreciation_percent_num` - Numerator of depreciation fraction (e.g., 2 for 20%)
/// * `depreciation_percent_denom` - Denominator of depreciation fraction (e.g., 10 for 20%)
///
/// # Resource to Labor Conversion
/// When converting a resource to labor, the formula is:
/// ```
/// labor_amount = resource_amount * resource_rarity
/// ```
///
/// # Labor to Resource Conversion
/// When converting labor to a resource, the formula includes depreciation:
/// ```
/// resource_amount = labor_amount / target_resource_rarity * (1 - depreciation)
/// ```
///
/// # Example
/// Given the following configuration:
/// ```
/// Resource      Rarity      Depreciation
/// Wood         100         20% (2/10)
/// Gold         1000        10% (1/10)
/// ```
///
/// ## Converting Wood to Gold
/// 1. Convert 3 wood to labor:
///    * Labor = 3 * 100 = 300 labor
/// 2. Convert labor to gold (with 10% depreciation):
///    * Gold = 300 / 1000 * (1 - 1/10) = 0.27 gold
///
/// ## Converting Gold to Wood
/// 1. Convert 7 gold to labor:
///    * Labor = 7 * 1000 = 7000 labor
/// 2. Convert labor to wood (with 20% depreciation):
///    * Wood = 7000 / 100 * (1 - 2/10) = 56 wood
///
/// # Note
/// The depreciation is always applied based on the target resource's depreciation rate,
/// creating an intentional loss in the conversion process
///
#[derive(IntrospectPacked, Copy, Drop, Serde)]
pub struct LaborBurnPrStrategy {
    /// Represents the resource's rarity and determines labor conversion rate.
    /// Higher values indicate rarer resources that yield more labor when converted.
    pub resource_rarity: u128,
    /// Amount of wheat to burn per labor
    pub wheat_burn_per_labor: u128,
    /// Amount of fish to burn per labor
    pub fish_burn_per_labor: u128,
    /// Numerator of the depreciation percentage fraction.
    pub depreciation_percent_num: u16,
    /// Denominator of the depreciation percentage fraction.
    pub depreciation_percent_denom: u16,
}

/// A simple production strategy that requires burning multiple resources to produce output.
///
/// # Fields
/// * `required_resources_id` - ID referencing the list of required input resources
/// * `required_resources_count` - Number of different resources needed for production
///
/// # Example
/// If crafting stone requires:
/// - 2 coal
/// - 1 wood
/// - 1 coldiron
/// Then:
/// - required_resources_id would point to the id of ResourceList
/// - required_resources_count would be 3
///
#[derive(IntrospectPacked, Copy, Drop, Serde)]
pub struct MultipleResourceBurnPrStrategy {
    /// ID referencing the list of required input resources
    pub required_resources_id: ID,
    /// Number of different resource types needed
    pub required_resources_count: u8,
}

#[derive(IntrospectPacked, Copy, Drop, Serde)]
pub struct BankConfig {
    pub lp_fee_num: u32,
    pub lp_fee_denom: u32,
    pub owner_fee_num: u32,
    pub owner_fee_denom: u32,
}

#[derive(IntrospectPacked, Copy, Drop, Serde)]
pub struct BuildingConfig {
    pub base_population: u32,
    pub base_cost_percent_increase: u16,
}


#[derive(Copy, Drop, Serde)]
#[dojo::model]
pub struct BuildingCategoryConfig {
    #[key]
    pub category: u8,
    pub erection_cost_id: ID,
    pub erection_cost_count: u32,
    pub population_cost: u32,
    pub capacity_grant: u32,
}


#[derive(IntrospectPacked, Copy, Drop, Serde)]
pub struct BattleConfig {
    pub regular_immunity_ticks: u8,
    pub hyperstructure_immunity_ticks: u8,
}

#[generate_trait]
pub impl BattleConfigImpl of BattleConfigTrait {
    fn get(ref world: WorldStorage) -> BattleConfig {
        WorldConfigUtilImpl::get_member(world, selector!("battle_config"))
    }
}

#[generate_trait]
pub impl HyperstructureResourceConfigImpl of HyperstructureResourceConfigTrait {
    fn get_all(world: WorldStorage) -> Span<HyperstructureResourceConfig> {
        let mut all_tier_configs: Array<HyperstructureResourceConfig> = array![];
        let mut tier = ResourceTiers::LORDS; // lords is the first tier == 1
        while (tier <= ResourceTiers::MYTHIC) { // mythic is the last tier == 9
            let hyperstructure_resource_config: HyperstructureResourceConfig = world.read_model(tier);
            all_tier_configs.append(hyperstructure_resource_config);
            tier += 1;
        };
        return all_tier_configs.span();
    }


    fn get_required_amount(self: @HyperstructureResourceConfig, randomness: u256) -> u128 {
        if *self.min_amount == *self.max_amount {
            return *self.min_amount;
        }
        let min_amount: u256 = (*self.min_amount).into();
        let max_amount: u256 = (*self.max_amount).into();
        let additional_amount = randomness % (max_amount - min_amount);
        return (min_amount + additional_amount).try_into().unwrap();
    }
}


#[derive(IntrospectPacked, Copy, Drop, Serde)]
#[dojo::model]
pub struct StartingResourcesConfig {
    #[key]
    pub resource_type: u8,
    pub resource_amount: u128,
}


#[derive(IntrospectPacked, Copy, Drop, Serde)]
pub struct ResourceBridgeConfig {
    pub deposit_paused: bool,
    pub withdraw_paused: bool,
}

#[derive(IntrospectPacked, Copy, Drop, Serde)]
pub struct ResourceBridgeFeeSplitConfig {
    // the percentage of the deposit and withdrawal amount that the velords addr will receive
    pub velords_fee_on_dpt_percent: u16,
    pub velords_fee_on_wtdr_percent: u16,
    // the percentage of the deposit and withdrawal amount that the season pool will receive
    pub season_pool_fee_on_dpt_percent: u16,
    pub season_pool_fee_on_wtdr_percent: u16,
    // the percentage of the deposit and withdrawal amount that the frontend provider will receive
    pub client_fee_on_dpt_percent: u16,
    pub client_fee_on_wtdr_percent: u16,
    // max bank fee amount
    pub realm_fee_dpt_percent: u16,
    pub realm_fee_wtdr_percent: u16,
    // the address that will receive the velords fee percentage
    pub velords_fee_recipient: ContractAddress,
    // the address that will receive the season pool fee
    pub season_pool_fee_recipient: ContractAddress,
}


#[dojo::model]
#[derive(Copy, Drop, Serde)]
pub struct ResourceBridgeWhitelistConfig {
    #[key]
    pub token: ContractAddress,
    pub resource_type: u8,
}

// speed
#[derive(IntrospectPacked, Copy, Drop, Serde)]
pub struct StructureMaxLevelConfig {
    pub realm_max: u8,
    pub village_max: u8,
}

#[derive(IntrospectPacked, Copy, Drop, Serde)]
#[dojo::model]
pub struct StructureLevelConfig {
    #[key]
    pub level: u8,
    pub required_resources_id: ID,
    pub required_resource_count: u8,
}<|MERGE_RESOLUTION|>--- conflicted
+++ resolved
@@ -41,15 +41,12 @@
     pub trade_config: TradeConfig,
     pub battle_config: BattleConfig,
     pub season_config: SeasonConfig,
-<<<<<<< HEAD
-=======
     pub agent_controller_config: AgentControllerConfig,
 }
 
 #[derive(Introspect, Copy, Drop, Serde)]
 pub struct AgentControllerConfig {
     pub address: ContractAddress,
->>>>>>> 5ea45431
 }
 
 #[derive(IntrospectPacked, Copy, Drop, Serde)]
