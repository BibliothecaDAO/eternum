--- conflicted
+++ resolved
@@ -42,18 +42,15 @@
     pub realm_start_resources_config: StartingResourcesConfig,
     pub village_start_resources_config: StartingResourcesConfig,
     pub village_controller_config: VillageControllerConfig,
-<<<<<<< HEAD
     pub village_pass_config: VillageTokenConfig,
     pub wonder_production_bonus_config: WonderProductionBonusConfig,
+    pub quest_config: QuestConfig,
 }
 
 #[derive(Introspect, Copy, Drop, Serde)]
 pub struct WonderProductionBonusConfig {
     pub within_tile_distance: u8,
     pub bonus_percent_num: u128,
-=======
-    pub quest_config: QuestConfig,
->>>>>>> 71760548
 }
 
 #[derive(Introspect, Copy, Drop, Serde)]
