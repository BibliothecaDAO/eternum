--- conflicted
+++ resolved
@@ -235,17 +235,11 @@
         // add produced resource amount to factory
         let mut produced_resource = ResourceImpl::get(ref world, (from_entity_id, produced_resource_type));
         let mut produced_resource_production = produced_resource.production;
-<<<<<<< HEAD
-        produced_resource_production.increase_output_amout_left(production_tick_count * RESOURCE_PRECISION);
-        produced_resource.production = produced_resource_production;
-        produced_resource.save(ref world);
-=======
         let amount_per_tick = produced_resource_production_config.amount_per_building_per_tick;
         produced_resource_production.increase_output_amout_left(production_tick_count * amount_per_tick);
         produced_resource.production = produced_resource_production;
         produced_resource.save(ref world);
         
->>>>>>> c4fe7f6a
         // todo add event here
     }
 }