use alexandria_math::U128BitShift;
use core::num::traits::zero::Zero;
use dojo::model::{Model, ModelStorage};
use dojo::world::WorldStorage;
use dojo::world::{IWorldDispatcherTrait};
use s1_eternum::alias::ID;
use s1_eternum::constants::{RESOURCE_PRECISION, ResourceTypes};
use s1_eternum::models::config::{
    BuildingCategoryPopConfigTrait, BuildingConfig, BuildingConfigImpl, BuildingGeneralConfig, CapacityConfig,
    PopulationConfig, ProductionConfig, TickImpl, WorldConfigUtilImpl,
};
use s1_eternum::models::position::{Coord, CoordTrait, Direction};
use s1_eternum::models::resource::production::production::{Production, ProductionTrait};
use s1_eternum::models::resource::resource::{ResourceList};
use s1_eternum::models::resource::resource::{
    ResourceWeightImpl, SingleResourceImpl, SingleResourceStoreImpl, StructureSingleResourceFoodImpl, WeightStoreImpl,
};
<<<<<<< HEAD
use s1_eternum::models::structure::{
    StructureBase, StructureBaseStoreImpl, StructureCategory, StructureImpl, StructureOwnerStoreImpl,
};
=======
use s1_eternum::models::structure::{StructureBase, StructureBaseStoreImpl, StructureImpl, StructureOwnerStoreImpl};
>>>>>>> 2e1c8e6f
use s1_eternum::models::weight::{Weight, WeightImpl, WeightTrait};
use s1_eternum::utils::math::{PercentageImpl, PercentageValueImpl};

#[derive(PartialEq, Copy, Drop, Serde)]
#[dojo::model]
pub struct Building {
    #[key]
    pub outer_col: u32,
    #[key]
    pub outer_row: u32,
    #[key]
    pub inner_col: u32,
    #[key]
    pub inner_row: u32,
    pub category: BuildingCategory,
    pub produced_resource_type: u8,
    pub bonus_percent: u32,
    pub entity_id: ID,
    pub outer_entity_id: ID,
    pub paused: bool,
}

#[derive(Copy, Drop, Serde, Introspect, Default)]
#[dojo::model]
pub struct StructureBuildings {
    #[key]
    pub entity_id: ID,
    // number of buildings per category in structure
    // each category takes up to 8 bits
    pub packed_counts: u128,
    // population
    pub population: Population,
}

#[derive(Copy, Drop, Serde, IntrospectPacked, Default)]
pub struct Population {
    pub current: u32,
    pub max: u32,
}

#[generate_trait]
pub impl PopulationImpl of PopulationTrait {
    fn increase_population(ref self: Population, amount: u32, base_population: u32) -> u32 {
        self.current += amount;
        self.assert_within_capacity(base_population);
        self.current
    }
    fn decrease_population(ref self: Population, amount: u32) -> u32 {
        if amount > self.current {
            self.current = 0;
        } else {
            self.current -= amount;
        }

        self.current
    }
    fn assert_within_capacity(ref self: Population, base_population: u32) {
        assert(self.max + base_population >= self.current, 'Population exceeds capacity')
    }
    fn increase_capacity(ref self: Population, amount: u32) -> u32 {
        self.max += amount;
        self.max
    }
    fn decrease_capacity(ref self: Population, amount: u32) -> u32 {
        self.max -= amount;

        // sanity
        if (self.max < 0) {
            self.max = 0;
        }
        self.max
    }
}


#[generate_trait]
pub impl BuildingCategoryCountImpl of BuildingCategoryCountTrait {
    fn building_count(self: BuildingCategory, packed: u128) -> u8 {
        let category_felt: felt252 = self.into();
        let category: u128 = category_felt.try_into().unwrap();

        // the packed value contains the counts of all categories
        // and can take up to 8 bits for each category. so we can store
        // up to 128 / 8 = 16 categories
        let mask: u128 = 0xFF; // al 8 bits set to 1
        let shift_amount = (category - 1) * 8;
        let count: u128 = U128BitShift::shr(packed, shift_amount) & mask;
        count.try_into().unwrap()
    }

    fn set_building_count(self: BuildingCategory, packed: u128, count: u8) -> u128 {
        assert!(count <= 255, "count must be able to fit in a u8");

        let category_felt: felt252 = self.into();
        let category: u128 = category_felt.try_into().unwrap();

        // Each category takes 8 bits
        let shift_amount = (category - 1) * 8;
        let mask: u128 = U128BitShift::shl(0xFF, shift_amount); // 8 bits set to 1, shifted to position
        let shifted_count: u128 = U128BitShift::shl(count.into(), shift_amount);
        let new_packed: u128 = (packed & ~mask) | shifted_count;
        new_packed
    }
}

#[derive(PartialEq, Copy, Drop, Serde, Introspect)]
pub enum BuildingCategory {
    None,
    Castle,
    Resource,
    Farm,
    FishingVillage,
    Barracks1,
    Barracks2,
    Barracks3,
    Market,
    ArcheryRange1,
    ArcheryRange2,
    ArcheryRange3,
    Stable1,
    Stable2,
    Stable3,
    WorkersHut,
    Storehouse,
}

pub impl BuildingCategoryIntoFelt252 of Into<BuildingCategory, felt252> {
    fn into(self: BuildingCategory) -> felt252 {
        match self {
            BuildingCategory::None => 0,
            BuildingCategory::Castle => 1,
            BuildingCategory::Resource => 2,
            BuildingCategory::Farm => 3,
            BuildingCategory::FishingVillage => 4,
            BuildingCategory::Barracks1 => 5,
            BuildingCategory::Barracks2 => 6,
            BuildingCategory::Barracks3 => 7,
            BuildingCategory::Market => 8,
            BuildingCategory::ArcheryRange1 => 9,
            BuildingCategory::ArcheryRange2 => 10,
            BuildingCategory::ArcheryRange3 => 11,
            BuildingCategory::Stable1 => 12,
            BuildingCategory::Stable2 => 13,
            BuildingCategory::Stable3 => 14,
            BuildingCategory::WorkersHut => 15,
            BuildingCategory::Storehouse => 16,
        }
    }
}


#[generate_trait]
pub impl BuildingPerksImpl of BuildingPerksTrait {
    fn grant_capacity_bonus(self: Building, ref world: WorldStorage, add: bool) {
        if self._is_storage_capacity_booster() {
            self._boost_storage_capacity(ref world, add);
        }

        if self._is_explorer_capacity_booster() {
            self._boost_explorer_capacity(ref world, add);
        }
    }

    fn _is_storage_capacity_booster(self: Building) -> bool {
        match self.category {
            BuildingCategory::Storehouse => true,
            _ => false,
        }
    }

    fn _is_explorer_capacity_booster(self: Building) -> bool {
        match self.category {
            BuildingCategory::Barracks1 => true,
            BuildingCategory::Barracks2 => true,
            BuildingCategory::Barracks3 => true,
            BuildingCategory::Stable1 => true,
            BuildingCategory::Stable2 => true,
            BuildingCategory::Stable3 => true,
            BuildingCategory::ArcheryRange1 => true,
            BuildingCategory::ArcheryRange2 => true,
            BuildingCategory::ArcheryRange3 => true,
            _ => false,
        }
    }

    fn _boost_storage_capacity(self: Building, ref world: WorldStorage, add: bool) {
        let capacity_config: CapacityConfig = WorldConfigUtilImpl::get_member(world, selector!("capacity_config"));
        let capacity: u128 = capacity_config.storehouse_boost_capacity.into() * RESOURCE_PRECISION;
        let mut structure_weight: Weight = WeightStoreImpl::retrieve(ref world, self.outer_entity_id);
        if add {
            structure_weight.add_capacity(capacity);
        } else {
            structure_weight.deduct_capacity(capacity);
        }
        structure_weight.store(ref world, self.outer_entity_id);
    }

    fn _boost_explorer_capacity(self: Building, ref world: WorldStorage, add: bool) {
        let mut structure_base: StructureBase = StructureBaseStoreImpl::retrieve(ref world, self.outer_entity_id);
        if add {
            structure_base.troop_max_explorer_count += 1;
        } else {
            structure_base.troop_max_explorer_count -= 1;

            // ensure explorer count does not exceed troop capacity
            assert!(
                structure_base.troop_explorer_count <= structure_base.troop_max_explorer_count,
                "delete an explorer troop unit before removing this building",
            );
        }
        StructureBaseStoreImpl::store(ref structure_base, ref world, self.outer_entity_id);
    }
}

#[generate_trait]
impl BuildingProductionImpl of BuildingProductionTrait {
    fn is_resource_producer(self: Building) -> bool {
        self.produced_resource().is_non_zero()
    }

    fn is_adjacent_building_booster(self: Building) -> bool {
        self.boost_adjacent_building_production_by().is_non_zero()
    }

    fn produced_resource(self: Building) -> u8 {
        match self.category {
            BuildingCategory::None => 0,
            BuildingCategory::Castle => ResourceTypes::LABOR,
            BuildingCategory::Resource => self.produced_resource_type,
            BuildingCategory::Farm => ResourceTypes::WHEAT,
            BuildingCategory::FishingVillage => ResourceTypes::FISH,
            BuildingCategory::Barracks1 => ResourceTypes::KNIGHT_T1,
            BuildingCategory::Barracks2 => ResourceTypes::KNIGHT_T2,
            BuildingCategory::Barracks3 => ResourceTypes::KNIGHT_T3,
            BuildingCategory::Market => ResourceTypes::DONKEY,
            BuildingCategory::ArcheryRange1 => ResourceTypes::CROSSBOWMAN_T1,
            BuildingCategory::ArcheryRange2 => ResourceTypes::CROSSBOWMAN_T2,
            BuildingCategory::ArcheryRange3 => ResourceTypes::CROSSBOWMAN_T3,
            BuildingCategory::Stable1 => ResourceTypes::PALADIN_T1,
            BuildingCategory::Stable2 => ResourceTypes::PALADIN_T2,
            BuildingCategory::Stable3 => ResourceTypes::PALADIN_T3,
            BuildingCategory::WorkersHut => 0,
            BuildingCategory::Storehouse => 0,
        }
    }

    fn boost_adjacent_building_production_by(self: Building) -> u32 {
        match self.category {
            BuildingCategory::None => 0,
            BuildingCategory::Castle => 0,
            BuildingCategory::Resource => 0,
            BuildingCategory::Farm => PercentageValueImpl::_10().try_into().unwrap(), // 10%
            BuildingCategory::FishingVillage => 0,
            BuildingCategory::Barracks1 => 0,
            BuildingCategory::Barracks2 => 0,
            BuildingCategory::Barracks3 => 0,
            BuildingCategory::Market => 0,
            BuildingCategory::ArcheryRange1 => 0,
            BuildingCategory::ArcheryRange2 => 0,
            BuildingCategory::ArcheryRange3 => 0,
            BuildingCategory::Stable1 => 0,
            BuildingCategory::Stable2 => 0,
            BuildingCategory::Stable3 => 0,
            BuildingCategory::WorkersHut => 0,
            BuildingCategory::Storehouse => 0,
        }
    }
<<<<<<< HEAD
    fn update_production(
        ref self: Building, ref world: WorldStorage, structure_category: u8, ref structure_weight: Weight, stop: bool,
    ) {
=======
    fn update_production(ref self: Building, ref world: WorldStorage, ref structure_weight: Weight, stop: bool) {
>>>>>>> 2e1c8e6f
        // update produced resource balance before updating production
        let produced_resource_type = self.produced_resource();
        let produced_resource_weight_grams: u128 = ResourceWeightImpl::grams(ref world, produced_resource_type);
        let mut produced_resource = SingleResourceStoreImpl::retrieve(
            ref world,
            self.outer_entity_id,
            produced_resource_type,
            ref structure_weight,
            produced_resource_weight_grams,
            true,
        );

        let mut production: Production = produced_resource.production;

        match stop {
            true => {
                // ensure production amount is gotten BEFORE updating
                // bonus received percent so production rate is decreased correctly
                let production_amount = self.production_amount(structure_category, ref world);

                // update bonus received percent
                self.update_bonus_received_percent(ref world, delete: true);

                // decrease building count
                production.decrease_building_count();

                // decrease production rate
                production.decrease_production_rate(production_amount.try_into().unwrap());
            },
            false => {
                // update bonus received percent
                self.update_bonus_received_percent(ref world, delete: false);

                // ensure production amount is gotten AFTER updating
                // bonus received percent so production rate is increased correctly
                let production_amount = self.production_amount(structure_category, ref world);
                assert!(production_amount.is_non_zero(), "resource cannot be produced");

                // increase building count
                production.increase_building_count();

                // increase production rate
                production.increase_production_rate(production_amount.try_into().unwrap());
            },
        }
        // save production
        produced_resource.production = production;
        produced_resource.store(ref world);
        // todo add event here
    }


<<<<<<< HEAD
    fn start_production(ref self: Building, ref world: WorldStorage, structure_category: u8) {
        let mut structure_weight: Weight = WeightStoreImpl::retrieve(ref world, self.outer_entity_id);

        if self.is_resource_producer() {
            self.update_production(ref world, structure_category, ref structure_weight, stop: false);
=======
    fn start_production(ref self: Building, ref world: WorldStorage) {
        let mut structure_weight: Weight = WeightStoreImpl::retrieve(ref world, self.outer_entity_id);

        if self.is_resource_producer() {
            self.update_production(ref world, ref structure_weight, stop: false);
>>>>>>> 2e1c8e6f
        }

        if self.is_adjacent_building_booster() {
            // give out bonuses to surrounding buildings
<<<<<<< HEAD
            self.update_bonuses_supplied(ref world, structure_category, ref structure_weight, delete: false);
=======
            self.update_bonuses_supplied(ref world, ref structure_weight, delete: false);
>>>>>>> 2e1c8e6f
        }
        // update structure weight
        structure_weight.store(ref world, self.outer_entity_id);

        // update building
        world.write_model(@self);
    }


<<<<<<< HEAD
    fn stop_production(ref self: Building, ref world: WorldStorage, structure_category: u8) {
        let mut structure_weight: Weight = WeightStoreImpl::retrieve(ref world, self.outer_entity_id);

        if self.is_resource_producer() {
            self.update_production(ref world, structure_category, ref structure_weight, stop: true);
=======
    fn stop_production(ref self: Building, ref world: WorldStorage) {
        let mut structure_weight: Weight = WeightStoreImpl::retrieve(ref world, self.outer_entity_id);

        if self.is_resource_producer() {
            self.update_production(ref world, ref structure_weight, stop: true);
>>>>>>> 2e1c8e6f
        }

        if self.is_adjacent_building_booster() {
            // remove bonuses it gave to surrounding buildings
<<<<<<< HEAD
            self.update_bonuses_supplied(ref world, structure_category, ref structure_weight, delete: true);
=======
            self.update_bonuses_supplied(ref world, ref structure_weight, delete: true);
>>>>>>> 2e1c8e6f
        }
        // update structure weight
        structure_weight.store(ref world, self.outer_entity_id);

        // update building
        world.write_model(@self);
    }

    fn production_amount(self: @Building, structure_category: u8, ref world: WorldStorage) -> u128 {
        if (*self).exists() == false {
            return 0;
        }

        let produced_resource_type = (*self).produced_resource();
        let production_config: ProductionConfig = world.read_model(produced_resource_type);
        let production_amount: u128 = if structure_category == StructureCategory::Village.into() {
            production_config.village_output_per_tick.into()
        } else {
            production_config.realm_output_per_tick.into()
        };

        let bonus_amount: u128 = (production_amount * (*self.bonus_percent).into())
            / PercentageValueImpl::_100().into();

        production_amount + bonus_amount
    }


    fn update_bonus_received_percent(ref self: Building, ref world: WorldStorage, delete: bool) {
        if delete {
            // clear building bonus
            self.bonus_percent = 0;
        } else {
            // get bonuses from all buildings surronding this building if the offer boosts
            let building_coord: Coord = Coord { x: self.inner_col, y: self.inner_row };
            let mut bonus_percent = self.get_bonus_from(building_coord.neighbor(Direction::East), ref world);
            bonus_percent += self.get_bonus_from(building_coord.neighbor(Direction::NorthEast), ref world);
            bonus_percent += self.get_bonus_from(building_coord.neighbor(Direction::NorthWest), ref world);
            bonus_percent += self.get_bonus_from(building_coord.neighbor(Direction::West), ref world);
            bonus_percent += self.get_bonus_from(building_coord.neighbor(Direction::SouthWest), ref world);
            bonus_percent += self.get_bonus_from(building_coord.neighbor(Direction::SouthEast), ref world);

            // set new bonus percent
            self.bonus_percent = bonus_percent;
        }
    }

    fn get_bonus_from(ref self: Building, giver_inner_coord: Coord, ref world: WorldStorage) -> u32 {
        // only get bonuses from buildings that are active (not paused)
        let bonus_giver_building: Building = world
            .read_model((self.outer_col, self.outer_row, giver_inner_coord.x, giver_inner_coord.y));
        if bonus_giver_building.paused {
            return 0;
        } else {
            return bonus_giver_building.boost_adjacent_building_production_by();
        }
    }


<<<<<<< HEAD
    fn update_bonuses_supplied(
        self: @Building, ref world: WorldStorage, structure_category: u8, ref structure_weight: Weight, delete: bool,
    ) {
=======
    fn update_bonuses_supplied(self: @Building, ref world: WorldStorage, ref structure_weight: Weight, delete: bool) {
>>>>>>> 2e1c8e6f
        let self = *self;

        if self.is_adjacent_building_booster() {
            let self_coord: Coord = Coord { x: self.inner_col, y: self.inner_row };

            self
                .update_bonus_supplied_to(
<<<<<<< HEAD
                    self_coord.neighbor(Direction::East), structure_category, ref structure_weight, ref world, delete,
                );
            self
                .update_bonus_supplied_to(
                    self_coord.neighbor(Direction::NorthEast),
                    structure_category,
                    ref structure_weight,
                    ref world,
                    delete,
                );
            self
                .update_bonus_supplied_to(
                    self_coord.neighbor(Direction::NorthWest),
                    structure_category,
                    ref structure_weight,
                    ref world,
                    delete,
                );
            self
                .update_bonus_supplied_to(
                    self_coord.neighbor(Direction::West), structure_category, ref structure_weight, ref world, delete,
                );
            self
                .update_bonus_supplied_to(
                    self_coord.neighbor(Direction::SouthWest),
                    structure_category,
                    ref structure_weight,
                    ref world,
                    delete,
                );
            self
                .update_bonus_supplied_to(
                    self_coord.neighbor(Direction::SouthEast),
                    structure_category,
                    ref structure_weight,
                    ref world,
                    delete,
=======
                    self_coord.neighbor(Direction::East), ref structure_weight, ref world, delete,
                );
            self
                .update_bonus_supplied_to(
                    self_coord.neighbor(Direction::NorthEast), ref structure_weight, ref world, delete,
                );
            self
                .update_bonus_supplied_to(
                    self_coord.neighbor(Direction::NorthWest), ref structure_weight, ref world, delete,
                );
            self
                .update_bonus_supplied_to(
                    self_coord.neighbor(Direction::West), ref structure_weight, ref world, delete,
                );
            self
                .update_bonus_supplied_to(
                    self_coord.neighbor(Direction::SouthWest), ref structure_weight, ref world, delete,
                );
            self
                .update_bonus_supplied_to(
                    self_coord.neighbor(Direction::SouthEast), ref structure_weight, ref world, delete,
>>>>>>> 2e1c8e6f
                );
        }
    }


    fn update_bonus_supplied_to(
        self: Building,
        receiver_inner_coord: Coord,
<<<<<<< HEAD
        structure_category: u8,
=======
>>>>>>> 2e1c8e6f
        ref structure_weight: Weight,
        ref world: WorldStorage,
        delete: bool,
    ) {
        let mut recipient_building: Building = world
            .read_model((self.outer_col, self.outer_row, receiver_inner_coord.x, receiver_inner_coord.y));
        if recipient_building.exists() // only when building exists at the location
            && !recipient_building.paused // only give bonus to active buildings
            && recipient_building.is_resource_producer() { // only give bonus to resource producers
            // get the resource that the building produces
            let recipient_produced_resource_type = recipient_building.produced_resource();
            let recipient_resource_weight_grams: u128 = ResourceWeightImpl::grams(
                ref world, recipient_produced_resource_type,
            );
            let mut recipient_building_resource = SingleResourceStoreImpl::retrieve(
                ref world,
                self.outer_entity_id,
                recipient_produced_resource_type,
                ref structure_weight,
                recipient_resource_weight_grams,
                true,
            );

            // remove the recipient building's contribution from global resource production
            // first so that we can recalculate and add the new production rate
            let recipient_building_resource_production_amount: u128 = recipient_building
                .production_amount(structure_category, ref world);
            let mut recipient_building_resource_production: Production = recipient_building_resource.production;
            recipient_building_resource_production
                .decrease_production_rate(recipient_building_resource_production_amount.try_into().unwrap());

            // update the recipient building's bonus percent
            if delete {
                recipient_building.bonus_percent -= self.boost_adjacent_building_production_by();
            } else {
                recipient_building.bonus_percent += self.boost_adjacent_building_production_by();
            }
            world.write_model(@recipient_building);

            // update the global resource production to reflect the new production rate
            recipient_building_resource_production
<<<<<<< HEAD
                .increase_production_rate(
                    recipient_building.production_amount(structure_category, ref world).try_into().unwrap(),
                );
=======
                .increase_production_rate(recipient_building.production_amount(ref world).try_into().unwrap());
>>>>>>> 2e1c8e6f
            recipient_building_resource.production = recipient_building_resource_production;
            recipient_building_resource.store(ref world);
        }
    }
}

#[generate_trait]
pub impl BuildingImpl of BuildingTrait {
    fn center() -> Coord {
        Coord { x: 10, y: 10 }
    }

    /// Create a new building on a structure
    ///
    fn create(
        ref world: WorldStorage,
        outer_entity_id: ID,
<<<<<<< HEAD
        outer_structure_category: u8,
=======
>>>>>>> 2e1c8e6f
        outer_entity_coord: Coord,
        category: BuildingCategory,
        produce_resource_type: Option<u8>,
        inner_coord: Coord,
    ) -> (Building, u8) {
        // todo@credence: ensure that the bounds are within the inner realm bounds

        // ensure that building is not occupied
        let mut building: Building = world
            .read_model((outer_entity_coord.x, outer_entity_coord.y, inner_coord.x, inner_coord.y));

        assert!(!building.exists(), "space is occupied");

        // set building
        building.entity_id = world.dispatcher.uuid();
        building.category = category;
        building.outer_entity_id = outer_entity_id;
        match produce_resource_type {
            Option::Some(resource_type) => {
                assert!(building.category == BuildingCategory::Resource, "resource type should not be specified");
                building.produced_resource_type = resource_type;
            },
            Option::None => {
                assert!(building.category != BuildingCategory::Resource, "resource type must be specified");
                building.produced_resource_type = building.produced_resource();
            },
        }

        world.write_model(@building);

        // start production related to building
<<<<<<< HEAD
        building.start_production(ref world, outer_structure_category);
=======
        building.start_production(ref world);
>>>>>>> 2e1c8e6f

        // give capacity bonus
        building.grant_capacity_bonus(ref world, true);

        // increase building type count for structure
        let structure_building_ptr = Model::<StructureBuildings>::ptr_from_keys(outer_entity_id);
        let mut all_categories_quantity_packed: u128 = world
            .read_member(structure_building_ptr, selector!("packed_counts"));
        let structure_building_initialized = all_categories_quantity_packed > 0;
        let new_building_category_count: u8 = category.building_count(all_categories_quantity_packed) + 1;
        all_categories_quantity_packed = category
            .set_building_count(all_categories_quantity_packed, new_building_category_count);
        if structure_building_initialized {
            world.write_member(structure_building_ptr, selector!("packed_counts"), all_categories_quantity_packed);
        } else {
            let mut structure_building: StructureBuildings = Default::default();
            structure_building.entity_id = outer_entity_id;
            structure_building.packed_counts = all_categories_quantity_packed;
            world.write_model(@structure_building);
        }

        // increase population
        let mut population: Population = world
            .read_member(Model::<StructureBuildings>::ptr_from_keys(outer_entity_id), selector!("population"));
        let building_category_population_config = BuildingCategoryPopConfigTrait::get(ref world, building.category);
        let population_config: PopulationConfig = WorldConfigUtilImpl::get_member(
            world, selector!("population_config"),
        );

        // increase population
        population
            .increase_population(building_category_population_config.population, population_config.base_population);

        // increase capacity
        // Only worker huts do this right now.
        population.increase_capacity(building_category_population_config.capacity);

        // [check] Population
        population.assert_within_capacity(population_config.base_population);

        // set population
        world
            .write_member(
                Model::<StructureBuildings>::ptr_from_keys(outer_entity_id), selector!("population"), population,
            );
<<<<<<< HEAD

        // todo:  increase structure weight when certain buildings are built

=======

        // todo:  increase structure weight when certain buildings are built

>>>>>>> 2e1c8e6f
        (building, new_building_category_count)
    }

    /// Pause building production without removing the building
    ///
    /// When you pause production, the building stops producing resources,
    /// stops consuming resources, stops giving bonuses to adjacent buildings,
    /// and stops receiving bonuses from adjacent buildings.
    ///
<<<<<<< HEAD
    fn pause_production(
        ref world: WorldStorage, outer_structure_category: u8, outer_entity_coord: Coord, inner_coord: Coord,
    ) {
=======
    fn pause_production(ref world: WorldStorage, outer_entity_coord: Coord, inner_coord: Coord) {
>>>>>>> 2e1c8e6f
        // ensure that inner coordinate is occupied
        let mut building: Building = world
            .read_model((outer_entity_coord.x, outer_entity_coord.y, inner_coord.x, inner_coord.y));
        assert!(building.entity_id != 0, "building does not exist");
        assert!(building.paused == false, "building production is already paused");

        // stop building production
        building.stop_production(ref world, outer_structure_category);
        building.paused = true;
        world.write_model(@building);
    }

    /// Restart building production without removing the building
    ///
    /// When you restart production, the building resumes producing resources,
    /// resumes giving bonuses to adjacent buildings, and resumes consuming resources.
    ///
<<<<<<< HEAD
    fn resume_production(
        ref world: WorldStorage, outer_structure_category: u8, outer_entity_coord: Coord, inner_coord: Coord,
    ) {
=======
    fn resume_production(ref world: WorldStorage, outer_entity_coord: Coord, inner_coord: Coord) {
>>>>>>> 2e1c8e6f
        // ensure that inner coordinate is occupied
        let mut building: Building = world
            .read_model((outer_entity_coord.x, outer_entity_coord.y, inner_coord.x, inner_coord.y));
        assert!(building.entity_id != 0, "building does not exist");

        assert!(building.exists(), "building is not active");
        assert!(building.paused, "building production is not paused");

        // restart building production
        building.start_production(ref world, outer_structure_category);
        building.paused = false;
        world.write_model(@building);
    }

    /// Destroy building and remove it from the structure
    ///
    fn destroy(
<<<<<<< HEAD
        ref world: WorldStorage,
        outer_entity_id: ID,
        outer_structure_category: u8,
        outer_entity_coord: Coord,
        inner_coord: Coord,
=======
        ref world: WorldStorage, outer_entity_id: ID, outer_entity_coord: Coord, inner_coord: Coord,
>>>>>>> 2e1c8e6f
    ) -> BuildingCategory {
        // ensure that inner coordinate is occupied
        let mut building: Building = world
            .read_model((outer_entity_coord.x, outer_entity_coord.y, inner_coord.x, inner_coord.y));
        assert!(building.entity_id != 0, "building does not exist");

        // stop production related to building
        if !building.paused {
            building.stop_production(ref world, outer_structure_category);
        }

        // remove granted capacity bonus
        building.grant_capacity_bonus(ref world, false);

        // decrease building type count for realm
        let structure_building_ptr = Model::<StructureBuildings>::ptr_from_keys(outer_entity_id);
        let mut all_categories_quantity_packed: u128 = world
            .read_member(structure_building_ptr, selector!("packed_counts"));
        let new_building_category_count: u8 = building.category.building_count(all_categories_quantity_packed) - 1;
        all_categories_quantity_packed = building
            .category
            .set_building_count(all_categories_quantity_packed, new_building_category_count);
        world.write_member(structure_building_ptr, selector!("packed_counts"), all_categories_quantity_packed);

        // decrease population
        let mut population: Population = world
            .read_member(Model::<StructureBuildings>::ptr_from_keys(outer_entity_id), selector!("population"));
        let building_category_population_config = BuildingCategoryPopConfigTrait::get(ref world, building.category);

        // [check] If Workers hut
        // You cannot delete a workers hut unless you have capacity
        // Otherwise there is an exploit where you can delete a workers hut and increase capacity
        if (building.category == BuildingCategory::WorkersHut) {
            let population_config: PopulationConfig = WorldConfigUtilImpl::get_member(
                world, selector!("population_config"),
            );
            population.decrease_capacity(building_category_population_config.capacity);
            population.assert_within_capacity(population_config.base_population);
        }

        // decrease population
        population.decrease_population(building_category_population_config.population);

        // set population
        world
            .write_member(
                Model::<StructureBuildings>::ptr_from_keys(outer_entity_id), selector!("population"), population,
            );

        let destroyed_building_category = building.category;

        // remove building
        world.erase_model(@building);

        // todo: decrease structure weight when certain buildings are destroyed

        destroyed_building_category
    }

    fn make_payment(self: Building, building_count: u8, ref world: WorldStorage) {
        let building_general_config: BuildingGeneralConfig = WorldConfigUtilImpl::get_member(
            world, selector!("building_general_config"),
        );
        let building_config: BuildingConfig = BuildingConfigImpl::get(
            ref world, self.category, self.produced_resource_type,
        );
        let mut index = 0;

        let mut structure_weight: Weight = WeightStoreImpl::retrieve(ref world, self.outer_entity_id);
        loop {
            if index == building_config.resource_cost_count {
                break;
            }

            // calculate cost of building based on the formula:
            // Cost = Base + (Base * Rate * (N - 1)²)
            // Where:
            //  Base = The cost of the first building
            //  Rate = How quickly the cost goes up (a small number like 0.1 or 0.2)
            //  N = Which number building this is (1st, 2nd, 3rd, etc.)
            //
            let resource_cost: ResourceList = world.read_model((building_config.resource_cost_id, index));

            let resource_weight_grams: u128 = ResourceWeightImpl::grams(ref world, resource_cost.resource_type);
            let mut resource = SingleResourceStoreImpl::retrieve(
                ref world,
                self.outer_entity_id,
                resource_cost.resource_type,
                ref structure_weight,
                resource_weight_grams,
                true,
            );

            let percentage_additional_cost = PercentageImpl::get(
                resource_cost.amount, building_general_config.base_cost_percent_increase.into(),
            );
            let scale_factor = building_count - 1;
            let total_cost = resource_cost.amount
                + (scale_factor.into() * scale_factor.into() * percentage_additional_cost);

            // spend resource
            resource.spend(total_cost, ref structure_weight, resource_weight_grams);

            // update resource
            resource.store(ref world);

            index += 1;
        };

        // update structure weight
        structure_weight.store(ref world, self.outer_entity_id);
    }

    fn exists(self: Building) -> bool {
        self.entity_id.is_non_zero()
    }
}<|MERGE_RESOLUTION|>--- conflicted
+++ resolved
@@ -1,27 +1,31 @@
+use alexandria_math::U128BitShift;
+use core::num::traits::zero::Zero;
+use dojo::model::{Model, ModelStorage};
 use alexandria_math::U128BitShift;
 use core::num::traits::zero::Zero;
 use dojo::model::{Model, ModelStorage};
 use dojo::world::WorldStorage;
 use dojo::world::{IWorldDispatcherTrait};
+use dojo::world::{IWorldDispatcherTrait};
 use s1_eternum::alias::ID;
+use s1_eternum::constants::{RESOURCE_PRECISION, ResourceTypes};
 use s1_eternum::constants::{RESOURCE_PRECISION, ResourceTypes};
 use s1_eternum::models::config::{
     BuildingCategoryPopConfigTrait, BuildingConfig, BuildingConfigImpl, BuildingGeneralConfig, CapacityConfig,
     PopulationConfig, ProductionConfig, TickImpl, WorldConfigUtilImpl,
+    BuildingCategoryPopConfigTrait, BuildingConfig, BuildingConfigImpl, BuildingGeneralConfig, CapacityConfig,
+    PopulationConfig, ProductionConfig, TickImpl, WorldConfigUtilImpl,
 };
+use s1_eternum::models::position::{Coord, CoordTrait, Direction};
 use s1_eternum::models::position::{Coord, CoordTrait, Direction};
 use s1_eternum::models::resource::production::production::{Production, ProductionTrait};
 use s1_eternum::models::resource::resource::{ResourceList};
 use s1_eternum::models::resource::resource::{
     ResourceWeightImpl, SingleResourceImpl, SingleResourceStoreImpl, StructureSingleResourceFoodImpl, WeightStoreImpl,
 };
-<<<<<<< HEAD
 use s1_eternum::models::structure::{
     StructureBase, StructureBaseStoreImpl, StructureCategory, StructureImpl, StructureOwnerStoreImpl,
 };
-=======
-use s1_eternum::models::structure::{StructureBase, StructureBaseStoreImpl, StructureImpl, StructureOwnerStoreImpl};
->>>>>>> 2e1c8e6f
 use s1_eternum::models::weight::{Weight, WeightImpl, WeightTrait};
 use s1_eternum::utils::math::{PercentageImpl, PercentageValueImpl};
 
@@ -30,9 +34,12 @@
 pub struct Building {
     #[key]
     pub outer_col: u32,
+    pub outer_col: u32,
     #[key]
     pub outer_row: u32,
+    pub outer_row: u32,
     #[key]
+    pub inner_col: u32,
     pub inner_col: u32,
     #[key]
     pub inner_row: u32,
@@ -42,10 +49,19 @@
     pub entity_id: ID,
     pub outer_entity_id: ID,
     pub paused: bool,
-}
-
+    pub inner_row: u32,
+    pub category: BuildingCategory,
+    pub produced_resource_type: u8,
+    pub bonus_percent: u32,
+    pub entity_id: ID,
+    pub outer_entity_id: ID,
+    pub paused: bool,
+}
+
+#[derive(Copy, Drop, Serde, Introspect, Default)]
 #[derive(Copy, Drop, Serde, Introspect, Default)]
 #[dojo::model]
+pub struct StructureBuildings {
 pub struct StructureBuildings {
     #[key]
     pub entity_id: ID,
@@ -126,14 +142,96 @@
         new_packed
     }
 }
+    pub entity_id: ID,
+    // number of buildings per category in structure
+    // each category takes up to 8 bits
+    pub packed_counts: u128,
+    // population
+    pub population: Population,
+}
+
+#[derive(Copy, Drop, Serde, IntrospectPacked, Default)]
+pub struct Population {
+    pub current: u32,
+    pub max: u32,
+}
+
+#[generate_trait]
+pub impl PopulationImpl of PopulationTrait {
+    fn increase_population(ref self: Population, amount: u32, base_population: u32) -> u32 {
+        self.current += amount;
+        self.assert_within_capacity(base_population);
+        self.current
+    }
+    fn decrease_population(ref self: Population, amount: u32) -> u32 {
+        if amount > self.current {
+            self.current = 0;
+        } else {
+            self.current -= amount;
+        }
+
+        self.current
+    }
+    fn assert_within_capacity(ref self: Population, base_population: u32) {
+        assert(self.max + base_population >= self.current, 'Population exceeds capacity')
+    }
+    fn increase_capacity(ref self: Population, amount: u32) -> u32 {
+        self.max += amount;
+        self.max
+    }
+    fn decrease_capacity(ref self: Population, amount: u32) -> u32 {
+        self.max -= amount;
+
+        // sanity
+        if (self.max < 0) {
+            self.max = 0;
+        }
+        self.max
+    }
+}
+
+
+#[generate_trait]
+pub impl BuildingCategoryCountImpl of BuildingCategoryCountTrait {
+    fn building_count(self: BuildingCategory, packed: u128) -> u8 {
+        let category_felt: felt252 = self.into();
+        let category: u128 = category_felt.try_into().unwrap();
+
+        // the packed value contains the counts of all categories
+        // and can take up to 8 bits for each category. so we can store
+        // up to 128 / 8 = 16 categories
+        let mask: u128 = 0xFF; // al 8 bits set to 1
+        let shift_amount = (category - 1) * 8;
+        let count: u128 = U128BitShift::shr(packed, shift_amount) & mask;
+        count.try_into().unwrap()
+    }
+
+    fn set_building_count(self: BuildingCategory, packed: u128, count: u8) -> u128 {
+        assert!(count <= 255, "count must be able to fit in a u8");
+
+        let category_felt: felt252 = self.into();
+        let category: u128 = category_felt.try_into().unwrap();
+
+        // Each category takes 8 bits
+        let shift_amount = (category - 1) * 8;
+        let mask: u128 = U128BitShift::shl(0xFF, shift_amount); // 8 bits set to 1, shifted to position
+        let shifted_count: u128 = U128BitShift::shl(count.into(), shift_amount);
+        let new_packed: u128 = (packed & ~mask) | shifted_count;
+        new_packed
+    }
+}
 
 #[derive(PartialEq, Copy, Drop, Serde, Introspect)]
+pub enum BuildingCategory {
 pub enum BuildingCategory {
     None,
     Castle,
     Resource,
     Farm,
     FishingVillage,
+    Barracks1,
+    Barracks2,
+    Barracks3,
     Barracks1,
     Barracks2,
     Barracks3,
@@ -144,10 +242,17 @@
     Stable1,
     Stable2,
     Stable3,
+    ArcheryRange1,
+    ArcheryRange2,
+    ArcheryRange3,
+    Stable1,
+    Stable2,
+    Stable3,
     WorkersHut,
     Storehouse,
 }
 
+pub impl BuildingCategoryIntoFelt252 of Into<BuildingCategory, felt252> {
 pub impl BuildingCategoryIntoFelt252 of Into<BuildingCategory, felt252> {
     fn into(self: BuildingCategory) -> felt252 {
         match self {
@@ -235,6 +340,85 @@
         StructureBaseStoreImpl::store(ref structure_base, ref world, self.outer_entity_id);
     }
 }
+            BuildingCategory::Barracks1 => 5,
+            BuildingCategory::Barracks2 => 6,
+            BuildingCategory::Barracks3 => 7,
+            BuildingCategory::Market => 8,
+            BuildingCategory::ArcheryRange1 => 9,
+            BuildingCategory::ArcheryRange2 => 10,
+            BuildingCategory::ArcheryRange3 => 11,
+            BuildingCategory::Stable1 => 12,
+            BuildingCategory::Stable2 => 13,
+            BuildingCategory::Stable3 => 14,
+            BuildingCategory::WorkersHut => 15,
+            BuildingCategory::Storehouse => 16,
+        }
+    }
+}
+
+
+#[generate_trait]
+pub impl BuildingPerksImpl of BuildingPerksTrait {
+    fn grant_capacity_bonus(self: Building, ref world: WorldStorage, add: bool) {
+        if self._is_storage_capacity_booster() {
+            self._boost_storage_capacity(ref world, add);
+        }
+
+        if self._is_explorer_capacity_booster() {
+            self._boost_explorer_capacity(ref world, add);
+        }
+    }
+
+    fn _is_storage_capacity_booster(self: Building) -> bool {
+        match self.category {
+            BuildingCategory::Storehouse => true,
+            _ => false,
+        }
+    }
+
+    fn _is_explorer_capacity_booster(self: Building) -> bool {
+        match self.category {
+            BuildingCategory::Barracks1 => true,
+            BuildingCategory::Barracks2 => true,
+            BuildingCategory::Barracks3 => true,
+            BuildingCategory::Stable1 => true,
+            BuildingCategory::Stable2 => true,
+            BuildingCategory::Stable3 => true,
+            BuildingCategory::ArcheryRange1 => true,
+            BuildingCategory::ArcheryRange2 => true,
+            BuildingCategory::ArcheryRange3 => true,
+            _ => false,
+        }
+    }
+
+    fn _boost_storage_capacity(self: Building, ref world: WorldStorage, add: bool) {
+        let capacity_config: CapacityConfig = WorldConfigUtilImpl::get_member(world, selector!("capacity_config"));
+        let capacity: u128 = capacity_config.storehouse_boost_capacity.into() * RESOURCE_PRECISION;
+        let mut structure_weight: Weight = WeightStoreImpl::retrieve(ref world, self.outer_entity_id);
+        if add {
+            structure_weight.add_capacity(capacity);
+        } else {
+            structure_weight.deduct_capacity(capacity);
+        }
+        structure_weight.store(ref world, self.outer_entity_id);
+    }
+
+    fn _boost_explorer_capacity(self: Building, ref world: WorldStorage, add: bool) {
+        let mut structure_base: StructureBase = StructureBaseStoreImpl::retrieve(ref world, self.outer_entity_id);
+        if add {
+            structure_base.troop_max_explorer_count += 1;
+        } else {
+            structure_base.troop_max_explorer_count -= 1;
+
+            // ensure explorer count does not exceed troop capacity
+            assert!(
+                structure_base.troop_explorer_count <= structure_base.troop_max_explorer_count,
+                "delete an explorer troop unit before removing this building",
+            );
+        }
+        StructureBaseStoreImpl::store(ref structure_base, ref world, self.outer_entity_id);
+    }
+}
 
 #[generate_trait]
 impl BuildingProductionImpl of BuildingProductionTrait {
@@ -256,7 +440,16 @@
             BuildingCategory::Barracks1 => ResourceTypes::KNIGHT_T1,
             BuildingCategory::Barracks2 => ResourceTypes::KNIGHT_T2,
             BuildingCategory::Barracks3 => ResourceTypes::KNIGHT_T3,
+            BuildingCategory::Barracks1 => ResourceTypes::KNIGHT_T1,
+            BuildingCategory::Barracks2 => ResourceTypes::KNIGHT_T2,
+            BuildingCategory::Barracks3 => ResourceTypes::KNIGHT_T3,
             BuildingCategory::Market => ResourceTypes::DONKEY,
+            BuildingCategory::ArcheryRange1 => ResourceTypes::CROSSBOWMAN_T1,
+            BuildingCategory::ArcheryRange2 => ResourceTypes::CROSSBOWMAN_T2,
+            BuildingCategory::ArcheryRange3 => ResourceTypes::CROSSBOWMAN_T3,
+            BuildingCategory::Stable1 => ResourceTypes::PALADIN_T1,
+            BuildingCategory::Stable2 => ResourceTypes::PALADIN_T2,
+            BuildingCategory::Stable3 => ResourceTypes::PALADIN_T3,
             BuildingCategory::ArcheryRange1 => ResourceTypes::CROSSBOWMAN_T1,
             BuildingCategory::ArcheryRange2 => ResourceTypes::CROSSBOWMAN_T2,
             BuildingCategory::ArcheryRange3 => ResourceTypes::CROSSBOWMAN_T3,
@@ -278,7 +471,16 @@
             BuildingCategory::Barracks1 => 0,
             BuildingCategory::Barracks2 => 0,
             BuildingCategory::Barracks3 => 0,
+            BuildingCategory::Barracks1 => 0,
+            BuildingCategory::Barracks2 => 0,
+            BuildingCategory::Barracks3 => 0,
             BuildingCategory::Market => 0,
+            BuildingCategory::ArcheryRange1 => 0,
+            BuildingCategory::ArcheryRange2 => 0,
+            BuildingCategory::ArcheryRange3 => 0,
+            BuildingCategory::Stable1 => 0,
+            BuildingCategory::Stable2 => 0,
+            BuildingCategory::Stable3 => 0,
             BuildingCategory::ArcheryRange1 => 0,
             BuildingCategory::ArcheryRange2 => 0,
             BuildingCategory::ArcheryRange3 => 0,
@@ -289,13 +491,9 @@
             BuildingCategory::Storehouse => 0,
         }
     }
-<<<<<<< HEAD
     fn update_production(
         ref self: Building, ref world: WorldStorage, structure_category: u8, ref structure_weight: Weight, stop: bool,
     ) {
-=======
-    fn update_production(ref self: Building, ref world: WorldStorage, ref structure_weight: Weight, stop: bool) {
->>>>>>> 2e1c8e6f
         // update produced resource balance before updating production
         let produced_resource_type = self.produced_resource();
         let produced_resource_weight_grams: u128 = ResourceWeightImpl::grams(ref world, produced_resource_type);
@@ -307,6 +505,15 @@
             produced_resource_weight_grams,
             true,
         );
+        let produced_resource_weight_grams: u128 = ResourceWeightImpl::grams(ref world, produced_resource_type);
+        let mut produced_resource = SingleResourceStoreImpl::retrieve(
+            ref world,
+            self.outer_entity_id,
+            produced_resource_type,
+            ref structure_weight,
+            produced_resource_weight_grams,
+            true,
+        );
 
         let mut production: Production = produced_resource.production;
 
@@ -324,6 +531,7 @@
 
                 // decrease production rate
                 production.decrease_production_rate(production_amount.try_into().unwrap());
+                production.decrease_production_rate(production_amount.try_into().unwrap());
             },
             false => {
                 // update bonus received percent
@@ -340,68 +548,55 @@
                 // increase production rate
                 production.increase_production_rate(production_amount.try_into().unwrap());
             },
+                production.increase_production_rate(production_amount.try_into().unwrap());
+            },
         }
         // save production
         produced_resource.production = production;
         produced_resource.store(ref world);
+        produced_resource.store(ref world);
         // todo add event here
     }
 
 
-<<<<<<< HEAD
     fn start_production(ref self: Building, ref world: WorldStorage, structure_category: u8) {
         let mut structure_weight: Weight = WeightStoreImpl::retrieve(ref world, self.outer_entity_id);
 
         if self.is_resource_producer() {
             self.update_production(ref world, structure_category, ref structure_weight, stop: false);
-=======
-    fn start_production(ref self: Building, ref world: WorldStorage) {
-        let mut structure_weight: Weight = WeightStoreImpl::retrieve(ref world, self.outer_entity_id);
-
-        if self.is_resource_producer() {
-            self.update_production(ref world, ref structure_weight, stop: false);
->>>>>>> 2e1c8e6f
         }
 
         if self.is_adjacent_building_booster() {
             // give out bonuses to surrounding buildings
-<<<<<<< HEAD
             self.update_bonuses_supplied(ref world, structure_category, ref structure_weight, delete: false);
-=======
-            self.update_bonuses_supplied(ref world, ref structure_weight, delete: false);
->>>>>>> 2e1c8e6f
         }
         // update structure weight
         structure_weight.store(ref world, self.outer_entity_id);
 
         // update building
+        // update structure weight
+        structure_weight.store(ref world, self.outer_entity_id);
+
+        // update building
         world.write_model(@self);
     }
 
 
-<<<<<<< HEAD
     fn stop_production(ref self: Building, ref world: WorldStorage, structure_category: u8) {
         let mut structure_weight: Weight = WeightStoreImpl::retrieve(ref world, self.outer_entity_id);
 
         if self.is_resource_producer() {
             self.update_production(ref world, structure_category, ref structure_weight, stop: true);
-=======
-    fn stop_production(ref self: Building, ref world: WorldStorage) {
-        let mut structure_weight: Weight = WeightStoreImpl::retrieve(ref world, self.outer_entity_id);
-
-        if self.is_resource_producer() {
-            self.update_production(ref world, ref structure_weight, stop: true);
->>>>>>> 2e1c8e6f
         }
 
         if self.is_adjacent_building_booster() {
             // remove bonuses it gave to surrounding buildings
-<<<<<<< HEAD
             self.update_bonuses_supplied(ref world, structure_category, ref structure_weight, delete: true);
-=======
-            self.update_bonuses_supplied(ref world, ref structure_weight, delete: true);
->>>>>>> 2e1c8e6f
-        }
+        }
+        // update structure weight
+        structure_weight.store(ref world, self.outer_entity_id);
+
+        // update building
         // update structure weight
         structure_weight.store(ref world, self.outer_entity_id);
 
@@ -460,13 +655,9 @@
     }
 
 
-<<<<<<< HEAD
     fn update_bonuses_supplied(
         self: @Building, ref world: WorldStorage, structure_category: u8, ref structure_weight: Weight, delete: bool,
     ) {
-=======
-    fn update_bonuses_supplied(self: @Building, ref world: WorldStorage, ref structure_weight: Weight, delete: bool) {
->>>>>>> 2e1c8e6f
         let self = *self;
 
         if self.is_adjacent_building_booster() {
@@ -474,7 +665,6 @@
 
             self
                 .update_bonus_supplied_to(
-<<<<<<< HEAD
                     self_coord.neighbor(Direction::East), structure_category, ref structure_weight, ref world, delete,
                 );
             self
@@ -512,29 +702,6 @@
                     ref structure_weight,
                     ref world,
                     delete,
-=======
-                    self_coord.neighbor(Direction::East), ref structure_weight, ref world, delete,
-                );
-            self
-                .update_bonus_supplied_to(
-                    self_coord.neighbor(Direction::NorthEast), ref structure_weight, ref world, delete,
-                );
-            self
-                .update_bonus_supplied_to(
-                    self_coord.neighbor(Direction::NorthWest), ref structure_weight, ref world, delete,
-                );
-            self
-                .update_bonus_supplied_to(
-                    self_coord.neighbor(Direction::West), ref structure_weight, ref world, delete,
-                );
-            self
-                .update_bonus_supplied_to(
-                    self_coord.neighbor(Direction::SouthWest), ref structure_weight, ref world, delete,
-                );
-            self
-                .update_bonus_supplied_to(
-                    self_coord.neighbor(Direction::SouthEast), ref structure_weight, ref world, delete,
->>>>>>> 2e1c8e6f
                 );
         }
     }
@@ -543,10 +710,7 @@
     fn update_bonus_supplied_to(
         self: Building,
         receiver_inner_coord: Coord,
-<<<<<<< HEAD
         structure_category: u8,
-=======
->>>>>>> 2e1c8e6f
         ref structure_weight: Weight,
         ref world: WorldStorage,
         delete: bool,
@@ -568,6 +732,16 @@
                 ref structure_weight,
                 recipient_resource_weight_grams,
                 true,
+            let recipient_resource_weight_grams: u128 = ResourceWeightImpl::grams(
+                ref world, recipient_produced_resource_type,
+            );
+            let mut recipient_building_resource = SingleResourceStoreImpl::retrieve(
+                ref world,
+                self.outer_entity_id,
+                recipient_produced_resource_type,
+                ref structure_weight,
+                recipient_resource_weight_grams,
+                true,
             );
 
             // remove the recipient building's contribution from global resource production
@@ -577,6 +751,7 @@
             let mut recipient_building_resource_production: Production = recipient_building_resource.production;
             recipient_building_resource_production
                 .decrease_production_rate(recipient_building_resource_production_amount.try_into().unwrap());
+                .decrease_production_rate(recipient_building_resource_production_amount.try_into().unwrap());
 
             // update the recipient building's bonus percent
             if delete {
@@ -588,20 +763,18 @@
 
             // update the global resource production to reflect the new production rate
             recipient_building_resource_production
-<<<<<<< HEAD
                 .increase_production_rate(
                     recipient_building.production_amount(structure_category, ref world).try_into().unwrap(),
                 );
-=======
-                .increase_production_rate(recipient_building.production_amount(ref world).try_into().unwrap());
->>>>>>> 2e1c8e6f
             recipient_building_resource.production = recipient_building_resource_production;
             recipient_building_resource.store(ref world);
+            recipient_building_resource.store(ref world);
         }
     }
 }
 
 #[generate_trait]
+pub impl BuildingImpl of BuildingTrait {
 pub impl BuildingImpl of BuildingTrait {
     fn center() -> Coord {
         Coord { x: 10, y: 10 }
@@ -612,19 +785,18 @@
     fn create(
         ref world: WorldStorage,
         outer_entity_id: ID,
-<<<<<<< HEAD
         outer_structure_category: u8,
-=======
->>>>>>> 2e1c8e6f
         outer_entity_coord: Coord,
         category: BuildingCategory,
         produce_resource_type: Option<u8>,
         inner_coord: Coord,
     ) -> (Building, u8) {
+    ) -> (Building, u8) {
         // todo@credence: ensure that the bounds are within the inner realm bounds
 
         // ensure that building is not occupied
         let mut building: Building = world
+            .read_model((outer_entity_coord.x, outer_entity_coord.y, inner_coord.x, inner_coord.y));
             .read_model((outer_entity_coord.x, outer_entity_coord.y, inner_coord.x, inner_coord.y));
 
         assert!(!building.exists(), "space is occupied");
@@ -642,16 +814,13 @@
                 assert!(building.category != BuildingCategory::Resource, "resource type must be specified");
                 building.produced_resource_type = building.produced_resource();
             },
+            },
         }
 
         world.write_model(@building);
 
         // start production related to building
-<<<<<<< HEAD
         building.start_production(ref world, outer_structure_category);
-=======
-        building.start_production(ref world);
->>>>>>> 2e1c8e6f
 
         // give capacity bonus
         building.grant_capacity_bonus(ref world, true);
@@ -676,10 +845,36 @@
         // increase population
         let mut population: Population = world
             .read_member(Model::<StructureBuildings>::ptr_from_keys(outer_entity_id), selector!("population"));
+        // give capacity bonus
+        building.grant_capacity_bonus(ref world, true);
+
+        // increase building type count for structure
+        let structure_building_ptr = Model::<StructureBuildings>::ptr_from_keys(outer_entity_id);
+        let mut all_categories_quantity_packed: u128 = world
+            .read_member(structure_building_ptr, selector!("packed_counts"));
+        let structure_building_initialized = all_categories_quantity_packed > 0;
+        let new_building_category_count: u8 = category.building_count(all_categories_quantity_packed) + 1;
+        all_categories_quantity_packed = category
+            .set_building_count(all_categories_quantity_packed, new_building_category_count);
+        if structure_building_initialized {
+            world.write_member(structure_building_ptr, selector!("packed_counts"), all_categories_quantity_packed);
+        } else {
+            let mut structure_building: StructureBuildings = Default::default();
+            structure_building.entity_id = outer_entity_id;
+            structure_building.packed_counts = all_categories_quantity_packed;
+            world.write_model(@structure_building);
+        }
+
+        // increase population
+        let mut population: Population = world
+            .read_member(Model::<StructureBuildings>::ptr_from_keys(outer_entity_id), selector!("population"));
         let building_category_population_config = BuildingCategoryPopConfigTrait::get(ref world, building.category);
         let population_config: PopulationConfig = WorldConfigUtilImpl::get_member(
             world, selector!("population_config"),
         );
+        let population_config: PopulationConfig = WorldConfigUtilImpl::get_member(
+            world, selector!("population_config"),
+        );
 
         // increase population
         population
@@ -697,15 +892,16 @@
             .write_member(
                 Model::<StructureBuildings>::ptr_from_keys(outer_entity_id), selector!("population"), population,
             );
-<<<<<<< HEAD
 
         // todo:  increase structure weight when certain buildings are built
-
-=======
+        world
+            .write_member(
+                Model::<StructureBuildings>::ptr_from_keys(outer_entity_id), selector!("population"), population,
+            );
 
         // todo:  increase structure weight when certain buildings are built
 
->>>>>>> 2e1c8e6f
+        (building, new_building_category_count)
         (building, new_building_category_count)
     }
 
@@ -715,15 +911,12 @@
     /// stops consuming resources, stops giving bonuses to adjacent buildings,
     /// and stops receiving bonuses from adjacent buildings.
     ///
-<<<<<<< HEAD
     fn pause_production(
         ref world: WorldStorage, outer_structure_category: u8, outer_entity_coord: Coord, inner_coord: Coord,
     ) {
-=======
-    fn pause_production(ref world: WorldStorage, outer_entity_coord: Coord, inner_coord: Coord) {
->>>>>>> 2e1c8e6f
         // ensure that inner coordinate is occupied
         let mut building: Building = world
+            .read_model((outer_entity_coord.x, outer_entity_coord.y, inner_coord.x, inner_coord.y));
             .read_model((outer_entity_coord.x, outer_entity_coord.y, inner_coord.x, inner_coord.y));
         assert!(building.entity_id != 0, "building does not exist");
         assert!(building.paused == false, "building production is already paused");
@@ -739,15 +932,12 @@
     /// When you restart production, the building resumes producing resources,
     /// resumes giving bonuses to adjacent buildings, and resumes consuming resources.
     ///
-<<<<<<< HEAD
     fn resume_production(
         ref world: WorldStorage, outer_structure_category: u8, outer_entity_coord: Coord, inner_coord: Coord,
     ) {
-=======
-    fn resume_production(ref world: WorldStorage, outer_entity_coord: Coord, inner_coord: Coord) {
->>>>>>> 2e1c8e6f
         // ensure that inner coordinate is occupied
         let mut building: Building = world
+            .read_model((outer_entity_coord.x, outer_entity_coord.y, inner_coord.x, inner_coord.y));
             .read_model((outer_entity_coord.x, outer_entity_coord.y, inner_coord.x, inner_coord.y));
         assert!(building.entity_id != 0, "building does not exist");
 
@@ -763,25 +953,25 @@
     /// Destroy building and remove it from the structure
     ///
     fn destroy(
-<<<<<<< HEAD
         ref world: WorldStorage,
         outer_entity_id: ID,
         outer_structure_category: u8,
         outer_entity_coord: Coord,
         inner_coord: Coord,
-=======
-        ref world: WorldStorage, outer_entity_id: ID, outer_entity_coord: Coord, inner_coord: Coord,
->>>>>>> 2e1c8e6f
     ) -> BuildingCategory {
         // ensure that inner coordinate is occupied
         let mut building: Building = world
             .read_model((outer_entity_coord.x, outer_entity_coord.y, inner_coord.x, inner_coord.y));
+            .read_model((outer_entity_coord.x, outer_entity_coord.y, inner_coord.x, inner_coord.y));
         assert!(building.entity_id != 0, "building does not exist");
 
         // stop production related to building
         if !building.paused {
             building.stop_production(ref world, outer_structure_category);
         }
+
+        // remove granted capacity bonus
+        building.grant_capacity_bonus(ref world, false);
 
         // remove granted capacity bonus
         building.grant_capacity_bonus(ref world, false);
@@ -795,8 +985,18 @@
             .category
             .set_building_count(all_categories_quantity_packed, new_building_category_count);
         world.write_member(structure_building_ptr, selector!("packed_counts"), all_categories_quantity_packed);
+        let structure_building_ptr = Model::<StructureBuildings>::ptr_from_keys(outer_entity_id);
+        let mut all_categories_quantity_packed: u128 = world
+            .read_member(structure_building_ptr, selector!("packed_counts"));
+        let new_building_category_count: u8 = building.category.building_count(all_categories_quantity_packed) - 1;
+        all_categories_quantity_packed = building
+            .category
+            .set_building_count(all_categories_quantity_packed, new_building_category_count);
+        world.write_member(structure_building_ptr, selector!("packed_counts"), all_categories_quantity_packed);
 
         // decrease population
+        let mut population: Population = world
+            .read_member(Model::<StructureBuildings>::ptr_from_keys(outer_entity_id), selector!("population"));
         let mut population: Population = world
             .read_member(Model::<StructureBuildings>::ptr_from_keys(outer_entity_id), selector!("population"));
         let building_category_population_config = BuildingCategoryPopConfigTrait::get(ref world, building.category);
@@ -808,6 +1008,9 @@
             let population_config: PopulationConfig = WorldConfigUtilImpl::get_member(
                 world, selector!("population_config"),
             );
+            let population_config: PopulationConfig = WorldConfigUtilImpl::get_member(
+                world, selector!("population_config"),
+            );
             population.decrease_capacity(building_category_population_config.capacity);
             population.assert_within_capacity(population_config.base_population);
         }
@@ -820,6 +1023,10 @@
             .write_member(
                 Model::<StructureBuildings>::ptr_from_keys(outer_entity_id), selector!("population"), population,
             );
+        world
+            .write_member(
+                Model::<StructureBuildings>::ptr_from_keys(outer_entity_id), selector!("population"), population,
+            );
 
         let destroyed_building_category = building.category;
 
@@ -828,17 +1035,26 @@
 
         // todo: decrease structure weight when certain buildings are destroyed
 
+        // todo: decrease structure weight when certain buildings are destroyed
+
         destroyed_building_category
     }
 
+    fn make_payment(self: Building, building_count: u8, ref world: WorldStorage) {
+        let building_general_config: BuildingGeneralConfig = WorldConfigUtilImpl::get_member(
+            world, selector!("building_general_config"),
+        );
     fn make_payment(self: Building, building_count: u8, ref world: WorldStorage) {
         let building_general_config: BuildingGeneralConfig = WorldConfigUtilImpl::get_member(
             world, selector!("building_general_config"),
         );
         let building_config: BuildingConfig = BuildingConfigImpl::get(
             ref world, self.category, self.produced_resource_type,
+            ref world, self.category, self.produced_resource_type,
         );
         let mut index = 0;
+
+        let mut structure_weight: Weight = WeightStoreImpl::retrieve(ref world, self.outer_entity_id);
 
         let mut structure_weight: Weight = WeightStoreImpl::retrieve(ref world, self.outer_entity_id);
         loop {
@@ -863,11 +1079,24 @@
                 ref structure_weight,
                 resource_weight_grams,
                 true,
-            );
+            let resource_cost: ResourceList = world.read_model((building_config.resource_cost_id, index));
+
+            let resource_weight_grams: u128 = ResourceWeightImpl::grams(ref world, resource_cost.resource_type);
+            let mut resource = SingleResourceStoreImpl::retrieve(
+                ref world,
+                self.outer_entity_id,
+                resource_cost.resource_type,
+                ref structure_weight,
+                resource_weight_grams,
+                true,
+            );
+
 
             let percentage_additional_cost = PercentageImpl::get(
                 resource_cost.amount, building_general_config.base_cost_percent_increase.into(),
-            );
+                resource_cost.amount, building_general_config.base_cost_percent_increase.into(),
+            );
+            let scale_factor = building_count - 1;
             let scale_factor = building_count - 1;
             let total_cost = resource_cost.amount
                 + (scale_factor.into() * scale_factor.into() * percentage_additional_cost);
@@ -878,11 +1107,21 @@
             // update resource
             resource.store(ref world);
 
+
+            // spend resource
+            resource.spend(total_cost, ref structure_weight, resource_weight_grams);
+
+            // update resource
+            resource.store(ref world);
+
             index += 1;
         };
 
         // update structure weight
         structure_weight.store(ref world, self.outer_entity_id);
+
+        // update structure weight
+        structure_weight.store(ref world, self.outer_entity_id);
     }
 
     fn exists(self: Building) -> bool {
