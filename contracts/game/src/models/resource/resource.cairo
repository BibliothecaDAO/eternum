--- conflicted
+++ resolved
@@ -103,10 +103,6 @@
 
 #[generate_trait]
 pub impl TroopResourceImpl of TroopResourceTrait {
-<<<<<<< HEAD
-    #[inline(always)]
-=======
->>>>>>> 3351389e
     fn is_troop(resource_type: u8) -> bool {
         resource_type == ResourceTypes::KNIGHT_T1
             || resource_type == ResourceTypes::KNIGHT_T2
