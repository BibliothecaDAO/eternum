--- conflicted
+++ resolved
@@ -81,16 +81,13 @@
     HyperstructureLevel2,
     HyperstructureLevel3,
     //
-<<<<<<< HEAD
     RealmRegularLevel1WonderBonus,
     RealmRegularLevel2WonderBonus,
     RealmRegularLevel3WonderBonus,
     RealmRegularLevel4WonderBonus,
     //
     VillageWonderBonus,
-=======
     Quest,
->>>>>>> 71760548
 }
 
 pub impl TileOccupierIntoU8 of Into<TileOccupier, u8> {
@@ -129,15 +126,12 @@
             TileOccupier::RealmWonderLevel4 => 30,
             TileOccupier::HyperstructureLevel2 => 31,
             TileOccupier::HyperstructureLevel3 => 32,
-<<<<<<< HEAD
             TileOccupier::RealmRegularLevel1WonderBonus => 33,
             TileOccupier::RealmRegularLevel2WonderBonus => 34,
             TileOccupier::RealmRegularLevel3WonderBonus => 35,
             TileOccupier::RealmRegularLevel4WonderBonus => 36,
             TileOccupier::VillageWonderBonus => 37,
-=======
-            TileOccupier::Quest => 33,
->>>>>>> 71760548
+            TileOccupier::Quest => 38,
         }
     }
 }