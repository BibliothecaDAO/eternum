--- conflicted
+++ resolved
@@ -3,11 +3,8 @@
 use core::option::OptionTrait;
 use core::traits::Into;
 use core::traits::TryInto;
-<<<<<<< HEAD
 use s1_eternum::alias::ID;
 
-=======
->>>>>>> 2e1c8e6f
 use s1_eternum::utils::number::{NumberTrait};
 
 // todo@credence revisit zone calculation
@@ -217,7 +214,6 @@
         // todo: test
         let tile_distance = Self::tile_distance(self, destination);
         tile_distance == 1
-<<<<<<< HEAD
     }
 
     fn tile_distance(self: T, destination: T) -> u128 {
@@ -234,7 +230,115 @@
         time.try_into().unwrap()
     }
 }
-
+// #[cfg(test)]
+// mod tests {
+//     use debug::PrintTrait;
+//     use s1_eternum::alias::ID;
+//     use super::{Cube, CubeTrait, NumberTrait, Position, PositionTrait, TravelTrait};
+//     use traits::Into;
+//     use traits::TryInto;
+
+//     #[test]
+//     fn position_test_position_into_cube_0_0() {
+//         let pos = Position { entity_id: 0, x: 0, y: 0 };
+
+//         let cube: Cube = pos.into();
+//         assert(cube.q == 0, 'incorrect cube.q');
+//         assert(cube.r == 0, 'incorrect cube.r');
+//         assert(cube.s == 0, 'incorrect cube.s');
+//     }
+
+//     #[test]
+//     fn position_test_position_into_cube_1_2() {
+//         let pos = Position { entity_id: 0, x: 1, y: 2 };
+
+//         let cube: Cube = pos.into();
+//         assert(cube.q == 0, 'incorrect cube.q');
+//         assert(cube.r == 2, 'incorrect cube.r');
+//         assert(cube.s == -2, 'incorrect cube.s');
+//     }
+
+//     #[test]
+//     fn position_test_position_into_cube_2_1() {
+//         let pos = Position { entity_id: 0, x: 2, y: 1 };
+
+//         let cube: Cube = pos.into();
+//         assert(cube.q == 2, 'incorrect cube.q');
+//         assert(cube.r == 1, 'incorrect cube.r');
+//         assert(cube.s == -3, 'incorrect cube.s');
+//     }
+
+//     #[test]
+//     fn position_test_position_into_cube_2_2() {
+//         let pos = Position { entity_id: 0, x: 2, y: 2 };
+
+//         let cube: Cube = pos.into();
+//         assert(cube.q == 1, 'incorrect cube.q');
+//         assert(cube.r == 2, 'incorrect cube.r');
+//         assert(cube.s == -3, 'incorrect cube.s');
+//     }
+
+//     #[test]
+//     #[available_gas(30000000)]
+//     fn position_test_calculate_distance() {
+//         let start = Position { entity_id: 0, x: 2, y: 1 };
+//         let end = Position { entity_id: 0, x: 1, y: 3 };
+//         let distance = start.calculate_distance(end);
+
+//         assert(distance == 2, 'wrong distance');
+//     }
+
+//     #[test]
+//     #[available_gas(30000000)]
+//     fn position_test_calculate_distance_large_values() {
+//         let start = Position { entity_id: 0, x: 432788918, y: 999990130 };
+//         let end = Position { entity_id: 0, x: 81839812, y: 318939024 };
+//         let distance = start.calculate_distance(end);
+
+//         assert(distance == 691474659, 'wrong distance');
+//     }
+
+//     #[test]
+//     #[available_gas(30000000)]
+//     fn position_test_calculate_travel_time() {
+//         let start = Position { entity_id: 0, x: 432788918, y: 999990130 };
+//         let end = Position { entity_id: 0, x: 81839812, y: 318939024 };
+
+//         // 720 sec per km = 5 kmh
+//         let time = start.calculate_travel_time(end, 720);
+//         assert(time == 497861754480, 'time should be 57600');
+//     }
+
+//     // #[test]
+//     // fn position_test_get_zone() {
+//     //     let a = Position { entity_id: 0, x: 1333333, y: 200000 };
+//     //     let zone = a.get_zone();
+//     //     assert(zone == 4, 'zone should be 4');
+//     // }
+
+//     mod coord {
+//         use super::super::{Coord, CoordTrait, Direction};
+
+//         fn odd_row_coord() -> Coord {
+//             Coord { x: 7, y: 7 }
+//         }
+
+//         fn even_row_coord() -> Coord {
+//             Coord { x: 7, y: 6 }
+//         }
+
+//         //- Even row
+
+//         #[test]
+//         fn position_test_neighbor_even_row_east() {
+//             let start = even_row_coord();
+
+//             assert_eq!(start.neighbor(Direction::East), Coord { x: start.x + 1, y: start.y });
+//         }
+
+//         #[test]
+//         fn position_test_neighbor_even_row_north_east() {
+//             let start = even_row_coord();
 
 #[derive(IntrospectPacked, PartialEq, Copy, Drop, Serde, Default)]
 #[dojo::model]
@@ -249,26 +353,16 @@
 pub impl PositionIntoCoord of Into<Position, Coord> {
     fn into(self: Position) -> Coord {
         Coord { x: self.x, y: self.y }
-=======
-    }
-
-    fn tile_distance(self: T, destination: T) -> u128 {
-        CubeImpl::distance(self.into(), destination.into())
->>>>>>> 2e1c8e6f
-    }
-
-<<<<<<< HEAD
+    }
+}
+
 
 pub impl PositionIntoCube of Into<Position, Cube> {
     fn into(self: Position) -> Cube {
         Into::<Coord, Cube>::into(Into::<Position, Coord>::into(self))
-=======
-    fn km_distance(self: T, destination: T) -> u128 {
-        CubeImpl::distance(self.into(), destination.into()) * HEX_DISTANCE_TO_KM
->>>>>>> 2e1c8e6f
-    }
-
-<<<<<<< HEAD
+    }
+}
+
 
 #[generate_trait]
 pub impl PositionImpl of PositionTrait {
@@ -285,12 +379,6 @@
     }
     fn assert_not_zero(self: Position) {
         assert(self.x != 0 || self.y != 0, 'Coord: zero');
-=======
-    fn km_travel_time(self: T, destination: T, sec_per_km: u16) -> u64 {
-        let distance = self.km_distance(destination);
-        let time = distance * sec_per_km.into();
-        time.try_into().unwrap()
->>>>>>> 2e1c8e6f
     }
 }
 // #[cfg(test)]
@@ -412,7 +500,6 @@
 
 //             assert_eq!(start.neighbor(Direction::NorthWest), Coord { x: start.x, y: start.y + 1 });
 //         }
-<<<<<<< HEAD
 
 //         #[test]
 //         fn position_test_neighbor_even_row_west() {
@@ -481,73 +568,3 @@
 //     }
 // }
 
-=======
-
-//         #[test]
-//         fn position_test_neighbor_even_row_west() {
-//             let start = even_row_coord();
-
-//             assert_eq!(start.neighbor(Direction::West), Coord { x: start.x - 1, y: start.y });
-//         }
-
-//         #[test]
-//         fn position_test_neighbor_even_row_south_west() {
-//             let start = even_row_coord();
-
-//             assert_eq!(start.neighbor(Direction::SouthWest), Coord { x: start.x, y: start.y - 1 });
-//         }
-
-//         #[test]
-//         fn position_test_neighbor_even_row_south_east() {
-//             let start = even_row_coord();
-
-//             assert_eq!(start.neighbor(Direction::SouthEast), Coord { x: start.x + 1, y: start.y - 1 });
-//         }
-
-//         //- Odd row
-
-//         #[test]
-//         fn position_test_neighbor_odd_row_east() {
-//             let start = odd_row_coord();
-
-//             assert_eq!(start.neighbor(Direction::East), Coord { x: start.x + 1, y: start.y });
-//         }
-
-//         #[test]
-//         fn position_test_neighbor_odd_row_north_east() {
-//             let start = odd_row_coord();
-
-//             assert_eq!(start.neighbor(Direction::NorthEast), Coord { x: start.x, y: start.y + 1 });
-//         }
-
-//         #[test]
-//         fn position_test_neighbor_odd_row_north_west() {
-//             let start = odd_row_coord();
-
-//             assert_eq!(start.neighbor(Direction::NorthWest), Coord { x: start.x - 1, y: start.y + 1 });
-//         }
-
-//         #[test]
-//         fn position_test_neighbor_odd_row_west() {
-//             let start = odd_row_coord();
-
-//             assert_eq!(start.neighbor(Direction::West), Coord { x: start.x - 1, y: start.y });
-//         }
-
-//         #[test]
-//         fn position_test_neighbor_odd_row_south_west() {
-//             let start = odd_row_coord();
-
-//             assert_eq!(start.neighbor(Direction::SouthWest), Coord { x: start.x - 1, y: start.y - 1 });
-//         }
-
-//         #[test]
-//         fn position_test_neighbor_odd_row_south_east() {
-//             let start = odd_row_coord();
-
-//             assert_eq!(start.neighbor(Direction::SouthEast), Coord { x: start.x, y: start.y - 1 });
-//         }
-//     }
-// }
-
->>>>>>> 2e1c8e6f
