use dojo::world::WorldStorage;
use starknet::ContractAddress;

#[starknet::interface]
pub trait IRNGlibrary<T> {
    fn get_random_number(self: @T, player: ContractAddress, world: WorldStorage) -> u256;
    fn get_random_in_range(self: @T, random_number_seed: u256, salt: u128, upper_bound: u128) -> u128;
    fn get_weighted_choice_bool(
        self: @T, population: Span<bool>, weights: Span<u128>, k: u128, r: bool, random_number_seed: u256,
    ) -> Span<bool>;
    fn get_weighted_choice_bool_simple(
        self: @T, success_weight: u128, fail_weight: u128, random_number_seed: u256,
    ) -> bool;
    fn get_weighted_choice_u8(
        self: @T, population: Span<u8>, weights: Span<u128>, k: u128, r: bool, random_number_seed: u256,
    ) -> Span<u8>;
    fn get_weighted_choice_u128(
        self: @T, population: Span<u128>, weights: Span<u128>, k: u128, r: bool, random_number_seed: u256,
    ) -> Span<u128>;
    fn get_weighted_choice_direction(
        self: @T,
        population: Span<crate::models::position::Direction>,
        weights: Span<u128>,
        k: u128,
        r: bool,
        random_number_seed: u256,
    ) -> Span<crate::models::position::Direction>;
    fn get_weighted_choice_trooptier(
        self: @T,
        population: Span<crate::models::troop::TroopTier>,
        weights: Span<u128>,
        k: u128,
        r: bool,
        random_number_seed: u256,
    ) -> Span<crate::models::troop::TroopTier>;
    fn get_weighted_choice_u8_u128_pair(
        self: @T, population: Span<(u8, u128)>, weights: Span<u128>, k: u128, r: bool, random_number_seed: u256,
    ) -> Span<(u8, u128)>;
}


#[dojo::library]
mod rng_library {
    use dojo::world::{WorldStorage, WorldStorageTrait};
    use starknet::ContractAddress;
    use crate::models::config::WorldConfigUtilImpl;
    use crate::models::rng::RNGImpl;
    use crate::utils::random;
    use crate::utils::random::VRFImpl;

    /// RNG helpers centralizing VRF seeding and weighted choices.
    ///
    /// This is a library (not a system contract). It wraps existing
    /// utils in a simple, stable API to avoid duplicating RNG patterns.
    #[abi(embed_v0)]
    pub impl RngLibraryImpl of super::IRNGlibrary<ContractState> {
        /// Derive a VRF-based seed for a given owner using the configured provider.
        fn get_random_number(self: @ContractState, player: ContractAddress, world: WorldStorage) -> u256 {
            let vrf_provider: ContractAddress = WorldConfigUtilImpl::get_member(
                world, selector!("vrf_provider_address"),
            );
            let tx_seed = VRFImpl::seed(player, vrf_provider);
            let tx_hash = starknet::get_tx_info().unbox().transaction_hash;
            let mut world = world;
            RNGImpl::ensure_unique_tx_seed(ref world, tx_hash, tx_seed).seed
        }

        /// Get a random number in [0, upper_bound) derived from the provided seed and salt.
        fn get_random_in_range(self: @ContractState, random_number_seed: u256, salt: u128, upper_bound: u128) -> u128 {
            random::random(random_number_seed, salt, upper_bound)
        }

        fn get_weighted_choice_bool(
            self: @ContractState,
            population: Span<bool>,
            weights: Span<u128>,
            k: u128,
            r: bool,
            random_number_seed: u256,
        ) -> Span<bool> {
            random::choices(population, weights, array![].span(), k, r, random_number_seed)
        }

        fn get_weighted_choice_bool_simple(
            self: @ContractState, success_weight: u128, fail_weight: u128, random_number_seed: u256,
        ) -> bool {
            *random::choices(
                array![true, false].span(),
                array![success_weight, fail_weight].span(),
                array![].span(),
                1,
                true,
                random_number_seed,
            )[0]
        }


        fn get_weighted_choice_u8(
            self: @ContractState, population: Span<u8>, weights: Span<u128>, k: u128, r: bool, random_number_seed: u256,
        ) -> Span<u8> {
            random::choices(population, weights, array![].span(), k, r, random_number_seed)
        }


        fn get_weighted_choice_u128(
            self: @ContractState,
            population: Span<u128>,
            weights: Span<u128>,
            k: u128,
            r: bool,
            random_number_seed: u256,
        ) -> Span<u128> {
            random::choices(population, weights, array![].span(), k, r, random_number_seed)
        }

        fn get_weighted_choice_direction(
            self: @ContractState,
            population: Span<crate::models::position::Direction>,
            weights: Span<u128>,
            k: u128,
            r: bool,
            random_number_seed: u256,
        ) -> Span<crate::models::position::Direction> {
            random::choices(population, weights, array![].span(), k, r, random_number_seed)
        }

        fn get_weighted_choice_trooptier(
            self: @ContractState,
            population: Span<crate::models::troop::TroopTier>,
            weights: Span<u128>,
            k: u128,
            r: bool,
            random_number_seed: u256,
        ) -> Span<crate::models::troop::TroopTier> {
            random::choices(population, weights, array![].span(), k, r, random_number_seed)
        }

        fn get_weighted_choice_u8_u128_pair(
            self: @ContractState,
            population: Span<(u8, u128)>,
            weights: Span<u128>,
            k: u128,
            r: bool,
            random_number_seed: u256,
        ) -> Span<(u8, u128)> {
            random::choices(population, weights, array![].span(), k, r, random_number_seed)
        }
    }

    pub fn get_dispatcher(world: @WorldStorage) -> super::IRNGlibraryLibraryDispatcher {
<<<<<<< HEAD
        let (_, class_hash) = world.dns(@"rng_library_v0_1_3").expect('rng_library not found');
=======
        let (_, class_hash) = world.dns(@"rng_library_v0_1_4").expect('rng_library not found.');
>>>>>>> c34ef540
        super::IRNGlibraryLibraryDispatcher { class_hash }
    }
}<|MERGE_RESOLUTION|>--- conflicted
+++ resolved
@@ -148,11 +148,7 @@
     }
 
     pub fn get_dispatcher(world: @WorldStorage) -> super::IRNGlibraryLibraryDispatcher {
-<<<<<<< HEAD
-        let (_, class_hash) = world.dns(@"rng_library_v0_1_3").expect('rng_library not found');
-=======
         let (_, class_hash) = world.dns(@"rng_library_v0_1_4").expect('rng_library not found.');
->>>>>>> c34ef540
         super::IRNGlibraryLibraryDispatcher { class_hash }
     }
 }