use cubit::f128::procgen::simplex3;
use cubit::f128::types::fixed::{Fixed, FixedTrait};
<<<<<<< HEAD
use cubit::f128::types::vec3::{Vec3Trait};

use s1_eternum::utils::fixed_constants as fc;
=======
use cubit::f128::types::vec3::Vec3Trait;
use s1_eternum::utils::map::constants::fixed_constants as fc;
>>>>>>> 6c57c050
#[derive(Copy, Drop, Serde, Introspect, Debug, PartialEq)]
pub enum Biome {
    None,
    DeepOcean,
    Ocean,
    Beach,
    Scorched,
    Bare,
    Tundra,
    Snow,
    TemperateDesert,
    Shrubland,
    Taiga,
    Grassland,
    TemperateDeciduousForest,
    TemperateRainForest,
    SubtropicalDesert,
    TropicalSeasonalForest,
    TropicalRainForest,
}

impl BiomeIntoFelt252 of Into<Biome, felt252> {
    fn into(self: Biome) -> felt252 {
        match self {
            Biome::None => 'None',
            Biome::DeepOcean => 'Deep Ocean',
            Biome::Ocean => 'Ocean',
            Biome::Beach => 'Beach',
            Biome::Scorched => 'Scorched',
            Biome::Bare => 'Bare',
            Biome::Tundra => 'Tundra',
            Biome::Snow => 'Snow',
            Biome::TemperateDesert => 'Temperate Desert',
            Biome::Shrubland => 'Shrubland',
            Biome::Taiga => 'Taiga',
            Biome::Grassland => 'Grassland',
            Biome::TemperateDeciduousForest => 'Temperate Deciduous Forest',
            Biome::TemperateRainForest => 'Temperate Rain Forest',
            Biome::SubtropicalDesert => 'Subtropical Desert',
            Biome::TropicalSeasonalForest => 'Tropical Seasonal Forest',
            Biome::TropicalRainForest => 'Tropical Rain Forest',
        }
    }
}


impl BiomeIntoU8 of Into<Biome, u8> {
    fn into(self: Biome) -> u8 {
        match self {
            Biome::None => 0,
            Biome::DeepOcean => 1,
            Biome::Ocean => 2,
            Biome::Beach => 3,
            Biome::Scorched => 4,
            Biome::Bare => 5,
            Biome::Tundra => 6,
            Biome::Snow => 7,
            Biome::TemperateDesert => 8,
            Biome::Shrubland => 9,
            Biome::Taiga => 10,
            Biome::Grassland => 11,
            Biome::TemperateDeciduousForest => 12,
            Biome::TemperateRainForest => 13,
            Biome::SubtropicalDesert => 14,
            Biome::TropicalSeasonalForest => 15,
            Biome::TropicalRainForest => 16,
        }
    }
}


impl U8IntoBiome of Into<u8, Biome> {
    fn into(self: u8) -> Biome {
        match self {
            0 => Biome::None,
            1 => Biome::DeepOcean,
            2 => Biome::Ocean,
            3 => Biome::Beach,
            4 => Biome::Scorched,
            5 => Biome::Bare,
            6 => Biome::Tundra,
            7 => Biome::Snow,
            8 => Biome::TemperateDesert,
            9 => Biome::Shrubland,
            10 => Biome::Taiga,
            11 => Biome::Grassland,
            12 => Biome::TemperateDeciduousForest,
            13 => Biome::TemperateRainForest,
            14 => Biome::SubtropicalDesert,
            15 => Biome::TropicalSeasonalForest,
            16 => Biome::TropicalRainForest,
            _ => panic!("invalid biome"),
        }
    }
}


fn bdepth(biome: Biome) -> Fixed {
    match biome {
        Biome::None => FixedTrait::ZERO(),
        Biome::DeepOcean => fc::_0_1(),
        Biome::Ocean => fc::_0_1(),
        Biome::Beach => fc::_0_2(),
        Biome::Scorched => fc::_0_8(),
        Biome::Bare => fc::_0_7(),
        Biome::Tundra => fc::_0_6(),
        Biome::Snow => fc::_0_5(),
        Biome::TemperateDesert => fc::_0_4(),
        Biome::Shrubland => fc::_0_5(),
        Biome::Taiga => fc::_0_6(),
        Biome::Grassland => fc::_0_4(),
        Biome::TemperateDeciduousForest => fc::_0_5(),
        Biome::TemperateRainForest => fc::_0_7(),
        Biome::SubtropicalDesert => fc::_0_3(),
        Biome::TropicalSeasonalForest => fc::_0_5(),
        Biome::TropicalRainForest => fc::_0_6(),
    }
}

mod LEVEL {
<<<<<<< HEAD
    use cubit::f128::types::fixed::{Fixed};
    use s1_eternum::utils::fixed_constants as fc;
=======
    use cubit::f128::types::fixed::Fixed;
    use s1_eternum::utils::map::constants::fixed_constants as fc;
>>>>>>> 6c57c050

    pub fn DEEP_OCEAN() -> Fixed {
        fc::_0_2()
    }

    pub fn OCEAN() -> Fixed {
        fc::_0_3()
    }

    pub fn SAND() -> Fixed {
        fc::_0_35()
    }

    pub fn FOREST() -> Fixed {
        fc::_0_45()
    }

    pub fn DESERT() -> Fixed {
        fc::_0_53()
    }

    pub fn MOUNTAIN() -> Fixed {
        fc::_0_6()
    }
}


fn MAP_AMPLITUDE() -> Fixed {
    FixedTrait::new_unscaled(60, false)
}


fn MOISTURE_OCTAVE() -> Fixed {
    fc::_2()
}

fn ELEVATION_OCTAVES() -> Array<Fixed> {
    array![fc::_1(), fc::_0_25(), fc::_0_1()]
}


fn ELEVATION_OCTAVES_SUM() -> Fixed {
    let mut octaves = ELEVATION_OCTAVES();
    let mut sum = fc::_0();
    loop {
        match octaves.pop_front() {
            Option::Some(octave) => { sum += octave; },
            Option::None => { break; },
        }
    }
    sum
}


pub fn get_biome(col: u128, row: u128) -> Biome {
    let col_fixed = FixedTrait::new_unscaled(col, false);
    let row_fixed = FixedTrait::new_unscaled(row, false);
    let elevation = _elevation(col_fixed, row_fixed);
    let moisture = _moisture(col_fixed, row_fixed);
    _environment(elevation, moisture)
}


fn _elevation(col: Fixed, row: Fixed) -> Fixed {
    let mut elevation = fc::_0();
    let mut octaves = ELEVATION_OCTAVES();
    let MAP_AMPLITUDE = MAP_AMPLITUDE();
    loop {
        match octaves.pop_front() {
            Option::Some(octave) => {
                let x = (col / octave) / MAP_AMPLITUDE;
                let z = (row / octave) / MAP_AMPLITUDE;
                let vec = Vec3Trait::new(x, fc::_0(), z);
                let noise = ((simplex3::noise(vec) + fc::_1()) * fc::_100()) / fc::_2();
                elevation += octave * noise.floor();
            },
            Option::None => { break; },
        }
    }

    elevation = elevation / ELEVATION_OCTAVES_SUM();
    elevation = elevation / fc::_100();
    elevation
}


fn _moisture(col: Fixed, row: Fixed) -> Fixed {
    let MOISTURE_OCTAVE = MOISTURE_OCTAVE();
    let MAP_AMPLITUDE = MAP_AMPLITUDE();
    let moisture_x = (MOISTURE_OCTAVE * col) / MAP_AMPLITUDE;
    let moisture_z = (MOISTURE_OCTAVE * row) / MAP_AMPLITUDE;
    let vec = Vec3Trait::new(moisture_x, fc::_0(), moisture_z);
    let noise = ((simplex3::noise(vec) + fc::_1()) * fc::_100()) / fc::_2();
    let moisture = noise.floor() / fc::_100();
    moisture
}


fn _environment(elevation: Fixed, moisture: Fixed) -> Biome {
    let biome = if elevation < LEVEL::DEEP_OCEAN() {
        Biome::DeepOcean
    } else if elevation < LEVEL::OCEAN() {
        Biome::Ocean
    } else if elevation < LEVEL::SAND() {
        Biome::Beach
    } else if elevation > LEVEL::MOUNTAIN() {
        if moisture < fc::_0_35() {
            Biome::Scorched
        } else if moisture < fc::_0_45() {
            Biome::Bare
        } else if moisture < fc::_0_6() {
            Biome::Tundra
        } else {
            Biome::Snow
        }
    } else if elevation > LEVEL::DESERT() {
        if moisture < fc::_0_4() {
            Biome::TemperateDesert
        } else if moisture < fc::_0_6() {
            Biome::Shrubland
        } else {
            Biome::Taiga
        }
    } else if elevation > LEVEL::FOREST() {
        if moisture < fc::_0_3() {
            Biome::TemperateDesert
        } else if moisture < fc::_0_45() {
            Biome::Grassland
        } else if moisture < fc::_0_6() {
            Biome::TemperateDeciduousForest
        } else {
            Biome::TemperateRainForest
        }
    } else {
        if moisture < fc::_0_4() {
            Biome::SubtropicalDesert
        } else if moisture < fc::_0_45() {
            Biome::Grassland
        } else if moisture < fc::_0_62() {
            Biome::TropicalSeasonalForest
        } else {
            Biome::TropicalRainForest
        }
    };

    return biome;
}


#[cfg(test)]
mod tests {
    // use cubit::f128::types::fixed::{Fixed, FixedTrait};
    use super::get_biome;

    // #[test]
    // #[available_gas(9000000000000000000)]
    // fn test_biome_generation() {
    //     println!("[");
    //     let start = 7785456456650;
    //     let end = start + 50_000;
    //     let mut i = start;
    //     loop {
    //         if i > end {
    //             break;
    //         }
    //         let x = i - 5;
    //         let z = i + 10;
    //         let biome = get_biome(x, z);
    //         // Print JSON object with comma for all entries except the last one
    //         if i != end {
    //             println!("  {{ \"x\": \"{:?}\", \"z\": \"{:?}\", \"biome\": \"{:?}\" }},", x, z, biome);
    //         } else {
    //             println!("  {{ \"x\": \"{:?}\", \"z\": \"{:?}\", \"biome\": \"{:?}\" }}", x, z, biome);
    //         }
    //         i += 1;
    //     };
    //     println!("]");
    // }

    #[test]
    fn test_noisy() {
        get_biome(1128, 389);
    }
}<|MERGE_RESOLUTION|>--- conflicted
+++ resolved
@@ -1,13 +1,7 @@
 use cubit::f128::procgen::simplex3;
 use cubit::f128::types::fixed::{Fixed, FixedTrait};
-<<<<<<< HEAD
-use cubit::f128::types::vec3::{Vec3Trait};
-
-use s1_eternum::utils::fixed_constants as fc;
-=======
 use cubit::f128::types::vec3::Vec3Trait;
 use s1_eternum::utils::map::constants::fixed_constants as fc;
->>>>>>> 6c57c050
 #[derive(Copy, Drop, Serde, Introspect, Debug, PartialEq)]
 pub enum Biome {
     None,
@@ -128,13 +122,8 @@
 }
 
 mod LEVEL {
-<<<<<<< HEAD
-    use cubit::f128::types::fixed::{Fixed};
-    use s1_eternum::utils::fixed_constants as fc;
-=======
     use cubit::f128::types::fixed::Fixed;
     use s1_eternum::utils::map::constants::fixed_constants as fc;
->>>>>>> 6c57c050
 
     pub fn DEEP_OCEAN() -> Fixed {
         fc::_0_2()
