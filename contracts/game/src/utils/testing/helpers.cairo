--- conflicted
+++ resolved
@@ -203,11 +203,7 @@
     tstore_production_config(ref world, MOCK_DEFAULT_PRODUCTION_CONFIG(ResourceTypes::EARTHEN_SHARD));
 
     // create realm
-<<<<<<< HEAD
-    let (realm_entity_id, _, _) = InternalRealmLogicImpl::create_realm(
-=======
     let realm_entity_id = InternalRealmLogicImpl::create_realm(
->>>>>>> ba2fd758
         ref world, owner, realm_id, array![], 1, 0, 1, coord.into(),
     );
 
@@ -226,11 +222,7 @@
     coord: Coord,
 ) -> ID {
     // create realm
-<<<<<<< HEAD
-    let (realm_entity_id, _, _) = InternalRealmLogicImpl::create_realm(
-=======
     let realm_entity_id = InternalRealmLogicImpl::create_realm(
->>>>>>> ba2fd758
         ref world, owner, realm_id, produced_resources, order, level, wonder, coord.into(),
     );
 
