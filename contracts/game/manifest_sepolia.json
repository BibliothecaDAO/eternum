--- conflicted
+++ resolved
@@ -2052,15 +2052,11 @@
                 },
                 {
                   "name": "realm_output_per_tick",
-<<<<<<< HEAD
-                  "type": "core::integer::u128"
-=======
                   "type": "core::integer::u64"
                 },
                 {
                   "name": "village_output_per_tick",
                   "type": "core::integer::u64"
->>>>>>> 3351389e
                 },
                 {
                   "name": "labor_burn_strategy",
