{
  "world": {
    "class_hash": "0x139239a99d627697b19b9856beaef7896fc75375caf3d750dd76982a7afeb78",
    "address": "0x73bad29b5c12b09f9023e8d3a5876ea6ebd41fa26cab5035369fec4691067c2",
    "seed": "eternum",
    "name": "Realms: Eternum",
    "abi": [
      {
        "type": "impl",
        "name": "World",
        "interface_name": "dojo::world::iworld::IWorld"
      },
      {
        "type": "struct",
        "name": "core::byte_array::ByteArray",
        "members": [
          {
            "name": "data",
            "type": "core::array::Array::<core::bytes_31::bytes31>"
          },
          {
            "name": "pending_word",
            "type": "core::felt252"
          },
          {
            "name": "pending_word_len",
            "type": "core::integer::u32"
          }
        ]
      },
      {
        "type": "enum",
        "name": "dojo::world::resource::Resource",
        "variants": [
          {
            "name": "Model",
            "type": "(core::starknet::contract_address::ContractAddress, core::felt252)"
          },
          {
            "name": "Event",
            "type": "(core::starknet::contract_address::ContractAddress, core::felt252)"
          },
          {
            "name": "Contract",
            "type": "(core::starknet::contract_address::ContractAddress, core::felt252)"
          },
          {
            "name": "Namespace",
            "type": "core::byte_array::ByteArray"
          },
          {
            "name": "World",
            "type": "()"
          },
          {
            "name": "Unregistered",
            "type": "()"
          }
        ]
      },
      {
        "type": "struct",
        "name": "dojo::model::metadata::ResourceMetadata",
        "members": [
          {
            "name": "resource_id",
            "type": "core::felt252"
          },
          {
            "name": "metadata_uri",
            "type": "core::byte_array::ByteArray"
          }
        ]
      },
      {
        "type": "struct",
        "name": "core::array::Span::<core::felt252>",
        "members": [
          {
            "name": "snapshot",
            "type": "@core::array::Array::<core::felt252>"
          }
        ]
      },
      {
        "type": "enum",
        "name": "core::bool",
        "variants": [
          {
            "name": "False",
            "type": "()"
          },
          {
            "name": "True",
            "type": "()"
          }
        ]
      },
      {
        "type": "enum",
        "name": "dojo::model::definition::ModelIndex",
        "variants": [
          {
            "name": "Keys",
            "type": "core::array::Span::<core::felt252>"
          },
          {
            "name": "Id",
            "type": "core::felt252"
          },
          {
            "name": "MemberId",
            "type": "(core::felt252, core::felt252)"
          }
        ]
      },
      {
        "type": "struct",
        "name": "core::array::Span::<core::integer::u8>",
        "members": [
          {
            "name": "snapshot",
            "type": "@core::array::Array::<core::integer::u8>"
          }
        ]
      },
      {
        "type": "struct",
        "name": "dojo::meta::layout::FieldLayout",
        "members": [
          {
            "name": "selector",
            "type": "core::felt252"
          },
          {
            "name": "layout",
            "type": "dojo::meta::layout::Layout"
          }
        ]
      },
      {
        "type": "struct",
        "name": "core::array::Span::<dojo::meta::layout::FieldLayout>",
        "members": [
          {
            "name": "snapshot",
            "type": "@core::array::Array::<dojo::meta::layout::FieldLayout>"
          }
        ]
      },
      {
        "type": "struct",
        "name": "core::array::Span::<dojo::meta::layout::Layout>",
        "members": [
          {
            "name": "snapshot",
            "type": "@core::array::Array::<dojo::meta::layout::Layout>"
          }
        ]
      },
      {
        "type": "enum",
        "name": "dojo::meta::layout::Layout",
        "variants": [
          {
            "name": "Fixed",
            "type": "core::array::Span::<core::integer::u8>"
          },
          {
            "name": "Struct",
            "type": "core::array::Span::<dojo::meta::layout::FieldLayout>"
          },
          {
            "name": "Tuple",
            "type": "core::array::Span::<dojo::meta::layout::Layout>"
          },
          {
            "name": "Array",
            "type": "core::array::Span::<dojo::meta::layout::Layout>"
          },
          {
            "name": "ByteArray",
            "type": "()"
          },
          {
            "name": "Enum",
            "type": "core::array::Span::<dojo::meta::layout::FieldLayout>"
          }
        ]
      },
      {
        "type": "interface",
        "name": "dojo::world::iworld::IWorld",
        "items": [
          {
            "type": "function",
            "name": "resource",
            "inputs": [
              {
                "name": "selector",
                "type": "core::felt252"
              }
            ],
            "outputs": [
              {
                "type": "dojo::world::resource::Resource"
              }
            ],
            "state_mutability": "view"
          },
          {
            "type": "function",
            "name": "uuid",
            "inputs": [],
            "outputs": [
              {
                "type": "core::integer::u32"
              }
            ],
            "state_mutability": "external"
          },
          {
            "type": "function",
            "name": "metadata",
            "inputs": [
              {
                "name": "resource_selector",
                "type": "core::felt252"
              }
            ],
            "outputs": [
              {
                "type": "dojo::model::metadata::ResourceMetadata"
              }
            ],
            "state_mutability": "view"
          },
          {
            "type": "function",
            "name": "set_metadata",
            "inputs": [
              {
                "name": "metadata",
                "type": "dojo::model::metadata::ResourceMetadata"
              }
            ],
            "outputs": [],
            "state_mutability": "external"
          },
          {
            "type": "function",
            "name": "register_namespace",
            "inputs": [
              {
                "name": "namespace",
                "type": "core::byte_array::ByteArray"
              }
            ],
            "outputs": [],
            "state_mutability": "external"
          },
          {
            "type": "function",
            "name": "register_event",
            "inputs": [
              {
                "name": "namespace",
                "type": "core::byte_array::ByteArray"
              },
              {
                "name": "class_hash",
                "type": "core::starknet::class_hash::ClassHash"
              }
            ],
            "outputs": [],
            "state_mutability": "external"
          },
          {
            "type": "function",
            "name": "register_model",
            "inputs": [
              {
                "name": "namespace",
                "type": "core::byte_array::ByteArray"
              },
              {
                "name": "class_hash",
                "type": "core::starknet::class_hash::ClassHash"
              }
            ],
            "outputs": [],
            "state_mutability": "external"
          },
          {
            "type": "function",
            "name": "register_contract",
            "inputs": [
              {
                "name": "salt",
                "type": "core::felt252"
              },
              {
                "name": "namespace",
                "type": "core::byte_array::ByteArray"
              },
              {
                "name": "class_hash",
                "type": "core::starknet::class_hash::ClassHash"
              }
            ],
            "outputs": [
              {
                "type": "core::starknet::contract_address::ContractAddress"
              }
            ],
            "state_mutability": "external"
          },
          {
            "type": "function",
            "name": "init_contract",
            "inputs": [
              {
                "name": "selector",
                "type": "core::felt252"
              },
              {
                "name": "init_calldata",
                "type": "core::array::Span::<core::felt252>"
              }
            ],
            "outputs": [],
            "state_mutability": "external"
          },
          {
            "type": "function",
            "name": "upgrade_event",
            "inputs": [
              {
                "name": "namespace",
                "type": "core::byte_array::ByteArray"
              },
              {
                "name": "class_hash",
                "type": "core::starknet::class_hash::ClassHash"
              }
            ],
            "outputs": [],
            "state_mutability": "external"
          },
          {
            "type": "function",
            "name": "upgrade_model",
            "inputs": [
              {
                "name": "namespace",
                "type": "core::byte_array::ByteArray"
              },
              {
                "name": "class_hash",
                "type": "core::starknet::class_hash::ClassHash"
              }
            ],
            "outputs": [],
            "state_mutability": "external"
          },
          {
            "type": "function",
            "name": "upgrade_contract",
            "inputs": [
              {
                "name": "namespace",
                "type": "core::byte_array::ByteArray"
              },
              {
                "name": "class_hash",
                "type": "core::starknet::class_hash::ClassHash"
              }
            ],
            "outputs": [
              {
                "type": "core::starknet::class_hash::ClassHash"
              }
            ],
            "state_mutability": "external"
          },
          {
            "type": "function",
            "name": "emit_event",
            "inputs": [
              {
                "name": "event_selector",
                "type": "core::felt252"
              },
              {
                "name": "keys",
                "type": "core::array::Span::<core::felt252>"
              },
              {
                "name": "values",
                "type": "core::array::Span::<core::felt252>"
              },
              {
                "name": "historical",
                "type": "core::bool"
              }
            ],
            "outputs": [],
            "state_mutability": "external"
          },
          {
            "type": "function",
            "name": "entity",
            "inputs": [
              {
                "name": "model_selector",
                "type": "core::felt252"
              },
              {
                "name": "index",
                "type": "dojo::model::definition::ModelIndex"
              },
              {
                "name": "layout",
                "type": "dojo::meta::layout::Layout"
              }
            ],
            "outputs": [
              {
                "type": "core::array::Span::<core::felt252>"
              }
            ],
            "state_mutability": "view"
          },
          {
            "type": "function",
            "name": "set_entity",
            "inputs": [
              {
                "name": "model_selector",
                "type": "core::felt252"
              },
              {
                "name": "index",
                "type": "dojo::model::definition::ModelIndex"
              },
              {
                "name": "values",
                "type": "core::array::Span::<core::felt252>"
              },
              {
                "name": "layout",
                "type": "dojo::meta::layout::Layout"
              }
            ],
            "outputs": [],
            "state_mutability": "external"
          },
          {
            "type": "function",
            "name": "delete_entity",
            "inputs": [
              {
                "name": "model_selector",
                "type": "core::felt252"
              },
              {
                "name": "index",
                "type": "dojo::model::definition::ModelIndex"
              },
              {
                "name": "layout",
                "type": "dojo::meta::layout::Layout"
              }
            ],
            "outputs": [],
            "state_mutability": "external"
          },
          {
            "type": "function",
            "name": "is_owner",
            "inputs": [
              {
                "name": "resource",
                "type": "core::felt252"
              },
              {
                "name": "address",
                "type": "core::starknet::contract_address::ContractAddress"
              }
            ],
            "outputs": [
              {
                "type": "core::bool"
              }
            ],
            "state_mutability": "view"
          },
          {
            "type": "function",
            "name": "grant_owner",
            "inputs": [
              {
                "name": "resource",
                "type": "core::felt252"
              },
              {
                "name": "address",
                "type": "core::starknet::contract_address::ContractAddress"
              }
            ],
            "outputs": [],
            "state_mutability": "external"
          },
          {
            "type": "function",
            "name": "revoke_owner",
            "inputs": [
              {
                "name": "resource",
                "type": "core::felt252"
              },
              {
                "name": "address",
                "type": "core::starknet::contract_address::ContractAddress"
              }
            ],
            "outputs": [],
            "state_mutability": "external"
          },
          {
            "type": "function",
            "name": "is_writer",
            "inputs": [
              {
                "name": "resource",
                "type": "core::felt252"
              },
              {
                "name": "contract",
                "type": "core::starknet::contract_address::ContractAddress"
              }
            ],
            "outputs": [
              {
                "type": "core::bool"
              }
            ],
            "state_mutability": "view"
          },
          {
            "type": "function",
            "name": "grant_writer",
            "inputs": [
              {
                "name": "resource",
                "type": "core::felt252"
              },
              {
                "name": "contract",
                "type": "core::starknet::contract_address::ContractAddress"
              }
            ],
            "outputs": [],
            "state_mutability": "external"
          },
          {
            "type": "function",
            "name": "revoke_writer",
            "inputs": [
              {
                "name": "resource",
                "type": "core::felt252"
              },
              {
                "name": "contract",
                "type": "core::starknet::contract_address::ContractAddress"
              }
            ],
            "outputs": [],
            "state_mutability": "external"
          }
        ]
      },
      {
        "type": "impl",
        "name": "UpgradeableWorld",
        "interface_name": "dojo::world::iworld::IUpgradeableWorld"
      },
      {
        "type": "interface",
        "name": "dojo::world::iworld::IUpgradeableWorld",
        "items": [
          {
            "type": "function",
            "name": "upgrade",
            "inputs": [
              {
                "name": "new_class_hash",
                "type": "core::starknet::class_hash::ClassHash"
              }
            ],
            "outputs": [],
            "state_mutability": "external"
          }
        ]
      },
      {
        "type": "constructor",
        "name": "constructor",
        "inputs": [
          {
            "name": "world_class_hash",
            "type": "core::starknet::class_hash::ClassHash"
          }
        ]
      },
      {
        "type": "event",
        "name": "dojo::world::world_contract::world::WorldSpawned",
        "kind": "struct",
        "members": [
          {
            "name": "creator",
            "type": "core::starknet::contract_address::ContractAddress",
            "kind": "data"
          },
          {
            "name": "class_hash",
            "type": "core::starknet::class_hash::ClassHash",
            "kind": "data"
          }
        ]
      },
      {
        "type": "event",
        "name": "dojo::world::world_contract::world::WorldUpgraded",
        "kind": "struct",
        "members": [
          {
            "name": "class_hash",
            "type": "core::starknet::class_hash::ClassHash",
            "kind": "data"
          }
        ]
      },
      {
        "type": "event",
        "name": "dojo::world::world_contract::world::NamespaceRegistered",
        "kind": "struct",
        "members": [
          {
            "name": "namespace",
            "type": "core::byte_array::ByteArray",
            "kind": "key"
          },
          {
            "name": "hash",
            "type": "core::felt252",
            "kind": "data"
          }
        ]
      },
      {
        "type": "event",
        "name": "dojo::world::world_contract::world::ModelRegistered",
        "kind": "struct",
        "members": [
          {
            "name": "name",
            "type": "core::byte_array::ByteArray",
            "kind": "key"
          },
          {
            "name": "namespace",
            "type": "core::byte_array::ByteArray",
            "kind": "key"
          },
          {
            "name": "class_hash",
            "type": "core::starknet::class_hash::ClassHash",
            "kind": "data"
          },
          {
            "name": "address",
            "type": "core::starknet::contract_address::ContractAddress",
            "kind": "data"
          }
        ]
      },
      {
        "type": "event",
        "name": "dojo::world::world_contract::world::EventRegistered",
        "kind": "struct",
        "members": [
          {
            "name": "name",
            "type": "core::byte_array::ByteArray",
            "kind": "key"
          },
          {
            "name": "namespace",
            "type": "core::byte_array::ByteArray",
            "kind": "key"
          },
          {
            "name": "class_hash",
            "type": "core::starknet::class_hash::ClassHash",
            "kind": "data"
          },
          {
            "name": "address",
            "type": "core::starknet::contract_address::ContractAddress",
            "kind": "data"
          }
        ]
      },
      {
        "type": "event",
        "name": "dojo::world::world_contract::world::ContractRegistered",
        "kind": "struct",
        "members": [
          {
            "name": "name",
            "type": "core::byte_array::ByteArray",
            "kind": "key"
          },
          {
            "name": "namespace",
            "type": "core::byte_array::ByteArray",
            "kind": "key"
          },
          {
            "name": "address",
            "type": "core::starknet::contract_address::ContractAddress",
            "kind": "data"
          },
          {
            "name": "class_hash",
            "type": "core::starknet::class_hash::ClassHash",
            "kind": "data"
          },
          {
            "name": "salt",
            "type": "core::felt252",
            "kind": "data"
          }
        ]
      },
      {
        "type": "event",
        "name": "dojo::world::world_contract::world::ModelUpgraded",
        "kind": "struct",
        "members": [
          {
            "name": "selector",
            "type": "core::felt252",
            "kind": "key"
          },
          {
            "name": "class_hash",
            "type": "core::starknet::class_hash::ClassHash",
            "kind": "data"
          },
          {
            "name": "address",
            "type": "core::starknet::contract_address::ContractAddress",
            "kind": "data"
          },
          {
            "name": "prev_address",
            "type": "core::starknet::contract_address::ContractAddress",
            "kind": "data"
          }
        ]
      },
      {
        "type": "event",
        "name": "dojo::world::world_contract::world::EventUpgraded",
        "kind": "struct",
        "members": [
          {
            "name": "selector",
            "type": "core::felt252",
            "kind": "key"
          },
          {
            "name": "class_hash",
            "type": "core::starknet::class_hash::ClassHash",
            "kind": "data"
          },
          {
            "name": "address",
            "type": "core::starknet::contract_address::ContractAddress",
            "kind": "data"
          },
          {
            "name": "prev_address",
            "type": "core::starknet::contract_address::ContractAddress",
            "kind": "data"
          }
        ]
      },
      {
        "type": "event",
        "name": "dojo::world::world_contract::world::ContractUpgraded",
        "kind": "struct",
        "members": [
          {
            "name": "selector",
            "type": "core::felt252",
            "kind": "key"
          },
          {
            "name": "class_hash",
            "type": "core::starknet::class_hash::ClassHash",
            "kind": "data"
          }
        ]
      },
      {
        "type": "event",
        "name": "dojo::world::world_contract::world::ContractInitialized",
        "kind": "struct",
        "members": [
          {
            "name": "selector",
            "type": "core::felt252",
            "kind": "key"
          },
          {
            "name": "init_calldata",
            "type": "core::array::Span::<core::felt252>",
            "kind": "data"
          }
        ]
      },
      {
        "type": "event",
        "name": "dojo::world::world_contract::world::EventEmitted",
        "kind": "struct",
        "members": [
          {
            "name": "selector",
            "type": "core::felt252",
            "kind": "key"
          },
          {
            "name": "system_address",
            "type": "core::starknet::contract_address::ContractAddress",
            "kind": "key"
          },
          {
            "name": "historical",
            "type": "core::bool",
            "kind": "key"
          },
          {
            "name": "keys",
            "type": "core::array::Span::<core::felt252>",
            "kind": "data"
          },
          {
            "name": "values",
            "type": "core::array::Span::<core::felt252>",
            "kind": "data"
          }
        ]
      },
      {
        "type": "event",
        "name": "dojo::world::world_contract::world::MetadataUpdate",
        "kind": "struct",
        "members": [
          {
            "name": "resource",
            "type": "core::felt252",
            "kind": "key"
          },
          {
            "name": "uri",
            "type": "core::byte_array::ByteArray",
            "kind": "data"
          }
        ]
      },
      {
        "type": "event",
        "name": "dojo::world::world_contract::world::StoreSetRecord",
        "kind": "struct",
        "members": [
          {
            "name": "selector",
            "type": "core::felt252",
            "kind": "key"
          },
          {
            "name": "entity_id",
            "type": "core::felt252",
            "kind": "key"
          },
          {
            "name": "keys",
            "type": "core::array::Span::<core::felt252>",
            "kind": "data"
          },
          {
            "name": "values",
            "type": "core::array::Span::<core::felt252>",
            "kind": "data"
          }
        ]
      },
      {
        "type": "event",
        "name": "dojo::world::world_contract::world::StoreUpdateRecord",
        "kind": "struct",
        "members": [
          {
            "name": "selector",
            "type": "core::felt252",
            "kind": "key"
          },
          {
            "name": "entity_id",
            "type": "core::felt252",
            "kind": "key"
          },
          {
            "name": "values",
            "type": "core::array::Span::<core::felt252>",
            "kind": "data"
          }
        ]
      },
      {
        "type": "event",
        "name": "dojo::world::world_contract::world::StoreUpdateMember",
        "kind": "struct",
        "members": [
          {
            "name": "selector",
            "type": "core::felt252",
            "kind": "key"
          },
          {
            "name": "entity_id",
            "type": "core::felt252",
            "kind": "key"
          },
          {
            "name": "member_selector",
            "type": "core::felt252",
            "kind": "key"
          },
          {
            "name": "values",
            "type": "core::array::Span::<core::felt252>",
            "kind": "data"
          }
        ]
      },
      {
        "type": "event",
        "name": "dojo::world::world_contract::world::StoreDelRecord",
        "kind": "struct",
        "members": [
          {
            "name": "selector",
            "type": "core::felt252",
            "kind": "key"
          },
          {
            "name": "entity_id",
            "type": "core::felt252",
            "kind": "key"
          }
        ]
      },
      {
        "type": "event",
        "name": "dojo::world::world_contract::world::WriterUpdated",
        "kind": "struct",
        "members": [
          {
            "name": "resource",
            "type": "core::felt252",
            "kind": "key"
          },
          {
            "name": "contract",
            "type": "core::starknet::contract_address::ContractAddress",
            "kind": "key"
          },
          {
            "name": "value",
            "type": "core::bool",
            "kind": "data"
          }
        ]
      },
      {
        "type": "event",
        "name": "dojo::world::world_contract::world::OwnerUpdated",
        "kind": "struct",
        "members": [
          {
            "name": "resource",
            "type": "core::felt252",
            "kind": "key"
          },
          {
            "name": "contract",
            "type": "core::starknet::contract_address::ContractAddress",
            "kind": "key"
          },
          {
            "name": "value",
            "type": "core::bool",
            "kind": "data"
          }
        ]
      },
      {
        "type": "event",
        "name": "dojo::world::world_contract::world::Event",
        "kind": "enum",
        "variants": [
          {
            "name": "WorldSpawned",
            "type": "dojo::world::world_contract::world::WorldSpawned",
            "kind": "nested"
          },
          {
            "name": "WorldUpgraded",
            "type": "dojo::world::world_contract::world::WorldUpgraded",
            "kind": "nested"
          },
          {
            "name": "NamespaceRegistered",
            "type": "dojo::world::world_contract::world::NamespaceRegistered",
            "kind": "nested"
          },
          {
            "name": "ModelRegistered",
            "type": "dojo::world::world_contract::world::ModelRegistered",
            "kind": "nested"
          },
          {
            "name": "EventRegistered",
            "type": "dojo::world::world_contract::world::EventRegistered",
            "kind": "nested"
          },
          {
            "name": "ContractRegistered",
            "type": "dojo::world::world_contract::world::ContractRegistered",
            "kind": "nested"
          },
          {
            "name": "ModelUpgraded",
            "type": "dojo::world::world_contract::world::ModelUpgraded",
            "kind": "nested"
          },
          {
            "name": "EventUpgraded",
            "type": "dojo::world::world_contract::world::EventUpgraded",
            "kind": "nested"
          },
          {
            "name": "ContractUpgraded",
            "type": "dojo::world::world_contract::world::ContractUpgraded",
            "kind": "nested"
          },
          {
            "name": "ContractInitialized",
            "type": "dojo::world::world_contract::world::ContractInitialized",
            "kind": "nested"
          },
          {
            "name": "EventEmitted",
            "type": "dojo::world::world_contract::world::EventEmitted",
            "kind": "nested"
          },
          {
            "name": "MetadataUpdate",
            "type": "dojo::world::world_contract::world::MetadataUpdate",
            "kind": "nested"
          },
          {
            "name": "StoreSetRecord",
            "type": "dojo::world::world_contract::world::StoreSetRecord",
            "kind": "nested"
          },
          {
            "name": "StoreUpdateRecord",
            "type": "dojo::world::world_contract::world::StoreUpdateRecord",
            "kind": "nested"
          },
          {
            "name": "StoreUpdateMember",
            "type": "dojo::world::world_contract::world::StoreUpdateMember",
            "kind": "nested"
          },
          {
            "name": "StoreDelRecord",
            "type": "dojo::world::world_contract::world::StoreDelRecord",
            "kind": "nested"
          },
          {
            "name": "WriterUpdated",
            "type": "dojo::world::world_contract::world::WriterUpdated",
            "kind": "nested"
          },
          {
            "name": "OwnerUpdated",
            "type": "dojo::world::world_contract::world::OwnerUpdated",
            "kind": "nested"
          }
        ]
      }
    ]
  },
  "contracts": [
    {
      "address": "0x456db75982f8359e50bc98a6809caa7268762be639b28c60b12a21963bb831b",
      "class_hash": "0xe74cf7945c5fd99be337b253099991997594b4aaa6a6e9285e6cda1b98de0e",
      "abi": [
        {
          "type": "impl",
          "name": "bank_systems__ContractImpl",
          "interface_name": "dojo::contract::interface::IContract"
        },
        {
          "type": "struct",
          "name": "core::byte_array::ByteArray",
          "members": [
            {
              "name": "data",
              "type": "core::array::Array::<core::bytes_31::bytes31>"
            },
            {
              "name": "pending_word",
              "type": "core::felt252"
            },
            {
              "name": "pending_word_len",
              "type": "core::integer::u32"
            }
          ]
        },
        {
          "type": "interface",
          "name": "dojo::contract::interface::IContract",
          "items": [
            {
              "type": "function",
              "name": "dojo_name",
              "inputs": [],
              "outputs": [
                {
                  "type": "core::byte_array::ByteArray"
                }
              ],
              "state_mutability": "view"
            }
          ]
        },
        {
          "type": "impl",
          "name": "BankSystemsImpl",
          "interface_name": "eternum::systems::bank::contracts::bank::IBankSystems"
        },
        {
          "type": "struct",
          "name": "eternum::models::position::Coord",
          "members": [
            {
              "name": "x",
              "type": "core::integer::u32"
            },
            {
              "name": "y",
              "type": "core::integer::u32"
            }
          ]
        },
        {
          "type": "interface",
          "name": "eternum::systems::bank::contracts::bank::IBankSystems",
          "items": [
            {
              "type": "function",
              "name": "create_bank",
              "inputs": [
                {
                  "name": "realm_entity_id",
                  "type": "core::integer::u32"
                },
                {
                  "name": "coord",
                  "type": "eternum::models::position::Coord"
                },
                {
                  "name": "owner_fee_num",
                  "type": "core::integer::u128"
                },
                {
                  "name": "owner_fee_denom",
                  "type": "core::integer::u128"
                },
                {
                  "name": "owner_bridge_fee_dpt_percent",
                  "type": "core::integer::u16"
                },
                {
                  "name": "owner_bridge_fee_wtdr_percent",
                  "type": "core::integer::u16"
                }
              ],
              "outputs": [
                {
                  "type": "core::integer::u32"
                }
              ],
              "state_mutability": "external"
            },
            {
              "type": "function",
              "name": "change_owner_amm_fee",
              "inputs": [
                {
                  "name": "bank_entity_id",
                  "type": "core::integer::u32"
                },
                {
                  "name": "new_owner_fee_num",
                  "type": "core::integer::u128"
                },
                {
                  "name": "new_owner_fee_denom",
                  "type": "core::integer::u128"
                }
              ],
              "outputs": [],
              "state_mutability": "external"
            },
            {
              "type": "function",
              "name": "change_owner_bridge_fee",
              "inputs": [
                {
                  "name": "bank_entity_id",
                  "type": "core::integer::u32"
                },
                {
                  "name": "owner_bridge_fee_dpt_percent",
                  "type": "core::integer::u16"
                },
                {
                  "name": "owner_bridge_fee_wtdr_percent",
                  "type": "core::integer::u16"
                }
              ],
              "outputs": [],
              "state_mutability": "external"
            }
          ]
        },
        {
          "type": "function",
          "name": "dojo_init",
          "inputs": [],
          "outputs": [],
          "state_mutability": "view"
        },
        {
          "type": "impl",
          "name": "WorldProviderImpl",
          "interface_name": "dojo::contract::components::world_provider::IWorldProvider"
        },
        {
          "type": "struct",
          "name": "dojo::world::iworld::IWorldDispatcher",
          "members": [
            {
              "name": "contract_address",
              "type": "core::starknet::contract_address::ContractAddress"
            }
          ]
        },
        {
          "type": "interface",
          "name": "dojo::contract::components::world_provider::IWorldProvider",
          "items": [
            {
              "type": "function",
              "name": "world_dispatcher",
              "inputs": [],
              "outputs": [
                {
                  "type": "dojo::world::iworld::IWorldDispatcher"
                }
              ],
              "state_mutability": "view"
            }
          ]
        },
        {
          "type": "impl",
          "name": "UpgradeableImpl",
          "interface_name": "dojo::contract::components::upgradeable::IUpgradeable"
        },
        {
          "type": "interface",
          "name": "dojo::contract::components::upgradeable::IUpgradeable",
          "items": [
            {
              "type": "function",
              "name": "upgrade",
              "inputs": [
                {
                  "name": "new_class_hash",
                  "type": "core::starknet::class_hash::ClassHash"
                }
              ],
              "outputs": [],
              "state_mutability": "external"
            }
          ]
        },
        {
          "type": "constructor",
          "name": "constructor",
          "inputs": []
        },
        {
          "type": "event",
          "name": "dojo::contract::components::upgradeable::upgradeable_cpt::Upgraded",
          "kind": "struct",
          "members": [
            {
              "name": "class_hash",
              "type": "core::starknet::class_hash::ClassHash",
              "kind": "data"
            }
          ]
        },
        {
          "type": "event",
          "name": "dojo::contract::components::upgradeable::upgradeable_cpt::Event",
          "kind": "enum",
          "variants": [
            {
              "name": "Upgraded",
              "type": "dojo::contract::components::upgradeable::upgradeable_cpt::Upgraded",
              "kind": "nested"
            }
          ]
        },
        {
          "type": "event",
          "name": "dojo::contract::components::world_provider::world_provider_cpt::Event",
          "kind": "enum",
          "variants": []
        },
        {
          "type": "event",
          "name": "eternum::systems::bank::contracts::bank::bank_systems::Event",
          "kind": "enum",
          "variants": [
            {
              "name": "UpgradeableEvent",
              "type": "dojo::contract::components::upgradeable::upgradeable_cpt::Event",
              "kind": "nested"
            },
            {
              "name": "WorldProviderEvent",
              "type": "dojo::contract::components::world_provider::world_provider_cpt::Event",
              "kind": "nested"
            }
          ]
        }
      ],
      "init_calldata": [],
      "tag": "eternum-bank_systems",
      "systems": []
    },
    {
<<<<<<< HEAD
      "address": "0x6d5ef29e2e99abdb66d5d63bc0ac690f55cc283654b5490ce49e0ad91172892",
      "class_hash": "0x35972e38134892edf8070f106499f7277024bde280c362fc5e544cf7c697083",
=======
      "address": "0x77c18c2a53b1c151d0bf67645bffff3a7324dfbd47f149935e4019fecc3d174",
      "class_hash": "0x796d36146271d350fb0e8db5e111d418fdddc8e6b7a77eac657b530c95ff896",
>>>>>>> e6c9b45f
      "abi": [
        {
          "type": "impl",
          "name": "battle_pillage_systems__ContractImpl",
          "interface_name": "dojo::contract::interface::IContract"
        },
        {
          "type": "struct",
          "name": "core::byte_array::ByteArray",
          "members": [
            {
              "name": "data",
              "type": "core::array::Array::<core::bytes_31::bytes31>"
            },
            {
              "name": "pending_word",
              "type": "core::felt252"
            },
            {
              "name": "pending_word_len",
              "type": "core::integer::u32"
            }
          ]
        },
        {
          "type": "interface",
          "name": "dojo::contract::interface::IContract",
          "items": [
            {
              "type": "function",
              "name": "dojo_name",
              "inputs": [],
              "outputs": [
                {
                  "type": "core::byte_array::ByteArray"
                }
              ],
              "state_mutability": "view"
            }
          ]
        },
        {
          "type": "impl",
          "name": "BattlePillageContractImpl",
          "interface_name": "eternum::systems::combat::contracts::battle_systems::IBattlePillageContract"
        },
        {
          "type": "interface",
          "name": "eternum::systems::combat::contracts::battle_systems::IBattlePillageContract",
          "items": [
            {
              "type": "function",
              "name": "battle_pillage",
              "inputs": [
                {
                  "name": "army_id",
                  "type": "core::integer::u32"
                },
                {
                  "name": "structure_id",
                  "type": "core::integer::u32"
                }
              ],
              "outputs": [],
              "state_mutability": "external"
            }
          ]
        },
        {
          "type": "function",
          "name": "dojo_init",
          "inputs": [],
          "outputs": [],
          "state_mutability": "view"
        },
        {
          "type": "impl",
          "name": "WorldProviderImpl",
          "interface_name": "dojo::contract::components::world_provider::IWorldProvider"
        },
        {
          "type": "struct",
          "name": "dojo::world::iworld::IWorldDispatcher",
          "members": [
            {
              "name": "contract_address",
              "type": "core::starknet::contract_address::ContractAddress"
            }
          ]
        },
        {
          "type": "interface",
          "name": "dojo::contract::components::world_provider::IWorldProvider",
          "items": [
            {
              "type": "function",
              "name": "world_dispatcher",
              "inputs": [],
              "outputs": [
                {
                  "type": "dojo::world::iworld::IWorldDispatcher"
                }
              ],
              "state_mutability": "view"
            }
          ]
        },
        {
          "type": "impl",
          "name": "UpgradeableImpl",
          "interface_name": "dojo::contract::components::upgradeable::IUpgradeable"
        },
        {
          "type": "interface",
          "name": "dojo::contract::components::upgradeable::IUpgradeable",
          "items": [
            {
              "type": "function",
              "name": "upgrade",
              "inputs": [
                {
                  "name": "new_class_hash",
                  "type": "core::starknet::class_hash::ClassHash"
                }
              ],
              "outputs": [],
              "state_mutability": "external"
            }
          ]
        },
        {
          "type": "constructor",
          "name": "constructor",
          "inputs": []
        },
        {
          "type": "event",
          "name": "dojo::contract::components::upgradeable::upgradeable_cpt::Upgraded",
          "kind": "struct",
          "members": [
            {
              "name": "class_hash",
              "type": "core::starknet::class_hash::ClassHash",
              "kind": "data"
            }
          ]
        },
        {
          "type": "event",
          "name": "dojo::contract::components::upgradeable::upgradeable_cpt::Event",
          "kind": "enum",
          "variants": [
            {
              "name": "Upgraded",
              "type": "dojo::contract::components::upgradeable::upgradeable_cpt::Upgraded",
              "kind": "nested"
            }
          ]
        },
        {
          "type": "event",
          "name": "dojo::contract::components::world_provider::world_provider_cpt::Event",
          "kind": "enum",
          "variants": []
        },
        {
          "type": "event",
          "name": "eternum::systems::combat::contracts::battle_systems::battle_pillage_systems::Event",
          "kind": "enum",
          "variants": [
            {
              "name": "UpgradeableEvent",
              "type": "dojo::contract::components::upgradeable::upgradeable_cpt::Event",
              "kind": "nested"
            },
            {
              "name": "WorldProviderEvent",
              "type": "dojo::contract::components::world_provider::world_provider_cpt::Event",
              "kind": "nested"
            }
          ]
        }
      ],
      "init_calldata": [],
      "tag": "eternum-battle_pillage_systems",
      "systems": []
    },
    {
      "address": "0x71bcd513e6c28bb85f0b5278961884ae5907717f620f31cb057fc1a3b958510",
      "class_hash": "0x664353bbe4444284c9df10d39b913a5ce091e37e216052c8696a92374855bec",
      "abi": [
        {
          "type": "impl",
          "name": "battle_systems__ContractImpl",
          "interface_name": "dojo::contract::interface::IContract"
        },
        {
          "type": "struct",
          "name": "core::byte_array::ByteArray",
          "members": [
            {
              "name": "data",
              "type": "core::array::Array::<core::bytes_31::bytes31>"
            },
            {
              "name": "pending_word",
              "type": "core::felt252"
            },
            {
              "name": "pending_word_len",
              "type": "core::integer::u32"
            }
          ]
        },
        {
          "type": "interface",
          "name": "dojo::contract::interface::IContract",
          "items": [
            {
              "type": "function",
              "name": "dojo_name",
              "inputs": [],
              "outputs": [
                {
                  "type": "core::byte_array::ByteArray"
                }
              ],
              "state_mutability": "view"
            }
          ]
        },
        {
          "type": "impl",
          "name": "BattleContractImpl",
          "interface_name": "eternum::systems::combat::contracts::battle_systems::IBattleContract"
        },
        {
          "type": "enum",
          "name": "eternum::models::combat::BattleSide",
          "variants": [
            {
              "name": "None",
              "type": "()"
            },
            {
              "name": "Attack",
              "type": "()"
            },
            {
              "name": "Defence",
              "type": "()"
            }
          ]
        },
        {
          "type": "interface",
          "name": "eternum::systems::combat::contracts::battle_systems::IBattleContract",
          "items": [
            {
              "type": "function",
              "name": "battle_start",
              "inputs": [
                {
                  "name": "attacking_army_id",
                  "type": "core::integer::u32"
                },
                {
                  "name": "defending_army_id",
                  "type": "core::integer::u32"
                }
              ],
              "outputs": [
                {
                  "type": "core::integer::u32"
                }
              ],
              "state_mutability": "external"
            },
            {
              "type": "function",
              "name": "battle_force_start",
              "inputs": [
                {
                  "name": "battle_id",
                  "type": "core::integer::u32"
                },
                {
                  "name": "defending_army_id",
                  "type": "core::integer::u32"
                }
              ],
              "outputs": [],
              "state_mutability": "external"
            },
            {
              "type": "function",
              "name": "battle_join",
              "inputs": [
                {
                  "name": "battle_id",
                  "type": "core::integer::u32"
                },
                {
                  "name": "battle_side",
                  "type": "eternum::models::combat::BattleSide"
                },
                {
                  "name": "army_id",
                  "type": "core::integer::u32"
                }
              ],
              "outputs": [],
              "state_mutability": "external"
            },
            {
              "type": "function",
              "name": "battle_leave",
              "inputs": [
                {
                  "name": "battle_id",
                  "type": "core::integer::u32"
                },
                {
                  "name": "army_id",
                  "type": "core::integer::u32"
                }
              ],
              "outputs": [],
              "state_mutability": "external"
            },
            {
              "type": "function",
              "name": "battle_claim",
              "inputs": [
                {
                  "name": "army_id",
                  "type": "core::integer::u32"
                },
                {
                  "name": "structure_id",
                  "type": "core::integer::u32"
                }
              ],
              "outputs": [],
              "state_mutability": "external"
            }
          ]
        },
        {
          "type": "function",
          "name": "dojo_init",
          "inputs": [],
          "outputs": [],
          "state_mutability": "view"
        },
        {
          "type": "impl",
          "name": "WorldProviderImpl",
          "interface_name": "dojo::contract::components::world_provider::IWorldProvider"
        },
        {
          "type": "struct",
          "name": "dojo::world::iworld::IWorldDispatcher",
          "members": [
            {
              "name": "contract_address",
              "type": "core::starknet::contract_address::ContractAddress"
            }
          ]
        },
        {
          "type": "interface",
          "name": "dojo::contract::components::world_provider::IWorldProvider",
          "items": [
            {
              "type": "function",
              "name": "world_dispatcher",
              "inputs": [],
              "outputs": [
                {
                  "type": "dojo::world::iworld::IWorldDispatcher"
                }
              ],
              "state_mutability": "view"
            }
          ]
        },
        {
          "type": "impl",
          "name": "UpgradeableImpl",
          "interface_name": "dojo::contract::components::upgradeable::IUpgradeable"
        },
        {
          "type": "interface",
          "name": "dojo::contract::components::upgradeable::IUpgradeable",
          "items": [
            {
              "type": "function",
              "name": "upgrade",
              "inputs": [
                {
                  "name": "new_class_hash",
                  "type": "core::starknet::class_hash::ClassHash"
                }
              ],
              "outputs": [],
              "state_mutability": "external"
            }
          ]
        },
        {
          "type": "constructor",
          "name": "constructor",
          "inputs": []
        },
        {
          "type": "event",
          "name": "dojo::contract::components::upgradeable::upgradeable_cpt::Upgraded",
          "kind": "struct",
          "members": [
            {
              "name": "class_hash",
              "type": "core::starknet::class_hash::ClassHash",
              "kind": "data"
            }
          ]
        },
        {
          "type": "event",
          "name": "dojo::contract::components::upgradeable::upgradeable_cpt::Event",
          "kind": "enum",
          "variants": [
            {
              "name": "Upgraded",
              "type": "dojo::contract::components::upgradeable::upgradeable_cpt::Upgraded",
              "kind": "nested"
            }
          ]
        },
        {
          "type": "event",
          "name": "dojo::contract::components::world_provider::world_provider_cpt::Event",
          "kind": "enum",
          "variants": []
        },
        {
          "type": "event",
          "name": "eternum::systems::combat::contracts::battle_systems::battle_systems::Event",
          "kind": "enum",
          "variants": [
            {
              "name": "UpgradeableEvent",
              "type": "dojo::contract::components::upgradeable::upgradeable_cpt::Event",
              "kind": "nested"
            },
            {
              "name": "WorldProviderEvent",
              "type": "dojo::contract::components::world_provider::world_provider_cpt::Event",
              "kind": "nested"
            }
          ]
        }
      ],
      "init_calldata": [],
      "tag": "eternum-battle_systems",
      "systems": []
    },
    {
      "address": "0x66db74fc76ace6c269749f004e0c1ea6c08528118d19829fc2c8a8260c01ee8",
      "class_hash": "0x34ccaed16bb8ccaa9d1079eddfaceb2b6d51a5a677fd2ed489d0ae05c496ea6",
      "abi": [
        {
          "type": "impl",
          "name": "building_systems__ContractImpl",
          "interface_name": "dojo::contract::interface::IContract"
        },
        {
          "type": "struct",
          "name": "core::byte_array::ByteArray",
          "members": [
            {
              "name": "data",
              "type": "core::array::Array::<core::bytes_31::bytes31>"
            },
            {
              "name": "pending_word",
              "type": "core::felt252"
            },
            {
              "name": "pending_word_len",
              "type": "core::integer::u32"
            }
          ]
        },
        {
          "type": "interface",
          "name": "dojo::contract::interface::IContract",
          "items": [
            {
              "type": "function",
              "name": "dojo_name",
              "inputs": [],
              "outputs": [
                {
                  "type": "core::byte_array::ByteArray"
                }
              ],
              "state_mutability": "view"
            }
          ]
        },
        {
          "type": "impl",
          "name": "BuildingContractImpl",
          "interface_name": "eternum::systems::buildings::contracts::IBuildingContract"
        },
        {
          "type": "enum",
          "name": "eternum::models::position::Direction",
          "variants": [
            {
              "name": "East",
              "type": "()"
            },
            {
              "name": "NorthEast",
              "type": "()"
            },
            {
              "name": "NorthWest",
              "type": "()"
            },
            {
              "name": "West",
              "type": "()"
            },
            {
              "name": "SouthWest",
              "type": "()"
            },
            {
              "name": "SouthEast",
              "type": "()"
            }
          ]
        },
        {
          "type": "struct",
          "name": "core::array::Span::<eternum::models::position::Direction>",
          "members": [
            {
              "name": "snapshot",
              "type": "@core::array::Array::<eternum::models::position::Direction>"
            }
          ]
        },
        {
          "type": "enum",
          "name": "eternum::models::buildings::BuildingCategory",
          "variants": [
            {
              "name": "None",
              "type": "()"
            },
            {
              "name": "Castle",
              "type": "()"
            },
            {
              "name": "Resource",
              "type": "()"
            },
            {
              "name": "Farm",
              "type": "()"
            },
            {
              "name": "FishingVillage",
              "type": "()"
            },
            {
              "name": "Barracks",
              "type": "()"
            },
            {
              "name": "Market",
              "type": "()"
            },
            {
              "name": "ArcheryRange",
              "type": "()"
            },
            {
              "name": "Stable",
              "type": "()"
            },
            {
              "name": "TradingPost",
              "type": "()"
            },
            {
              "name": "WorkersHut",
              "type": "()"
            },
            {
              "name": "WatchTower",
              "type": "()"
            },
            {
              "name": "Walls",
              "type": "()"
            },
            {
              "name": "Storehouse",
              "type": "()"
            }
          ]
        },
        {
          "type": "enum",
          "name": "core::option::Option::<core::integer::u8>",
          "variants": [
            {
              "name": "Some",
              "type": "core::integer::u8"
            },
            {
              "name": "None",
              "type": "()"
            }
          ]
        },
        {
          "type": "struct",
          "name": "eternum::models::position::Coord",
          "members": [
            {
              "name": "x",
              "type": "core::integer::u32"
            },
            {
              "name": "y",
              "type": "core::integer::u32"
            }
          ]
        },
        {
          "type": "interface",
          "name": "eternum::systems::buildings::contracts::IBuildingContract",
          "items": [
            {
              "type": "function",
              "name": "create",
              "inputs": [
                {
                  "name": "entity_id",
                  "type": "core::integer::u32"
                },
                {
                  "name": "directions",
                  "type": "core::array::Span::<eternum::models::position::Direction>"
                },
                {
                  "name": "building_category",
                  "type": "eternum::models::buildings::BuildingCategory"
                },
                {
                  "name": "produce_resource_type",
                  "type": "core::option::Option::<core::integer::u8>"
                }
              ],
              "outputs": [],
              "state_mutability": "external"
            },
            {
              "type": "function",
              "name": "pause_production",
              "inputs": [
                {
                  "name": "entity_id",
                  "type": "core::integer::u32"
                },
                {
                  "name": "building_coord",
                  "type": "eternum::models::position::Coord"
                }
              ],
              "outputs": [],
              "state_mutability": "external"
            },
            {
              "type": "function",
              "name": "resume_production",
              "inputs": [
                {
                  "name": "entity_id",
                  "type": "core::integer::u32"
                },
                {
                  "name": "building_coord",
                  "type": "eternum::models::position::Coord"
                }
              ],
              "outputs": [],
              "state_mutability": "external"
            },
            {
              "type": "function",
              "name": "destroy",
              "inputs": [
                {
                  "name": "entity_id",
                  "type": "core::integer::u32"
                },
                {
                  "name": "building_coord",
                  "type": "eternum::models::position::Coord"
                }
              ],
              "outputs": [],
              "state_mutability": "external"
            }
          ]
        },
        {
          "type": "function",
          "name": "dojo_init",
          "inputs": [],
          "outputs": [],
          "state_mutability": "view"
        },
        {
          "type": "impl",
          "name": "WorldProviderImpl",
          "interface_name": "dojo::contract::components::world_provider::IWorldProvider"
        },
        {
          "type": "struct",
          "name": "dojo::world::iworld::IWorldDispatcher",
          "members": [
            {
              "name": "contract_address",
              "type": "core::starknet::contract_address::ContractAddress"
            }
          ]
        },
        {
          "type": "interface",
          "name": "dojo::contract::components::world_provider::IWorldProvider",
          "items": [
            {
              "type": "function",
              "name": "world_dispatcher",
              "inputs": [],
              "outputs": [
                {
                  "type": "dojo::world::iworld::IWorldDispatcher"
                }
              ],
              "state_mutability": "view"
            }
          ]
        },
        {
          "type": "impl",
          "name": "UpgradeableImpl",
          "interface_name": "dojo::contract::components::upgradeable::IUpgradeable"
        },
        {
          "type": "interface",
          "name": "dojo::contract::components::upgradeable::IUpgradeable",
          "items": [
            {
              "type": "function",
              "name": "upgrade",
              "inputs": [
                {
                  "name": "new_class_hash",
                  "type": "core::starknet::class_hash::ClassHash"
                }
              ],
              "outputs": [],
              "state_mutability": "external"
            }
          ]
        },
        {
          "type": "constructor",
          "name": "constructor",
          "inputs": []
        },
        {
          "type": "event",
          "name": "dojo::contract::components::upgradeable::upgradeable_cpt::Upgraded",
          "kind": "struct",
          "members": [
            {
              "name": "class_hash",
              "type": "core::starknet::class_hash::ClassHash",
              "kind": "data"
            }
          ]
        },
        {
          "type": "event",
          "name": "dojo::contract::components::upgradeable::upgradeable_cpt::Event",
          "kind": "enum",
          "variants": [
            {
              "name": "Upgraded",
              "type": "dojo::contract::components::upgradeable::upgradeable_cpt::Upgraded",
              "kind": "nested"
            }
          ]
        },
        {
          "type": "event",
          "name": "dojo::contract::components::world_provider::world_provider_cpt::Event",
          "kind": "enum",
          "variants": []
        },
        {
          "type": "event",
          "name": "eternum::systems::buildings::contracts::building_systems::Event",
          "kind": "enum",
          "variants": [
            {
              "name": "UpgradeableEvent",
              "type": "dojo::contract::components::upgradeable::upgradeable_cpt::Event",
              "kind": "nested"
            },
            {
              "name": "WorldProviderEvent",
              "type": "dojo::contract::components::world_provider::world_provider_cpt::Event",
              "kind": "nested"
            }
          ]
        }
      ],
      "init_calldata": [],
      "tag": "eternum-building_systems",
      "systems": []
    },
    {
<<<<<<< HEAD
      "address": "0x25c9d10b72cd3c2b33a3fdaac07cad28fca4cb7e2438bd545ea3fa58b932a87",
      "class_hash": "0x28deed80fa14e75a7961a41ec2ab40e7421e6e185ab78248d1c602141d126bd",
=======
      "address": "0x43d005410add0a19fd285f693adeab8321ec6fbbab0b0b54b97a138fec5c21d",
      "class_hash": "0x541627732a1b155e6d3f90ab1adfe53f7c2c396453c2996c22479ce795665b2",
>>>>>>> e6c9b45f
      "abi": [
        {
          "type": "impl",
          "name": "config_systems__ContractImpl",
          "interface_name": "dojo::contract::interface::IContract"
        },
        {
          "type": "struct",
          "name": "core::byte_array::ByteArray",
          "members": [
            {
              "name": "data",
              "type": "core::array::Array::<core::bytes_31::bytes31>"
            },
            {
              "name": "pending_word",
              "type": "core::felt252"
            },
            {
              "name": "pending_word_len",
              "type": "core::integer::u32"
            }
          ]
        },
        {
          "type": "interface",
          "name": "dojo::contract::interface::IContract",
          "items": [
            {
              "type": "function",
              "name": "dojo_name",
              "inputs": [],
              "outputs": [
                {
                  "type": "core::byte_array::ByteArray"
                }
              ],
              "state_mutability": "view"
            }
          ]
        },
        {
          "type": "function",
          "name": "dojo_init",
          "inputs": [],
          "outputs": [],
          "state_mutability": "view"
        },
        {
          "type": "impl",
          "name": "WorldConfigCustomImpl",
          "interface_name": "eternum::systems::config::contracts::IWorldConfig"
        },
        {
          "type": "interface",
          "name": "eternum::systems::config::contracts::IWorldConfig",
          "items": [
            {
              "type": "function",
              "name": "set_world_config",
              "inputs": [
                {
                  "name": "admin_address",
                  "type": "core::starknet::contract_address::ContractAddress"
                },
                {
                  "name": "realm_l2_contract",
                  "type": "core::starknet::contract_address::ContractAddress"
                }
              ],
              "outputs": [],
              "state_mutability": "external"
            }
          ]
        },
        {
          "type": "impl",
          "name": "SeasonConfigCustomImpl",
          "interface_name": "eternum::systems::config::contracts::ISeasonConfig"
        },
        {
          "type": "interface",
          "name": "eternum::systems::config::contracts::ISeasonConfig",
          "items": [
            {
              "type": "function",
              "name": "set_season_config",
              "inputs": [
                {
                  "name": "season_pass_address",
                  "type": "core::starknet::contract_address::ContractAddress"
                },
                {
                  "name": "realms_address",
                  "type": "core::starknet::contract_address::ContractAddress"
                },
                {
                  "name": "lords_address",
                  "type": "core::starknet::contract_address::ContractAddress"
                }
              ],
              "outputs": [],
              "state_mutability": "external"
            }
          ]
        },
        {
          "type": "impl",
          "name": "QuestConfigCustomImpl",
          "interface_name": "eternum::systems::config::contracts::IQuestConfig"
        },
        {
          "type": "struct",
          "name": "core::array::Span::<(core::integer::u8, core::integer::u128)>",
          "members": [
            {
              "name": "snapshot",
              "type": "@core::array::Array::<(core::integer::u8, core::integer::u128)>"
            }
          ]
        },
        {
          "type": "interface",
          "name": "eternum::systems::config::contracts::IQuestConfig",
          "items": [
            {
              "type": "function",
              "name": "set_quest_config",
              "inputs": [
                {
                  "name": "production_material_multiplier",
                  "type": "core::integer::u16"
                }
              ],
              "outputs": [],
              "state_mutability": "external"
            },
            {
              "type": "function",
              "name": "set_quest_reward_config",
              "inputs": [
                {
                  "name": "quest_id",
                  "type": "core::integer::u32"
                },
                {
                  "name": "resources",
                  "type": "core::array::Span::<(core::integer::u8, core::integer::u128)>"
                }
              ],
              "outputs": [],
              "state_mutability": "external"
            }
          ]
        },
        {
          "type": "impl",
          "name": "MapConfigCustomImpl",
          "interface_name": "eternum::systems::config::contracts::IMapConfig"
        },
        {
          "type": "struct",
          "name": "eternum::models::config::MapConfig",
          "members": [
            {
              "name": "config_id",
              "type": "core::integer::u32"
            },
            {
              "name": "reward_resource_amount",
              "type": "core::integer::u128"
            },
            {
              "name": "shards_mines_fail_probability",
              "type": "core::integer::u128"
            }
          ]
        },
        {
          "type": "interface",
          "name": "eternum::systems::config::contracts::IMapConfig",
          "items": [
            {
              "type": "function",
              "name": "set_map_config",
              "inputs": [
                {
                  "name": "map_config",
                  "type": "eternum::models::config::MapConfig"
                }
              ],
              "outputs": [],
              "state_mutability": "external"
            }
          ]
        },
        {
          "type": "impl",
          "name": "CapacityConfigCustomImpl",
          "interface_name": "eternum::systems::config::contracts::ICapacityConfig"
        },
        {
          "type": "enum",
          "name": "eternum::models::config::CapacityConfigCategory",
          "variants": [
            {
              "name": "None",
              "type": "()"
            },
            {
              "name": "Structure",
              "type": "()"
            },
            {
              "name": "Donkey",
              "type": "()"
            },
            {
              "name": "Army",
              "type": "()"
            },
            {
              "name": "Storehouse",
              "type": "()"
            }
          ]
        },
        {
          "type": "struct",
          "name": "eternum::models::config::CapacityConfig",
          "members": [
            {
              "name": "category",
              "type": "eternum::models::config::CapacityConfigCategory"
            },
            {
              "name": "weight_gram",
              "type": "core::integer::u128"
            }
          ]
        },
        {
          "type": "interface",
          "name": "eternum::systems::config::contracts::ICapacityConfig",
          "items": [
            {
              "type": "function",
              "name": "set_capacity_config",
              "inputs": [
                {
                  "name": "capacity_config",
                  "type": "eternum::models::config::CapacityConfig"
                }
              ],
              "outputs": [],
              "state_mutability": "external"
            }
          ]
        },
        {
          "type": "impl",
          "name": "TravelStaminaCostConfigImpl",
          "interface_name": "eternum::systems::config::contracts::ITravelStaminaCostConfig"
        },
        {
          "type": "interface",
          "name": "eternum::systems::config::contracts::ITravelStaminaCostConfig",
          "items": [
            {
              "type": "function",
              "name": "set_travel_stamina_cost_config",
              "inputs": [
                {
                  "name": "travel_type",
                  "type": "core::integer::u8"
                },
                {
                  "name": "cost",
                  "type": "core::integer::u16"
                }
              ],
              "outputs": [],
              "state_mutability": "external"
            }
          ]
        },
        {
          "type": "impl",
          "name": "WeightConfigCustomImpl",
          "interface_name": "eternum::systems::config::contracts::IWeightConfig"
        },
        {
          "type": "interface",
          "name": "eternum::systems::config::contracts::IWeightConfig",
          "items": [
            {
              "type": "function",
              "name": "set_weight_config",
              "inputs": [
                {
                  "name": "entity_type",
                  "type": "core::integer::u32"
                },
                {
                  "name": "weight_gram",
                  "type": "core::integer::u128"
                }
              ],
              "outputs": [],
              "state_mutability": "external"
            }
          ]
        },
        {
          "type": "impl",
          "name": "BattleConfigCustomImpl",
          "interface_name": "eternum::systems::config::contracts::IBattleConfig"
        },
        {
          "type": "struct",
          "name": "eternum::models::config::BattleConfig",
          "members": [
            {
              "name": "config_id",
              "type": "core::integer::u32"
            },
            {
              "name": "battle_grace_tick_count",
              "type": "core::integer::u8"
            },
            {
              "name": "battle_delay_seconds",
              "type": "core::integer::u64"
            }
          ]
        },
        {
          "type": "interface",
          "name": "eternum::systems::config::contracts::IBattleConfig",
          "items": [
            {
              "type": "function",
              "name": "set_battle_config",
              "inputs": [
                {
                  "name": "battle_config",
                  "type": "eternum::models::config::BattleConfig"
                }
              ],
              "outputs": [],
              "state_mutability": "external"
            }
          ]
        },
        {
          "type": "impl",
          "name": "TickConfigCustomImpl",
          "interface_name": "eternum::systems::config::contracts::ITickConfig"
        },
        {
          "type": "interface",
          "name": "eternum::systems::config::contracts::ITickConfig",
          "items": [
            {
              "type": "function",
              "name": "set_tick_config",
              "inputs": [
                {
                  "name": "tick_id",
                  "type": "core::integer::u8"
                },
                {
                  "name": "tick_interval_in_seconds",
                  "type": "core::integer::u64"
                }
              ],
              "outputs": [],
              "state_mutability": "external"
            }
          ]
        },
        {
          "type": "impl",
          "name": "StaminaConfigCustomImpl",
          "interface_name": "eternum::systems::config::contracts::IStaminaConfig"
        },
        {
          "type": "interface",
          "name": "eternum::systems::config::contracts::IStaminaConfig",
          "items": [
            {
              "type": "function",
              "name": "set_stamina_config",
              "inputs": [
                {
                  "name": "unit_type",
                  "type": "core::integer::u8"
                },
                {
                  "name": "max_stamina",
                  "type": "core::integer::u16"
                }
              ],
              "outputs": [],
              "state_mutability": "external"
            }
          ]
        },
        {
          "type": "impl",
          "name": "TravelFoodCostConfigCustomImpl",
          "interface_name": "eternum::systems::config::contracts::ITravelFoodCostConfig"
        },
        {
          "type": "struct",
          "name": "eternum::models::config::TravelFoodCostConfig",
          "members": [
            {
              "name": "config_id",
              "type": "core::integer::u32"
            },
            {
              "name": "unit_type",
              "type": "core::integer::u8"
            },
            {
              "name": "explore_wheat_burn_amount",
              "type": "core::integer::u128"
            },
            {
              "name": "explore_fish_burn_amount",
              "type": "core::integer::u128"
            },
            {
              "name": "travel_wheat_burn_amount",
              "type": "core::integer::u128"
            },
            {
              "name": "travel_fish_burn_amount",
              "type": "core::integer::u128"
            }
          ]
        },
        {
          "type": "interface",
          "name": "eternum::systems::config::contracts::ITravelFoodCostConfig",
          "items": [
            {
              "type": "function",
              "name": "set_travel_food_cost_config",
              "inputs": [
                {
                  "name": "travel_food_cost_config",
                  "type": "eternum::models::config::TravelFoodCostConfig"
                }
              ],
              "outputs": [],
              "state_mutability": "external"
            }
          ]
        },
        {
          "type": "impl",
          "name": "StaminaRefillConfigCustomImpl",
          "interface_name": "eternum::systems::config::contracts::IStaminaRefillConfig"
        },
        {
          "type": "interface",
          "name": "eternum::systems::config::contracts::IStaminaRefillConfig",
          "items": [
            {
              "type": "function",
              "name": "set_stamina_refill_config",
              "inputs": [
                {
                  "name": "amount_per_tick",
                  "type": "core::integer::u16"
                },
                {
                  "name": "start_boost_tick_count",
                  "type": "core::integer::u8"
                }
              ],
              "outputs": [],
              "state_mutability": "external"
            }
          ]
        },
        {
          "type": "impl",
          "name": "LevelingConfigCustomImpl",
          "interface_name": "eternum::systems::config::contracts::ILevelingConfig"
        },
        {
          "type": "interface",
          "name": "eternum::systems::config::contracts::ILevelingConfig",
          "items": [
            {
              "type": "function",
              "name": "set_leveling_config",
              "inputs": [
                {
                  "name": "config_id",
                  "type": "core::integer::u32"
                },
                {
                  "name": "decay_interval",
                  "type": "core::integer::u64"
                },
                {
                  "name": "max_level",
                  "type": "core::integer::u64"
                },
                {
                  "name": "decay_scaled",
                  "type": "core::integer::u128"
                },
                {
                  "name": "cost_percentage_scaled",
                  "type": "core::integer::u128"
                },
                {
                  "name": "base_multiplier",
                  "type": "core::integer::u128"
                },
                {
                  "name": "wheat_base_amount",
                  "type": "core::integer::u128"
                },
                {
                  "name": "fish_base_amount",
                  "type": "core::integer::u128"
                },
                {
                  "name": "resource_1_costs",
                  "type": "core::array::Span::<(core::integer::u8, core::integer::u128)>"
                },
                {
                  "name": "resource_2_costs",
                  "type": "core::array::Span::<(core::integer::u8, core::integer::u128)>"
                },
                {
                  "name": "resource_3_costs",
                  "type": "core::array::Span::<(core::integer::u8, core::integer::u128)>"
                }
              ],
              "outputs": [],
              "state_mutability": "external"
            }
          ]
        },
        {
          "type": "impl",
          "name": "ProductionConfigCustomImpl",
          "interface_name": "eternum::systems::config::contracts::IProductionConfig"
        },
        {
          "type": "interface",
          "name": "eternum::systems::config::contracts::IProductionConfig",
          "items": [
            {
              "type": "function",
              "name": "set_production_config",
              "inputs": [
                {
                  "name": "resource_type",
                  "type": "core::integer::u8"
                },
                {
                  "name": "amount",
                  "type": "core::integer::u128"
                },
                {
                  "name": "cost",
                  "type": "core::array::Span::<(core::integer::u8, core::integer::u128)>"
                }
              ],
              "outputs": [],
              "state_mutability": "external"
            }
          ]
        },
        {
          "type": "impl",
          "name": "TransportConfigCustomImpl",
          "interface_name": "eternum::systems::config::contracts::ITransportConfig"
        },
        {
          "type": "interface",
          "name": "eternum::systems::config::contracts::ITransportConfig",
          "items": [
            {
              "type": "function",
              "name": "set_speed_config",
              "inputs": [
                {
                  "name": "entity_type",
                  "type": "core::integer::u32"
                },
                {
                  "name": "sec_per_km",
                  "type": "core::integer::u16"
                }
              ],
              "outputs": [],
              "state_mutability": "external"
            }
          ]
        },
        {
          "type": "impl",
          "name": "HyperstructureConfigCustomImpl",
          "interface_name": "eternum::systems::config::contracts::IHyperstructureConfig"
        },
        {
          "type": "interface",
          "name": "eternum::systems::config::contracts::IHyperstructureConfig",
          "items": [
            {
              "type": "function",
              "name": "set_hyperstructure_config",
              "inputs": [
                {
                  "name": "resources_for_completion",
                  "type": "core::array::Span::<(core::integer::u8, core::integer::u128)>"
                },
                {
                  "name": "time_between_shares_change",
                  "type": "core::integer::u64"
                },
                {
                  "name": "points_per_cycle",
                  "type": "core::integer::u128"
                },
                {
                  "name": "points_for_win",
                  "type": "core::integer::u128"
                },
                {
                  "name": "points_on_completion",
                  "type": "core::integer::u128"
                }
              ],
              "outputs": [],
              "state_mutability": "external"
            }
          ]
        },
        {
          "type": "impl",
          "name": "BankConfigCustomImpl",
          "interface_name": "eternum::systems::config::contracts::IBankConfig"
        },
        {
          "type": "interface",
          "name": "eternum::systems::config::contracts::IBankConfig",
          "items": [
            {
              "type": "function",
              "name": "set_bank_config",
              "inputs": [
                {
                  "name": "lords_cost",
                  "type": "core::integer::u128"
                },
                {
                  "name": "lp_fee_num",
                  "type": "core::integer::u128"
                },
                {
                  "name": "lp_fee_denom",
                  "type": "core::integer::u128"
                }
              ],
              "outputs": [],
              "state_mutability": "external"
            }
          ]
        },
        {
          "type": "impl",
          "name": "TroopConfigCustomImpl",
          "interface_name": "eternum::systems::config::contracts::ITroopConfig"
        },
        {
          "type": "struct",
          "name": "eternum::models::config::TroopConfig",
          "members": [
            {
              "name": "config_id",
              "type": "core::integer::u32"
            },
            {
              "name": "health",
              "type": "core::integer::u32"
            },
            {
              "name": "knight_strength",
              "type": "core::integer::u8"
            },
            {
              "name": "paladin_strength",
              "type": "core::integer::u8"
            },
            {
              "name": "crossbowman_strength",
              "type": "core::integer::u16"
            },
            {
              "name": "advantage_percent",
              "type": "core::integer::u16"
            },
            {
              "name": "disadvantage_percent",
              "type": "core::integer::u16"
            },
            {
              "name": "max_troop_count",
              "type": "core::integer::u64"
            },
            {
              "name": "pillage_health_divisor",
              "type": "core::integer::u8"
            },
            {
              "name": "army_free_per_structure",
              "type": "core::integer::u8"
            },
            {
              "name": "army_extra_per_building",
              "type": "core::integer::u8"
            },
            {
              "name": "army_max_per_structure",
              "type": "core::integer::u8"
            },
            {
              "name": "battle_leave_slash_num",
              "type": "core::integer::u8"
            },
            {
              "name": "battle_leave_slash_denom",
              "type": "core::integer::u8"
            },
            {
              "name": "battle_time_scale",
              "type": "core::integer::u16"
            },
            {
              "name": "battle_max_time_seconds",
              "type": "core::integer::u64"
            }
          ]
        },
        {
          "type": "interface",
          "name": "eternum::systems::config::contracts::ITroopConfig",
          "items": [
            {
              "type": "function",
              "name": "set_troop_config",
              "inputs": [
                {
                  "name": "troop_config",
                  "type": "eternum::models::config::TroopConfig"
                }
              ],
              "outputs": [],
              "state_mutability": "external"
            }
          ]
        },
        {
          "type": "impl",
          "name": "BuildingCategoryPopulationConfigCustomImpl",
          "interface_name": "eternum::systems::config::contracts::IBuildingCategoryPopConfig"
        },
        {
          "type": "enum",
          "name": "eternum::models::buildings::BuildingCategory",
          "variants": [
            {
              "name": "None",
              "type": "()"
            },
            {
              "name": "Castle",
              "type": "()"
            },
            {
              "name": "Resource",
              "type": "()"
            },
            {
              "name": "Farm",
              "type": "()"
            },
            {
              "name": "FishingVillage",
              "type": "()"
            },
            {
              "name": "Barracks",
              "type": "()"
            },
            {
              "name": "Market",
              "type": "()"
            },
            {
              "name": "ArcheryRange",
              "type": "()"
            },
            {
              "name": "Stable",
              "type": "()"
            },
            {
              "name": "TradingPost",
              "type": "()"
            },
            {
              "name": "WorkersHut",
              "type": "()"
            },
            {
              "name": "WatchTower",
              "type": "()"
            },
            {
              "name": "Walls",
              "type": "()"
            },
            {
              "name": "Storehouse",
              "type": "()"
            }
          ]
        },
        {
          "type": "interface",
          "name": "eternum::systems::config::contracts::IBuildingCategoryPopConfig",
          "items": [
            {
              "type": "function",
              "name": "set_building_category_pop_config",
              "inputs": [
                {
                  "name": "building_category",
                  "type": "eternum::models::buildings::BuildingCategory"
                },
                {
                  "name": "population",
                  "type": "core::integer::u32"
                },
                {
                  "name": "capacity",
                  "type": "core::integer::u32"
                }
              ],
              "outputs": [],
              "state_mutability": "external"
            }
          ]
        },
        {
          "type": "impl",
          "name": "PopulationConfigCustomImpl",
          "interface_name": "eternum::systems::config::contracts::IPopulationConfig"
        },
        {
          "type": "interface",
          "name": "eternum::systems::config::contracts::IPopulationConfig",
          "items": [
            {
              "type": "function",
              "name": "set_population_config",
              "inputs": [
                {
                  "name": "base_population",
                  "type": "core::integer::u32"
                }
              ],
              "outputs": [],
              "state_mutability": "external"
            }
          ]
        },
        {
          "type": "impl",
          "name": "BuildingConfigCustomImpl",
          "interface_name": "eternum::systems::config::contracts::IBuildingConfig"
        },
        {
          "type": "interface",
          "name": "eternum::systems::config::contracts::IBuildingConfig",
          "items": [
            {
              "type": "function",
              "name": "set_building_general_config",
              "inputs": [
                {
                  "name": "base_cost_percent_increase",
                  "type": "core::integer::u16"
                }
              ],
              "outputs": [],
              "state_mutability": "external"
            },
            {
              "type": "function",
              "name": "set_building_config",
              "inputs": [
                {
                  "name": "building_category",
                  "type": "eternum::models::buildings::BuildingCategory"
                },
                {
                  "name": "building_resource_type",
                  "type": "core::integer::u8"
                },
                {
                  "name": "cost_of_building",
                  "type": "core::array::Span::<(core::integer::u8, core::integer::u128)>"
                }
              ],
              "outputs": [],
              "state_mutability": "external"
            }
          ]
        },
        {
          "type": "impl",
          "name": "IMercenariesConfig",
          "interface_name": "eternum::systems::config::contracts::IMercenariesConfig"
        },
        {
          "type": "interface",
          "name": "eternum::systems::config::contracts::IMercenariesConfig",
          "items": [
            {
              "type": "function",
              "name": "set_mercenaries_config",
              "inputs": [
                {
                  "name": "knights_lower_bound",
                  "type": "core::integer::u64"
                },
                {
                  "name": "knights_upper_bound",
                  "type": "core::integer::u64"
                },
                {
                  "name": "paladins_lower_bound",
                  "type": "core::integer::u64"
                },
                {
                  "name": "paladins_upper_bound",
                  "type": "core::integer::u64"
                },
                {
                  "name": "crossbowmen_lower_bound",
                  "type": "core::integer::u64"
                },
                {
                  "name": "crossbowmen_upper_bound",
                  "type": "core::integer::u64"
                },
                {
                  "name": "rewards",
                  "type": "core::array::Span::<(core::integer::u8, core::integer::u128)>"
                }
              ],
              "outputs": [],
              "state_mutability": "external"
            }
          ]
        },
        {
          "type": "impl",
          "name": "IResourceBridgeConfig",
          "interface_name": "eternum::systems::config::contracts::IResourceBridgeConfig"
        },
        {
          "type": "enum",
          "name": "core::bool",
          "variants": [
            {
              "name": "False",
              "type": "()"
            },
            {
              "name": "True",
              "type": "()"
            }
          ]
        },
        {
          "type": "struct",
          "name": "eternum::models::config::ResourceBridgeConfig",
          "members": [
            {
              "name": "config_id",
              "type": "core::integer::u32"
            },
            {
              "name": "deposit_paused",
              "type": "core::bool"
            },
            {
              "name": "withdraw_paused",
              "type": "core::bool"
            }
          ]
        },
        {
          "type": "struct",
          "name": "eternum::models::config::ResourceBridgeFeeSplitConfig",
          "members": [
            {
              "name": "config_id",
              "type": "core::integer::u32"
            },
            {
              "name": "velords_fee_on_dpt_percent",
              "type": "core::integer::u16"
            },
            {
              "name": "velords_fee_on_wtdr_percent",
              "type": "core::integer::u16"
            },
            {
              "name": "season_pool_fee_on_dpt_percent",
              "type": "core::integer::u16"
            },
            {
              "name": "season_pool_fee_on_wtdr_percent",
              "type": "core::integer::u16"
            },
            {
              "name": "client_fee_on_dpt_percent",
              "type": "core::integer::u16"
            },
            {
              "name": "client_fee_on_wtdr_percent",
              "type": "core::integer::u16"
            },
            {
              "name": "velords_fee_recipient",
              "type": "core::starknet::contract_address::ContractAddress"
            },
            {
              "name": "season_pool_fee_recipient",
              "type": "core::starknet::contract_address::ContractAddress"
            },
            {
              "name": "max_bank_fee_dpt_percent",
              "type": "core::integer::u16"
            },
            {
              "name": "max_bank_fee_wtdr_percent",
              "type": "core::integer::u16"
            }
          ]
        },
        {
          "type": "struct",
          "name": "eternum::models::config::ResourceBridgeWhitelistConfig",
          "members": [
            {
              "name": "token",
              "type": "core::starknet::contract_address::ContractAddress"
            },
            {
              "name": "resource_type",
              "type": "core::integer::u8"
            }
          ]
        },
        {
          "type": "interface",
          "name": "eternum::systems::config::contracts::IResourceBridgeConfig",
          "items": [
            {
              "type": "function",
              "name": "set_resource_bridge_config",
              "inputs": [
                {
                  "name": "resource_bridge_config",
                  "type": "eternum::models::config::ResourceBridgeConfig"
                }
              ],
              "outputs": [],
              "state_mutability": "external"
            },
            {
              "type": "function",
              "name": "set_resource_bridge_fee_split_config",
              "inputs": [
                {
                  "name": "resource_bridge_fee_split_config",
                  "type": "eternum::models::config::ResourceBridgeFeeSplitConfig"
                }
              ],
              "outputs": [],
              "state_mutability": "external"
            },
            {
              "type": "function",
              "name": "set_resource_bridge_whitelist_config",
              "inputs": [
                {
                  "name": "resource_bridge_whitelist_config",
                  "type": "eternum::models::config::ResourceBridgeWhitelistConfig"
                }
              ],
              "outputs": [],
              "state_mutability": "external"
            }
          ]
        },
        {
          "type": "impl",
          "name": "RealmLevelConfigCustomImpl",
          "interface_name": "eternum::systems::config::contracts::IRealmLevelConfig"
        },
        {
          "type": "interface",
          "name": "eternum::systems::config::contracts::IRealmLevelConfig",
          "items": [
            {
              "type": "function",
              "name": "set_realm_max_level_config",
              "inputs": [
                {
                  "name": "new_max_level",
                  "type": "core::integer::u8"
                }
              ],
              "outputs": [],
              "state_mutability": "external"
            },
            {
              "type": "function",
              "name": "set_realm_level_config",
              "inputs": [
                {
                  "name": "level",
                  "type": "core::integer::u8"
                },
                {
                  "name": "resources",
                  "type": "core::array::Span::<(core::integer::u8, core::integer::u128)>"
                }
              ],
              "outputs": [],
              "state_mutability": "external"
            }
          ]
        },
        {
          "type": "impl",
          "name": "ISettlementConfig",
          "interface_name": "eternum::systems::config::contracts::ISettlementConfig"
        },
        {
          "type": "interface",
          "name": "eternum::systems::config::contracts::ISettlementConfig",
          "items": [
            {
              "type": "function",
              "name": "set_settlement_config",
              "inputs": [
                {
                  "name": "radius",
                  "type": "core::integer::u32"
                },
                {
                  "name": "angle_scaled",
                  "type": "core::integer::u128"
                },
                {
                  "name": "center",
                  "type": "core::integer::u32"
                },
                {
                  "name": "min_distance",
                  "type": "core::integer::u32"
                },
                {
                  "name": "max_distance",
                  "type": "core::integer::u32"
                },
                {
                  "name": "min_scaling_factor_scaled",
                  "type": "core::integer::u128"
                },
                {
                  "name": "min_angle_increase",
                  "type": "core::integer::u64"
                },
                {
                  "name": "max_angle_increase",
                  "type": "core::integer::u64"
                }
              ],
              "outputs": [],
              "state_mutability": "external"
            }
          ]
        },
        {
          "type": "impl",
          "name": "WorldProviderImpl",
          "interface_name": "dojo::contract::components::world_provider::IWorldProvider"
        },
        {
          "type": "struct",
          "name": "dojo::world::iworld::IWorldDispatcher",
          "members": [
            {
              "name": "contract_address",
              "type": "core::starknet::contract_address::ContractAddress"
            }
          ]
        },
        {
          "type": "interface",
          "name": "dojo::contract::components::world_provider::IWorldProvider",
          "items": [
            {
              "type": "function",
              "name": "world_dispatcher",
              "inputs": [],
              "outputs": [
                {
                  "type": "dojo::world::iworld::IWorldDispatcher"
                }
              ],
              "state_mutability": "view"
            }
          ]
        },
        {
          "type": "impl",
          "name": "UpgradeableImpl",
          "interface_name": "dojo::contract::components::upgradeable::IUpgradeable"
        },
        {
          "type": "interface",
          "name": "dojo::contract::components::upgradeable::IUpgradeable",
          "items": [
            {
              "type": "function",
              "name": "upgrade",
              "inputs": [
                {
                  "name": "new_class_hash",
                  "type": "core::starknet::class_hash::ClassHash"
                }
              ],
              "outputs": [],
              "state_mutability": "external"
            }
          ]
        },
        {
          "type": "constructor",
          "name": "constructor",
          "inputs": []
        },
        {
          "type": "event",
          "name": "dojo::contract::components::upgradeable::upgradeable_cpt::Upgraded",
          "kind": "struct",
          "members": [
            {
              "name": "class_hash",
              "type": "core::starknet::class_hash::ClassHash",
              "kind": "data"
            }
          ]
        },
        {
          "type": "event",
          "name": "dojo::contract::components::upgradeable::upgradeable_cpt::Event",
          "kind": "enum",
          "variants": [
            {
              "name": "Upgraded",
              "type": "dojo::contract::components::upgradeable::upgradeable_cpt::Upgraded",
              "kind": "nested"
            }
          ]
        },
        {
          "type": "event",
          "name": "dojo::contract::components::world_provider::world_provider_cpt::Event",
          "kind": "enum",
          "variants": []
        },
        {
          "type": "event",
          "name": "bushido_trophy::components::achievable::AchievableComponent::Event",
          "kind": "enum",
          "variants": []
        },
        {
          "type": "event",
          "name": "eternum::systems::config::contracts::config_systems::Event",
          "kind": "enum",
          "variants": [
            {
              "name": "UpgradeableEvent",
              "type": "dojo::contract::components::upgradeable::upgradeable_cpt::Event",
              "kind": "nested"
            },
            {
              "name": "WorldProviderEvent",
              "type": "dojo::contract::components::world_provider::world_provider_cpt::Event",
              "kind": "nested"
            },
            {
              "name": "AchievableEvent",
              "type": "bushido_trophy::components::achievable::AchievableComponent::Event",
              "kind": "flat"
            }
          ]
        }
      ],
      "init_calldata": [],
      "tag": "eternum-config_systems",
      "systems": []
    },
    {
      "address": "0x40d076cd848080b0749ad0a9977b16d347e61698164f1a4f4824f872a4ef0e4",
      "class_hash": "0x2407512277bcb0474039e65e0be251804257a29ef593fd2b8cc0c4972e5dcc7",
      "abi": [
        {
          "type": "impl",
          "name": "dev_bank_systems__ContractImpl",
          "interface_name": "dojo::contract::interface::IContract"
        },
        {
          "type": "struct",
          "name": "core::byte_array::ByteArray",
          "members": [
            {
              "name": "data",
              "type": "core::array::Array::<core::bytes_31::bytes31>"
            },
            {
              "name": "pending_word",
              "type": "core::felt252"
            },
            {
              "name": "pending_word_len",
              "type": "core::integer::u32"
            }
          ]
        },
        {
          "type": "interface",
          "name": "dojo::contract::interface::IContract",
          "items": [
            {
              "type": "function",
              "name": "dojo_name",
              "inputs": [],
              "outputs": [
                {
                  "type": "core::byte_array::ByteArray"
                }
              ],
              "state_mutability": "view"
            }
          ]
        },
        {
          "type": "impl",
          "name": "BankSystemsImpl",
          "interface_name": "eternum::systems::dev::contracts::bank::IBankSystems"
        },
        {
          "type": "struct",
          "name": "eternum::models::position::Coord",
          "members": [
            {
              "name": "x",
              "type": "core::integer::u32"
            },
            {
              "name": "y",
              "type": "core::integer::u32"
            }
          ]
        },
        {
          "type": "interface",
          "name": "eternum::systems::dev::contracts::bank::IBankSystems",
          "items": [
            {
              "type": "function",
              "name": "create_admin_bank",
              "inputs": [
                {
                  "name": "name",
                  "type": "core::felt252"
                },
                {
                  "name": "coord",
                  "type": "eternum::models::position::Coord"
                },
                {
                  "name": "owner_fee_num",
                  "type": "core::integer::u128"
                },
                {
                  "name": "owner_fee_denom",
                  "type": "core::integer::u128"
                },
                {
                  "name": "owner_bridge_fee_dpt_percent",
                  "type": "core::integer::u16"
                },
                {
                  "name": "owner_bridge_fee_wtdr_percent",
                  "type": "core::integer::u16"
                }
              ],
              "outputs": [
                {
                  "type": "core::integer::u32"
                }
              ],
              "state_mutability": "external"
            }
          ]
        },
        {
          "type": "function",
          "name": "dojo_init",
          "inputs": [],
          "outputs": [],
          "state_mutability": "view"
        },
        {
          "type": "impl",
          "name": "WorldProviderImpl",
          "interface_name": "dojo::contract::components::world_provider::IWorldProvider"
        },
        {
          "type": "struct",
          "name": "dojo::world::iworld::IWorldDispatcher",
          "members": [
            {
              "name": "contract_address",
              "type": "core::starknet::contract_address::ContractAddress"
            }
          ]
        },
        {
          "type": "interface",
          "name": "dojo::contract::components::world_provider::IWorldProvider",
          "items": [
            {
              "type": "function",
              "name": "world_dispatcher",
              "inputs": [],
              "outputs": [
                {
                  "type": "dojo::world::iworld::IWorldDispatcher"
                }
              ],
              "state_mutability": "view"
            }
          ]
        },
        {
          "type": "impl",
          "name": "UpgradeableImpl",
          "interface_name": "dojo::contract::components::upgradeable::IUpgradeable"
        },
        {
          "type": "interface",
          "name": "dojo::contract::components::upgradeable::IUpgradeable",
          "items": [
            {
              "type": "function",
              "name": "upgrade",
              "inputs": [
                {
                  "name": "new_class_hash",
                  "type": "core::starknet::class_hash::ClassHash"
                }
              ],
              "outputs": [],
              "state_mutability": "external"
            }
          ]
        },
        {
          "type": "constructor",
          "name": "constructor",
          "inputs": []
        },
        {
          "type": "event",
          "name": "dojo::contract::components::upgradeable::upgradeable_cpt::Upgraded",
          "kind": "struct",
          "members": [
            {
              "name": "class_hash",
              "type": "core::starknet::class_hash::ClassHash",
              "kind": "data"
            }
          ]
        },
        {
          "type": "event",
          "name": "dojo::contract::components::upgradeable::upgradeable_cpt::Event",
          "kind": "enum",
          "variants": [
            {
              "name": "Upgraded",
              "type": "dojo::contract::components::upgradeable::upgradeable_cpt::Upgraded",
              "kind": "nested"
            }
          ]
        },
        {
          "type": "event",
          "name": "dojo::contract::components::world_provider::world_provider_cpt::Event",
          "kind": "enum",
          "variants": []
        },
        {
          "type": "event",
          "name": "eternum::systems::dev::contracts::bank::dev_bank_systems::Event",
          "kind": "enum",
          "variants": [
            {
              "name": "UpgradeableEvent",
              "type": "dojo::contract::components::upgradeable::upgradeable_cpt::Event",
              "kind": "nested"
            },
            {
              "name": "WorldProviderEvent",
              "type": "dojo::contract::components::world_provider::world_provider_cpt::Event",
              "kind": "nested"
            }
          ]
        }
      ],
      "init_calldata": [],
      "tag": "eternum-dev_bank_systems",
      "systems": []
    },
    {
      "address": "0x10b9d388d76bf3802effa5f542aa4247e57496dfe301d182f10cdce44c5dd87",
      "class_hash": "0x2b6013c7f37b1f5fd4380104695173155465562c2349e08427d5951b68a9cfb",
      "abi": [
        {
          "type": "impl",
          "name": "dev_realm_systems__ContractImpl",
          "interface_name": "dojo::contract::interface::IContract"
        },
        {
          "type": "struct",
          "name": "core::byte_array::ByteArray",
          "members": [
            {
              "name": "data",
              "type": "core::array::Array::<core::bytes_31::bytes31>"
            },
            {
              "name": "pending_word",
              "type": "core::felt252"
            },
            {
              "name": "pending_word_len",
              "type": "core::integer::u32"
            }
          ]
        },
        {
          "type": "interface",
          "name": "dojo::contract::interface::IContract",
          "items": [
            {
              "type": "function",
              "name": "dojo_name",
              "inputs": [],
              "outputs": [
                {
                  "type": "core::byte_array::ByteArray"
                }
              ],
              "state_mutability": "view"
            }
          ]
        },
        {
          "type": "impl",
          "name": "DevRealmSystemsImpl",
          "interface_name": "eternum::systems::dev::contracts::realm::IDevRealmSystems"
        },
        {
          "type": "interface",
          "name": "eternum::systems::dev::contracts::realm::IDevRealmSystems",
          "items": [
            {
              "type": "function",
              "name": "create",
              "inputs": [
                {
                  "name": "realm_id",
                  "type": "core::integer::u32"
                },
                {
                  "name": "frontend",
                  "type": "core::starknet::contract_address::ContractAddress"
                }
              ],
              "outputs": [],
              "state_mutability": "external"
            }
          ]
        },
        {
          "type": "function",
          "name": "dojo_init",
          "inputs": [],
          "outputs": [],
          "state_mutability": "view"
        },
        {
          "type": "impl",
          "name": "WorldProviderImpl",
          "interface_name": "dojo::contract::components::world_provider::IWorldProvider"
        },
        {
          "type": "struct",
          "name": "dojo::world::iworld::IWorldDispatcher",
          "members": [
            {
              "name": "contract_address",
              "type": "core::starknet::contract_address::ContractAddress"
            }
          ]
        },
        {
          "type": "interface",
          "name": "dojo::contract::components::world_provider::IWorldProvider",
          "items": [
            {
              "type": "function",
              "name": "world_dispatcher",
              "inputs": [],
              "outputs": [
                {
                  "type": "dojo::world::iworld::IWorldDispatcher"
                }
              ],
              "state_mutability": "view"
            }
          ]
        },
        {
          "type": "impl",
          "name": "UpgradeableImpl",
          "interface_name": "dojo::contract::components::upgradeable::IUpgradeable"
        },
        {
          "type": "interface",
          "name": "dojo::contract::components::upgradeable::IUpgradeable",
          "items": [
            {
              "type": "function",
              "name": "upgrade",
              "inputs": [
                {
                  "name": "new_class_hash",
                  "type": "core::starknet::class_hash::ClassHash"
                }
              ],
              "outputs": [],
              "state_mutability": "external"
            }
          ]
        },
        {
          "type": "constructor",
          "name": "constructor",
          "inputs": []
        },
        {
          "type": "event",
          "name": "dojo::contract::components::upgradeable::upgradeable_cpt::Upgraded",
          "kind": "struct",
          "members": [
            {
              "name": "class_hash",
              "type": "core::starknet::class_hash::ClassHash",
              "kind": "data"
            }
          ]
        },
        {
          "type": "event",
          "name": "dojo::contract::components::upgradeable::upgradeable_cpt::Event",
          "kind": "enum",
          "variants": [
            {
              "name": "Upgraded",
              "type": "dojo::contract::components::upgradeable::upgradeable_cpt::Upgraded",
              "kind": "nested"
            }
          ]
        },
        {
          "type": "event",
          "name": "dojo::contract::components::world_provider::world_provider_cpt::Event",
          "kind": "enum",
          "variants": []
        },
        {
          "type": "event",
          "name": "eternum::systems::dev::contracts::realm::dev_realm_systems::Event",
          "kind": "enum",
          "variants": [
            {
              "name": "UpgradeableEvent",
              "type": "dojo::contract::components::upgradeable::upgradeable_cpt::Event",
              "kind": "nested"
            },
            {
              "name": "WorldProviderEvent",
              "type": "dojo::contract::components::world_provider::world_provider_cpt::Event",
              "kind": "nested"
            }
          ]
        }
      ],
      "init_calldata": [],
      "tag": "eternum-dev_realm_systems",
      "systems": []
    },
    {
      "address": "0x7e039143a289a228668c1e04353eb0dd4ca43153a1de8cd0dab9f39cd27c16",
      "class_hash": "0x1c8ff7046e40d9c091eb97e8419dfcc703bbd086d6d76f518b997c73968b5eb",
      "abi": [
        {
          "type": "impl",
          "name": "dev_resource_systems__ContractImpl",
          "interface_name": "dojo::contract::interface::IContract"
        },
        {
          "type": "struct",
          "name": "core::byte_array::ByteArray",
          "members": [
            {
              "name": "data",
              "type": "core::array::Array::<core::bytes_31::bytes31>"
            },
            {
              "name": "pending_word",
              "type": "core::felt252"
            },
            {
              "name": "pending_word_len",
              "type": "core::integer::u32"
            }
          ]
        },
        {
          "type": "interface",
          "name": "dojo::contract::interface::IContract",
          "items": [
            {
              "type": "function",
              "name": "dojo_name",
              "inputs": [],
              "outputs": [
                {
                  "type": "core::byte_array::ByteArray"
                }
              ],
              "state_mutability": "view"
            }
          ]
        },
        {
          "type": "impl",
          "name": "ResourceSystemsImpl",
          "interface_name": "eternum::systems::dev::contracts::resource::IResourceSystems"
        },
        {
          "type": "struct",
          "name": "core::array::Span::<(core::integer::u8, core::integer::u128)>",
          "members": [
            {
              "name": "snapshot",
              "type": "@core::array::Array::<(core::integer::u8, core::integer::u128)>"
            }
          ]
        },
        {
          "type": "interface",
          "name": "eternum::systems::dev::contracts::resource::IResourceSystems",
          "items": [
            {
              "type": "function",
              "name": "mint",
              "inputs": [
                {
                  "name": "entity_id",
                  "type": "core::integer::u32"
                },
                {
                  "name": "resources",
                  "type": "core::array::Span::<(core::integer::u8, core::integer::u128)>"
                }
              ],
              "outputs": [],
              "state_mutability": "external"
            }
          ]
        },
        {
          "type": "function",
          "name": "dojo_init",
          "inputs": [],
          "outputs": [],
          "state_mutability": "view"
        },
        {
          "type": "impl",
          "name": "WorldProviderImpl",
          "interface_name": "dojo::contract::components::world_provider::IWorldProvider"
        },
        {
          "type": "struct",
          "name": "dojo::world::iworld::IWorldDispatcher",
          "members": [
            {
              "name": "contract_address",
              "type": "core::starknet::contract_address::ContractAddress"
            }
          ]
        },
        {
          "type": "interface",
          "name": "dojo::contract::components::world_provider::IWorldProvider",
          "items": [
            {
              "type": "function",
              "name": "world_dispatcher",
              "inputs": [],
              "outputs": [
                {
                  "type": "dojo::world::iworld::IWorldDispatcher"
                }
              ],
              "state_mutability": "view"
            }
          ]
        },
        {
          "type": "impl",
          "name": "UpgradeableImpl",
          "interface_name": "dojo::contract::components::upgradeable::IUpgradeable"
        },
        {
          "type": "interface",
          "name": "dojo::contract::components::upgradeable::IUpgradeable",
          "items": [
            {
              "type": "function",
              "name": "upgrade",
              "inputs": [
                {
                  "name": "new_class_hash",
                  "type": "core::starknet::class_hash::ClassHash"
                }
              ],
              "outputs": [],
              "state_mutability": "external"
            }
          ]
        },
        {
          "type": "constructor",
          "name": "constructor",
          "inputs": []
        },
        {
          "type": "event",
          "name": "dojo::contract::components::upgradeable::upgradeable_cpt::Upgraded",
          "kind": "struct",
          "members": [
            {
              "name": "class_hash",
              "type": "core::starknet::class_hash::ClassHash",
              "kind": "data"
            }
          ]
        },
        {
          "type": "event",
          "name": "dojo::contract::components::upgradeable::upgradeable_cpt::Event",
          "kind": "enum",
          "variants": [
            {
              "name": "Upgraded",
              "type": "dojo::contract::components::upgradeable::upgradeable_cpt::Upgraded",
              "kind": "nested"
            }
          ]
        },
        {
          "type": "event",
          "name": "dojo::contract::components::world_provider::world_provider_cpt::Event",
          "kind": "enum",
          "variants": []
        },
        {
          "type": "event",
          "name": "eternum::systems::dev::contracts::resource::dev_resource_systems::Event",
          "kind": "enum",
          "variants": [
            {
              "name": "UpgradeableEvent",
              "type": "dojo::contract::components::upgradeable::upgradeable_cpt::Event",
              "kind": "nested"
            },
            {
              "name": "WorldProviderEvent",
              "type": "dojo::contract::components::world_provider::world_provider_cpt::Event",
              "kind": "nested"
            }
          ]
        }
      ],
      "init_calldata": [],
      "tag": "eternum-dev_resource_systems",
      "systems": []
    },
    {
      "address": "0x818686b9611a2d6ef16fcbe726dd7c858d5e08bbb5c57fb725ea2e94d126f2",
      "class_hash": "0xa7b8ae710eb459ba432ebcabb54cc878fa2a3673523537a2af362f76cc05bb",
      "abi": [
        {
          "type": "impl",
          "name": "donkey_systems__ContractImpl",
          "interface_name": "dojo::contract::interface::IContract"
        },
        {
          "type": "struct",
          "name": "core::byte_array::ByteArray",
          "members": [
            {
              "name": "data",
              "type": "core::array::Array::<core::bytes_31::bytes31>"
            },
            {
              "name": "pending_word",
              "type": "core::felt252"
            },
            {
              "name": "pending_word_len",
              "type": "core::integer::u32"
            }
          ]
        },
        {
          "type": "interface",
          "name": "dojo::contract::interface::IContract",
          "items": [
            {
              "type": "function",
              "name": "dojo_name",
              "inputs": [],
              "outputs": [
                {
                  "type": "core::byte_array::ByteArray"
                }
              ],
              "state_mutability": "view"
            }
          ]
        },
        {
          "type": "function",
          "name": "dojo_init",
          "inputs": [],
          "outputs": [],
          "state_mutability": "view"
        },
        {
          "type": "impl",
          "name": "WorldProviderImpl",
          "interface_name": "dojo::contract::components::world_provider::IWorldProvider"
        },
        {
          "type": "struct",
          "name": "dojo::world::iworld::IWorldDispatcher",
          "members": [
            {
              "name": "contract_address",
              "type": "core::starknet::contract_address::ContractAddress"
            }
          ]
        },
        {
          "type": "interface",
          "name": "dojo::contract::components::world_provider::IWorldProvider",
          "items": [
            {
              "type": "function",
              "name": "world_dispatcher",
              "inputs": [],
              "outputs": [
                {
                  "type": "dojo::world::iworld::IWorldDispatcher"
                }
              ],
              "state_mutability": "view"
            }
          ]
        },
        {
          "type": "impl",
          "name": "UpgradeableImpl",
          "interface_name": "dojo::contract::components::upgradeable::IUpgradeable"
        },
        {
          "type": "interface",
          "name": "dojo::contract::components::upgradeable::IUpgradeable",
          "items": [
            {
              "type": "function",
              "name": "upgrade",
              "inputs": [
                {
                  "name": "new_class_hash",
                  "type": "core::starknet::class_hash::ClassHash"
                }
              ],
              "outputs": [],
              "state_mutability": "external"
            }
          ]
        },
        {
          "type": "constructor",
          "name": "constructor",
          "inputs": []
        },
        {
          "type": "event",
          "name": "dojo::contract::components::upgradeable::upgradeable_cpt::Upgraded",
          "kind": "struct",
          "members": [
            {
              "name": "class_hash",
              "type": "core::starknet::class_hash::ClassHash",
              "kind": "data"
            }
          ]
        },
        {
          "type": "event",
          "name": "dojo::contract::components::upgradeable::upgradeable_cpt::Event",
          "kind": "enum",
          "variants": [
            {
              "name": "Upgraded",
              "type": "dojo::contract::components::upgradeable::upgradeable_cpt::Upgraded",
              "kind": "nested"
            }
          ]
        },
        {
          "type": "event",
          "name": "dojo::contract::components::world_provider::world_provider_cpt::Event",
          "kind": "enum",
          "variants": []
        },
        {
          "type": "event",
          "name": "eternum::systems::transport::contracts::donkey_systems::donkey_systems::Event",
          "kind": "enum",
          "variants": [
            {
              "name": "UpgradeableEvent",
              "type": "dojo::contract::components::upgradeable::upgradeable_cpt::Event",
              "kind": "nested"
            },
            {
              "name": "WorldProviderEvent",
              "type": "dojo::contract::components::world_provider::world_provider_cpt::Event",
              "kind": "nested"
            }
          ]
        }
      ],
      "init_calldata": [],
      "tag": "eternum-donkey_systems",
      "systems": []
    },
    {
      "address": "0x266536f1e60bafbac3c6c491b27e7103e7e2d2d0585b7ea9983ddf6be041a5b",
      "class_hash": "0x7396863f257cdb27ba64a5e59102238e0b5d1601277a0e17d9e68da2f5c3097",
      "abi": [
        {
          "type": "impl",
          "name": "guild_systems__ContractImpl",
          "interface_name": "dojo::contract::interface::IContract"
        },
        {
          "type": "struct",
          "name": "core::byte_array::ByteArray",
          "members": [
            {
              "name": "data",
              "type": "core::array::Array::<core::bytes_31::bytes31>"
            },
            {
              "name": "pending_word",
              "type": "core::felt252"
            },
            {
              "name": "pending_word_len",
              "type": "core::integer::u32"
            }
          ]
        },
        {
          "type": "interface",
          "name": "dojo::contract::interface::IContract",
          "items": [
            {
              "type": "function",
              "name": "dojo_name",
              "inputs": [],
              "outputs": [
                {
                  "type": "core::byte_array::ByteArray"
                }
              ],
              "state_mutability": "view"
            }
          ]
        },
        {
          "type": "impl",
          "name": "GuildSystemsImpl",
          "interface_name": "eternum::systems::guild::contracts::IGuildSystems"
        },
        {
          "type": "enum",
          "name": "core::bool",
          "variants": [
            {
              "name": "False",
              "type": "()"
            },
            {
              "name": "True",
              "type": "()"
            }
          ]
        },
        {
          "type": "interface",
          "name": "eternum::systems::guild::contracts::IGuildSystems",
          "items": [
            {
              "type": "function",
              "name": "create_guild",
              "inputs": [
                {
                  "name": "is_public",
                  "type": "core::bool"
                },
                {
                  "name": "guild_name",
                  "type": "core::felt252"
                }
              ],
              "outputs": [
                {
                  "type": "core::integer::u32"
                }
              ],
              "state_mutability": "external"
            },
            {
              "type": "function",
              "name": "join_guild",
              "inputs": [
                {
                  "name": "guild_entity_id",
                  "type": "core::integer::u32"
                }
              ],
              "outputs": [],
              "state_mutability": "external"
            },
            {
              "type": "function",
              "name": "whitelist_player",
              "inputs": [
                {
                  "name": "player_address_to_whitelist",
                  "type": "core::starknet::contract_address::ContractAddress"
                },
                {
                  "name": "guild_entity_id",
                  "type": "core::integer::u32"
                }
              ],
              "outputs": [],
              "state_mutability": "external"
            },
            {
              "type": "function",
              "name": "leave_guild",
              "inputs": [],
              "outputs": [],
              "state_mutability": "external"
            },
            {
              "type": "function",
              "name": "transfer_guild_ownership",
              "inputs": [
                {
                  "name": "guild_entity_id",
                  "type": "core::integer::u32"
                },
                {
                  "name": "to_player_address",
                  "type": "core::starknet::contract_address::ContractAddress"
                }
              ],
              "outputs": [],
              "state_mutability": "external"
            },
            {
              "type": "function",
              "name": "remove_guild_member",
              "inputs": [
                {
                  "name": "player_address_to_remove",
                  "type": "core::starknet::contract_address::ContractAddress"
                }
              ],
              "outputs": [],
              "state_mutability": "external"
            },
            {
              "type": "function",
              "name": "remove_player_from_whitelist",
              "inputs": [
                {
                  "name": "player_address_to_remove",
                  "type": "core::starknet::contract_address::ContractAddress"
                },
                {
                  "name": "guild_entity_id",
                  "type": "core::integer::u32"
                }
              ],
              "outputs": [],
              "state_mutability": "external"
            }
          ]
        },
        {
          "type": "function",
          "name": "dojo_init",
          "inputs": [],
          "outputs": [],
          "state_mutability": "view"
        },
        {
          "type": "impl",
          "name": "WorldProviderImpl",
          "interface_name": "dojo::contract::components::world_provider::IWorldProvider"
        },
        {
          "type": "struct",
          "name": "dojo::world::iworld::IWorldDispatcher",
          "members": [
            {
              "name": "contract_address",
              "type": "core::starknet::contract_address::ContractAddress"
            }
          ]
        },
        {
          "type": "interface",
          "name": "dojo::contract::components::world_provider::IWorldProvider",
          "items": [
            {
              "type": "function",
              "name": "world_dispatcher",
              "inputs": [],
              "outputs": [
                {
                  "type": "dojo::world::iworld::IWorldDispatcher"
                }
              ],
              "state_mutability": "view"
            }
          ]
        },
        {
          "type": "impl",
          "name": "UpgradeableImpl",
          "interface_name": "dojo::contract::components::upgradeable::IUpgradeable"
        },
        {
          "type": "interface",
          "name": "dojo::contract::components::upgradeable::IUpgradeable",
          "items": [
            {
              "type": "function",
              "name": "upgrade",
              "inputs": [
                {
                  "name": "new_class_hash",
                  "type": "core::starknet::class_hash::ClassHash"
                }
              ],
              "outputs": [],
              "state_mutability": "external"
            }
          ]
        },
        {
          "type": "constructor",
          "name": "constructor",
          "inputs": []
        },
        {
          "type": "event",
          "name": "dojo::contract::components::upgradeable::upgradeable_cpt::Upgraded",
          "kind": "struct",
          "members": [
            {
              "name": "class_hash",
              "type": "core::starknet::class_hash::ClassHash",
              "kind": "data"
            }
          ]
        },
        {
          "type": "event",
          "name": "dojo::contract::components::upgradeable::upgradeable_cpt::Event",
          "kind": "enum",
          "variants": [
            {
              "name": "Upgraded",
              "type": "dojo::contract::components::upgradeable::upgradeable_cpt::Upgraded",
              "kind": "nested"
            }
          ]
        },
        {
          "type": "event",
          "name": "dojo::contract::components::world_provider::world_provider_cpt::Event",
          "kind": "enum",
          "variants": []
        },
        {
          "type": "event",
          "name": "eternum::systems::guild::contracts::guild_systems::Event",
          "kind": "enum",
          "variants": [
            {
              "name": "UpgradeableEvent",
              "type": "dojo::contract::components::upgradeable::upgradeable_cpt::Event",
              "kind": "nested"
            },
            {
              "name": "WorldProviderEvent",
              "type": "dojo::contract::components::world_provider::world_provider_cpt::Event",
              "kind": "nested"
            }
          ]
        }
      ],
      "init_calldata": [],
      "tag": "eternum-guild_systems",
      "systems": []
    },
    {
      "address": "0x2db6494ff56de4de1bf6b120ef838ac2db65a054432d29965bcfedd938790f8",
      "class_hash": "0x319d7846b71c4c9cca5f36b9c90e3355039a3dfc97c8f2a4aec8d6240ba732f",
      "abi": [
        {
          "type": "impl",
          "name": "hyperstructure_systems__ContractImpl",
          "interface_name": "dojo::contract::interface::IContract"
        },
        {
          "type": "struct",
          "name": "core::byte_array::ByteArray",
          "members": [
            {
              "name": "data",
              "type": "core::array::Array::<core::bytes_31::bytes31>"
            },
            {
              "name": "pending_word",
              "type": "core::felt252"
            },
            {
              "name": "pending_word_len",
              "type": "core::integer::u32"
            }
          ]
        },
        {
          "type": "interface",
          "name": "dojo::contract::interface::IContract",
          "items": [
            {
              "type": "function",
              "name": "dojo_name",
              "inputs": [],
              "outputs": [
                {
                  "type": "core::byte_array::ByteArray"
                }
              ],
              "state_mutability": "view"
            }
          ]
        },
        {
          "type": "impl",
          "name": "HyperstructureSystemsImpl",
          "interface_name": "eternum::systems::hyperstructure::contracts::IHyperstructureSystems"
        },
        {
          "type": "struct",
          "name": "eternum::models::position::Coord",
          "members": [
            {
              "name": "x",
              "type": "core::integer::u32"
            },
            {
              "name": "y",
              "type": "core::integer::u32"
            }
          ]
        },
        {
          "type": "struct",
          "name": "core::array::Span::<(core::integer::u8, core::integer::u128)>",
          "members": [
            {
              "name": "snapshot",
              "type": "@core::array::Array::<(core::integer::u8, core::integer::u128)>"
            }
          ]
        },
        {
          "type": "struct",
          "name": "core::array::Span::<(core::starknet::contract_address::ContractAddress, core::integer::u16)>",
          "members": [
            {
              "name": "snapshot",
              "type": "@core::array::Array::<(core::starknet::contract_address::ContractAddress, core::integer::u16)>"
            }
          ]
        },
        {
          "type": "struct",
          "name": "core::array::Span::<core::integer::u32>",
          "members": [
            {
              "name": "snapshot",
              "type": "@core::array::Array::<core::integer::u32>"
            }
          ]
        },
        {
          "type": "struct",
          "name": "core::array::Span::<(core::integer::u32, core::integer::u16)>",
          "members": [
            {
              "name": "snapshot",
              "type": "@core::array::Array::<(core::integer::u32, core::integer::u16)>"
            }
          ]
        },
        {
          "type": "enum",
          "name": "eternum::models::hyperstructure::Access",
          "variants": [
            {
              "name": "Public",
              "type": "()"
            },
            {
              "name": "Private",
              "type": "()"
            },
            {
              "name": "GuildOnly",
              "type": "()"
            }
          ]
        },
        {
          "type": "interface",
          "name": "eternum::systems::hyperstructure::contracts::IHyperstructureSystems",
          "items": [
            {
              "type": "function",
              "name": "create",
              "inputs": [
                {
                  "name": "creator_entity_id",
                  "type": "core::integer::u32"
                },
                {
                  "name": "coord",
                  "type": "eternum::models::position::Coord"
                }
              ],
              "outputs": [
                {
                  "type": "core::integer::u32"
                }
              ],
              "state_mutability": "external"
            },
            {
              "type": "function",
              "name": "contribute_to_construction",
              "inputs": [
                {
                  "name": "hyperstructure_entity_id",
                  "type": "core::integer::u32"
                },
                {
                  "name": "contributor_entity_id",
                  "type": "core::integer::u32"
                },
                {
                  "name": "contributions",
                  "type": "core::array::Span::<(core::integer::u8, core::integer::u128)>"
                }
              ],
              "outputs": [],
              "state_mutability": "external"
            },
            {
              "type": "function",
              "name": "set_co_owners",
              "inputs": [
                {
                  "name": "hyperstructure_entity_id",
                  "type": "core::integer::u32"
                },
                {
                  "name": "co_owners",
                  "type": "core::array::Span::<(core::starknet::contract_address::ContractAddress, core::integer::u16)>"
                }
              ],
              "outputs": [],
              "state_mutability": "external"
            },
            {
              "type": "function",
              "name": "end_game",
              "inputs": [
                {
                  "name": "hyperstructures_contributed_to",
                  "type": "core::array::Span::<core::integer::u32>"
                },
                {
                  "name": "hyperstructure_shareholder_epochs",
                  "type": "core::array::Span::<(core::integer::u32, core::integer::u16)>"
                }
              ],
              "outputs": [],
              "state_mutability": "external"
            },
            {
              "type": "function",
              "name": "set_access",
              "inputs": [
                {
                  "name": "hyperstructure_entity_id",
                  "type": "core::integer::u32"
                },
                {
                  "name": "access",
                  "type": "eternum::models::hyperstructure::Access"
                }
              ],
              "outputs": [],
              "state_mutability": "external"
            }
          ]
        },
        {
          "type": "function",
          "name": "dojo_init",
          "inputs": [],
          "outputs": [],
          "state_mutability": "view"
        },
        {
          "type": "impl",
          "name": "WorldProviderImpl",
          "interface_name": "dojo::contract::components::world_provider::IWorldProvider"
        },
        {
          "type": "struct",
          "name": "dojo::world::iworld::IWorldDispatcher",
          "members": [
            {
              "name": "contract_address",
              "type": "core::starknet::contract_address::ContractAddress"
            }
          ]
        },
        {
          "type": "interface",
          "name": "dojo::contract::components::world_provider::IWorldProvider",
          "items": [
            {
              "type": "function",
              "name": "world_dispatcher",
              "inputs": [],
              "outputs": [
                {
                  "type": "dojo::world::iworld::IWorldDispatcher"
                }
              ],
              "state_mutability": "view"
            }
          ]
        },
        {
          "type": "impl",
          "name": "UpgradeableImpl",
          "interface_name": "dojo::contract::components::upgradeable::IUpgradeable"
        },
        {
          "type": "interface",
          "name": "dojo::contract::components::upgradeable::IUpgradeable",
          "items": [
            {
              "type": "function",
              "name": "upgrade",
              "inputs": [
                {
                  "name": "new_class_hash",
                  "type": "core::starknet::class_hash::ClassHash"
                }
              ],
              "outputs": [],
              "state_mutability": "external"
            }
          ]
        },
        {
          "type": "constructor",
          "name": "constructor",
          "inputs": []
        },
        {
          "type": "event",
          "name": "dojo::contract::components::upgradeable::upgradeable_cpt::Upgraded",
          "kind": "struct",
          "members": [
            {
              "name": "class_hash",
              "type": "core::starknet::class_hash::ClassHash",
              "kind": "data"
            }
          ]
        },
        {
          "type": "event",
          "name": "dojo::contract::components::upgradeable::upgradeable_cpt::Event",
          "kind": "enum",
          "variants": [
            {
              "name": "Upgraded",
              "type": "dojo::contract::components::upgradeable::upgradeable_cpt::Upgraded",
              "kind": "nested"
            }
          ]
        },
        {
          "type": "event",
          "name": "dojo::contract::components::world_provider::world_provider_cpt::Event",
          "kind": "enum",
          "variants": []
        },
        {
          "type": "event",
          "name": "eternum::systems::hyperstructure::contracts::hyperstructure_systems::Event",
          "kind": "enum",
          "variants": [
            {
              "name": "UpgradeableEvent",
              "type": "dojo::contract::components::upgradeable::upgradeable_cpt::Event",
              "kind": "nested"
            },
            {
              "name": "WorldProviderEvent",
              "type": "dojo::contract::components::world_provider::world_provider_cpt::Event",
              "kind": "nested"
            }
          ]
        }
      ],
      "init_calldata": [],
      "tag": "eternum-hyperstructure_systems",
      "systems": []
    },
    {
      "address": "0x7f5c913a8c7133bfc3252af614c68806819ee79b370efc604173619f421ba90",
      "class_hash": "0x65fb83c3130610d4949cc2de770f563eef678db0f15ff5fb8ac248da1f7d798",
      "abi": [
        {
          "type": "impl",
          "name": "liquidity_systems__ContractImpl",
          "interface_name": "dojo::contract::interface::IContract"
        },
        {
          "type": "struct",
          "name": "core::byte_array::ByteArray",
          "members": [
            {
              "name": "data",
              "type": "core::array::Array::<core::bytes_31::bytes31>"
            },
            {
              "name": "pending_word",
              "type": "core::felt252"
            },
            {
              "name": "pending_word_len",
              "type": "core::integer::u32"
            }
          ]
        },
        {
          "type": "interface",
          "name": "dojo::contract::interface::IContract",
          "items": [
            {
              "type": "function",
              "name": "dojo_name",
              "inputs": [],
              "outputs": [
                {
                  "type": "core::byte_array::ByteArray"
                }
              ],
              "state_mutability": "view"
            }
          ]
        },
        {
          "type": "impl",
          "name": "LiquiditySystemsImpl",
          "interface_name": "eternum::systems::bank::contracts::liquidity::ILiquiditySystems"
        },
        {
          "type": "enum",
          "name": "core::bool",
          "variants": [
            {
              "name": "False",
              "type": "()"
            },
            {
              "name": "True",
              "type": "()"
            }
          ]
        },
        {
          "type": "struct",
          "name": "cubit::f128::types::fixed::Fixed",
          "members": [
            {
              "name": "mag",
              "type": "core::integer::u128"
            },
            {
              "name": "sign",
              "type": "core::bool"
            }
          ]
        },
        {
          "type": "interface",
          "name": "eternum::systems::bank::contracts::liquidity::ILiquiditySystems",
          "items": [
            {
              "type": "function",
              "name": "add",
              "inputs": [
                {
                  "name": "bank_entity_id",
                  "type": "core::integer::u32"
                },
                {
                  "name": "entity_id",
                  "type": "core::integer::u32"
                },
                {
                  "name": "resource_type",
                  "type": "core::integer::u8"
                },
                {
                  "name": "resource_amount",
                  "type": "core::integer::u128"
                },
                {
                  "name": "lords_amount",
                  "type": "core::integer::u128"
                }
              ],
              "outputs": [],
              "state_mutability": "external"
            },
            {
              "type": "function",
              "name": "remove",
              "inputs": [
                {
                  "name": "bank_entity_id",
                  "type": "core::integer::u32"
                },
                {
                  "name": "entity_id",
                  "type": "core::integer::u32"
                },
                {
                  "name": "resource_type",
                  "type": "core::integer::u8"
                },
                {
                  "name": "shares",
                  "type": "cubit::f128::types::fixed::Fixed"
                }
              ],
              "outputs": [
                {
                  "type": "core::integer::u32"
                }
              ],
              "state_mutability": "external"
            }
          ]
        },
        {
          "type": "function",
          "name": "dojo_init",
          "inputs": [],
          "outputs": [],
          "state_mutability": "view"
        },
        {
          "type": "impl",
          "name": "WorldProviderImpl",
          "interface_name": "dojo::contract::components::world_provider::IWorldProvider"
        },
        {
          "type": "struct",
          "name": "dojo::world::iworld::IWorldDispatcher",
          "members": [
            {
              "name": "contract_address",
              "type": "core::starknet::contract_address::ContractAddress"
            }
          ]
        },
        {
          "type": "interface",
          "name": "dojo::contract::components::world_provider::IWorldProvider",
          "items": [
            {
              "type": "function",
              "name": "world_dispatcher",
              "inputs": [],
              "outputs": [
                {
                  "type": "dojo::world::iworld::IWorldDispatcher"
                }
              ],
              "state_mutability": "view"
            }
          ]
        },
        {
          "type": "impl",
          "name": "UpgradeableImpl",
          "interface_name": "dojo::contract::components::upgradeable::IUpgradeable"
        },
        {
          "type": "interface",
          "name": "dojo::contract::components::upgradeable::IUpgradeable",
          "items": [
            {
              "type": "function",
              "name": "upgrade",
              "inputs": [
                {
                  "name": "new_class_hash",
                  "type": "core::starknet::class_hash::ClassHash"
                }
              ],
              "outputs": [],
              "state_mutability": "external"
            }
          ]
        },
        {
          "type": "constructor",
          "name": "constructor",
          "inputs": []
        },
        {
          "type": "event",
          "name": "dojo::contract::components::upgradeable::upgradeable_cpt::Upgraded",
          "kind": "struct",
          "members": [
            {
              "name": "class_hash",
              "type": "core::starknet::class_hash::ClassHash",
              "kind": "data"
            }
          ]
        },
        {
          "type": "event",
          "name": "dojo::contract::components::upgradeable::upgradeable_cpt::Event",
          "kind": "enum",
          "variants": [
            {
              "name": "Upgraded",
              "type": "dojo::contract::components::upgradeable::upgradeable_cpt::Upgraded",
              "kind": "nested"
            }
          ]
        },
        {
          "type": "event",
          "name": "dojo::contract::components::world_provider::world_provider_cpt::Event",
          "kind": "enum",
          "variants": []
        },
        {
          "type": "event",
          "name": "eternum::systems::bank::contracts::liquidity::liquidity_systems::Event",
          "kind": "enum",
          "variants": [
            {
              "name": "UpgradeableEvent",
              "type": "dojo::contract::components::upgradeable::upgradeable_cpt::Event",
              "kind": "nested"
            },
            {
              "name": "WorldProviderEvent",
              "type": "dojo::contract::components::world_provider::world_provider_cpt::Event",
              "kind": "nested"
            }
          ]
        }
      ],
      "init_calldata": [],
      "tag": "eternum-liquidity_systems",
      "systems": []
    },
    {
<<<<<<< HEAD
      "address": "0x28ad91274eada96bf93cdcc9badfe82f3a981a30685ddf2a918444bfe1e7bee",
      "class_hash": "0x785267bb3bc4dfad4c15bb897e2cf23d0b297a38bfcd29f550572e65c0f1d95",
=======
      "address": "0x5cc87b59b179e7c83c54120a3966dd2d6234bf4fd76164b6500c4c672efc92c",
      "class_hash": "0x53d0970da3d7506e7985ea5dd8ee1fed8bc449616de195fb3a588e058c1b3fa",
>>>>>>> e6c9b45f
      "abi": [
        {
          "type": "impl",
          "name": "map_systems__ContractImpl",
          "interface_name": "dojo::contract::interface::IContract"
        },
        {
          "type": "struct",
          "name": "core::byte_array::ByteArray",
          "members": [
            {
              "name": "data",
              "type": "core::array::Array::<core::bytes_31::bytes31>"
            },
            {
              "name": "pending_word",
              "type": "core::felt252"
            },
            {
              "name": "pending_word_len",
              "type": "core::integer::u32"
            }
          ]
        },
        {
          "type": "interface",
          "name": "dojo::contract::interface::IContract",
          "items": [
            {
              "type": "function",
              "name": "dojo_name",
              "inputs": [],
              "outputs": [
                {
                  "type": "core::byte_array::ByteArray"
                }
              ],
              "state_mutability": "view"
            }
          ]
        },
        {
          "type": "impl",
          "name": "MapSystemsImpl",
          "interface_name": "eternum::systems::map::contracts::IMapSystems"
        },
        {
          "type": "enum",
          "name": "eternum::models::position::Direction",
          "variants": [
            {
              "name": "East",
              "type": "()"
            },
            {
              "name": "NorthEast",
              "type": "()"
            },
            {
              "name": "NorthWest",
              "type": "()"
            },
            {
              "name": "West",
              "type": "()"
            },
            {
              "name": "SouthWest",
              "type": "()"
            },
            {
              "name": "SouthEast",
              "type": "()"
            }
          ]
        },
        {
          "type": "interface",
          "name": "eternum::systems::map::contracts::IMapSystems",
          "items": [
            {
              "type": "function",
              "name": "explore",
              "inputs": [
                {
                  "name": "unit_id",
                  "type": "core::integer::u32"
                },
                {
                  "name": "direction",
                  "type": "eternum::models::position::Direction"
                }
              ],
              "outputs": [],
              "state_mutability": "external"
            }
          ]
        },
        {
          "type": "function",
          "name": "dojo_init",
          "inputs": [],
          "outputs": [],
          "state_mutability": "view"
        },
        {
          "type": "impl",
          "name": "WorldProviderImpl",
          "interface_name": "dojo::contract::components::world_provider::IWorldProvider"
        },
        {
          "type": "struct",
          "name": "dojo::world::iworld::IWorldDispatcher",
          "members": [
            {
              "name": "contract_address",
              "type": "core::starknet::contract_address::ContractAddress"
            }
          ]
        },
        {
          "type": "interface",
          "name": "dojo::contract::components::world_provider::IWorldProvider",
          "items": [
            {
              "type": "function",
              "name": "world_dispatcher",
              "inputs": [],
              "outputs": [
                {
                  "type": "dojo::world::iworld::IWorldDispatcher"
                }
              ],
              "state_mutability": "view"
            }
          ]
        },
        {
          "type": "impl",
          "name": "UpgradeableImpl",
          "interface_name": "dojo::contract::components::upgradeable::IUpgradeable"
        },
        {
          "type": "interface",
          "name": "dojo::contract::components::upgradeable::IUpgradeable",
          "items": [
            {
              "type": "function",
              "name": "upgrade",
              "inputs": [
                {
                  "name": "new_class_hash",
                  "type": "core::starknet::class_hash::ClassHash"
                }
              ],
              "outputs": [],
              "state_mutability": "external"
            }
          ]
        },
        {
          "type": "constructor",
          "name": "constructor",
          "inputs": []
        },
        {
          "type": "event",
          "name": "dojo::contract::components::upgradeable::upgradeable_cpt::Upgraded",
          "kind": "struct",
          "members": [
            {
              "name": "class_hash",
              "type": "core::starknet::class_hash::ClassHash",
              "kind": "data"
            }
          ]
        },
        {
          "type": "event",
          "name": "dojo::contract::components::upgradeable::upgradeable_cpt::Event",
          "kind": "enum",
          "variants": [
            {
              "name": "Upgraded",
              "type": "dojo::contract::components::upgradeable::upgradeable_cpt::Upgraded",
              "kind": "nested"
            }
          ]
        },
        {
          "type": "event",
          "name": "dojo::contract::components::world_provider::world_provider_cpt::Event",
          "kind": "enum",
          "variants": []
        },
        {
          "type": "event",
          "name": "eternum::systems::map::contracts::map_systems::Event",
          "kind": "enum",
          "variants": [
            {
              "name": "UpgradeableEvent",
              "type": "dojo::contract::components::upgradeable::upgradeable_cpt::Event",
              "kind": "nested"
            },
            {
              "name": "WorldProviderEvent",
              "type": "dojo::contract::components::world_provider::world_provider_cpt::Event",
              "kind": "nested"
            }
          ]
        }
      ],
      "init_calldata": [],
      "tag": "eternum-map_systems",
      "systems": []
    },
    {
      "address": "0x3be6e8c5edb1a09e0ed69fe7ee4fb4d89149ad38bb5004a43e9a2a609307119",
      "class_hash": "0x403753c0ed30cee45d97f1af90926bd95c5717a3c9e7b8528718681984c15a6",
      "abi": [
        {
          "type": "impl",
          "name": "name_systems__ContractImpl",
          "interface_name": "dojo::contract::interface::IContract"
        },
        {
          "type": "struct",
          "name": "core::byte_array::ByteArray",
          "members": [
            {
              "name": "data",
              "type": "core::array::Array::<core::bytes_31::bytes31>"
            },
            {
              "name": "pending_word",
              "type": "core::felt252"
            },
            {
              "name": "pending_word_len",
              "type": "core::integer::u32"
            }
          ]
        },
        {
          "type": "interface",
          "name": "dojo::contract::interface::IContract",
          "items": [
            {
              "type": "function",
              "name": "dojo_name",
              "inputs": [],
              "outputs": [
                {
                  "type": "core::byte_array::ByteArray"
                }
              ],
              "state_mutability": "view"
            }
          ]
        },
        {
          "type": "impl",
          "name": "NameSystemsImpl",
          "interface_name": "eternum::systems::name::contracts::INameSystems"
        },
        {
          "type": "interface",
          "name": "eternum::systems::name::contracts::INameSystems",
          "items": [
            {
              "type": "function",
              "name": "set_address_name",
              "inputs": [
                {
                  "name": "name",
                  "type": "core::felt252"
                }
              ],
              "outputs": [],
              "state_mutability": "external"
            },
            {
              "type": "function",
              "name": "set_entity_name",
              "inputs": [
                {
                  "name": "entity_id",
                  "type": "core::integer::u32"
                },
                {
                  "name": "name",
                  "type": "core::felt252"
                }
              ],
              "outputs": [],
              "state_mutability": "external"
            }
          ]
        },
        {
          "type": "function",
          "name": "dojo_init",
          "inputs": [],
          "outputs": [],
          "state_mutability": "view"
        },
        {
          "type": "impl",
          "name": "WorldProviderImpl",
          "interface_name": "dojo::contract::components::world_provider::IWorldProvider"
        },
        {
          "type": "struct",
          "name": "dojo::world::iworld::IWorldDispatcher",
          "members": [
            {
              "name": "contract_address",
              "type": "core::starknet::contract_address::ContractAddress"
            }
          ]
        },
        {
          "type": "interface",
          "name": "dojo::contract::components::world_provider::IWorldProvider",
          "items": [
            {
              "type": "function",
              "name": "world_dispatcher",
              "inputs": [],
              "outputs": [
                {
                  "type": "dojo::world::iworld::IWorldDispatcher"
                }
              ],
              "state_mutability": "view"
            }
          ]
        },
        {
          "type": "impl",
          "name": "UpgradeableImpl",
          "interface_name": "dojo::contract::components::upgradeable::IUpgradeable"
        },
        {
          "type": "interface",
          "name": "dojo::contract::components::upgradeable::IUpgradeable",
          "items": [
            {
              "type": "function",
              "name": "upgrade",
              "inputs": [
                {
                  "name": "new_class_hash",
                  "type": "core::starknet::class_hash::ClassHash"
                }
              ],
              "outputs": [],
              "state_mutability": "external"
            }
          ]
        },
        {
          "type": "constructor",
          "name": "constructor",
          "inputs": []
        },
        {
          "type": "event",
          "name": "dojo::contract::components::upgradeable::upgradeable_cpt::Upgraded",
          "kind": "struct",
          "members": [
            {
              "name": "class_hash",
              "type": "core::starknet::class_hash::ClassHash",
              "kind": "data"
            }
          ]
        },
        {
          "type": "event",
          "name": "dojo::contract::components::upgradeable::upgradeable_cpt::Event",
          "kind": "enum",
          "variants": [
            {
              "name": "Upgraded",
              "type": "dojo::contract::components::upgradeable::upgradeable_cpt::Upgraded",
              "kind": "nested"
            }
          ]
        },
        {
          "type": "event",
          "name": "dojo::contract::components::world_provider::world_provider_cpt::Event",
          "kind": "enum",
          "variants": []
        },
        {
          "type": "event",
          "name": "eternum::systems::name::contracts::name_systems::Event",
          "kind": "enum",
          "variants": [
            {
              "name": "UpgradeableEvent",
              "type": "dojo::contract::components::upgradeable::upgradeable_cpt::Event",
              "kind": "nested"
            },
            {
              "name": "WorldProviderEvent",
              "type": "dojo::contract::components::world_provider::world_provider_cpt::Event",
              "kind": "nested"
            }
          ]
        }
      ],
      "init_calldata": [],
      "tag": "eternum-name_systems",
      "systems": []
    },
    {
      "address": "0x3d0d12525efa45bfb6b6da4f1ab19cef2a722ef60379eacfb526160bbb6e708",
      "class_hash": "0x610122ff715f04cdd226d5c673d59423c4119a4f3d494911d04bb5b8d6561df",
      "abi": [
        {
          "type": "impl",
          "name": "ownership_systems__ContractImpl",
          "interface_name": "dojo::contract::interface::IContract"
        },
        {
          "type": "struct",
          "name": "core::byte_array::ByteArray",
          "members": [
            {
              "name": "data",
              "type": "core::array::Array::<core::bytes_31::bytes31>"
            },
            {
              "name": "pending_word",
              "type": "core::felt252"
            },
            {
              "name": "pending_word_len",
              "type": "core::integer::u32"
            }
          ]
        },
        {
          "type": "interface",
          "name": "dojo::contract::interface::IContract",
          "items": [
            {
              "type": "function",
              "name": "dojo_name",
              "inputs": [],
              "outputs": [
                {
                  "type": "core::byte_array::ByteArray"
                }
              ],
              "state_mutability": "view"
            }
          ]
        },
        {
          "type": "impl",
          "name": "OwnershipSystemsImpl",
          "interface_name": "eternum::systems::ownership::contracts::IOwnershipSystems"
        },
        {
          "type": "interface",
          "name": "eternum::systems::ownership::contracts::IOwnershipSystems",
          "items": [
            {
              "type": "function",
              "name": "transfer_ownership",
              "inputs": [
                {
                  "name": "entity_id",
                  "type": "core::integer::u32"
                },
                {
                  "name": "new_owner",
                  "type": "core::starknet::contract_address::ContractAddress"
                }
              ],
              "outputs": [],
              "state_mutability": "external"
            }
          ]
        },
        {
          "type": "function",
          "name": "dojo_init",
          "inputs": [],
          "outputs": [],
          "state_mutability": "view"
        },
        {
          "type": "impl",
          "name": "WorldProviderImpl",
          "interface_name": "dojo::contract::components::world_provider::IWorldProvider"
        },
        {
          "type": "struct",
          "name": "dojo::world::iworld::IWorldDispatcher",
          "members": [
            {
              "name": "contract_address",
              "type": "core::starknet::contract_address::ContractAddress"
            }
          ]
        },
        {
          "type": "interface",
          "name": "dojo::contract::components::world_provider::IWorldProvider",
          "items": [
            {
              "type": "function",
              "name": "world_dispatcher",
              "inputs": [],
              "outputs": [
                {
                  "type": "dojo::world::iworld::IWorldDispatcher"
                }
              ],
              "state_mutability": "view"
            }
          ]
        },
        {
          "type": "impl",
          "name": "UpgradeableImpl",
          "interface_name": "dojo::contract::components::upgradeable::IUpgradeable"
        },
        {
          "type": "interface",
          "name": "dojo::contract::components::upgradeable::IUpgradeable",
          "items": [
            {
              "type": "function",
              "name": "upgrade",
              "inputs": [
                {
                  "name": "new_class_hash",
                  "type": "core::starknet::class_hash::ClassHash"
                }
              ],
              "outputs": [],
              "state_mutability": "external"
            }
          ]
        },
        {
          "type": "constructor",
          "name": "constructor",
          "inputs": []
        },
        {
          "type": "event",
          "name": "dojo::contract::components::upgradeable::upgradeable_cpt::Upgraded",
          "kind": "struct",
          "members": [
            {
              "name": "class_hash",
              "type": "core::starknet::class_hash::ClassHash",
              "kind": "data"
            }
          ]
        },
        {
          "type": "event",
          "name": "dojo::contract::components::upgradeable::upgradeable_cpt::Event",
          "kind": "enum",
          "variants": [
            {
              "name": "Upgraded",
              "type": "dojo::contract::components::upgradeable::upgradeable_cpt::Upgraded",
              "kind": "nested"
            }
          ]
        },
        {
          "type": "event",
          "name": "dojo::contract::components::world_provider::world_provider_cpt::Event",
          "kind": "enum",
          "variants": []
        },
        {
          "type": "event",
          "name": "eternum::systems::ownership::contracts::ownership_systems::Event",
          "kind": "enum",
          "variants": [
            {
              "name": "UpgradeableEvent",
              "type": "dojo::contract::components::upgradeable::upgradeable_cpt::Event",
              "kind": "nested"
            },
            {
              "name": "WorldProviderEvent",
              "type": "dojo::contract::components::world_provider::world_provider_cpt::Event",
              "kind": "nested"
            }
          ]
        }
      ],
      "init_calldata": [],
      "tag": "eternum-ownership_systems",
      "systems": []
    },
    {
      "address": "0x3c10d290238e239f771eb94268e67eacbc0fbba798011114c91de22bd49a28f",
      "class_hash": "0x49bb1eb2068df57a78d3d127a23bc0ee3717e4d8db8ee47e8c3adcb4410814e",
      "abi": [
        {
          "type": "impl",
          "name": "realm_systems__ContractImpl",
          "interface_name": "dojo::contract::interface::IContract"
        },
        {
          "type": "struct",
          "name": "core::byte_array::ByteArray",
          "members": [
            {
              "name": "data",
              "type": "core::array::Array::<core::bytes_31::bytes31>"
            },
            {
              "name": "pending_word",
              "type": "core::felt252"
            },
            {
              "name": "pending_word_len",
              "type": "core::integer::u32"
            }
          ]
        },
        {
          "type": "interface",
          "name": "dojo::contract::interface::IContract",
          "items": [
            {
              "type": "function",
              "name": "dojo_name",
              "inputs": [],
              "outputs": [
                {
                  "type": "core::byte_array::ByteArray"
                }
              ],
              "state_mutability": "view"
            }
          ]
        },
        {
          "type": "impl",
          "name": "RealmSystemsImpl",
          "interface_name": "eternum::systems::realm::contracts::IRealmSystems"
        },
        {
          "type": "interface",
          "name": "eternum::systems::realm::contracts::IRealmSystems",
          "items": [
            {
              "type": "function",
              "name": "create",
              "inputs": [
                {
                  "name": "owner",
                  "type": "core::starknet::contract_address::ContractAddress"
                },
                {
                  "name": "realm_id",
                  "type": "core::integer::u32"
                },
                {
                  "name": "frontend",
                  "type": "core::starknet::contract_address::ContractAddress"
                }
              ],
              "outputs": [
                {
                  "type": "core::integer::u32"
                }
              ],
              "state_mutability": "external"
            },
            {
              "type": "function",
              "name": "upgrade_level",
              "inputs": [
                {
                  "name": "realm_id",
                  "type": "core::integer::u32"
                }
              ],
              "outputs": [],
              "state_mutability": "external"
            },
            {
              "type": "function",
              "name": "quest_claim",
              "inputs": [
                {
                  "name": "quest_id",
                  "type": "core::integer::u32"
                },
                {
                  "name": "entity_id",
                  "type": "core::integer::u32"
                }
              ],
              "outputs": [],
              "state_mutability": "external"
            }
          ]
        },
        {
          "type": "function",
          "name": "dojo_init",
          "inputs": [],
          "outputs": [],
          "state_mutability": "view"
        },
        {
          "type": "impl",
          "name": "WorldProviderImpl",
          "interface_name": "dojo::contract::components::world_provider::IWorldProvider"
        },
        {
          "type": "struct",
          "name": "dojo::world::iworld::IWorldDispatcher",
          "members": [
            {
              "name": "contract_address",
              "type": "core::starknet::contract_address::ContractAddress"
            }
          ]
        },
        {
          "type": "interface",
          "name": "dojo::contract::components::world_provider::IWorldProvider",
          "items": [
            {
              "type": "function",
              "name": "world_dispatcher",
              "inputs": [],
              "outputs": [
                {
                  "type": "dojo::world::iworld::IWorldDispatcher"
                }
              ],
              "state_mutability": "view"
            }
          ]
        },
        {
          "type": "impl",
          "name": "UpgradeableImpl",
          "interface_name": "dojo::contract::components::upgradeable::IUpgradeable"
        },
        {
          "type": "interface",
          "name": "dojo::contract::components::upgradeable::IUpgradeable",
          "items": [
            {
              "type": "function",
              "name": "upgrade",
              "inputs": [
                {
                  "name": "new_class_hash",
                  "type": "core::starknet::class_hash::ClassHash"
                }
              ],
              "outputs": [],
              "state_mutability": "external"
            }
          ]
        },
        {
          "type": "constructor",
          "name": "constructor",
          "inputs": []
        },
        {
          "type": "event",
          "name": "dojo::contract::components::upgradeable::upgradeable_cpt::Upgraded",
          "kind": "struct",
          "members": [
            {
              "name": "class_hash",
              "type": "core::starknet::class_hash::ClassHash",
              "kind": "data"
            }
          ]
        },
        {
          "type": "event",
          "name": "dojo::contract::components::upgradeable::upgradeable_cpt::Event",
          "kind": "enum",
          "variants": [
            {
              "name": "Upgraded",
              "type": "dojo::contract::components::upgradeable::upgradeable_cpt::Upgraded",
              "kind": "nested"
            }
          ]
        },
        {
          "type": "event",
          "name": "dojo::contract::components::world_provider::world_provider_cpt::Event",
          "kind": "enum",
          "variants": []
        },
        {
          "type": "event",
          "name": "eternum::systems::realm::contracts::realm_systems::Event",
          "kind": "enum",
          "variants": [
            {
              "name": "UpgradeableEvent",
              "type": "dojo::contract::components::upgradeable::upgradeable_cpt::Event",
              "kind": "nested"
            },
            {
              "name": "WorldProviderEvent",
              "type": "dojo::contract::components::world_provider::world_provider_cpt::Event",
              "kind": "nested"
            }
          ]
        }
      ],
      "init_calldata": [],
      "tag": "eternum-realm_systems",
      "systems": []
    },
    {
      "address": "0x62b4f713af6b52c9b72de07d50cbbc9f047ecd2494f2dcbc89307b18576e88c",
      "class_hash": "0x25d992387fd838d01557070ee6840510648c603945b40be34b1074263ab40b5",
      "abi": [
        {
          "type": "impl",
          "name": "resource_bridge_systems__ContractImpl",
          "interface_name": "dojo::contract::interface::IContract"
        },
        {
          "type": "struct",
          "name": "core::byte_array::ByteArray",
          "members": [
            {
              "name": "data",
              "type": "core::array::Array::<core::bytes_31::bytes31>"
            },
            {
              "name": "pending_word",
              "type": "core::felt252"
            },
            {
              "name": "pending_word_len",
              "type": "core::integer::u32"
            }
          ]
        },
        {
          "type": "interface",
          "name": "dojo::contract::interface::IContract",
          "items": [
            {
              "type": "function",
              "name": "dojo_name",
              "inputs": [],
              "outputs": [
                {
                  "type": "core::byte_array::ByteArray"
                }
              ],
              "state_mutability": "view"
            }
          ]
        },
        {
          "type": "impl",
          "name": "ResourceBridgeImpl",
          "interface_name": "eternum::systems::resources::contracts::resource_bridge_systems::IResourceBridgeSystems"
        },
        {
          "type": "struct",
          "name": "core::integer::u256",
          "members": [
            {
              "name": "low",
              "type": "core::integer::u128"
            },
            {
              "name": "high",
              "type": "core::integer::u128"
            }
          ]
        },
        {
          "type": "interface",
          "name": "eternum::systems::resources::contracts::resource_bridge_systems::IResourceBridgeSystems",
          "items": [
            {
              "type": "function",
              "name": "deposit_initial",
              "inputs": [
                {
                  "name": "token",
                  "type": "core::starknet::contract_address::ContractAddress"
                },
                {
                  "name": "recipient_realm_id",
                  "type": "core::integer::u32"
                },
                {
                  "name": "amount",
                  "type": "core::integer::u256"
                },
                {
                  "name": "client_fee_recipient",
                  "type": "core::starknet::contract_address::ContractAddress"
                }
              ],
              "outputs": [],
              "state_mutability": "external"
            },
            {
              "type": "function",
              "name": "deposit",
              "inputs": [
                {
                  "name": "token",
                  "type": "core::starknet::contract_address::ContractAddress"
                },
                {
                  "name": "through_bank_id",
                  "type": "core::integer::u32"
                },
                {
                  "name": "recipient_realm_id",
                  "type": "core::integer::u32"
                },
                {
                  "name": "amount",
                  "type": "core::integer::u256"
                },
                {
                  "name": "client_fee_recipient",
                  "type": "core::starknet::contract_address::ContractAddress"
                }
              ],
              "outputs": [],
              "state_mutability": "external"
            },
            {
              "type": "function",
              "name": "start_withdraw",
              "inputs": [
                {
                  "name": "through_bank_id",
                  "type": "core::integer::u32"
                },
                {
                  "name": "from_realm_id",
                  "type": "core::integer::u32"
                },
                {
                  "name": "token",
                  "type": "core::starknet::contract_address::ContractAddress"
                },
                {
                  "name": "amount",
                  "type": "core::integer::u128"
                }
              ],
              "outputs": [],
              "state_mutability": "external"
            },
            {
              "type": "function",
              "name": "finish_withdraw",
              "inputs": [
                {
                  "name": "through_bank_id",
                  "type": "core::integer::u32"
                },
                {
                  "name": "from_entity_id",
                  "type": "core::integer::u32"
                },
                {
                  "name": "token",
                  "type": "core::starknet::contract_address::ContractAddress"
                },
                {
                  "name": "recipient_address",
                  "type": "core::starknet::contract_address::ContractAddress"
                },
                {
                  "name": "client_fee_recipient",
                  "type": "core::starknet::contract_address::ContractAddress"
                }
              ],
              "outputs": [],
              "state_mutability": "external"
            }
          ]
        },
        {
          "type": "function",
          "name": "dojo_init",
          "inputs": [],
          "outputs": [],
          "state_mutability": "view"
        },
        {
          "type": "impl",
          "name": "WorldProviderImpl",
          "interface_name": "dojo::contract::components::world_provider::IWorldProvider"
        },
        {
          "type": "struct",
          "name": "dojo::world::iworld::IWorldDispatcher",
          "members": [
            {
              "name": "contract_address",
              "type": "core::starknet::contract_address::ContractAddress"
            }
          ]
        },
        {
          "type": "interface",
          "name": "dojo::contract::components::world_provider::IWorldProvider",
          "items": [
            {
              "type": "function",
              "name": "world_dispatcher",
              "inputs": [],
              "outputs": [
                {
                  "type": "dojo::world::iworld::IWorldDispatcher"
                }
              ],
              "state_mutability": "view"
            }
          ]
        },
        {
          "type": "impl",
          "name": "UpgradeableImpl",
          "interface_name": "dojo::contract::components::upgradeable::IUpgradeable"
        },
        {
          "type": "interface",
          "name": "dojo::contract::components::upgradeable::IUpgradeable",
          "items": [
            {
              "type": "function",
              "name": "upgrade",
              "inputs": [
                {
                  "name": "new_class_hash",
                  "type": "core::starknet::class_hash::ClassHash"
                }
              ],
              "outputs": [],
              "state_mutability": "external"
            }
          ]
        },
        {
          "type": "constructor",
          "name": "constructor",
          "inputs": []
        },
        {
          "type": "event",
          "name": "dojo::contract::components::upgradeable::upgradeable_cpt::Upgraded",
          "kind": "struct",
          "members": [
            {
              "name": "class_hash",
              "type": "core::starknet::class_hash::ClassHash",
              "kind": "data"
            }
          ]
        },
        {
          "type": "event",
          "name": "dojo::contract::components::upgradeable::upgradeable_cpt::Event",
          "kind": "enum",
          "variants": [
            {
              "name": "Upgraded",
              "type": "dojo::contract::components::upgradeable::upgradeable_cpt::Upgraded",
              "kind": "nested"
            }
          ]
        },
        {
          "type": "event",
          "name": "dojo::contract::components::world_provider::world_provider_cpt::Event",
          "kind": "enum",
          "variants": []
        },
        {
          "type": "event",
          "name": "eternum::systems::resources::contracts::resource_bridge_systems::resource_bridge_systems::Event",
          "kind": "enum",
          "variants": [
            {
              "name": "UpgradeableEvent",
              "type": "dojo::contract::components::upgradeable::upgradeable_cpt::Event",
              "kind": "nested"
            },
            {
              "name": "WorldProviderEvent",
              "type": "dojo::contract::components::world_provider::world_provider_cpt::Event",
              "kind": "nested"
            }
          ]
        }
      ],
      "init_calldata": [],
      "tag": "eternum-resource_bridge_systems",
      "systems": []
    },
    {
      "address": "0x7a7c7e01374a98afcbb339b4e8ab42d7a89f3b88c2038f7e3e351553c57612a",
      "class_hash": "0x2e0c54ce157bcad95b82808d453813d1ccdc3830ed8c7e2380c420736f1e507",
      "abi": [
        {
          "type": "impl",
          "name": "resource_systems__ContractImpl",
          "interface_name": "dojo::contract::interface::IContract"
        },
        {
          "type": "struct",
          "name": "core::byte_array::ByteArray",
          "members": [
            {
              "name": "data",
              "type": "core::array::Array::<core::bytes_31::bytes31>"
            },
            {
              "name": "pending_word",
              "type": "core::felt252"
            },
            {
              "name": "pending_word_len",
              "type": "core::integer::u32"
            }
          ]
        },
        {
          "type": "interface",
          "name": "dojo::contract::interface::IContract",
          "items": [
            {
              "type": "function",
              "name": "dojo_name",
              "inputs": [],
              "outputs": [
                {
                  "type": "core::byte_array::ByteArray"
                }
              ],
              "state_mutability": "view"
            }
          ]
        },
        {
          "type": "impl",
          "name": "ResourceSystemsImpl",
          "interface_name": "eternum::systems::resources::contracts::resource_systems::IResourceSystems"
        },
        {
          "type": "struct",
          "name": "core::array::Span::<(core::integer::u8, core::integer::u128)>",
          "members": [
            {
              "name": "snapshot",
              "type": "@core::array::Array::<(core::integer::u8, core::integer::u128)>"
            }
          ]
        },
        {
          "type": "interface",
          "name": "eternum::systems::resources::contracts::resource_systems::IResourceSystems",
          "items": [
            {
              "type": "function",
              "name": "approve",
              "inputs": [
                {
                  "name": "entity_id",
                  "type": "core::integer::u32"
                },
                {
                  "name": "recipient_entity_id",
                  "type": "core::integer::u32"
                },
                {
                  "name": "resources",
                  "type": "core::array::Span::<(core::integer::u8, core::integer::u128)>"
                }
              ],
              "outputs": [],
              "state_mutability": "external"
            },
            {
              "type": "function",
              "name": "send",
              "inputs": [
                {
                  "name": "sender_entity_id",
                  "type": "core::integer::u32"
                },
                {
                  "name": "recipient_entity_id",
                  "type": "core::integer::u32"
                },
                {
                  "name": "resources",
                  "type": "core::array::Span::<(core::integer::u8, core::integer::u128)>"
                }
              ],
              "outputs": [],
              "state_mutability": "external"
            },
            {
              "type": "function",
              "name": "pickup",
              "inputs": [
                {
                  "name": "recipient_entity_id",
                  "type": "core::integer::u32"
                },
                {
                  "name": "owner_entity_id",
                  "type": "core::integer::u32"
                },
                {
                  "name": "resources",
                  "type": "core::array::Span::<(core::integer::u8, core::integer::u128)>"
                }
              ],
              "outputs": [],
              "state_mutability": "external"
            }
          ]
        },
        {
          "type": "function",
          "name": "dojo_init",
          "inputs": [],
          "outputs": [],
          "state_mutability": "view"
        },
        {
          "type": "impl",
          "name": "WorldProviderImpl",
          "interface_name": "dojo::contract::components::world_provider::IWorldProvider"
        },
        {
          "type": "struct",
          "name": "dojo::world::iworld::IWorldDispatcher",
          "members": [
            {
              "name": "contract_address",
              "type": "core::starknet::contract_address::ContractAddress"
            }
          ]
        },
        {
          "type": "interface",
          "name": "dojo::contract::components::world_provider::IWorldProvider",
          "items": [
            {
              "type": "function",
              "name": "world_dispatcher",
              "inputs": [],
              "outputs": [
                {
                  "type": "dojo::world::iworld::IWorldDispatcher"
                }
              ],
              "state_mutability": "view"
            }
          ]
        },
        {
          "type": "impl",
          "name": "UpgradeableImpl",
          "interface_name": "dojo::contract::components::upgradeable::IUpgradeable"
        },
        {
          "type": "interface",
          "name": "dojo::contract::components::upgradeable::IUpgradeable",
          "items": [
            {
              "type": "function",
              "name": "upgrade",
              "inputs": [
                {
                  "name": "new_class_hash",
                  "type": "core::starknet::class_hash::ClassHash"
                }
              ],
              "outputs": [],
              "state_mutability": "external"
            }
          ]
        },
        {
          "type": "constructor",
          "name": "constructor",
          "inputs": []
        },
        {
          "type": "event",
          "name": "dojo::contract::components::upgradeable::upgradeable_cpt::Upgraded",
          "kind": "struct",
          "members": [
            {
              "name": "class_hash",
              "type": "core::starknet::class_hash::ClassHash",
              "kind": "data"
            }
          ]
        },
        {
          "type": "event",
          "name": "dojo::contract::components::upgradeable::upgradeable_cpt::Event",
          "kind": "enum",
          "variants": [
            {
              "name": "Upgraded",
              "type": "dojo::contract::components::upgradeable::upgradeable_cpt::Upgraded",
              "kind": "nested"
            }
          ]
        },
        {
          "type": "event",
          "name": "dojo::contract::components::world_provider::world_provider_cpt::Event",
          "kind": "enum",
          "variants": []
        },
        {
          "type": "event",
          "name": "eternum::systems::resources::contracts::resource_systems::resource_systems::Event",
          "kind": "enum",
          "variants": [
            {
              "name": "UpgradeableEvent",
              "type": "dojo::contract::components::upgradeable::upgradeable_cpt::Event",
              "kind": "nested"
            },
            {
              "name": "WorldProviderEvent",
              "type": "dojo::contract::components::world_provider::world_provider_cpt::Event",
              "kind": "nested"
            }
          ]
        }
      ],
      "init_calldata": [],
      "tag": "eternum-resource_systems",
      "systems": []
    },
    {
      "address": "0x1c670379d2ca9c1613e8fd5159e886ad3934a324e35da440da68a5aafe84291",
      "class_hash": "0x20ea7f58d679b6fe7736c1c133c4ed1bd02b680ec6e009a97f47264bd54eea1",
      "abi": [
        {
          "type": "impl",
          "name": "swap_systems__ContractImpl",
          "interface_name": "dojo::contract::interface::IContract"
        },
        {
          "type": "struct",
          "name": "core::byte_array::ByteArray",
          "members": [
            {
              "name": "data",
              "type": "core::array::Array::<core::bytes_31::bytes31>"
            },
            {
              "name": "pending_word",
              "type": "core::felt252"
            },
            {
              "name": "pending_word_len",
              "type": "core::integer::u32"
            }
          ]
        },
        {
          "type": "interface",
          "name": "dojo::contract::interface::IContract",
          "items": [
            {
              "type": "function",
              "name": "dojo_name",
              "inputs": [],
              "outputs": [
                {
                  "type": "core::byte_array::ByteArray"
                }
              ],
              "state_mutability": "view"
            }
          ]
        },
        {
          "type": "impl",
          "name": "SwapSystemsImpl",
          "interface_name": "eternum::systems::bank::contracts::swap::ISwapSystems"
        },
        {
          "type": "interface",
          "name": "eternum::systems::bank::contracts::swap::ISwapSystems",
          "items": [
            {
              "type": "function",
              "name": "buy",
              "inputs": [
                {
                  "name": "bank_entity_id",
                  "type": "core::integer::u32"
                },
                {
                  "name": "entity_id",
                  "type": "core::integer::u32"
                },
                {
                  "name": "resource_type",
                  "type": "core::integer::u8"
                },
                {
                  "name": "amount",
                  "type": "core::integer::u128"
                }
              ],
              "outputs": [
                {
                  "type": "core::integer::u32"
                }
              ],
              "state_mutability": "external"
            },
            {
              "type": "function",
              "name": "sell",
              "inputs": [
                {
                  "name": "bank_entity_id",
                  "type": "core::integer::u32"
                },
                {
                  "name": "entity_id",
                  "type": "core::integer::u32"
                },
                {
                  "name": "resource_type",
                  "type": "core::integer::u8"
                },
                {
                  "name": "amount",
                  "type": "core::integer::u128"
                }
              ],
              "outputs": [
                {
                  "type": "core::integer::u32"
                }
              ],
              "state_mutability": "external"
            }
          ]
        },
        {
          "type": "function",
          "name": "dojo_init",
          "inputs": [],
          "outputs": [],
          "state_mutability": "view"
        },
        {
          "type": "impl",
          "name": "WorldProviderImpl",
          "interface_name": "dojo::contract::components::world_provider::IWorldProvider"
        },
        {
          "type": "struct",
          "name": "dojo::world::iworld::IWorldDispatcher",
          "members": [
            {
              "name": "contract_address",
              "type": "core::starknet::contract_address::ContractAddress"
            }
          ]
        },
        {
          "type": "interface",
          "name": "dojo::contract::components::world_provider::IWorldProvider",
          "items": [
            {
              "type": "function",
              "name": "world_dispatcher",
              "inputs": [],
              "outputs": [
                {
                  "type": "dojo::world::iworld::IWorldDispatcher"
                }
              ],
              "state_mutability": "view"
            }
          ]
        },
        {
          "type": "impl",
          "name": "UpgradeableImpl",
          "interface_name": "dojo::contract::components::upgradeable::IUpgradeable"
        },
        {
          "type": "interface",
          "name": "dojo::contract::components::upgradeable::IUpgradeable",
          "items": [
            {
              "type": "function",
              "name": "upgrade",
              "inputs": [
                {
                  "name": "new_class_hash",
                  "type": "core::starknet::class_hash::ClassHash"
                }
              ],
              "outputs": [],
              "state_mutability": "external"
            }
          ]
        },
        {
          "type": "constructor",
          "name": "constructor",
          "inputs": []
        },
        {
          "type": "event",
          "name": "dojo::contract::components::upgradeable::upgradeable_cpt::Upgraded",
          "kind": "struct",
          "members": [
            {
              "name": "class_hash",
              "type": "core::starknet::class_hash::ClassHash",
              "kind": "data"
            }
          ]
        },
        {
          "type": "event",
          "name": "dojo::contract::components::upgradeable::upgradeable_cpt::Event",
          "kind": "enum",
          "variants": [
            {
              "name": "Upgraded",
              "type": "dojo::contract::components::upgradeable::upgradeable_cpt::Upgraded",
              "kind": "nested"
            }
          ]
        },
        {
          "type": "event",
          "name": "dojo::contract::components::world_provider::world_provider_cpt::Event",
          "kind": "enum",
          "variants": []
        },
        {
          "type": "event",
          "name": "eternum::systems::bank::contracts::swap::swap_systems::Event",
          "kind": "enum",
          "variants": [
            {
              "name": "UpgradeableEvent",
              "type": "dojo::contract::components::upgradeable::upgradeable_cpt::Event",
              "kind": "nested"
            },
            {
              "name": "WorldProviderEvent",
              "type": "dojo::contract::components::world_provider::world_provider_cpt::Event",
              "kind": "nested"
            }
          ]
        }
      ],
      "init_calldata": [],
      "tag": "eternum-swap_systems",
      "systems": []
    },
    {
      "address": "0x15554bca8028a35f203c8d581f050809adb445e51c115f19d8d181a9cb55864",
      "class_hash": "0x4e2c42ecb4af9a96bb3680adb3a60aef8d66b440095186f718670b7940ddb26",
      "abi": [
        {
          "type": "impl",
          "name": "trade_systems__ContractImpl",
          "interface_name": "dojo::contract::interface::IContract"
        },
        {
          "type": "struct",
          "name": "core::byte_array::ByteArray",
          "members": [
            {
              "name": "data",
              "type": "core::array::Array::<core::bytes_31::bytes31>"
            },
            {
              "name": "pending_word",
              "type": "core::felt252"
            },
            {
              "name": "pending_word_len",
              "type": "core::integer::u32"
            }
          ]
        },
        {
          "type": "interface",
          "name": "dojo::contract::interface::IContract",
          "items": [
            {
              "type": "function",
              "name": "dojo_name",
              "inputs": [],
              "outputs": [
                {
                  "type": "core::byte_array::ByteArray"
                }
              ],
              "state_mutability": "view"
            }
          ]
        },
        {
          "type": "impl",
          "name": "TradeSystemsImpl",
          "interface_name": "eternum::systems::trade::contracts::trade_systems::ITradeSystems"
        },
        {
          "type": "struct",
          "name": "core::array::Span::<(core::integer::u8, core::integer::u128)>",
          "members": [
            {
              "name": "snapshot",
              "type": "@core::array::Array::<(core::integer::u8, core::integer::u128)>"
            }
          ]
        },
        {
          "type": "interface",
          "name": "eternum::systems::trade::contracts::trade_systems::ITradeSystems",
          "items": [
            {
              "type": "function",
              "name": "create_order",
              "inputs": [
                {
                  "name": "maker_id",
                  "type": "core::integer::u32"
                },
                {
                  "name": "maker_gives_resources",
                  "type": "core::array::Span::<(core::integer::u8, core::integer::u128)>"
                },
                {
                  "name": "taker_id",
                  "type": "core::integer::u32"
                },
                {
                  "name": "taker_gives_resources",
                  "type": "core::array::Span::<(core::integer::u8, core::integer::u128)>"
                },
                {
                  "name": "expires_at",
                  "type": "core::integer::u64"
                }
              ],
              "outputs": [
                {
                  "type": "core::integer::u32"
                }
              ],
              "state_mutability": "external"
            },
            {
              "type": "function",
              "name": "accept_order",
              "inputs": [
                {
                  "name": "taker_id",
                  "type": "core::integer::u32"
                },
                {
                  "name": "trade_id",
                  "type": "core::integer::u32"
                },
                {
                  "name": "maker_gives_resources",
                  "type": "core::array::Span::<(core::integer::u8, core::integer::u128)>"
                },
                {
                  "name": "taker_gives_resources",
                  "type": "core::array::Span::<(core::integer::u8, core::integer::u128)>"
                }
              ],
              "outputs": [],
              "state_mutability": "external"
            },
            {
              "type": "function",
              "name": "accept_partial_order",
              "inputs": [
                {
                  "name": "taker_id",
                  "type": "core::integer::u32"
                },
                {
                  "name": "trade_id",
                  "type": "core::integer::u32"
                },
                {
                  "name": "maker_gives_resources",
                  "type": "core::array::Span::<(core::integer::u8, core::integer::u128)>"
                },
                {
                  "name": "taker_gives_resources",
                  "type": "core::array::Span::<(core::integer::u8, core::integer::u128)>"
                },
                {
                  "name": "taker_gives_actual_amount",
                  "type": "core::integer::u128"
                }
              ],
              "outputs": [],
              "state_mutability": "external"
            },
            {
              "type": "function",
              "name": "cancel_order",
              "inputs": [
                {
                  "name": "trade_id",
                  "type": "core::integer::u32"
                },
                {
                  "name": "return_resources",
                  "type": "core::array::Span::<(core::integer::u8, core::integer::u128)>"
                }
              ],
              "outputs": [],
              "state_mutability": "external"
            }
          ]
        },
        {
          "type": "function",
          "name": "dojo_init",
          "inputs": [],
          "outputs": [],
          "state_mutability": "view"
        },
        {
          "type": "impl",
          "name": "WorldProviderImpl",
          "interface_name": "dojo::contract::components::world_provider::IWorldProvider"
        },
        {
          "type": "struct",
          "name": "dojo::world::iworld::IWorldDispatcher",
          "members": [
            {
              "name": "contract_address",
              "type": "core::starknet::contract_address::ContractAddress"
            }
          ]
        },
        {
          "type": "interface",
          "name": "dojo::contract::components::world_provider::IWorldProvider",
          "items": [
            {
              "type": "function",
              "name": "world_dispatcher",
              "inputs": [],
              "outputs": [
                {
                  "type": "dojo::world::iworld::IWorldDispatcher"
                }
              ],
              "state_mutability": "view"
            }
          ]
        },
        {
          "type": "impl",
          "name": "UpgradeableImpl",
          "interface_name": "dojo::contract::components::upgradeable::IUpgradeable"
        },
        {
          "type": "interface",
          "name": "dojo::contract::components::upgradeable::IUpgradeable",
          "items": [
            {
              "type": "function",
              "name": "upgrade",
              "inputs": [
                {
                  "name": "new_class_hash",
                  "type": "core::starknet::class_hash::ClassHash"
                }
              ],
              "outputs": [],
              "state_mutability": "external"
            }
          ]
        },
        {
          "type": "constructor",
          "name": "constructor",
          "inputs": []
        },
        {
          "type": "event",
          "name": "dojo::contract::components::upgradeable::upgradeable_cpt::Upgraded",
          "kind": "struct",
          "members": [
            {
              "name": "class_hash",
              "type": "core::starknet::class_hash::ClassHash",
              "kind": "data"
            }
          ]
        },
        {
          "type": "event",
          "name": "dojo::contract::components::upgradeable::upgradeable_cpt::Event",
          "kind": "enum",
          "variants": [
            {
              "name": "Upgraded",
              "type": "dojo::contract::components::upgradeable::upgradeable_cpt::Upgraded",
              "kind": "nested"
            }
          ]
        },
        {
          "type": "event",
          "name": "dojo::contract::components::world_provider::world_provider_cpt::Event",
          "kind": "enum",
          "variants": []
        },
        {
          "type": "event",
          "name": "eternum::systems::trade::contracts::trade_systems::trade_systems::Event",
          "kind": "enum",
          "variants": [
            {
              "name": "UpgradeableEvent",
              "type": "dojo::contract::components::upgradeable::upgradeable_cpt::Event",
              "kind": "nested"
            },
            {
              "name": "WorldProviderEvent",
              "type": "dojo::contract::components::world_provider::world_provider_cpt::Event",
              "kind": "nested"
            }
          ]
        }
      ],
      "init_calldata": [],
      "tag": "eternum-trade_systems",
      "systems": []
    },
    {
      "address": "0xa509688f9999f83063526f58c6a67ae3b9b5be1592bf0d8643dca998655b0f",
      "class_hash": "0x33978daedf16b363e57a1117351b303bd18ff9a9d8561cba438e96ef4d2e345",
      "abi": [
        {
          "type": "impl",
          "name": "travel_systems__ContractImpl",
          "interface_name": "dojo::contract::interface::IContract"
        },
        {
          "type": "struct",
          "name": "core::byte_array::ByteArray",
          "members": [
            {
              "name": "data",
              "type": "core::array::Array::<core::bytes_31::bytes31>"
            },
            {
              "name": "pending_word",
              "type": "core::felt252"
            },
            {
              "name": "pending_word_len",
              "type": "core::integer::u32"
            }
          ]
        },
        {
          "type": "interface",
          "name": "dojo::contract::interface::IContract",
          "items": [
            {
              "type": "function",
              "name": "dojo_name",
              "inputs": [],
              "outputs": [
                {
                  "type": "core::byte_array::ByteArray"
                }
              ],
              "state_mutability": "view"
            }
          ]
        },
        {
          "type": "impl",
          "name": "TravelSystemsImpl",
          "interface_name": "eternum::systems::transport::contracts::travel_systems::ITravelSystems"
        },
        {
          "type": "struct",
          "name": "eternum::models::position::Coord",
          "members": [
            {
              "name": "x",
              "type": "core::integer::u32"
            },
            {
              "name": "y",
              "type": "core::integer::u32"
            }
          ]
        },
        {
          "type": "enum",
          "name": "eternum::models::position::Direction",
          "variants": [
            {
              "name": "East",
              "type": "()"
            },
            {
              "name": "NorthEast",
              "type": "()"
            },
            {
              "name": "NorthWest",
              "type": "()"
            },
            {
              "name": "West",
              "type": "()"
            },
            {
              "name": "SouthWest",
              "type": "()"
            },
            {
              "name": "SouthEast",
              "type": "()"
            }
          ]
        },
        {
          "type": "struct",
          "name": "core::array::Span::<eternum::models::position::Direction>",
          "members": [
            {
              "name": "snapshot",
              "type": "@core::array::Array::<eternum::models::position::Direction>"
            }
          ]
        },
        {
          "type": "interface",
          "name": "eternum::systems::transport::contracts::travel_systems::ITravelSystems",
          "items": [
            {
              "type": "function",
              "name": "travel",
              "inputs": [
                {
                  "name": "travelling_entity_id",
                  "type": "core::integer::u32"
                },
                {
                  "name": "destination_coord",
                  "type": "eternum::models::position::Coord"
                }
              ],
              "outputs": [],
              "state_mutability": "external"
            },
            {
              "type": "function",
              "name": "travel_hex",
              "inputs": [
                {
                  "name": "travelling_entity_id",
                  "type": "core::integer::u32"
                },
                {
                  "name": "directions",
                  "type": "core::array::Span::<eternum::models::position::Direction>"
                }
              ],
              "outputs": [],
              "state_mutability": "external"
            }
          ]
        },
        {
          "type": "function",
          "name": "dojo_init",
          "inputs": [],
          "outputs": [],
          "state_mutability": "view"
        },
        {
          "type": "impl",
          "name": "WorldProviderImpl",
          "interface_name": "dojo::contract::components::world_provider::IWorldProvider"
        },
        {
          "type": "struct",
          "name": "dojo::world::iworld::IWorldDispatcher",
          "members": [
            {
              "name": "contract_address",
              "type": "core::starknet::contract_address::ContractAddress"
            }
          ]
        },
        {
          "type": "interface",
          "name": "dojo::contract::components::world_provider::IWorldProvider",
          "items": [
            {
              "type": "function",
              "name": "world_dispatcher",
              "inputs": [],
              "outputs": [
                {
                  "type": "dojo::world::iworld::IWorldDispatcher"
                }
              ],
              "state_mutability": "view"
            }
          ]
        },
        {
          "type": "impl",
          "name": "UpgradeableImpl",
          "interface_name": "dojo::contract::components::upgradeable::IUpgradeable"
        },
        {
          "type": "interface",
          "name": "dojo::contract::components::upgradeable::IUpgradeable",
          "items": [
            {
              "type": "function",
              "name": "upgrade",
              "inputs": [
                {
                  "name": "new_class_hash",
                  "type": "core::starknet::class_hash::ClassHash"
                }
              ],
              "outputs": [],
              "state_mutability": "external"
            }
          ]
        },
        {
          "type": "constructor",
          "name": "constructor",
          "inputs": []
        },
        {
          "type": "event",
          "name": "dojo::contract::components::upgradeable::upgradeable_cpt::Upgraded",
          "kind": "struct",
          "members": [
            {
              "name": "class_hash",
              "type": "core::starknet::class_hash::ClassHash",
              "kind": "data"
            }
          ]
        },
        {
          "type": "event",
          "name": "dojo::contract::components::upgradeable::upgradeable_cpt::Event",
          "kind": "enum",
          "variants": [
            {
              "name": "Upgraded",
              "type": "dojo::contract::components::upgradeable::upgradeable_cpt::Upgraded",
              "kind": "nested"
            }
          ]
        },
        {
          "type": "event",
          "name": "dojo::contract::components::world_provider::world_provider_cpt::Event",
          "kind": "enum",
          "variants": []
        },
        {
          "type": "event",
          "name": "eternum::systems::transport::contracts::travel_systems::travel_systems::Event",
          "kind": "enum",
          "variants": [
            {
              "name": "UpgradeableEvent",
              "type": "dojo::contract::components::upgradeable::upgradeable_cpt::Event",
              "kind": "nested"
            },
            {
              "name": "WorldProviderEvent",
              "type": "dojo::contract::components::world_provider::world_provider_cpt::Event",
              "kind": "nested"
            }
          ]
        }
      ],
      "init_calldata": [],
      "tag": "eternum-travel_systems",
      "systems": []
    },
    {
<<<<<<< HEAD
      "address": "0x4ed3b74e688e16461ad2079955be0cb68846297f59459fbd892c67ecb5fde84",
      "class_hash": "0x13f8c4f1bd43cb3c2bd23dfbecc3ffd0766efc85fa2b0b94cb041da0b435fbf",
=======
      "address": "0x6b3e5bbfdc6a5f7ea1a456cbf0b658d6e14aacd3235eac19d4c2aeb2f1b41b0",
      "class_hash": "0x3b4426c49865bf0c43a54cc8405538db4f10f3475f06320968a0c28d14fe8a5",
>>>>>>> e6c9b45f
      "abi": [
        {
          "type": "impl",
          "name": "troop_systems__ContractImpl",
          "interface_name": "dojo::contract::interface::IContract"
        },
        {
          "type": "struct",
          "name": "core::byte_array::ByteArray",
          "members": [
            {
              "name": "data",
              "type": "core::array::Array::<core::bytes_31::bytes31>"
            },
            {
              "name": "pending_word",
              "type": "core::felt252"
            },
            {
              "name": "pending_word_len",
              "type": "core::integer::u32"
            }
          ]
        },
        {
          "type": "interface",
          "name": "dojo::contract::interface::IContract",
          "items": [
            {
              "type": "function",
              "name": "dojo_name",
              "inputs": [],
              "outputs": [
                {
                  "type": "core::byte_array::ByteArray"
                }
              ],
              "state_mutability": "view"
            }
          ]
        },
        {
          "type": "impl",
          "name": "TroopContractImpl",
          "interface_name": "eternum::systems::combat::contracts::troop_systems::ITroopContract"
        },
        {
          "type": "enum",
          "name": "core::bool",
          "variants": [
            {
              "name": "False",
              "type": "()"
            },
            {
              "name": "True",
              "type": "()"
            }
          ]
        },
        {
          "type": "struct",
          "name": "eternum::models::combat::Troops",
          "members": [
            {
              "name": "knight_count",
              "type": "core::integer::u64"
            },
            {
              "name": "paladin_count",
              "type": "core::integer::u64"
            },
            {
              "name": "crossbowman_count",
              "type": "core::integer::u64"
            }
          ]
        },
        {
          "type": "interface",
          "name": "eternum::systems::combat::contracts::troop_systems::ITroopContract",
          "items": [
            {
              "type": "function",
              "name": "army_create",
              "inputs": [
                {
                  "name": "army_owner_id",
                  "type": "core::integer::u32"
                },
                {
                  "name": "is_defensive_army",
                  "type": "core::bool"
                }
              ],
              "outputs": [
                {
                  "type": "core::integer::u32"
                }
              ],
              "state_mutability": "external"
            },
            {
              "type": "function",
              "name": "army_delete",
              "inputs": [
                {
                  "name": "army_id",
                  "type": "core::integer::u32"
                }
              ],
              "outputs": [],
              "state_mutability": "external"
            },
            {
              "type": "function",
              "name": "army_buy_troops",
              "inputs": [
                {
                  "name": "army_id",
                  "type": "core::integer::u32"
                },
                {
                  "name": "payer_id",
                  "type": "core::integer::u32"
                },
                {
                  "name": "troops",
                  "type": "eternum::models::combat::Troops"
                }
              ],
              "outputs": [],
              "state_mutability": "external"
            },
            {
              "type": "function",
              "name": "army_merge_troops",
              "inputs": [
                {
                  "name": "from_army_id",
                  "type": "core::integer::u32"
                },
                {
                  "name": "to_army_id",
                  "type": "core::integer::u32"
                },
                {
                  "name": "troops",
                  "type": "eternum::models::combat::Troops"
                }
              ],
              "outputs": [],
              "state_mutability": "external"
            }
          ]
        },
        {
          "type": "function",
          "name": "dojo_init",
          "inputs": [],
          "outputs": [],
          "state_mutability": "view"
        },
        {
          "type": "impl",
          "name": "WorldProviderImpl",
          "interface_name": "dojo::contract::components::world_provider::IWorldProvider"
        },
        {
          "type": "struct",
          "name": "dojo::world::iworld::IWorldDispatcher",
          "members": [
            {
              "name": "contract_address",
              "type": "core::starknet::contract_address::ContractAddress"
            }
          ]
        },
        {
          "type": "interface",
          "name": "dojo::contract::components::world_provider::IWorldProvider",
          "items": [
            {
              "type": "function",
              "name": "world_dispatcher",
              "inputs": [],
              "outputs": [
                {
                  "type": "dojo::world::iworld::IWorldDispatcher"
                }
              ],
              "state_mutability": "view"
            }
          ]
        },
        {
          "type": "impl",
          "name": "UpgradeableImpl",
          "interface_name": "dojo::contract::components::upgradeable::IUpgradeable"
        },
        {
          "type": "interface",
          "name": "dojo::contract::components::upgradeable::IUpgradeable",
          "items": [
            {
              "type": "function",
              "name": "upgrade",
              "inputs": [
                {
                  "name": "new_class_hash",
                  "type": "core::starknet::class_hash::ClassHash"
                }
              ],
              "outputs": [],
              "state_mutability": "external"
            }
          ]
        },
        {
          "type": "constructor",
          "name": "constructor",
          "inputs": []
        },
        {
          "type": "event",
          "name": "dojo::contract::components::upgradeable::upgradeable_cpt::Upgraded",
          "kind": "struct",
          "members": [
            {
              "name": "class_hash",
              "type": "core::starknet::class_hash::ClassHash",
              "kind": "data"
            }
          ]
        },
        {
          "type": "event",
          "name": "dojo::contract::components::upgradeable::upgradeable_cpt::Event",
          "kind": "enum",
          "variants": [
            {
              "name": "Upgraded",
              "type": "dojo::contract::components::upgradeable::upgradeable_cpt::Upgraded",
              "kind": "nested"
            }
          ]
        },
        {
          "type": "event",
          "name": "dojo::contract::components::world_provider::world_provider_cpt::Event",
          "kind": "enum",
          "variants": []
        },
        {
          "type": "event",
          "name": "eternum::systems::combat::contracts::troop_systems::troop_systems::Event",
          "kind": "enum",
          "variants": [
            {
              "name": "UpgradeableEvent",
              "type": "dojo::contract::components::upgradeable::upgradeable_cpt::Event",
              "kind": "nested"
            },
            {
              "name": "WorldProviderEvent",
              "type": "dojo::contract::components::world_provider::world_provider_cpt::Event",
              "kind": "nested"
            }
          ]
        }
      ],
      "init_calldata": [],
      "tag": "eternum-troop_systems",
      "systems": []
    }
  ],
  "models": [
    {
      "members": [],
      "class_hash": "0x2aa80078371c6df5453b26a87e684e98d7f834b12a4311a2c1d2efd47cc4ff",
      "tag": "AddressName"
    },
    {
      "members": [],
      "class_hash": "0x654836721ada9c6b2181470d2ca0e3535d83d830e189d341041deb0776dd490",
      "tag": "Army"
    },
    {
      "members": [],
      "class_hash": "0x3c694d4cc26c786fa4289c5f48fd583ee959f1ce9171d2ad4b6b65fba757c37",
      "tag": "ArrivalTime"
    },
    {
      "members": [],
      "class_hash": "0x23404007ca74d774d4fd8aac6cb43c40aaeed4f0366c4ed7ac3e914bdd82cc9",
      "tag": "Bank"
    },
    {
      "members": [],
      "class_hash": "0x4e85c54bbd1ed741c13d347c8f660d4e520aba5209735a267810ae4a1bf467c",
      "tag": "BankConfig"
    },
    {
      "members": [],
      "class_hash": "0x44cbf0790f49d314c081228937c6116cb3edfbfd006330b5ea8fbba7959e15c",
      "tag": "Battle"
    },
    {
      "members": [],
      "class_hash": "0x7403e911f3c6f1e34e37fba8e762fa7cbd1cf38bab527836f95b23ad6a1a4e8",
      "tag": "BattleConfig"
    },
    {
      "members": [],
      "class_hash": "0x4c0f05bbcfd80328b2097da6b1288489d86421e8b25ab7743f7d7e362395780",
      "tag": "Building"
    },
    {
      "members": [],
      "class_hash": "0x472027802c7b2630abf15833fd9150a54445050f2ab0eee85381dac85c3c3cc",
      "tag": "BuildingCategoryPopConfig"
    },
    {
      "members": [],
      "class_hash": "0x250c04563de95882f1b22d39708e1ce50ef119c8e6e9765b91af83bd2a26063",
      "tag": "BuildingConfig"
    },
    {
      "members": [],
      "class_hash": "0x1f2c2b8756e7d285834369221b5ec080831b960fd41911069498c90cd9fdaa2",
      "tag": "BuildingGeneralConfig"
    },
    {
      "members": [],
      "class_hash": "0x63dc03064131b6f36d769b8ed969f2e0561dff66537ec37d8f6b3cd3d25c14",
      "tag": "BuildingQuantityv2"
    },
    {
      "members": [],
      "class_hash": "0x5cc1beefaedc6799ddb4d542aaeee9e0ad8d87bb50ac3a6b1cbc1911bb97e6d",
      "tag": "CapacityCategory"
    },
    {
      "members": [],
      "class_hash": "0x65c82433fc48786e2429518976d78995da422f7f2856adf0eb430199d628ef6",
      "tag": "CapacityConfig"
    },
    {
      "members": [],
      "class_hash": "0x3fef17cfb1d34a79e868a7b7f4a6d825dbe65f1cc08148fde6bed989f0c44b3",
      "tag": "Contribution"
    },
    {
      "members": [],
      "class_hash": "0xa63eedcf34393819d417336ae832cf35f4136d336ed8fc8a27f9869761e13",
      "tag": "DetachedResource"
    },
    {
      "members": [],
      "class_hash": "0x2bf4541ec313a597c34f52276ad1fb641b7c3219ee1d0d8b3189aa17a08c607",
      "tag": "EntityName"
    },
    {
      "members": [],
      "class_hash": "0x38f860908376f4f9c4d9888a6cce947c3e4a3241f80427d33711c1ef8584b08",
      "tag": "EntityOwner"
    },
    {
      "members": [],
      "class_hash": "0x448d9c80c9471b3c9752ce1a48d67aa1e4e4005136bb153c6c1d65718ffaae3",
      "tag": "Epoch"
    },
    {
      "members": [],
      "class_hash": "0x1cd84a8a45d5110cf894dc0405da5e151b19845d7875181b4bb3b7604ef8eda",
      "tag": "Guild"
    },
    {
      "members": [],
      "class_hash": "0x2962ad6e99e450b795522bf596979cf655452801cab3f3e879a9ef1632af192",
      "tag": "GuildMember"
    },
    {
      "members": [],
      "class_hash": "0x77e840128ae26ace5653db952b90aacab2369f1aef8e9035b44e2ace204e145",
      "tag": "GuildWhitelist"
    },
    {
      "members": [],
      "class_hash": "0x6fd07886e44470115cc677890a02b9bfe2e6041eec76bcdfafc8a8f751a29ce",
      "tag": "Health"
    },
    {
      "members": [],
      "class_hash": "0x4476a960176c74084d164ba65968dbd7c41b5cf57877ada6e89e526f209aeaa",
      "tag": "Hyperstructure"
    },
    {
      "members": [],
      "class_hash": "0x28fe83bc7a103d0765b8ea3302b231a2cfa6f817bd77156c63c627b6a843ce0",
      "tag": "HyperstructureConfig"
    },
    {
      "members": [],
      "class_hash": "0x4936c40e4efd129ee9f3e24df8e6a6fa8823820f5b21bd0a629cebcdf17682a",
      "tag": "HyperstructureResourceConfig"
    },
    {
      "members": [],
      "class_hash": "0x1c1ee1cdc84c235902c28d26fe1d628199dd5900ed28de3f82ab316529aa73c",
      "tag": "LevelingConfig"
    },
    {
      "members": [],
      "class_hash": "0x6416d3e63b4d4abafad648f65142ae7d545a9c317a8c48b9d1e96a589a5f8de",
      "tag": "Liquidity"
    },
    {
      "members": [],
      "class_hash": "0x11db8255e34d39756dca0e24b00a32c970c094f3584e88e5a7e4b57fefcb62",
      "tag": "MapConfig"
    },
    {
      "members": [],
      "class_hash": "0x3113840a70bf1a4fc2fa61c8b685594c5618ba492409544c91f08b9f438e9fb",
      "tag": "Market"
    },
    {
      "members": [],
      "class_hash": "0x83399f3d38decaa4357dcf55231e407e47651e5d9a19c812c3bda2b8cb8536",
      "tag": "MercenariesConfig"
    },
    {
      "members": [],
      "class_hash": "0x5905f49f87ff4b7b9eb1a20d5287099a631bdae6b4729a5ff958208d81e23a1",
      "tag": "Message"
    },
    {
      "members": [],
      "class_hash": "0x595e87eec19e03b6239d8c0c46cf14506f844d8871b9e311946e6f9e000b8b",
      "tag": "Movable"
    },
    {
      "members": [],
      "class_hash": "0x360e5a9279eeff0f03f39d9851226491f17e46dcbb0db62e7231463bfc743d9",
      "tag": "Orders"
    },
    {
      "members": [],
      "class_hash": "0x229ce3555dd194c80b2f0aaf4d8e53e5a5e232dfdc9b3277ed7e3277fafbb5b",
      "tag": "OwnedResourcesTracker"
    },
    {
      "members": [],
      "class_hash": "0x742f850b90131f592fecb91e7838a5977435401dda2643d898d0696835e472",
      "tag": "Owner"
    },
    {
      "members": [],
      "class_hash": "0x30b2888cbaace69f930178fd9eb9d52a31f6ae5c9c9dcb011e7ed7c4e0d08b",
      "tag": "Population"
    },
    {
      "members": [],
      "class_hash": "0x5cbdd0b7e45cdbfe0a882ffca0dc8cdaf1b5a0040441d556779d1c4dbb125ac",
      "tag": "PopulationConfig"
    },
    {
      "members": [],
      "class_hash": "0x6afca76ac062d12948ec507646ada364b41bd675115c458f0e5a985fa25e1fb",
      "tag": "Position"
    },
    {
      "members": [],
      "class_hash": "0x60ad917b7a351fc59691eab8f25168aa12c9450f7758aeb2b28ed357b5918b5",
      "tag": "Production"
    },
    {
      "members": [],
      "class_hash": "0x3dfbb0a112c3a129ef63f63662cd02275e1ebb9904bd12cf047f882a2dd06c6",
      "tag": "ProductionConfig"
    },
    {
      "members": [],
      "class_hash": "0x1d4554811877f732bbf9f611153f37b286f9a12557aa3aac822539bcdc8cdfc",
      "tag": "ProductionDeadline"
    },
    {
      "members": [],
      "class_hash": "0x1d8c40ebdf031384f0a36a15321633e5176ba6003ff39930b06e3ff65f8e2cd",
      "tag": "ProductionInput"
    },
    {
      "members": [],
      "class_hash": "0x67f438a98866dea5b41466b6eae188801f7c86675ef4fee4053f702418bfd7d",
      "tag": "ProductionOutput"
    },
    {
      "members": [],
      "class_hash": "0x3acbb5abe8f3426af9921e2c8d337a381b77bdf67a668dc953d86f6f4223a6f",
      "tag": "Progress"
    },
    {
      "members": [],
      "class_hash": "0x1c6f3295eff92af340bf8858d8333922c0bf6da8953561ccc6410a215552489",
      "tag": "Protectee"
    },
    {
      "members": [],
      "class_hash": "0x367d469b43f54df6d02470ba707e29cf4d30e1974ec8cd4e08e5a7d321f52d2",
      "tag": "Protector"
    },
    {
      "members": [],
      "class_hash": "0x4c2b6c0f7a2b268ad2296f753e2a25bfd78e3b28e301035af9242c90b6df22",
      "tag": "Quantity"
    },
    {
      "members": [],
      "class_hash": "0x77b43d2b468651378b0377fc2de99a6665c02213f5aec26adc92a2fad3c1be7",
      "tag": "QuantityTracker"
    },
    {
      "members": [],
      "class_hash": "0x4304a146c0bafc97924a704dad7b70df1b05573a7c4bd668f25e3fab111a7d9",
      "tag": "Quest"
    },
    {
      "members": [],
      "class_hash": "0x6313f2a330f377266574dc4b207cd833ceb5ead096c631973195c203f4c3c81",
      "tag": "QuestBonus"
    },
    {
      "members": [],
      "class_hash": "0x5ce358041e9bb27fbb45deba501f2b3e7df67c5186f7ab078413a0a3cfd6956",
      "tag": "QuestConfig"
    },
    {
      "members": [],
      "class_hash": "0x3a6b4791e1157af8a6ce82f5f1e29050baa4647246b0acf43f99304b675290b",
      "tag": "QuestRewardConfig"
    },
    {
      "members": [],
      "class_hash": "0x3533a32f694ca8cd051016761bc6c22e3742d43e741c7a4c5fc518c0aa0d8a3",
      "tag": "Realm"
    },
    {
      "members": [],
      "class_hash": "0x456da824dc79736a66d093f7847f82fb61be08f27e22c06ac1d8e0587c96dfd",
      "tag": "RealmLevelConfig"
    },
    {
      "members": [],
      "class_hash": "0x5f1b5a865f255cc27fda05b96938b1e8fdeaee2377a7902811a04448f53727a",
      "tag": "RealmMaxLevelConfig"
    },
    {
      "members": [],
      "class_hash": "0x1378ad87adbca75e92e35dc79e2e51e1fe0fef157ec682aee7022e7fca898e5",
      "tag": "Resource"
    },
    {
      "members": [],
      "class_hash": "0x4c1fe9ccbd590964010ee2e48362df3227d0ee5dccf423d9fd6b4a160b05528",
      "tag": "ResourceAllowance"
    },
    {
      "members": [],
      "class_hash": "0x23a2c6a1e919070abbb5972cf54a25cf1527895d1c5bea39c60436dd73d3e0b",
      "tag": "ResourceBridgeConfig"
    },
    {
      "members": [],
      "class_hash": "0x345b45ab3d63a042a6b0a31b081e9570df7741e979e14c7027c5e4c22c1c312",
      "tag": "ResourceBridgeFeeSplitConfig"
    },
    {
      "members": [],
      "class_hash": "0x543da679237572ae5675963f259dc057dee40466afcc2cc46676596afc896a3",
      "tag": "ResourceBridgeWhitelistConfig"
    },
    {
      "members": [],
      "class_hash": "0x687651a2e35ed465658d4578b0aba3eb15d407b1f8163cd2828c39e41516147",
      "tag": "ResourceCost"
    },
    {
      "members": [],
      "class_hash": "0x40952e15355d1278fc61c29b02e2a699a3c60dc050d61c07d4baaa1c2d2db59",
      "tag": "ResourceTransferLock"
    },
    {
      "members": [],
      "class_hash": "0x2d997c6b2eee7545c2163a4341ac6e3c7adc75e58c8cdc18b19cafd2d124cb",
      "tag": "Season"
    },
    {
      "members": [],
      "class_hash": "0x352d9e3e4d5a85e6f85b00ef018e02833dd1047c6e5f54be4c8e9ce78a18839",
      "tag": "SeasonConfig"
    },
    {
      "members": [],
      "class_hash": "0x6f739dcda90853814ce8919f6108e42a8dfb9ee8fce8a96f714d32074ef21fa",
      "tag": "SettlementConfig"
    },
    {
      "members": [],
      "class_hash": "0x25d0cea6878ec0dce72ee5253c0fbcf2a44ae772d28e93473c42756ecf37915",
      "tag": "SpeedConfig"
    },
    {
      "members": [],
      "class_hash": "0x30bf01cf1fd33fc1dbbf7249f5916c2ee077f4f7aa20d5f25ff3c562ef31e2e",
      "tag": "Stamina"
    },
    {
      "members": [],
      "class_hash": "0x77c79896bb052ba374f6e6c9a46029c0d0ab18445b3aadb5131373b8ee180a9",
      "tag": "StaminaConfig"
    },
    {
      "members": [],
      "class_hash": "0x1a4e09ba72da244929b1baad9bfa54a716960288c148d16fd2d3ef071094558",
      "tag": "StaminaRefillConfig"
    },
    {
      "members": [],
      "class_hash": "0x650be4d8271e7f76ecf0f062eca76731394ae7f4409c77396ad08a4ecfc360c",
      "tag": "Status"
    },
    {
      "members": [],
      "class_hash": "0x34e3ed76cdb2650b4d7dc668ad59aac4a2dfb7d4b4e793951c70cb31b6c44c2",
      "tag": "Structure"
    },
    {
      "members": [],
      "class_hash": "0x37c3b6b476655a304c01db6ac6b52ef569f538ce21348a186712e988260c678",
      "tag": "StructureCount"
    },
    {
      "members": [],
      "class_hash": "0x35ab8ccc2c37fb8546e7e1c9e3952d4570d3a7b00e53b9526648c22f911cc9e",
      "tag": "TickConfig"
    },
    {
      "members": [],
      "class_hash": "0x3fb696871cdc3dd0191cba15537273d51c4a7cd047ee867af4fc9b14d534cf7",
      "tag": "Tile"
    },
    {
      "members": [],
      "class_hash": "0x114d33df13895e8ca4d10ac65d1c4d992da449dff6b13b82ab8d71960874e36",
      "tag": "Trade"
    },
    {
      "members": [],
      "class_hash": "0x628b2799418b914d834ffb1712b13a49c340d5ed3a34c3af4dec9d2287de18d",
      "tag": "TravelFoodCostConfig"
    },
    {
      "members": [],
      "class_hash": "0x7a223068366cbdb61a0de52be4120e84f8c48368562afd03dee71b99a4d412b",
      "tag": "TravelStaminaCostConfig"
    },
    {
      "members": [],
      "class_hash": "0x1b1f5966401d28a7fbe6da5f2c23a7968f5f9796640c034644b7e3bf0db4440",
      "tag": "TroopConfig"
    },
    {
      "members": [],
      "class_hash": "0x3060f68722ae5518a7ceae23d7f9117bc57e371288f43fb344d616508d10166",
      "tag": "Weight"
    },
    {
      "members": [],
      "class_hash": "0x361efc8bea5226757ec7e4f8b893f7d027112c00a82a169a39c5425f7efc8ed",
      "tag": "WeightConfig"
    },
    {
      "members": [],
      "class_hash": "0x306c22c7a881a365cdd76189548cacc589e2c8471717235597c53e5301bd267",
      "tag": "WorldConfig"
    }
  ],
  "events": [
    {
      "members": [],
      "class_hash": "0x53b287cb18d8879dfa6211e191555c818731714bd3cfa76732b6ed3075680bf",
      "tag": "AcceptOrder"
    },
    {
      "members": [],
      "class_hash": "0x1e05ad9ba298abdf62c14e01ba645bb2046f1383577645403575a726305e4a2",
      "tag": "AcceptPartialOrder"
    },
    {
      "members": [],
      "class_hash": "0x305ff8238b1aa560c5e8775ce55cc4e8c8db8b7aa83c6cfff7bf21bcdeb85ed",
      "tag": "BattleClaimData"
    },
    {
      "members": [],
      "class_hash": "0x47837550addd9f4a0390789a1a2cebfa35711429e8984f202d05f3f13a59371",
      "tag": "BattleJoinData"
    },
    {
      "members": [],
      "class_hash": "0x76ada2ef9838b824862ca6e52141d757757d07d3527c7a8bce4e53b19515382",
      "tag": "BattleLeaveData"
    },
    {
      "members": [],
      "class_hash": "0x3b1a7a59ff205f9c7c9ebadfecdc4d9afb03a10007b5ccb8d162daee52e56d8",
      "tag": "BattlePillageData"
    },
    {
      "members": [],
      "class_hash": "0x1b0aeea840e9b81162c510932bed8464b2cc2c13ce4e8cfa3ec6d3198c77016",
      "tag": "BattleStartData"
    },
    {
      "members": [],
      "class_hash": "0x536412e62594d57558d55b6545dac2b627411e655d980390655479c97cfc190",
      "tag": "BurnDonkey"
    },
    {
      "members": [],
      "class_hash": "0x7bcdf662385580caccf700598d8d874a46c4cd191d2b4f5fc190fc9f2d407fd",
      "tag": "CancelOrder"
    },
    {
      "members": [],
      "class_hash": "0x2244758a42c57afbb4867dc214ab7919feba1688da80a7d2b4a1f8bc05978af",
      "tag": "CreateOrder"
    },
    {
      "members": [],
      "class_hash": "0x2344f33edae1e3dd573d615e240f74164d18bccb1c7996e46d52f38f1df84d",
      "tag": "EternumEvent"
    },
    {
      "members": [],
      "class_hash": "0x37f7874bf7865d1011e6ce62c137af68de96c56c313daeed6b33be4639304e5",
      "tag": "FragmentMineDiscovered"
    },
    {
      "members": [],
      "class_hash": "0x6ccf4cf1ae57ee38a856fd27fb0519475dba8f8baf291a5400a88d6947a97d1",
      "tag": "GameEnded"
    },
    {
      "members": [],
      "class_hash": "0x5e6ba3d3631de1c9c8b14f2827fce3bed72daf948a03078aad6abb84f35ccf0",
      "tag": "HyperstructureCoOwnersChange"
    },
    {
      "members": [],
      "class_hash": "0x43332856180122998be6076a28112263e1d8e42687158ece4f89a74fee22885",
      "tag": "HyperstructureContribution"
    },
    {
      "members": [],
      "class_hash": "0x266080dce60ff5327a545f8d00f1d010bd8e6322bff96e4cd155727a4b4b3a6",
      "tag": "HyperstructureFinished"
    },
    {
      "members": [],
      "class_hash": "0x57c4193d3edff82d925bea158ad499d850c0ef19b9a92f96390fe26a4584c8d",
      "tag": "LiquidityEvent"
    },
    {
      "members": [],
      "class_hash": "0x6c1d7bd6f375afd7f442ca2a9a8c6b97d86c98b2f221bb1ea58eabaca360732",
      "tag": "MapExplored"
    },
    {
      "members": [],
      "class_hash": "0x7980a3e5b0a59197ac955bfa21fdf34d6b1426157bd6c955785f9074f798251",
      "tag": "SettleRealmData"
    },
    {
      "members": [],
      "class_hash": "0x3f55538481e887d74c5851a4c60673683d00d427ed1fbb87cbfd5a38646e050",
      "tag": "SwapEvent"
    },
    {
      "members": [],
      "class_hash": "0x28785ad1a58a17fd4b7c265b2f14092588687a6b548ea6f213b021d01872327",
      "tag": "Transfer"
    },
    {
      "members": [],
      "class_hash": "0x7f074d62eba8b190d51875053a0d609ec991924c5382d94b644430335a32357",
      "tag": "Travel"
    },
    {
      "members": [],
      "class_hash": "0x4be969e004587c0413a3e2cf329c2e11cf89b1e76401f5ffe7d12f578ea49d8",
      "tag": "TrophyCreation"
    },
    {
      "members": [],
      "class_hash": "0x40ef1802df969e831f1b60284cf482243f6715b5eafdeb7ad37e2979fce9cee",
      "tag": "TrophyProgression"
    }
  ]
}<|MERGE_RESOLUTION|>--- conflicted
+++ resolved
@@ -1385,13 +1385,8 @@
       "systems": []
     },
     {
-<<<<<<< HEAD
       "address": "0x6d5ef29e2e99abdb66d5d63bc0ac690f55cc283654b5490ce49e0ad91172892",
       "class_hash": "0x35972e38134892edf8070f106499f7277024bde280c362fc5e544cf7c697083",
-=======
-      "address": "0x77c18c2a53b1c151d0bf67645bffff3a7324dfbd47f149935e4019fecc3d174",
-      "class_hash": "0x796d36146271d350fb0e8db5e111d418fdddc8e6b7a77eac657b530c95ff896",
->>>>>>> e6c9b45f
       "abi": [
         {
           "type": "impl",
@@ -2236,13 +2231,8 @@
       "systems": []
     },
     {
-<<<<<<< HEAD
       "address": "0x25c9d10b72cd3c2b33a3fdaac07cad28fca4cb7e2438bd545ea3fa58b932a87",
       "class_hash": "0x28deed80fa14e75a7961a41ec2ab40e7421e6e185ab78248d1c602141d126bd",
-=======
-      "address": "0x43d005410add0a19fd285f693adeab8321ec6fbbab0b0b54b97a138fec5c21d",
-      "class_hash": "0x541627732a1b155e6d3f90ab1adfe53f7c2c396453c2996c22479ce795665b2",
->>>>>>> e6c9b45f
       "abi": [
         {
           "type": "impl",
@@ -5234,13 +5224,8 @@
       "systems": []
     },
     {
-<<<<<<< HEAD
       "address": "0x28ad91274eada96bf93cdcc9badfe82f3a981a30685ddf2a918444bfe1e7bee",
       "class_hash": "0x785267bb3bc4dfad4c15bb897e2cf23d0b297a38bfcd29f550572e65c0f1d95",
-=======
-      "address": "0x5cc87b59b179e7c83c54120a3966dd2d6234bf4fd76164b6500c4c672efc92c",
-      "class_hash": "0x53d0970da3d7506e7985ea5dd8ee1fed8bc449616de195fb3a588e058c1b3fa",
->>>>>>> e6c9b45f
       "abi": [
         {
           "type": "impl",
@@ -7387,13 +7372,8 @@
       "systems": []
     },
     {
-<<<<<<< HEAD
       "address": "0x4ed3b74e688e16461ad2079955be0cb68846297f59459fbd892c67ecb5fde84",
       "class_hash": "0x13f8c4f1bd43cb3c2bd23dfbecc3ffd0766efc85fa2b0b94cb041da0b435fbf",
-=======
-      "address": "0x6b3e5bbfdc6a5f7ea1a456cbf0b658d6e14aacd3235eac19d4c2aeb2f1b41b0",
-      "class_hash": "0x3b4426c49865bf0c43a54cc8405538db4f10f3475f06320968a0c28d14fe8a5",
->>>>>>> e6c9b45f
       "abi": [
         {
           "type": "impl",
