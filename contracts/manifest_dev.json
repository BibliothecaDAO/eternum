{
  "world": {
    "class_hash": "0x79d9ce84b97bcc2a631996c3100d57966fc2f5b061fb1ec4dfd0040976bcac6",
    "address": "0x5013b17c43a2b664ec2a38aa45f6d891db1188622ec7cf320411321c3248fb5",
    "seed": "eternum",
    "name": "Realms: Eternum",
    "entrypoints": [
      "uuid",
      "set_metadata",
      "register_namespace",
      "register_event",
      "register_model",
      "register_contract",
      "init_contract",
      "upgrade_event",
      "upgrade_model",
      "upgrade_contract",
      "emit_event",
      "emit_events",
      "set_entity",
      "set_entities",
      "delete_entity",
      "delete_entities",
      "grant_owner",
      "revoke_owner",
      "grant_writer",
      "revoke_writer",
      "upgrade"
    ],
    "abi": [
      {
        "type": "impl",
        "name": "World",
        "interface_name": "dojo::world::iworld::IWorld"
      },
      {
        "type": "struct",
        "name": "core::byte_array::ByteArray",
        "members": [
          {
            "name": "data",
            "type": "core::array::Array::<core::bytes_31::bytes31>"
          },
          {
            "name": "pending_word",
            "type": "core::felt252"
          },
          {
            "name": "pending_word_len",
            "type": "core::integer::u32"
          }
        ]
      },
      {
        "type": "enum",
        "name": "dojo::world::resource::Resource",
        "variants": [
          {
            "name": "Model",
            "type": "(core::starknet::contract_address::ContractAddress, core::felt252)"
          },
          {
            "name": "Event",
            "type": "(core::starknet::contract_address::ContractAddress, core::felt252)"
          },
          {
            "name": "Contract",
            "type": "(core::starknet::contract_address::ContractAddress, core::felt252)"
          },
          {
            "name": "Namespace",
            "type": "core::byte_array::ByteArray"
          },
          {
            "name": "World",
            "type": "()"
          },
          {
            "name": "Unregistered",
            "type": "()"
          }
        ]
      },
      {
        "type": "struct",
        "name": "dojo::model::metadata::ResourceMetadata",
        "members": [
          {
            "name": "resource_id",
            "type": "core::felt252"
          },
          {
            "name": "metadata_uri",
            "type": "core::byte_array::ByteArray"
          }
        ]
      },
      {
        "type": "struct",
        "name": "core::array::Span::<core::felt252>",
        "members": [
          {
            "name": "snapshot",
            "type": "@core::array::Array::<core::felt252>"
          }
        ]
      },
      {
        "type": "struct",
        "name": "core::array::Span::<core::array::Span::<core::felt252>>",
        "members": [
          {
            "name": "snapshot",
            "type": "@core::array::Array::<core::array::Span::<core::felt252>>"
          }
        ]
      },
      {
        "type": "enum",
        "name": "dojo::model::definition::ModelIndex",
        "variants": [
          {
            "name": "Keys",
            "type": "core::array::Span::<core::felt252>"
          },
          {
            "name": "Id",
            "type": "core::felt252"
          },
          {
            "name": "MemberId",
            "type": "(core::felt252, core::felt252)"
          }
        ]
      },
      {
        "type": "struct",
        "name": "core::array::Span::<core::integer::u8>",
        "members": [
          {
            "name": "snapshot",
            "type": "@core::array::Array::<core::integer::u8>"
          }
        ]
      },
      {
        "type": "struct",
        "name": "dojo::meta::layout::FieldLayout",
        "members": [
          {
            "name": "selector",
            "type": "core::felt252"
          },
          {
            "name": "layout",
            "type": "dojo::meta::layout::Layout"
          }
        ]
      },
      {
        "type": "struct",
        "name": "core::array::Span::<dojo::meta::layout::FieldLayout>",
        "members": [
          {
            "name": "snapshot",
            "type": "@core::array::Array::<dojo::meta::layout::FieldLayout>"
          }
        ]
      },
      {
        "type": "struct",
        "name": "core::array::Span::<dojo::meta::layout::Layout>",
        "members": [
          {
            "name": "snapshot",
            "type": "@core::array::Array::<dojo::meta::layout::Layout>"
          }
        ]
      },
      {
        "type": "enum",
        "name": "dojo::meta::layout::Layout",
        "variants": [
          {
            "name": "Fixed",
            "type": "core::array::Span::<core::integer::u8>"
          },
          {
            "name": "Struct",
            "type": "core::array::Span::<dojo::meta::layout::FieldLayout>"
          },
          {
            "name": "Tuple",
            "type": "core::array::Span::<dojo::meta::layout::Layout>"
          },
          {
            "name": "Array",
            "type": "core::array::Span::<dojo::meta::layout::Layout>"
          },
          {
            "name": "ByteArray",
            "type": "()"
          },
          {
            "name": "Enum",
            "type": "core::array::Span::<dojo::meta::layout::FieldLayout>"
          }
        ]
      },
      {
        "type": "struct",
        "name": "core::array::Span::<dojo::model::definition::ModelIndex>",
        "members": [
          {
            "name": "snapshot",
            "type": "@core::array::Array::<dojo::model::definition::ModelIndex>"
          }
        ]
      },
      {
        "type": "enum",
        "name": "core::bool",
        "variants": [
          {
            "name": "False",
            "type": "()"
          },
          {
            "name": "True",
            "type": "()"
          }
        ]
      },
      {
        "type": "interface",
        "name": "dojo::world::iworld::IWorld",
        "items": [
          {
            "type": "function",
            "name": "resource",
            "inputs": [
              {
                "name": "selector",
                "type": "core::felt252"
              }
            ],
            "outputs": [
              {
                "type": "dojo::world::resource::Resource"
              }
            ],
            "state_mutability": "view"
          },
          {
            "type": "function",
            "name": "uuid",
            "inputs": [],
            "outputs": [
              {
                "type": "core::integer::u32"
              }
            ],
            "state_mutability": "external"
          },
          {
            "type": "function",
            "name": "metadata",
            "inputs": [
              {
                "name": "resource_selector",
                "type": "core::felt252"
              }
            ],
            "outputs": [
              {
                "type": "dojo::model::metadata::ResourceMetadata"
              }
            ],
            "state_mutability": "view"
          },
          {
            "type": "function",
            "name": "set_metadata",
            "inputs": [
              {
                "name": "metadata",
                "type": "dojo::model::metadata::ResourceMetadata"
              }
            ],
            "outputs": [],
            "state_mutability": "external"
          },
          {
            "type": "function",
            "name": "register_namespace",
            "inputs": [
              {
                "name": "namespace",
                "type": "core::byte_array::ByteArray"
              }
            ],
            "outputs": [],
            "state_mutability": "external"
          },
          {
            "type": "function",
            "name": "register_event",
            "inputs": [
              {
                "name": "namespace",
                "type": "core::byte_array::ByteArray"
              },
              {
                "name": "class_hash",
                "type": "core::starknet::class_hash::ClassHash"
              }
            ],
            "outputs": [],
            "state_mutability": "external"
          },
          {
            "type": "function",
            "name": "register_model",
            "inputs": [
              {
                "name": "namespace",
                "type": "core::byte_array::ByteArray"
              },
              {
                "name": "class_hash",
                "type": "core::starknet::class_hash::ClassHash"
              }
            ],
            "outputs": [],
            "state_mutability": "external"
          },
          {
            "type": "function",
            "name": "register_contract",
            "inputs": [
              {
                "name": "salt",
                "type": "core::felt252"
              },
              {
                "name": "namespace",
                "type": "core::byte_array::ByteArray"
              },
              {
                "name": "class_hash",
                "type": "core::starknet::class_hash::ClassHash"
              }
            ],
            "outputs": [
              {
                "type": "core::starknet::contract_address::ContractAddress"
              }
            ],
            "state_mutability": "external"
          },
          {
            "type": "function",
            "name": "init_contract",
            "inputs": [
              {
                "name": "selector",
                "type": "core::felt252"
              },
              {
                "name": "init_calldata",
                "type": "core::array::Span::<core::felt252>"
              }
            ],
            "outputs": [],
            "state_mutability": "external"
          },
          {
            "type": "function",
            "name": "upgrade_event",
            "inputs": [
              {
                "name": "namespace",
                "type": "core::byte_array::ByteArray"
              },
              {
                "name": "class_hash",
                "type": "core::starknet::class_hash::ClassHash"
              }
            ],
            "outputs": [],
            "state_mutability": "external"
          },
          {
            "type": "function",
            "name": "upgrade_model",
            "inputs": [
              {
                "name": "namespace",
                "type": "core::byte_array::ByteArray"
              },
              {
                "name": "class_hash",
                "type": "core::starknet::class_hash::ClassHash"
              }
            ],
            "outputs": [],
            "state_mutability": "external"
          },
          {
            "type": "function",
            "name": "upgrade_contract",
            "inputs": [
              {
                "name": "namespace",
                "type": "core::byte_array::ByteArray"
              },
              {
                "name": "class_hash",
                "type": "core::starknet::class_hash::ClassHash"
              }
            ],
            "outputs": [
              {
                "type": "core::starknet::class_hash::ClassHash"
              }
            ],
            "state_mutability": "external"
          },
          {
            "type": "function",
            "name": "emit_event",
            "inputs": [
              {
                "name": "event_selector",
                "type": "core::felt252"
              },
              {
                "name": "keys",
                "type": "core::array::Span::<core::felt252>"
              },
              {
                "name": "values",
                "type": "core::array::Span::<core::felt252>"
              }
            ],
            "outputs": [],
            "state_mutability": "external"
          },
          {
            "type": "function",
            "name": "emit_events",
            "inputs": [
              {
                "name": "event_selector",
                "type": "core::felt252"
              },
              {
                "name": "keys",
                "type": "core::array::Span::<core::array::Span::<core::felt252>>"
              },
              {
                "name": "values",
                "type": "core::array::Span::<core::array::Span::<core::felt252>>"
              }
            ],
            "outputs": [],
            "state_mutability": "external"
          },
          {
            "type": "function",
            "name": "entity",
            "inputs": [
              {
                "name": "model_selector",
                "type": "core::felt252"
              },
              {
                "name": "index",
                "type": "dojo::model::definition::ModelIndex"
              },
              {
                "name": "layout",
                "type": "dojo::meta::layout::Layout"
              }
            ],
            "outputs": [
              {
                "type": "core::array::Span::<core::felt252>"
              }
            ],
            "state_mutability": "view"
          },
          {
            "type": "function",
            "name": "entities",
            "inputs": [
              {
                "name": "model_selector",
                "type": "core::felt252"
              },
              {
                "name": "indexes",
                "type": "core::array::Span::<dojo::model::definition::ModelIndex>"
              },
              {
                "name": "layout",
                "type": "dojo::meta::layout::Layout"
              }
            ],
            "outputs": [
              {
                "type": "core::array::Span::<core::array::Span::<core::felt252>>"
              }
            ],
            "state_mutability": "view"
          },
          {
            "type": "function",
            "name": "set_entity",
            "inputs": [
              {
                "name": "model_selector",
                "type": "core::felt252"
              },
              {
                "name": "index",
                "type": "dojo::model::definition::ModelIndex"
              },
              {
                "name": "values",
                "type": "core::array::Span::<core::felt252>"
              },
              {
                "name": "layout",
                "type": "dojo::meta::layout::Layout"
              }
            ],
            "outputs": [],
            "state_mutability": "external"
          },
          {
            "type": "function",
            "name": "set_entities",
            "inputs": [
              {
                "name": "model_selector",
                "type": "core::felt252"
              },
              {
                "name": "indexes",
                "type": "core::array::Span::<dojo::model::definition::ModelIndex>"
              },
              {
                "name": "values",
                "type": "core::array::Span::<core::array::Span::<core::felt252>>"
              },
              {
                "name": "layout",
                "type": "dojo::meta::layout::Layout"
              }
            ],
            "outputs": [],
            "state_mutability": "external"
          },
          {
            "type": "function",
            "name": "delete_entity",
            "inputs": [
              {
                "name": "model_selector",
                "type": "core::felt252"
              },
              {
                "name": "index",
                "type": "dojo::model::definition::ModelIndex"
              },
              {
                "name": "layout",
                "type": "dojo::meta::layout::Layout"
              }
            ],
            "outputs": [],
            "state_mutability": "external"
          },
          {
            "type": "function",
            "name": "delete_entities",
            "inputs": [
              {
                "name": "model_selector",
                "type": "core::felt252"
              },
              {
                "name": "indexes",
                "type": "core::array::Span::<dojo::model::definition::ModelIndex>"
              },
              {
                "name": "layout",
                "type": "dojo::meta::layout::Layout"
              }
            ],
            "outputs": [],
            "state_mutability": "external"
          },
          {
            "type": "function",
            "name": "is_owner",
            "inputs": [
              {
                "name": "resource",
                "type": "core::felt252"
              },
              {
                "name": "address",
                "type": "core::starknet::contract_address::ContractAddress"
              }
            ],
            "outputs": [
              {
                "type": "core::bool"
              }
            ],
            "state_mutability": "view"
          },
          {
            "type": "function",
            "name": "grant_owner",
            "inputs": [
              {
                "name": "resource",
                "type": "core::felt252"
              },
              {
                "name": "address",
                "type": "core::starknet::contract_address::ContractAddress"
              }
            ],
            "outputs": [],
            "state_mutability": "external"
          },
          {
            "type": "function",
            "name": "revoke_owner",
            "inputs": [
              {
                "name": "resource",
                "type": "core::felt252"
              },
              {
                "name": "address",
                "type": "core::starknet::contract_address::ContractAddress"
              }
            ],
            "outputs": [],
            "state_mutability": "external"
          },
          {
            "type": "function",
            "name": "is_writer",
            "inputs": [
              {
                "name": "resource",
                "type": "core::felt252"
              },
              {
                "name": "contract",
                "type": "core::starknet::contract_address::ContractAddress"
              }
            ],
            "outputs": [
              {
                "type": "core::bool"
              }
            ],
            "state_mutability": "view"
          },
          {
            "type": "function",
            "name": "grant_writer",
            "inputs": [
              {
                "name": "resource",
                "type": "core::felt252"
              },
              {
                "name": "contract",
                "type": "core::starknet::contract_address::ContractAddress"
              }
            ],
            "outputs": [],
            "state_mutability": "external"
          },
          {
            "type": "function",
            "name": "revoke_writer",
            "inputs": [
              {
                "name": "resource",
                "type": "core::felt252"
              },
              {
                "name": "contract",
                "type": "core::starknet::contract_address::ContractAddress"
              }
            ],
            "outputs": [],
            "state_mutability": "external"
          }
        ]
      },
      {
        "type": "impl",
        "name": "UpgradeableWorld",
        "interface_name": "dojo::world::iworld::IUpgradeableWorld"
      },
      {
        "type": "interface",
        "name": "dojo::world::iworld::IUpgradeableWorld",
        "items": [
          {
            "type": "function",
            "name": "upgrade",
            "inputs": [
              {
                "name": "new_class_hash",
                "type": "core::starknet::class_hash::ClassHash"
              }
            ],
            "outputs": [],
            "state_mutability": "external"
          }
        ]
      },
      {
        "type": "constructor",
        "name": "constructor",
        "inputs": [
          {
            "name": "world_class_hash",
            "type": "core::starknet::class_hash::ClassHash"
          }
        ]
      },
      {
        "type": "event",
        "name": "dojo::world::world_contract::world::WorldSpawned",
        "kind": "struct",
        "members": [
          {
            "name": "creator",
            "type": "core::starknet::contract_address::ContractAddress",
            "kind": "data"
          },
          {
            "name": "class_hash",
            "type": "core::starknet::class_hash::ClassHash",
            "kind": "data"
          }
        ]
      },
      {
        "type": "event",
        "name": "dojo::world::world_contract::world::WorldUpgraded",
        "kind": "struct",
        "members": [
          {
            "name": "class_hash",
            "type": "core::starknet::class_hash::ClassHash",
            "kind": "data"
          }
        ]
      },
      {
        "type": "event",
        "name": "dojo::world::world_contract::world::NamespaceRegistered",
        "kind": "struct",
        "members": [
          {
            "name": "namespace",
            "type": "core::byte_array::ByteArray",
            "kind": "key"
          },
          {
            "name": "hash",
            "type": "core::felt252",
            "kind": "data"
          }
        ]
      },
      {
        "type": "event",
        "name": "dojo::world::world_contract::world::ModelRegistered",
        "kind": "struct",
        "members": [
          {
            "name": "name",
            "type": "core::byte_array::ByteArray",
            "kind": "key"
          },
          {
            "name": "namespace",
            "type": "core::byte_array::ByteArray",
            "kind": "key"
          },
          {
            "name": "class_hash",
            "type": "core::starknet::class_hash::ClassHash",
            "kind": "data"
          },
          {
            "name": "address",
            "type": "core::starknet::contract_address::ContractAddress",
            "kind": "data"
          }
        ]
      },
      {
        "type": "event",
        "name": "dojo::world::world_contract::world::EventRegistered",
        "kind": "struct",
        "members": [
          {
            "name": "name",
            "type": "core::byte_array::ByteArray",
            "kind": "key"
          },
          {
            "name": "namespace",
            "type": "core::byte_array::ByteArray",
            "kind": "key"
          },
          {
            "name": "class_hash",
            "type": "core::starknet::class_hash::ClassHash",
            "kind": "data"
          },
          {
            "name": "address",
            "type": "core::starknet::contract_address::ContractAddress",
            "kind": "data"
          }
        ]
      },
      {
        "type": "event",
        "name": "dojo::world::world_contract::world::ContractRegistered",
        "kind": "struct",
        "members": [
          {
            "name": "name",
            "type": "core::byte_array::ByteArray",
            "kind": "key"
          },
          {
            "name": "namespace",
            "type": "core::byte_array::ByteArray",
            "kind": "key"
          },
          {
            "name": "address",
            "type": "core::starknet::contract_address::ContractAddress",
            "kind": "data"
          },
          {
            "name": "class_hash",
            "type": "core::starknet::class_hash::ClassHash",
            "kind": "data"
          },
          {
            "name": "salt",
            "type": "core::felt252",
            "kind": "data"
          }
        ]
      },
      {
        "type": "event",
        "name": "dojo::world::world_contract::world::ModelUpgraded",
        "kind": "struct",
        "members": [
          {
            "name": "selector",
            "type": "core::felt252",
            "kind": "key"
          },
          {
            "name": "class_hash",
            "type": "core::starknet::class_hash::ClassHash",
            "kind": "data"
          },
          {
            "name": "address",
            "type": "core::starknet::contract_address::ContractAddress",
            "kind": "data"
          },
          {
            "name": "prev_address",
            "type": "core::starknet::contract_address::ContractAddress",
            "kind": "data"
          }
        ]
      },
      {
        "type": "event",
        "name": "dojo::world::world_contract::world::EventUpgraded",
        "kind": "struct",
        "members": [
          {
            "name": "selector",
            "type": "core::felt252",
            "kind": "key"
          },
          {
            "name": "class_hash",
            "type": "core::starknet::class_hash::ClassHash",
            "kind": "data"
          },
          {
            "name": "address",
            "type": "core::starknet::contract_address::ContractAddress",
            "kind": "data"
          },
          {
            "name": "prev_address",
            "type": "core::starknet::contract_address::ContractAddress",
            "kind": "data"
          }
        ]
      },
      {
        "type": "event",
        "name": "dojo::world::world_contract::world::ContractUpgraded",
        "kind": "struct",
        "members": [
          {
            "name": "selector",
            "type": "core::felt252",
            "kind": "key"
          },
          {
            "name": "class_hash",
            "type": "core::starknet::class_hash::ClassHash",
            "kind": "data"
          }
        ]
      },
      {
        "type": "event",
        "name": "dojo::world::world_contract::world::ContractInitialized",
        "kind": "struct",
        "members": [
          {
            "name": "selector",
            "type": "core::felt252",
            "kind": "key"
          },
          {
            "name": "init_calldata",
            "type": "core::array::Span::<core::felt252>",
            "kind": "data"
          }
        ]
      },
      {
        "type": "event",
        "name": "dojo::world::world_contract::world::EventEmitted",
        "kind": "struct",
        "members": [
          {
            "name": "selector",
            "type": "core::felt252",
            "kind": "key"
          },
          {
            "name": "system_address",
            "type": "core::starknet::contract_address::ContractAddress",
            "kind": "key"
          },
          {
            "name": "keys",
            "type": "core::array::Span::<core::felt252>",
            "kind": "data"
          },
          {
            "name": "values",
            "type": "core::array::Span::<core::felt252>",
            "kind": "data"
          }
        ]
      },
      {
        "type": "event",
        "name": "dojo::world::world_contract::world::MetadataUpdate",
        "kind": "struct",
        "members": [
          {
            "name": "resource",
            "type": "core::felt252",
            "kind": "key"
          },
          {
            "name": "uri",
            "type": "core::byte_array::ByteArray",
            "kind": "data"
          }
        ]
      },
      {
        "type": "event",
        "name": "dojo::world::world_contract::world::StoreSetRecord",
        "kind": "struct",
        "members": [
          {
            "name": "selector",
            "type": "core::felt252",
            "kind": "key"
          },
          {
            "name": "entity_id",
            "type": "core::felt252",
            "kind": "key"
          },
          {
            "name": "keys",
            "type": "core::array::Span::<core::felt252>",
            "kind": "data"
          },
          {
            "name": "values",
            "type": "core::array::Span::<core::felt252>",
            "kind": "data"
          }
        ]
      },
      {
        "type": "event",
        "name": "dojo::world::world_contract::world::StoreUpdateRecord",
        "kind": "struct",
        "members": [
          {
            "name": "selector",
            "type": "core::felt252",
            "kind": "key"
          },
          {
            "name": "entity_id",
            "type": "core::felt252",
            "kind": "key"
          },
          {
            "name": "values",
            "type": "core::array::Span::<core::felt252>",
            "kind": "data"
          }
        ]
      },
      {
        "type": "event",
        "name": "dojo::world::world_contract::world::StoreUpdateMember",
        "kind": "struct",
        "members": [
          {
            "name": "selector",
            "type": "core::felt252",
            "kind": "key"
          },
          {
            "name": "entity_id",
            "type": "core::felt252",
            "kind": "key"
          },
          {
            "name": "member_selector",
            "type": "core::felt252",
            "kind": "key"
          },
          {
            "name": "values",
            "type": "core::array::Span::<core::felt252>",
            "kind": "data"
          }
        ]
      },
      {
        "type": "event",
        "name": "dojo::world::world_contract::world::StoreDelRecord",
        "kind": "struct",
        "members": [
          {
            "name": "selector",
            "type": "core::felt252",
            "kind": "key"
          },
          {
            "name": "entity_id",
            "type": "core::felt252",
            "kind": "key"
          }
        ]
      },
      {
        "type": "event",
        "name": "dojo::world::world_contract::world::WriterUpdated",
        "kind": "struct",
        "members": [
          {
            "name": "resource",
            "type": "core::felt252",
            "kind": "key"
          },
          {
            "name": "contract",
            "type": "core::starknet::contract_address::ContractAddress",
            "kind": "key"
          },
          {
            "name": "value",
            "type": "core::bool",
            "kind": "data"
          }
        ]
      },
      {
        "type": "event",
        "name": "dojo::world::world_contract::world::OwnerUpdated",
        "kind": "struct",
        "members": [
          {
            "name": "resource",
            "type": "core::felt252",
            "kind": "key"
          },
          {
            "name": "contract",
            "type": "core::starknet::contract_address::ContractAddress",
            "kind": "key"
          },
          {
            "name": "value",
            "type": "core::bool",
            "kind": "data"
          }
        ]
      },
      {
        "type": "event",
        "name": "dojo::world::world_contract::world::Event",
        "kind": "enum",
        "variants": [
          {
            "name": "WorldSpawned",
            "type": "dojo::world::world_contract::world::WorldSpawned",
            "kind": "nested"
          },
          {
            "name": "WorldUpgraded",
            "type": "dojo::world::world_contract::world::WorldUpgraded",
            "kind": "nested"
          },
          {
            "name": "NamespaceRegistered",
            "type": "dojo::world::world_contract::world::NamespaceRegistered",
            "kind": "nested"
          },
          {
            "name": "ModelRegistered",
            "type": "dojo::world::world_contract::world::ModelRegistered",
            "kind": "nested"
          },
          {
            "name": "EventRegistered",
            "type": "dojo::world::world_contract::world::EventRegistered",
            "kind": "nested"
          },
          {
            "name": "ContractRegistered",
            "type": "dojo::world::world_contract::world::ContractRegistered",
            "kind": "nested"
          },
          {
            "name": "ModelUpgraded",
            "type": "dojo::world::world_contract::world::ModelUpgraded",
            "kind": "nested"
          },
          {
            "name": "EventUpgraded",
            "type": "dojo::world::world_contract::world::EventUpgraded",
            "kind": "nested"
          },
          {
            "name": "ContractUpgraded",
            "type": "dojo::world::world_contract::world::ContractUpgraded",
            "kind": "nested"
          },
          {
            "name": "ContractInitialized",
            "type": "dojo::world::world_contract::world::ContractInitialized",
            "kind": "nested"
          },
          {
            "name": "EventEmitted",
            "type": "dojo::world::world_contract::world::EventEmitted",
            "kind": "nested"
          },
          {
            "name": "MetadataUpdate",
            "type": "dojo::world::world_contract::world::MetadataUpdate",
            "kind": "nested"
          },
          {
            "name": "StoreSetRecord",
            "type": "dojo::world::world_contract::world::StoreSetRecord",
            "kind": "nested"
          },
          {
            "name": "StoreUpdateRecord",
            "type": "dojo::world::world_contract::world::StoreUpdateRecord",
            "kind": "nested"
          },
          {
            "name": "StoreUpdateMember",
            "type": "dojo::world::world_contract::world::StoreUpdateMember",
            "kind": "nested"
          },
          {
            "name": "StoreDelRecord",
            "type": "dojo::world::world_contract::world::StoreDelRecord",
            "kind": "nested"
          },
          {
            "name": "WriterUpdated",
            "type": "dojo::world::world_contract::world::WriterUpdated",
            "kind": "nested"
          },
          {
            "name": "OwnerUpdated",
            "type": "dojo::world::world_contract::world::OwnerUpdated",
            "kind": "nested"
          }
        ]
      }
    ]
  },
  "contracts": [
    {
      "address": "0x37d6041960174159e2588f0ee52b3e732b2d3a48528124c046e30180abb84fa",
      "class_hash": "0x602b7c8a29daf99c8b372745b2125222a2f7b5c4338d963425b7ffcaacccd58",
      "abi": [
        {
          "type": "impl",
          "name": "bank_systems__ContractImpl",
          "interface_name": "dojo::contract::interface::IContract"
        },
        {
          "type": "interface",
          "name": "dojo::contract::interface::IContract",
          "items": []
        },
        {
          "type": "impl",
          "name": "bank_systems__DeployedContractImpl",
          "interface_name": "dojo::meta::interface::IDeployedResource"
        },
        {
          "type": "struct",
          "name": "core::byte_array::ByteArray",
          "members": [
            {
              "name": "data",
              "type": "core::array::Array::<core::bytes_31::bytes31>"
            },
            {
              "name": "pending_word",
              "type": "core::felt252"
            },
            {
              "name": "pending_word_len",
              "type": "core::integer::u32"
            }
          ]
        },
        {
          "type": "interface",
          "name": "dojo::meta::interface::IDeployedResource",
          "items": [
            {
              "type": "function",
              "name": "dojo_name",
              "inputs": [],
              "outputs": [
                {
                  "type": "core::byte_array::ByteArray"
                }
              ],
              "state_mutability": "view"
            }
          ]
        },
        {
          "type": "impl",
          "name": "BankSystemsImpl",
          "interface_name": "eternum::systems::bank::contracts::bank::IBankSystems"
        },
        {
          "type": "struct",
          "name": "eternum::models::position::Coord",
          "members": [
            {
              "name": "x",
              "type": "core::integer::u32"
            },
            {
              "name": "y",
              "type": "core::integer::u32"
            }
          ]
        },
        {
          "type": "interface",
          "name": "eternum::systems::bank::contracts::bank::IBankSystems",
          "items": [
            {
              "type": "function",
              "name": "create_bank",
              "inputs": [
                {
                  "name": "realm_entity_id",
                  "type": "core::integer::u32"
                },
                {
                  "name": "coord",
                  "type": "eternum::models::position::Coord"
                },
                {
                  "name": "owner_fee_num",
                  "type": "core::integer::u128"
                },
                {
                  "name": "owner_fee_denom",
                  "type": "core::integer::u128"
                },
                {
                  "name": "owner_bridge_fee_dpt_percent",
                  "type": "core::integer::u16"
                },
                {
                  "name": "owner_bridge_fee_wtdr_percent",
                  "type": "core::integer::u16"
                }
              ],
              "outputs": [
                {
                  "type": "core::integer::u32"
                }
              ],
              "state_mutability": "external"
            },
            {
              "type": "function",
              "name": "change_owner_amm_fee",
              "inputs": [
                {
                  "name": "bank_entity_id",
                  "type": "core::integer::u32"
                },
                {
                  "name": "new_owner_fee_num",
                  "type": "core::integer::u128"
                },
                {
                  "name": "new_owner_fee_denom",
                  "type": "core::integer::u128"
                }
              ],
              "outputs": [],
              "state_mutability": "external"
            },
            {
              "type": "function",
              "name": "change_owner_bridge_fee",
              "inputs": [
                {
                  "name": "bank_entity_id",
                  "type": "core::integer::u32"
                },
                {
                  "name": "owner_bridge_fee_dpt_percent",
                  "type": "core::integer::u16"
                },
                {
                  "name": "owner_bridge_fee_wtdr_percent",
                  "type": "core::integer::u16"
                }
              ],
              "outputs": [],
              "state_mutability": "external"
            }
          ]
        },
        {
          "type": "function",
          "name": "dojo_init",
          "inputs": [],
          "outputs": [],
          "state_mutability": "view"
        },
        {
          "type": "impl",
          "name": "WorldProviderImpl",
          "interface_name": "dojo::contract::components::world_provider::IWorldProvider"
        },
        {
          "type": "struct",
          "name": "dojo::world::iworld::IWorldDispatcher",
          "members": [
            {
              "name": "contract_address",
              "type": "core::starknet::contract_address::ContractAddress"
            }
          ]
        },
        {
          "type": "interface",
          "name": "dojo::contract::components::world_provider::IWorldProvider",
          "items": [
            {
              "type": "function",
              "name": "world_dispatcher",
              "inputs": [],
              "outputs": [
                {
                  "type": "dojo::world::iworld::IWorldDispatcher"
                }
              ],
              "state_mutability": "view"
            }
          ]
        },
        {
          "type": "impl",
          "name": "UpgradeableImpl",
          "interface_name": "dojo::contract::components::upgradeable::IUpgradeable"
        },
        {
          "type": "interface",
          "name": "dojo::contract::components::upgradeable::IUpgradeable",
          "items": [
            {
              "type": "function",
              "name": "upgrade",
              "inputs": [
                {
                  "name": "new_class_hash",
                  "type": "core::starknet::class_hash::ClassHash"
                }
              ],
              "outputs": [],
              "state_mutability": "external"
            }
          ]
        },
        {
          "type": "constructor",
          "name": "constructor",
          "inputs": []
        },
        {
          "type": "event",
          "name": "dojo::contract::components::upgradeable::upgradeable_cpt::Upgraded",
          "kind": "struct",
          "members": [
            {
              "name": "class_hash",
              "type": "core::starknet::class_hash::ClassHash",
              "kind": "data"
            }
          ]
        },
        {
          "type": "event",
          "name": "dojo::contract::components::upgradeable::upgradeable_cpt::Event",
          "kind": "enum",
          "variants": [
            {
              "name": "Upgraded",
              "type": "dojo::contract::components::upgradeable::upgradeable_cpt::Upgraded",
              "kind": "nested"
            }
          ]
        },
        {
          "type": "event",
          "name": "dojo::contract::components::world_provider::world_provider_cpt::Event",
          "kind": "enum",
          "variants": []
        },
        {
          "type": "event",
          "name": "eternum::systems::bank::contracts::bank::bank_systems::Event",
          "kind": "enum",
          "variants": [
            {
              "name": "UpgradeableEvent",
              "type": "dojo::contract::components::upgradeable::upgradeable_cpt::Event",
              "kind": "nested"
            },
            {
              "name": "WorldProviderEvent",
              "type": "dojo::contract::components::world_provider::world_provider_cpt::Event",
              "kind": "nested"
            }
          ]
        }
      ],
      "init_calldata": [],
      "tag": "eternum-bank_systems",
      "selector": "0x8503019092f83aabe63743a11c20d92ad36d1493ea32fe85df783beb02118d",
      "systems": [
        "create_bank",
        "change_owner_amm_fee",
        "change_owner_bridge_fee",
        "upgrade"
      ]
    },
    {
      "address": "0x3d1e21e52b5f83370373d92fdda39fcffe47373435cda78cb6ffc1006bdcfd5",
      "class_hash": "0x11e4d0465f113a3beebeb112cc099fc9fc16d1eb95d026a53962d08a992f873",
      "abi": [
        {
          "type": "impl",
          "name": "battle_pillage_systems__ContractImpl",
          "interface_name": "dojo::contract::interface::IContract"
        },
        {
          "type": "interface",
          "name": "dojo::contract::interface::IContract",
          "items": []
        },
        {
          "type": "impl",
          "name": "battle_pillage_systems__DeployedContractImpl",
          "interface_name": "dojo::meta::interface::IDeployedResource"
        },
        {
          "type": "struct",
          "name": "core::byte_array::ByteArray",
          "members": [
            {
              "name": "data",
              "type": "core::array::Array::<core::bytes_31::bytes31>"
            },
            {
              "name": "pending_word",
              "type": "core::felt252"
            },
            {
              "name": "pending_word_len",
              "type": "core::integer::u32"
            }
          ]
        },
        {
          "type": "interface",
          "name": "dojo::meta::interface::IDeployedResource",
          "items": [
            {
              "type": "function",
              "name": "dojo_name",
              "inputs": [],
              "outputs": [
                {
                  "type": "core::byte_array::ByteArray"
                }
              ],
              "state_mutability": "view"
            }
          ]
        },
        {
          "type": "impl",
          "name": "BattlePillageContractImpl",
          "interface_name": "eternum::systems::combat::contracts::battle_systems::IBattlePillageContract"
        },
        {
          "type": "interface",
          "name": "eternum::systems::combat::contracts::battle_systems::IBattlePillageContract",
          "items": [
            {
              "type": "function",
              "name": "battle_pillage",
              "inputs": [
                {
                  "name": "army_id",
                  "type": "core::integer::u32"
                },
                {
                  "name": "structure_id",
                  "type": "core::integer::u32"
                }
              ],
              "outputs": [],
              "state_mutability": "external"
            }
          ]
        },
        {
          "type": "function",
          "name": "dojo_init",
          "inputs": [],
          "outputs": [],
          "state_mutability": "view"
        },
        {
          "type": "impl",
          "name": "WorldProviderImpl",
          "interface_name": "dojo::contract::components::world_provider::IWorldProvider"
        },
        {
          "type": "struct",
          "name": "dojo::world::iworld::IWorldDispatcher",
          "members": [
            {
              "name": "contract_address",
              "type": "core::starknet::contract_address::ContractAddress"
            }
          ]
        },
        {
          "type": "interface",
          "name": "dojo::contract::components::world_provider::IWorldProvider",
          "items": [
            {
              "type": "function",
              "name": "world_dispatcher",
              "inputs": [],
              "outputs": [
                {
                  "type": "dojo::world::iworld::IWorldDispatcher"
                }
              ],
              "state_mutability": "view"
            }
          ]
        },
        {
          "type": "impl",
          "name": "UpgradeableImpl",
          "interface_name": "dojo::contract::components::upgradeable::IUpgradeable"
        },
        {
          "type": "interface",
          "name": "dojo::contract::components::upgradeable::IUpgradeable",
          "items": [
            {
              "type": "function",
              "name": "upgrade",
              "inputs": [
                {
                  "name": "new_class_hash",
                  "type": "core::starknet::class_hash::ClassHash"
                }
              ],
              "outputs": [],
              "state_mutability": "external"
            }
          ]
        },
        {
          "type": "constructor",
          "name": "constructor",
          "inputs": []
        },
        {
          "type": "event",
          "name": "dojo::contract::components::upgradeable::upgradeable_cpt::Upgraded",
          "kind": "struct",
          "members": [
            {
              "name": "class_hash",
              "type": "core::starknet::class_hash::ClassHash",
              "kind": "data"
            }
          ]
        },
        {
          "type": "event",
          "name": "dojo::contract::components::upgradeable::upgradeable_cpt::Event",
          "kind": "enum",
          "variants": [
            {
              "name": "Upgraded",
              "type": "dojo::contract::components::upgradeable::upgradeable_cpt::Upgraded",
              "kind": "nested"
            }
          ]
        },
        {
          "type": "event",
          "name": "dojo::contract::components::world_provider::world_provider_cpt::Event",
          "kind": "enum",
          "variants": []
        },
        {
          "type": "event",
          "name": "eternum::systems::combat::contracts::battle_systems::battle_pillage_systems::Event",
          "kind": "enum",
          "variants": [
            {
              "name": "UpgradeableEvent",
              "type": "dojo::contract::components::upgradeable::upgradeable_cpt::Event",
              "kind": "nested"
            },
            {
              "name": "WorldProviderEvent",
              "type": "dojo::contract::components::world_provider::world_provider_cpt::Event",
              "kind": "nested"
            }
          ]
        }
      ],
      "init_calldata": [],
      "tag": "eternum-battle_pillage_systems",
      "selector": "0x533864d7ea316db459d99ca61ce0b99e6990fcb1200fb08fe09a0356ccf6ae",
      "systems": [
        "battle_pillage",
        "upgrade"
      ]
    },
    {
      "address": "0x1c5e92f768dbeeff4ec76e77bcad48bfd055ec1fd9522536d5d2b05e4b187a",
      "class_hash": "0x133b027b5ccd64e796be2e7b9785b152714c14b513c322bd848fda91d7011cc",
      "abi": [
        {
          "type": "impl",
          "name": "battle_systems__ContractImpl",
          "interface_name": "dojo::contract::interface::IContract"
        },
        {
          "type": "interface",
          "name": "dojo::contract::interface::IContract",
          "items": []
        },
        {
          "type": "impl",
          "name": "battle_systems__DeployedContractImpl",
          "interface_name": "dojo::meta::interface::IDeployedResource"
        },
        {
          "type": "struct",
          "name": "core::byte_array::ByteArray",
          "members": [
            {
              "name": "data",
              "type": "core::array::Array::<core::bytes_31::bytes31>"
            },
            {
              "name": "pending_word",
              "type": "core::felt252"
            },
            {
              "name": "pending_word_len",
              "type": "core::integer::u32"
            }
          ]
        },
        {
          "type": "interface",
          "name": "dojo::meta::interface::IDeployedResource",
          "items": [
            {
              "type": "function",
              "name": "dojo_name",
              "inputs": [],
              "outputs": [
                {
                  "type": "core::byte_array::ByteArray"
                }
              ],
              "state_mutability": "view"
            }
          ]
        },
        {
          "type": "impl",
          "name": "BattleContractImpl",
          "interface_name": "eternum::systems::combat::contracts::battle_systems::IBattleContract"
        },
        {
          "type": "enum",
          "name": "eternum::models::combat::BattleSide",
          "variants": [
            {
              "name": "None",
              "type": "()"
            },
            {
              "name": "Attack",
              "type": "()"
            },
            {
              "name": "Defence",
              "type": "()"
            }
          ]
        },
        {
          "type": "interface",
          "name": "eternum::systems::combat::contracts::battle_systems::IBattleContract",
          "items": [
            {
              "type": "function",
              "name": "battle_start",
              "inputs": [
                {
                  "name": "attacking_army_id",
                  "type": "core::integer::u32"
                },
                {
                  "name": "defending_army_id",
                  "type": "core::integer::u32"
                }
              ],
              "outputs": [
                {
                  "type": "core::integer::u32"
                }
              ],
              "state_mutability": "external"
            },
            {
              "type": "function",
              "name": "battle_force_start",
              "inputs": [
                {
                  "name": "battle_id",
                  "type": "core::integer::u32"
                },
                {
                  "name": "defending_army_id",
                  "type": "core::integer::u32"
                }
              ],
              "outputs": [],
              "state_mutability": "external"
            },
            {
              "type": "function",
              "name": "battle_join",
              "inputs": [
                {
                  "name": "battle_id",
                  "type": "core::integer::u32"
                },
                {
                  "name": "battle_side",
                  "type": "eternum::models::combat::BattleSide"
                },
                {
                  "name": "army_id",
                  "type": "core::integer::u32"
                }
              ],
              "outputs": [],
              "state_mutability": "external"
            },
            {
              "type": "function",
              "name": "battle_leave",
              "inputs": [
                {
                  "name": "battle_id",
                  "type": "core::integer::u32"
                },
                {
                  "name": "army_id",
                  "type": "core::integer::u32"
                }
              ],
              "outputs": [],
              "state_mutability": "external"
            },
            {
              "type": "function",
              "name": "battle_claim",
              "inputs": [
                {
                  "name": "army_id",
                  "type": "core::integer::u32"
                },
                {
                  "name": "structure_id",
                  "type": "core::integer::u32"
                }
              ],
              "outputs": [],
              "state_mutability": "external"
            }
          ]
        },
        {
          "type": "function",
          "name": "dojo_init",
          "inputs": [],
          "outputs": [],
          "state_mutability": "view"
        },
        {
          "type": "impl",
          "name": "WorldProviderImpl",
          "interface_name": "dojo::contract::components::world_provider::IWorldProvider"
        },
        {
          "type": "struct",
          "name": "dojo::world::iworld::IWorldDispatcher",
          "members": [
            {
              "name": "contract_address",
              "type": "core::starknet::contract_address::ContractAddress"
            }
          ]
        },
        {
          "type": "interface",
          "name": "dojo::contract::components::world_provider::IWorldProvider",
          "items": [
            {
              "type": "function",
              "name": "world_dispatcher",
              "inputs": [],
              "outputs": [
                {
                  "type": "dojo::world::iworld::IWorldDispatcher"
                }
              ],
              "state_mutability": "view"
            }
          ]
        },
        {
          "type": "impl",
          "name": "UpgradeableImpl",
          "interface_name": "dojo::contract::components::upgradeable::IUpgradeable"
        },
        {
          "type": "interface",
          "name": "dojo::contract::components::upgradeable::IUpgradeable",
          "items": [
            {
              "type": "function",
              "name": "upgrade",
              "inputs": [
                {
                  "name": "new_class_hash",
                  "type": "core::starknet::class_hash::ClassHash"
                }
              ],
              "outputs": [],
              "state_mutability": "external"
            }
          ]
        },
        {
          "type": "constructor",
          "name": "constructor",
          "inputs": []
        },
        {
          "type": "event",
          "name": "dojo::contract::components::upgradeable::upgradeable_cpt::Upgraded",
          "kind": "struct",
          "members": [
            {
              "name": "class_hash",
              "type": "core::starknet::class_hash::ClassHash",
              "kind": "data"
            }
          ]
        },
        {
          "type": "event",
          "name": "dojo::contract::components::upgradeable::upgradeable_cpt::Event",
          "kind": "enum",
          "variants": [
            {
              "name": "Upgraded",
              "type": "dojo::contract::components::upgradeable::upgradeable_cpt::Upgraded",
              "kind": "nested"
            }
          ]
        },
        {
          "type": "event",
          "name": "dojo::contract::components::world_provider::world_provider_cpt::Event",
          "kind": "enum",
          "variants": []
        },
        {
          "type": "event",
          "name": "eternum::systems::combat::contracts::battle_systems::battle_systems::Event",
          "kind": "enum",
          "variants": [
            {
              "name": "UpgradeableEvent",
              "type": "dojo::contract::components::upgradeable::upgradeable_cpt::Event",
              "kind": "nested"
            },
            {
              "name": "WorldProviderEvent",
              "type": "dojo::contract::components::world_provider::world_provider_cpt::Event",
              "kind": "nested"
            }
          ]
        }
      ],
      "init_calldata": [],
      "tag": "eternum-battle_systems",
      "selector": "0x318da24fd0426eb8dd15b8f647ca0f7e3dde6218a92edac5f59bd3b27e94da",
      "systems": [
        "battle_start",
        "battle_force_start",
        "battle_join",
        "battle_leave",
        "battle_claim",
        "upgrade"
      ]
    },
    {
      "address": "0x3c212b90cc4f236be2c014e0ee0d870277b2cc313217a73d41387e255e806ed",
      "class_hash": "0x5a28b1a27a5ee44be4fa967f57fad5d765663ed475a6b52d8687e43ee786bad",
      "abi": [
        {
          "type": "impl",
          "name": "battle_utils_systems__ContractImpl",
          "interface_name": "dojo::contract::interface::IContract"
        },
        {
          "type": "interface",
          "name": "dojo::contract::interface::IContract",
          "items": []
        },
        {
          "type": "impl",
          "name": "battle_utils_systems__DeployedContractImpl",
          "interface_name": "dojo::meta::interface::IDeployedResource"
        },
        {
          "type": "struct",
          "name": "core::byte_array::ByteArray",
          "members": [
            {
              "name": "data",
              "type": "core::array::Array::<core::bytes_31::bytes31>"
            },
            {
              "name": "pending_word",
              "type": "core::felt252"
            },
            {
              "name": "pending_word_len",
              "type": "core::integer::u32"
            }
          ]
        },
        {
          "type": "interface",
          "name": "dojo::meta::interface::IDeployedResource",
          "items": [
            {
              "type": "function",
              "name": "dojo_name",
              "inputs": [],
              "outputs": [
                {
                  "type": "core::byte_array::ByteArray"
                }
              ],
              "state_mutability": "view"
            }
          ]
        },
        {
          "type": "impl",
          "name": "BattleUtilsContractImpl",
          "interface_name": "eternum::systems::combat::contracts::battle_systems::IBattleUtilsContract"
        },
        {
          "type": "struct",
          "name": "eternum::models::combat::Troops",
          "members": [
            {
              "name": "knight_count",
              "type": "core::integer::u64"
            },
            {
              "name": "paladin_count",
              "type": "core::integer::u64"
            },
            {
              "name": "crossbowman_count",
              "type": "core::integer::u64"
            }
          ]
        },
        {
          "type": "enum",
          "name": "eternum::models::combat::BattleSide",
          "variants": [
            {
              "name": "None",
              "type": "()"
            },
            {
              "name": "Attack",
              "type": "()"
            },
            {
              "name": "Defence",
              "type": "()"
            }
          ]
        },
        {
          "type": "struct",
          "name": "eternum::models::combat::BattleArmy",
          "members": [
            {
              "name": "troops",
              "type": "eternum::models::combat::Troops"
            },
            {
              "name": "battle_id",
              "type": "core::integer::u32"
            },
            {
              "name": "battle_side",
              "type": "eternum::models::combat::BattleSide"
            }
          ]
        },
        {
          "type": "struct",
          "name": "eternum::models::combat::BattleHealth",
          "members": [
            {
              "name": "current",
              "type": "core::integer::u128"
            },
            {
              "name": "lifetime",
              "type": "core::integer::u128"
            }
          ]
        },
        {
          "type": "struct",
          "name": "eternum::models::combat::Battle",
          "members": [
            {
              "name": "entity_id",
              "type": "core::integer::u32"
            },
            {
              "name": "attack_army",
              "type": "eternum::models::combat::BattleArmy"
            },
            {
              "name": "attack_army_lifetime",
              "type": "eternum::models::combat::BattleArmy"
            },
            {
              "name": "defence_army",
              "type": "eternum::models::combat::BattleArmy"
            },
            {
              "name": "defence_army_lifetime",
              "type": "eternum::models::combat::BattleArmy"
            },
            {
              "name": "attackers_resources_escrow_id",
              "type": "core::integer::u32"
            },
            {
              "name": "defenders_resources_escrow_id",
              "type": "core::integer::u32"
            },
            {
              "name": "attack_army_health",
              "type": "eternum::models::combat::BattleHealth"
            },
            {
              "name": "defence_army_health",
              "type": "eternum::models::combat::BattleHealth"
            },
            {
              "name": "attack_delta",
              "type": "core::integer::u64"
            },
            {
              "name": "defence_delta",
              "type": "core::integer::u64"
            },
            {
              "name": "last_updated",
              "type": "core::integer::u64"
            },
            {
              "name": "duration_left",
              "type": "core::integer::u64"
            },
            {
              "name": "start_at",
              "type": "core::integer::u64"
            }
          ]
        },
        {
          "type": "struct",
          "name": "eternum::models::combat::Army",
          "members": [
            {
              "name": "entity_id",
              "type": "core::integer::u32"
            },
            {
              "name": "troops",
              "type": "eternum::models::combat::Troops"
            },
            {
              "name": "battle_id",
              "type": "core::integer::u32"
            },
            {
              "name": "battle_side",
              "type": "eternum::models::combat::BattleSide"
            }
          ]
        },
        {
          "type": "interface",
          "name": "eternum::systems::combat::contracts::battle_systems::IBattleUtilsContract",
          "items": [
            {
              "type": "function",
              "name": "leave_battle",
              "inputs": [
                {
                  "name": "battle",
                  "type": "eternum::models::combat::Battle"
                },
                {
                  "name": "army",
                  "type": "eternum::models::combat::Army"
                }
              ],
              "outputs": [
                {
                  "type": "(eternum::models::combat::Battle, eternum::models::combat::Army)"
                }
              ],
              "state_mutability": "external"
            },
            {
              "type": "function",
              "name": "leave_battle_if_ended",
              "inputs": [
                {
                  "name": "battle",
                  "type": "eternum::models::combat::Battle"
                },
                {
                  "name": "army",
                  "type": "eternum::models::combat::Army"
                }
              ],
              "outputs": [
                {
                  "type": "(eternum::models::combat::Battle, eternum::models::combat::Army)"
                }
              ],
              "state_mutability": "external"
            }
          ]
        },
        {
          "type": "function",
          "name": "dojo_init",
          "inputs": [],
          "outputs": [],
          "state_mutability": "view"
        },
        {
          "type": "impl",
          "name": "WorldProviderImpl",
          "interface_name": "dojo::contract::components::world_provider::IWorldProvider"
        },
        {
          "type": "struct",
          "name": "dojo::world::iworld::IWorldDispatcher",
          "members": [
            {
              "name": "contract_address",
              "type": "core::starknet::contract_address::ContractAddress"
            }
          ]
        },
        {
          "type": "interface",
          "name": "dojo::contract::components::world_provider::IWorldProvider",
          "items": [
            {
              "type": "function",
              "name": "world_dispatcher",
              "inputs": [],
              "outputs": [
                {
                  "type": "dojo::world::iworld::IWorldDispatcher"
                }
              ],
              "state_mutability": "view"
            }
          ]
        },
        {
          "type": "impl",
          "name": "UpgradeableImpl",
          "interface_name": "dojo::contract::components::upgradeable::IUpgradeable"
        },
        {
          "type": "interface",
          "name": "dojo::contract::components::upgradeable::IUpgradeable",
          "items": [
            {
              "type": "function",
              "name": "upgrade",
              "inputs": [
                {
                  "name": "new_class_hash",
                  "type": "core::starknet::class_hash::ClassHash"
                }
              ],
              "outputs": [],
              "state_mutability": "external"
            }
          ]
        },
        {
          "type": "constructor",
          "name": "constructor",
          "inputs": []
        },
        {
          "type": "event",
          "name": "dojo::contract::components::upgradeable::upgradeable_cpt::Upgraded",
          "kind": "struct",
          "members": [
            {
              "name": "class_hash",
              "type": "core::starknet::class_hash::ClassHash",
              "kind": "data"
            }
          ]
        },
        {
          "type": "event",
          "name": "dojo::contract::components::upgradeable::upgradeable_cpt::Event",
          "kind": "enum",
          "variants": [
            {
              "name": "Upgraded",
              "type": "dojo::contract::components::upgradeable::upgradeable_cpt::Upgraded",
              "kind": "nested"
            }
          ]
        },
        {
          "type": "event",
          "name": "dojo::contract::components::world_provider::world_provider_cpt::Event",
          "kind": "enum",
          "variants": []
        },
        {
          "type": "event",
          "name": "eternum::systems::combat::contracts::battle_systems::battle_utils_systems::Event",
          "kind": "enum",
          "variants": [
            {
              "name": "UpgradeableEvent",
              "type": "dojo::contract::components::upgradeable::upgradeable_cpt::Event",
              "kind": "nested"
            },
            {
              "name": "WorldProviderEvent",
              "type": "dojo::contract::components::world_provider::world_provider_cpt::Event",
              "kind": "nested"
            }
          ]
        }
      ],
      "init_calldata": [],
      "tag": "eternum-battle_utils_systems",
      "selector": "0x2b03ed939280406b45a1b2c50a50be670795c19643b6157e6e132de5e6d0c99",
      "systems": [
        "leave_battle",
        "leave_battle_if_ended",
        "upgrade"
      ]
    },
    {
      "address": "0x3c212b90cc4f236be2c014e0ee0d870277b2cc313217a73d41387e255e806ed",
      "class_hash": "0x5a28b1a27a5ee44be4fa967f57fad5d765663ed475a6b52d8687e43ee786bad",
      "abi": [
        {
          "type": "impl",
          "name": "battle_utils_systems__ContractImpl",
          "interface_name": "dojo::contract::interface::IContract"
        },
        {
          "type": "interface",
          "name": "dojo::contract::interface::IContract",
          "items": []
        },
        {
          "type": "impl",
          "name": "battle_utils_systems__DeployedContractImpl",
          "interface_name": "dojo::meta::interface::IDeployedResource"
        },
        {
          "type": "struct",
          "name": "core::byte_array::ByteArray",
          "members": [
            {
              "name": "data",
              "type": "core::array::Array::<core::bytes_31::bytes31>"
            },
            {
              "name": "pending_word",
              "type": "core::felt252"
            },
            {
              "name": "pending_word_len",
              "type": "core::integer::u32"
            }
          ]
        },
        {
          "type": "interface",
          "name": "dojo::meta::interface::IDeployedResource",
          "items": [
            {
              "type": "function",
              "name": "dojo_name",
              "inputs": [],
              "outputs": [
                {
                  "type": "core::byte_array::ByteArray"
                }
              ],
              "state_mutability": "view"
            }
          ]
        },
        {
          "type": "impl",
          "name": "BattleUtilsContractImpl",
          "interface_name": "eternum::systems::combat::contracts::battle_systems::IBattleUtilsContract"
        },
        {
          "type": "struct",
          "name": "eternum::models::combat::Troops",
          "members": [
            {
              "name": "knight_count",
              "type": "core::integer::u64"
            },
            {
              "name": "paladin_count",
              "type": "core::integer::u64"
            },
            {
              "name": "crossbowman_count",
              "type": "core::integer::u64"
            }
          ]
        },
        {
          "type": "enum",
          "name": "eternum::models::combat::BattleSide",
          "variants": [
            {
              "name": "None",
              "type": "()"
            },
            {
              "name": "Attack",
              "type": "()"
            },
            {
              "name": "Defence",
              "type": "()"
            }
          ]
        },
        {
          "type": "struct",
          "name": "eternum::models::combat::BattleArmy",
          "members": [
            {
              "name": "troops",
              "type": "eternum::models::combat::Troops"
            },
            {
              "name": "battle_id",
              "type": "core::integer::u32"
            },
            {
              "name": "battle_side",
              "type": "eternum::models::combat::BattleSide"
            }
          ]
        },
        {
          "type": "struct",
          "name": "eternum::models::combat::BattleHealth",
          "members": [
            {
              "name": "current",
              "type": "core::integer::u128"
            },
            {
              "name": "lifetime",
              "type": "core::integer::u128"
            }
          ]
        },
        {
          "type": "struct",
          "name": "eternum::models::combat::Battle",
          "members": [
            {
              "name": "entity_id",
              "type": "core::integer::u32"
            },
            {
              "name": "attack_army",
              "type": "eternum::models::combat::BattleArmy"
            },
            {
              "name": "attack_army_lifetime",
              "type": "eternum::models::combat::BattleArmy"
            },
            {
              "name": "defence_army",
              "type": "eternum::models::combat::BattleArmy"
            },
            {
              "name": "defence_army_lifetime",
              "type": "eternum::models::combat::BattleArmy"
            },
            {
              "name": "attackers_resources_escrow_id",
              "type": "core::integer::u32"
            },
            {
              "name": "defenders_resources_escrow_id",
              "type": "core::integer::u32"
            },
            {
              "name": "attack_army_health",
              "type": "eternum::models::combat::BattleHealth"
            },
            {
              "name": "defence_army_health",
              "type": "eternum::models::combat::BattleHealth"
            },
            {
              "name": "attack_delta",
              "type": "core::integer::u64"
            },
            {
              "name": "defence_delta",
              "type": "core::integer::u64"
            },
            {
              "name": "last_updated",
              "type": "core::integer::u64"
            },
            {
              "name": "duration_left",
              "type": "core::integer::u64"
            },
            {
              "name": "start_at",
              "type": "core::integer::u64"
            }
          ]
        },
        {
          "type": "struct",
          "name": "eternum::models::combat::Army",
          "members": [
            {
              "name": "entity_id",
              "type": "core::integer::u32"
            },
            {
              "name": "troops",
              "type": "eternum::models::combat::Troops"
            },
            {
              "name": "battle_id",
              "type": "core::integer::u32"
            },
            {
              "name": "battle_side",
              "type": "eternum::models::combat::BattleSide"
            }
          ]
        },
        {
          "type": "interface",
          "name": "eternum::systems::combat::contracts::battle_systems::IBattleUtilsContract",
          "items": [
            {
              "type": "function",
              "name": "leave_battle",
              "inputs": [
                {
                  "name": "battle",
                  "type": "eternum::models::combat::Battle"
                },
                {
                  "name": "army",
                  "type": "eternum::models::combat::Army"
                }
              ],
              "outputs": [
                {
                  "type": "(eternum::models::combat::Battle, eternum::models::combat::Army)"
                }
              ],
              "state_mutability": "external"
            },
            {
              "type": "function",
              "name": "leave_battle_if_ended",
              "inputs": [
                {
                  "name": "battle",
                  "type": "eternum::models::combat::Battle"
                },
                {
                  "name": "army",
                  "type": "eternum::models::combat::Army"
                }
              ],
              "outputs": [
                {
                  "type": "(eternum::models::combat::Battle, eternum::models::combat::Army)"
                }
              ],
              "state_mutability": "external"
            }
          ]
        },
        {
          "type": "function",
          "name": "dojo_init",
          "inputs": [],
          "outputs": [],
          "state_mutability": "view"
        },
        {
          "type": "impl",
          "name": "WorldProviderImpl",
          "interface_name": "dojo::contract::components::world_provider::IWorldProvider"
        },
        {
          "type": "struct",
          "name": "dojo::world::iworld::IWorldDispatcher",
          "members": [
            {
              "name": "contract_address",
              "type": "core::starknet::contract_address::ContractAddress"
            }
          ]
        },
        {
          "type": "interface",
          "name": "dojo::contract::components::world_provider::IWorldProvider",
          "items": [
            {
              "type": "function",
              "name": "world_dispatcher",
              "inputs": [],
              "outputs": [
                {
                  "type": "dojo::world::iworld::IWorldDispatcher"
                }
              ],
              "state_mutability": "view"
            }
          ]
        },
        {
          "type": "impl",
          "name": "UpgradeableImpl",
          "interface_name": "dojo::contract::components::upgradeable::IUpgradeable"
        },
        {
          "type": "interface",
          "name": "dojo::contract::components::upgradeable::IUpgradeable",
          "items": [
            {
              "type": "function",
              "name": "upgrade",
              "inputs": [
                {
                  "name": "new_class_hash",
                  "type": "core::starknet::class_hash::ClassHash"
                }
              ],
              "outputs": [],
              "state_mutability": "external"
            }
          ]
        },
        {
          "type": "constructor",
          "name": "constructor",
          "inputs": []
        },
        {
          "type": "event",
          "name": "dojo::contract::components::upgradeable::upgradeable_cpt::Upgraded",
          "kind": "struct",
          "members": [
            {
              "name": "class_hash",
              "type": "core::starknet::class_hash::ClassHash",
              "kind": "data"
            }
          ]
        },
        {
          "type": "event",
          "name": "dojo::contract::components::upgradeable::upgradeable_cpt::Event",
          "kind": "enum",
          "variants": [
            {
              "name": "Upgraded",
              "type": "dojo::contract::components::upgradeable::upgradeable_cpt::Upgraded",
              "kind": "nested"
            }
          ]
        },
        {
          "type": "event",
          "name": "dojo::contract::components::world_provider::world_provider_cpt::Event",
          "kind": "enum",
          "variants": []
        },
        {
          "type": "event",
          "name": "eternum::systems::combat::contracts::battle_systems::battle_utils_systems::Event",
          "kind": "enum",
          "variants": [
            {
              "name": "UpgradeableEvent",
              "type": "dojo::contract::components::upgradeable::upgradeable_cpt::Event",
              "kind": "nested"
            },
            {
              "name": "WorldProviderEvent",
              "type": "dojo::contract::components::world_provider::world_provider_cpt::Event",
              "kind": "nested"
            }
          ]
        }
      ],
      "init_calldata": [],
      "tag": "eternum-battle_utils_systems",
      "selector": "0x2b03ed939280406b45a1b2c50a50be670795c19643b6157e6e132de5e6d0c99",
      "systems": ["leave_battle", "leave_battle_if_ended", "upgrade"]
    },
    {
      "address": "0x36b82076142f07fbd8bf7b2cabf2e6b190082c0b242c6ecc5e14b2c96d1763c",
      "class_hash": "0x59577a6dc2b323c5530d47bd12977c9f2f04c9db0850e4af72725f565b10506",
      "abi": [
        {
          "type": "impl",
          "name": "building_systems__ContractImpl",
          "interface_name": "dojo::contract::interface::IContract"
        },
        {
          "type": "interface",
          "name": "dojo::contract::interface::IContract",
          "items": []
        },
        {
          "type": "impl",
          "name": "building_systems__DeployedContractImpl",
          "interface_name": "dojo::meta::interface::IDeployedResource"
        },
        {
          "type": "struct",
          "name": "core::byte_array::ByteArray",
          "members": [
            {
              "name": "data",
              "type": "core::array::Array::<core::bytes_31::bytes31>"
            },
            {
              "name": "pending_word",
              "type": "core::felt252"
            },
            {
              "name": "pending_word_len",
              "type": "core::integer::u32"
            }
          ]
        },
        {
          "type": "interface",
          "name": "dojo::meta::interface::IDeployedResource",
          "items": [
            {
              "type": "function",
              "name": "dojo_name",
              "inputs": [],
              "outputs": [
                {
                  "type": "core::byte_array::ByteArray"
                }
              ],
              "state_mutability": "view"
            }
          ]
        },
        {
          "type": "impl",
          "name": "BuildingContractImpl",
          "interface_name": "eternum::systems::buildings::contracts::IBuildingContract"
        },
        {
          "type": "enum",
          "name": "eternum::models::position::Direction",
          "variants": [
            {
              "name": "East",
              "type": "()"
            },
            {
              "name": "NorthEast",
              "type": "()"
            },
            {
              "name": "NorthWest",
              "type": "()"
            },
            {
              "name": "West",
              "type": "()"
            },
            {
              "name": "SouthWest",
              "type": "()"
            },
            {
              "name": "SouthEast",
              "type": "()"
            }
          ]
        },
        {
          "type": "struct",
          "name": "core::array::Span::<eternum::models::position::Direction>",
          "members": [
            {
              "name": "snapshot",
              "type": "@core::array::Array::<eternum::models::position::Direction>"
            }
          ]
        },
        {
          "type": "enum",
          "name": "eternum::models::buildings::BuildingCategory",
          "variants": [
            {
              "name": "None",
              "type": "()"
            },
            {
              "name": "Castle",
              "type": "()"
            },
            {
              "name": "Resource",
              "type": "()"
            },
            {
              "name": "Farm",
              "type": "()"
            },
            {
              "name": "FishingVillage",
              "type": "()"
            },
            {
              "name": "Barracks",
              "type": "()"
            },
            {
              "name": "Market",
              "type": "()"
            },
            {
              "name": "ArcheryRange",
              "type": "()"
            },
            {
              "name": "Stable",
              "type": "()"
            },
            {
              "name": "TradingPost",
              "type": "()"
            },
            {
              "name": "WorkersHut",
              "type": "()"
            },
            {
              "name": "WatchTower",
              "type": "()"
            },
            {
              "name": "Walls",
              "type": "()"
            },
            {
              "name": "Storehouse",
              "type": "()"
            }
          ]
        },
        {
          "type": "enum",
          "name": "core::option::Option::<core::integer::u8>",
          "variants": [
            {
              "name": "Some",
              "type": "core::integer::u8"
            },
            {
              "name": "None",
              "type": "()"
            }
          ]
        },
        {
          "type": "struct",
          "name": "eternum::models::position::Coord",
          "members": [
            {
              "name": "x",
              "type": "core::integer::u32"
            },
            {
              "name": "y",
              "type": "core::integer::u32"
            }
          ]
        },
        {
          "type": "interface",
          "name": "eternum::systems::buildings::contracts::IBuildingContract",
          "items": [
            {
              "type": "function",
              "name": "create",
              "inputs": [
                {
                  "name": "entity_id",
                  "type": "core::integer::u32"
                },
                {
                  "name": "directions",
                  "type": "core::array::Span::<eternum::models::position::Direction>"
                },
                {
                  "name": "building_category",
                  "type": "eternum::models::buildings::BuildingCategory"
                },
                {
                  "name": "produce_resource_type",
                  "type": "core::option::Option::<core::integer::u8>"
                }
              ],
              "outputs": [],
              "state_mutability": "external"
            },
            {
              "type": "function",
              "name": "pause_production",
              "inputs": [
                {
                  "name": "entity_id",
                  "type": "core::integer::u32"
                },
                {
                  "name": "building_coord",
                  "type": "eternum::models::position::Coord"
                }
              ],
              "outputs": [],
              "state_mutability": "external"
            },
            {
              "type": "function",
              "name": "resume_production",
              "inputs": [
                {
                  "name": "entity_id",
                  "type": "core::integer::u32"
                },
                {
                  "name": "building_coord",
                  "type": "eternum::models::position::Coord"
                }
              ],
              "outputs": [],
              "state_mutability": "external"
            },
            {
              "type": "function",
              "name": "destroy",
              "inputs": [
                {
                  "name": "entity_id",
                  "type": "core::integer::u32"
                },
                {
                  "name": "building_coord",
                  "type": "eternum::models::position::Coord"
                }
              ],
              "outputs": [],
              "state_mutability": "external"
            }
          ]
        },
        {
          "type": "function",
          "name": "dojo_init",
          "inputs": [],
          "outputs": [],
          "state_mutability": "view"
        },
        {
          "type": "impl",
          "name": "WorldProviderImpl",
          "interface_name": "dojo::contract::components::world_provider::IWorldProvider"
        },
        {
          "type": "struct",
          "name": "dojo::world::iworld::IWorldDispatcher",
          "members": [
            {
              "name": "contract_address",
              "type": "core::starknet::contract_address::ContractAddress"
            }
          ]
        },
        {
          "type": "interface",
          "name": "dojo::contract::components::world_provider::IWorldProvider",
          "items": [
            {
              "type": "function",
              "name": "world_dispatcher",
              "inputs": [],
              "outputs": [
                {
                  "type": "dojo::world::iworld::IWorldDispatcher"
                }
              ],
              "state_mutability": "view"
            }
          ]
        },
        {
          "type": "impl",
          "name": "UpgradeableImpl",
          "interface_name": "dojo::contract::components::upgradeable::IUpgradeable"
        },
        {
          "type": "interface",
          "name": "dojo::contract::components::upgradeable::IUpgradeable",
          "items": [
            {
              "type": "function",
              "name": "upgrade",
              "inputs": [
                {
                  "name": "new_class_hash",
                  "type": "core::starknet::class_hash::ClassHash"
                }
              ],
              "outputs": [],
              "state_mutability": "external"
            }
          ]
        },
        {
          "type": "constructor",
          "name": "constructor",
          "inputs": []
        },
        {
          "type": "event",
          "name": "dojo::contract::components::upgradeable::upgradeable_cpt::Upgraded",
          "kind": "struct",
          "members": [
            {
              "name": "class_hash",
              "type": "core::starknet::class_hash::ClassHash",
              "kind": "data"
            }
          ]
        },
        {
          "type": "event",
          "name": "dojo::contract::components::upgradeable::upgradeable_cpt::Event",
          "kind": "enum",
          "variants": [
            {
              "name": "Upgraded",
              "type": "dojo::contract::components::upgradeable::upgradeable_cpt::Upgraded",
              "kind": "nested"
            }
          ]
        },
        {
          "type": "event",
          "name": "dojo::contract::components::world_provider::world_provider_cpt::Event",
          "kind": "enum",
          "variants": []
        },
        {
          "type": "event",
          "name": "eternum::systems::buildings::contracts::building_systems::Event",
          "kind": "enum",
          "variants": [
            {
              "name": "UpgradeableEvent",
              "type": "dojo::contract::components::upgradeable::upgradeable_cpt::Event",
              "kind": "nested"
            },
            {
              "name": "WorldProviderEvent",
              "type": "dojo::contract::components::world_provider::world_provider_cpt::Event",
              "kind": "nested"
            }
          ]
        }
      ],
      "init_calldata": [],
      "tag": "eternum-building_systems",
      "selector": "0x4b0f302684ab1ee4466eba412e62b2f40a8d6a1e56a18c6888aaca12800c2a3",
      "systems": [
        "create",
        "pause_production",
        "resume_production",
        "destroy",
        "upgrade"
      ]
    },
    {
      "address": "0x335d2e09ecdc759473dc5731cc236c2496618c72abe8b5e3a88485e24b9d857",
      "class_hash": "0x54c56a4973866c017015fae5fc15daf6affbd41887201b1747b1dfcf153adae",
      "abi": [
        {
          "type": "impl",
          "name": "config_systems__ContractImpl",
          "interface_name": "dojo::contract::interface::IContract"
        },
        {
          "type": "interface",
          "name": "dojo::contract::interface::IContract",
          "items": []
        },
        {
          "type": "impl",
          "name": "config_systems__DeployedContractImpl",
          "interface_name": "dojo::meta::interface::IDeployedResource"
        },
        {
          "type": "struct",
          "name": "core::byte_array::ByteArray",
          "members": [
            {
              "name": "data",
              "type": "core::array::Array::<core::bytes_31::bytes31>"
            },
            {
              "name": "pending_word",
              "type": "core::felt252"
            },
            {
              "name": "pending_word_len",
              "type": "core::integer::u32"
            }
          ]
        },
        {
          "type": "interface",
          "name": "dojo::meta::interface::IDeployedResource",
          "items": [
            {
              "type": "function",
              "name": "dojo_name",
              "inputs": [],
              "outputs": [
                {
                  "type": "core::byte_array::ByteArray"
                }
              ],
              "state_mutability": "view"
            }
          ]
        },
        {
          "type": "function",
          "name": "dojo_init",
          "inputs": [],
          "outputs": [],
          "state_mutability": "view"
        },
        {
          "type": "impl",
          "name": "WorldConfigCustomImpl",
          "interface_name": "eternum::systems::config::contracts::IWorldConfig"
        },
        {
          "type": "interface",
          "name": "eternum::systems::config::contracts::IWorldConfig",
          "items": [
            {
              "type": "function",
              "name": "set_world_config",
              "inputs": [
                {
                  "name": "admin_address",
                  "type": "core::starknet::contract_address::ContractAddress"
                },
                {
                  "name": "realm_l2_contract",
                  "type": "core::starknet::contract_address::ContractAddress"
                }
              ],
              "outputs": [],
              "state_mutability": "external"
            }
          ]
        },
        {
          "type": "impl",
          "name": "SeasonConfigCustomImpl",
          "interface_name": "eternum::systems::config::contracts::ISeasonConfig"
        },
        {
          "type": "interface",
          "name": "eternum::systems::config::contracts::ISeasonConfig",
          "items": [
            {
              "type": "function",
              "name": "set_season_config",
              "inputs": [
                {
                  "name": "season_pass_address",
                  "type": "core::starknet::contract_address::ContractAddress"
                },
                {
                  "name": "realms_address",
                  "type": "core::starknet::contract_address::ContractAddress"
                },
                {
                  "name": "lords_address",
                  "type": "core::starknet::contract_address::ContractAddress"
                }
              ],
              "outputs": [],
              "state_mutability": "external"
            }
          ]
        },
        {
          "type": "impl",
          "name": "QuestConfigCustomImpl",
          "interface_name": "eternum::systems::config::contracts::IQuestConfig"
        },
        {
          "type": "struct",
          "name": "core::array::Span::<(core::integer::u8, core::integer::u128)>",
          "members": [
            {
              "name": "snapshot",
              "type": "@core::array::Array::<(core::integer::u8, core::integer::u128)>"
            }
          ]
        },
        {
          "type": "interface",
          "name": "eternum::systems::config::contracts::IQuestConfig",
          "items": [
            {
              "type": "function",
              "name": "set_quest_config",
              "inputs": [
                {
                  "name": "production_material_multiplier",
                  "type": "core::integer::u16"
                }
              ],
              "outputs": [],
              "state_mutability": "external"
            },
            {
              "type": "function",
              "name": "set_quest_reward_config",
              "inputs": [
                {
                  "name": "quest_id",
                  "type": "core::integer::u32"
                },
                {
                  "name": "resources",
                  "type": "core::array::Span::<(core::integer::u8, core::integer::u128)>"
                }
              ],
              "outputs": [],
              "state_mutability": "external"
            }
          ]
        },
        {
          "type": "impl",
          "name": "MapConfigCustomImpl",
          "interface_name": "eternum::systems::config::contracts::IMapConfig"
        },
        {
          "type": "struct",
          "name": "eternum::models::config::MapConfig",
          "members": [
            {
              "name": "config_id",
              "type": "core::integer::u32"
            },
            {
              "name": "reward_resource_amount",
              "type": "core::integer::u128"
            },
            {
              "name": "shards_mines_fail_probability",
              "type": "core::integer::u128"
            }
          ]
        },
        {
          "type": "interface",
          "name": "eternum::systems::config::contracts::IMapConfig",
          "items": [
            {
              "type": "function",
              "name": "set_map_config",
              "inputs": [
                {
                  "name": "map_config",
                  "type": "eternum::models::config::MapConfig"
                }
              ],
              "outputs": [],
              "state_mutability": "external"
            }
          ]
        },
        {
          "type": "impl",
          "name": "CapacityConfigCustomImpl",
          "interface_name": "eternum::systems::config::contracts::ICapacityConfig"
        },
        {
          "type": "enum",
          "name": "eternum::models::config::CapacityConfigCategory",
          "variants": [
            {
              "name": "None",
              "type": "()"
            },
            {
              "name": "Structure",
              "type": "()"
            },
            {
              "name": "Donkey",
              "type": "()"
            },
            {
              "name": "Army",
              "type": "()"
            },
            {
              "name": "Storehouse",
              "type": "()"
            }
          ]
        },
        {
          "type": "struct",
          "name": "eternum::models::config::CapacityConfig",
          "members": [
            {
              "name": "category",
              "type": "eternum::models::config::CapacityConfigCategory"
            },
            {
              "name": "weight_gram",
              "type": "core::integer::u128"
            }
          ]
        },
        {
          "type": "interface",
          "name": "eternum::systems::config::contracts::ICapacityConfig",
          "items": [
            {
              "type": "function",
              "name": "set_capacity_config",
              "inputs": [
                {
                  "name": "capacity_config",
                  "type": "eternum::models::config::CapacityConfig"
                }
              ],
              "outputs": [],
              "state_mutability": "external"
            }
          ]
        },
        {
          "type": "impl",
          "name": "TravelStaminaCostConfigImpl",
          "interface_name": "eternum::systems::config::contracts::ITravelStaminaCostConfig"
        },
        {
          "type": "interface",
          "name": "eternum::systems::config::contracts::ITravelStaminaCostConfig",
          "items": [
            {
              "type": "function",
              "name": "set_travel_stamina_cost_config",
              "inputs": [
                {
                  "name": "travel_type",
                  "type": "core::integer::u8"
                },
                {
                  "name": "cost",
                  "type": "core::integer::u16"
                }
              ],
              "outputs": [],
              "state_mutability": "external"
            }
          ]
        },
        {
          "type": "impl",
          "name": "WeightConfigCustomImpl",
          "interface_name": "eternum::systems::config::contracts::IWeightConfig"
        },
        {
          "type": "interface",
          "name": "eternum::systems::config::contracts::IWeightConfig",
          "items": [
            {
              "type": "function",
              "name": "set_weight_config",
              "inputs": [
                {
                  "name": "entity_type",
                  "type": "core::integer::u32"
                },
                {
                  "name": "weight_gram",
                  "type": "core::integer::u128"
                }
              ],
              "outputs": [],
              "state_mutability": "external"
            }
          ]
        },
        {
          "type": "impl",
          "name": "BattleConfigCustomImpl",
          "interface_name": "eternum::systems::config::contracts::IBattleConfig"
        },
        {
          "type": "struct",
          "name": "eternum::models::config::BattleConfig",
          "members": [
            {
              "name": "config_id",
              "type": "core::integer::u32"
            },
            {
              "name": "battle_grace_tick_count",
              "type": "core::integer::u8"
            },
            {
              "name": "battle_delay_seconds",
              "type": "core::integer::u64"
            }
          ]
        },
        {
          "type": "interface",
          "name": "eternum::systems::config::contracts::IBattleConfig",
          "items": [
            {
              "type": "function",
              "name": "set_battle_config",
              "inputs": [
                {
                  "name": "battle_config",
                  "type": "eternum::models::config::BattleConfig"
                }
              ],
              "outputs": [],
              "state_mutability": "external"
            }
          ]
        },
        {
          "type": "impl",
          "name": "TickConfigCustomImpl",
          "interface_name": "eternum::systems::config::contracts::ITickConfig"
        },
        {
          "type": "interface",
          "name": "eternum::systems::config::contracts::ITickConfig",
          "items": [
            {
              "type": "function",
              "name": "set_tick_config",
              "inputs": [
                {
                  "name": "tick_id",
                  "type": "core::integer::u8"
                },
                {
                  "name": "tick_interval_in_seconds",
                  "type": "core::integer::u64"
                }
              ],
              "outputs": [],
              "state_mutability": "external"
            }
          ]
        },
        {
          "type": "impl",
          "name": "StaminaConfigCustomImpl",
          "interface_name": "eternum::systems::config::contracts::IStaminaConfig"
        },
        {
          "type": "interface",
          "name": "eternum::systems::config::contracts::IStaminaConfig",
          "items": [
            {
              "type": "function",
              "name": "set_stamina_config",
              "inputs": [
                {
                  "name": "unit_type",
                  "type": "core::integer::u8"
                },
                {
                  "name": "max_stamina",
                  "type": "core::integer::u16"
                }
              ],
              "outputs": [],
              "state_mutability": "external"
            }
          ]
        },
        {
          "type": "impl",
          "name": "TravelFoodCostConfigCustomImpl",
          "interface_name": "eternum::systems::config::contracts::ITravelFoodCostConfig"
        },
        {
          "type": "struct",
          "name": "eternum::models::config::TravelFoodCostConfig",
          "members": [
            {
              "name": "config_id",
              "type": "core::integer::u32"
            },
            {
              "name": "unit_type",
              "type": "core::integer::u8"
            },
            {
              "name": "explore_wheat_burn_amount",
              "type": "core::integer::u128"
            },
            {
              "name": "explore_fish_burn_amount",
              "type": "core::integer::u128"
            },
            {
              "name": "travel_wheat_burn_amount",
              "type": "core::integer::u128"
            },
            {
              "name": "travel_fish_burn_amount",
              "type": "core::integer::u128"
            }
          ]
        },
        {
          "type": "interface",
          "name": "eternum::systems::config::contracts::ITravelFoodCostConfig",
          "items": [
            {
              "type": "function",
              "name": "set_travel_food_cost_config",
              "inputs": [
                {
                  "name": "travel_food_cost_config",
                  "type": "eternum::models::config::TravelFoodCostConfig"
                }
              ],
              "outputs": [],
              "state_mutability": "external"
            }
          ]
        },
        {
          "type": "impl",
          "name": "StaminaRefillConfigCustomImpl",
          "interface_name": "eternum::systems::config::contracts::IStaminaRefillConfig"
        },
        {
          "type": "interface",
          "name": "eternum::systems::config::contracts::IStaminaRefillConfig",
          "items": [
            {
              "type": "function",
              "name": "set_stamina_refill_config",
              "inputs": [
                {
                  "name": "amount_per_tick",
                  "type": "core::integer::u16"
                },
                {
                  "name": "start_boost_tick_count",
                  "type": "core::integer::u8"
                }
              ],
              "outputs": [],
              "state_mutability": "external"
            }
          ]
        },
        {
          "type": "impl",
          "name": "LevelingConfigCustomImpl",
          "interface_name": "eternum::systems::config::contracts::ILevelingConfig"
        },
        {
          "type": "interface",
          "name": "eternum::systems::config::contracts::ILevelingConfig",
          "items": [
            {
              "type": "function",
              "name": "set_leveling_config",
              "inputs": [
                {
                  "name": "config_id",
                  "type": "core::integer::u32"
                },
                {
                  "name": "decay_interval",
                  "type": "core::integer::u64"
                },
                {
                  "name": "max_level",
                  "type": "core::integer::u64"
                },
                {
                  "name": "decay_scaled",
                  "type": "core::integer::u128"
                },
                {
                  "name": "cost_percentage_scaled",
                  "type": "core::integer::u128"
                },
                {
                  "name": "base_multiplier",
                  "type": "core::integer::u128"
                },
                {
                  "name": "wheat_base_amount",
                  "type": "core::integer::u128"
                },
                {
                  "name": "fish_base_amount",
                  "type": "core::integer::u128"
                },
                {
                  "name": "resource_1_costs",
                  "type": "core::array::Span::<(core::integer::u8, core::integer::u128)>"
                },
                {
                  "name": "resource_2_costs",
                  "type": "core::array::Span::<(core::integer::u8, core::integer::u128)>"
                },
                {
                  "name": "resource_3_costs",
                  "type": "core::array::Span::<(core::integer::u8, core::integer::u128)>"
                }
              ],
              "outputs": [],
              "state_mutability": "external"
            }
          ]
        },
        {
          "type": "impl",
          "name": "ProductionConfigCustomImpl",
          "interface_name": "eternum::systems::config::contracts::IProductionConfig"
        },
        {
          "type": "interface",
          "name": "eternum::systems::config::contracts::IProductionConfig",
          "items": [
            {
              "type": "function",
              "name": "set_production_config",
              "inputs": [
                {
                  "name": "resource_type",
                  "type": "core::integer::u8"
                },
                {
                  "name": "amount",
                  "type": "core::integer::u128"
                },
                {
                  "name": "cost",
                  "type": "core::array::Span::<(core::integer::u8, core::integer::u128)>"
                }
              ],
              "outputs": [],
              "state_mutability": "external"
            }
          ]
        },
        {
          "type": "impl",
          "name": "TransportConfigCustomImpl",
          "interface_name": "eternum::systems::config::contracts::ITransportConfig"
        },
        {
          "type": "interface",
          "name": "eternum::systems::config::contracts::ITransportConfig",
          "items": [
            {
              "type": "function",
              "name": "set_speed_config",
              "inputs": [
                {
                  "name": "entity_type",
                  "type": "core::integer::u32"
                },
                {
                  "name": "sec_per_km",
                  "type": "core::integer::u16"
                }
              ],
              "outputs": [],
              "state_mutability": "external"
            }
          ]
        },
        {
          "type": "impl",
          "name": "HyperstructureConfigCustomImpl",
          "interface_name": "eternum::systems::config::contracts::IHyperstructureConfig"
        },
        {
          "type": "interface",
          "name": "eternum::systems::config::contracts::IHyperstructureConfig",
          "items": [
            {
              "type": "function",
              "name": "set_hyperstructure_config",
              "inputs": [
                {
                  "name": "resources_for_completion",
                  "type": "core::array::Span::<(core::integer::u8, core::integer::u128)>"
                },
                {
                  "name": "time_between_shares_change",
                  "type": "core::integer::u64"
                },
                {
                  "name": "points_per_cycle",
                  "type": "core::integer::u128"
                },
                {
                  "name": "points_for_win",
                  "type": "core::integer::u128"
                },
                {
                  "name": "points_on_completion",
                  "type": "core::integer::u128"
                }
              ],
              "outputs": [],
              "state_mutability": "external"
            }
          ]
        },
        {
          "type": "impl",
          "name": "BankConfigCustomImpl",
          "interface_name": "eternum::systems::config::contracts::IBankConfig"
        },
        {
          "type": "interface",
          "name": "eternum::systems::config::contracts::IBankConfig",
          "items": [
            {
              "type": "function",
              "name": "set_bank_config",
              "inputs": [
                {
                  "name": "lords_cost",
                  "type": "core::integer::u128"
                },
                {
                  "name": "lp_fee_num",
                  "type": "core::integer::u128"
                },
                {
                  "name": "lp_fee_denom",
                  "type": "core::integer::u128"
                }
              ],
              "outputs": [],
              "state_mutability": "external"
            }
          ]
        },
        {
          "type": "impl",
          "name": "TroopConfigCustomImpl",
          "interface_name": "eternum::systems::config::contracts::ITroopConfig"
        },
        {
          "type": "struct",
          "name": "eternum::models::config::TroopConfig",
          "members": [
            {
              "name": "config_id",
              "type": "core::integer::u32"
            },
            {
              "name": "health",
              "type": "core::integer::u32"
            },
            {
              "name": "knight_strength",
              "type": "core::integer::u8"
            },
            {
              "name": "paladin_strength",
              "type": "core::integer::u8"
            },
            {
              "name": "crossbowman_strength",
              "type": "core::integer::u16"
            },
            {
              "name": "advantage_percent",
              "type": "core::integer::u16"
            },
            {
              "name": "disadvantage_percent",
              "type": "core::integer::u16"
            },
            {
              "name": "max_troop_count",
              "type": "core::integer::u64"
            },
            {
              "name": "pillage_health_divisor",
              "type": "core::integer::u8"
            },
            {
              "name": "army_free_per_structure",
              "type": "core::integer::u8"
            },
            {
              "name": "army_extra_per_building",
              "type": "core::integer::u8"
            },
            {
              "name": "army_max_per_structure",
              "type": "core::integer::u8"
            },
            {
              "name": "battle_leave_slash_num",
              "type": "core::integer::u8"
            },
            {
              "name": "battle_leave_slash_denom",
              "type": "core::integer::u8"
            },
            {
              "name": "battle_time_scale",
              "type": "core::integer::u16"
            },
            {
              "name": "battle_max_time_seconds",
              "type": "core::integer::u64"
            }
          ]
        },
        {
          "type": "interface",
          "name": "eternum::systems::config::contracts::ITroopConfig",
          "items": [
            {
              "type": "function",
              "name": "set_troop_config",
              "inputs": [
                {
                  "name": "troop_config",
                  "type": "eternum::models::config::TroopConfig"
                }
              ],
              "outputs": [],
              "state_mutability": "external"
            }
          ]
        },
        {
          "type": "impl",
          "name": "BuildingCategoryPopulationConfigCustomImpl",
          "interface_name": "eternum::systems::config::contracts::IBuildingCategoryPopConfig"
        },
        {
          "type": "enum",
          "name": "eternum::models::buildings::BuildingCategory",
          "variants": [
            {
              "name": "None",
              "type": "()"
            },
            {
              "name": "Castle",
              "type": "()"
            },
            {
              "name": "Resource",
              "type": "()"
            },
            {
              "name": "Farm",
              "type": "()"
            },
            {
              "name": "FishingVillage",
              "type": "()"
            },
            {
              "name": "Barracks",
              "type": "()"
            },
            {
              "name": "Market",
              "type": "()"
            },
            {
              "name": "ArcheryRange",
              "type": "()"
            },
            {
              "name": "Stable",
              "type": "()"
            },
            {
              "name": "TradingPost",
              "type": "()"
            },
            {
              "name": "WorkersHut",
              "type": "()"
            },
            {
              "name": "WatchTower",
              "type": "()"
            },
            {
              "name": "Walls",
              "type": "()"
            },
            {
              "name": "Storehouse",
              "type": "()"
            }
          ]
        },
        {
          "type": "interface",
          "name": "eternum::systems::config::contracts::IBuildingCategoryPopConfig",
          "items": [
            {
              "type": "function",
              "name": "set_building_category_pop_config",
              "inputs": [
                {
                  "name": "building_category",
                  "type": "eternum::models::buildings::BuildingCategory"
                },
                {
                  "name": "population",
                  "type": "core::integer::u32"
                },
                {
                  "name": "capacity",
                  "type": "core::integer::u32"
                }
              ],
              "outputs": [],
              "state_mutability": "external"
            }
          ]
        },
        {
          "type": "impl",
          "name": "PopulationConfigCustomImpl",
          "interface_name": "eternum::systems::config::contracts::IPopulationConfig"
        },
        {
          "type": "interface",
          "name": "eternum::systems::config::contracts::IPopulationConfig",
          "items": [
            {
              "type": "function",
              "name": "set_population_config",
              "inputs": [
                {
                  "name": "base_population",
                  "type": "core::integer::u32"
                }
              ],
              "outputs": [],
              "state_mutability": "external"
            }
          ]
        },
        {
          "type": "impl",
          "name": "BuildingConfigCustomImpl",
          "interface_name": "eternum::systems::config::contracts::IBuildingConfig"
        },
        {
          "type": "interface",
          "name": "eternum::systems::config::contracts::IBuildingConfig",
          "items": [
            {
              "type": "function",
              "name": "set_building_general_config",
              "inputs": [
                {
                  "name": "base_cost_percent_increase",
                  "type": "core::integer::u16"
                }
              ],
              "outputs": [],
              "state_mutability": "external"
            },
            {
              "type": "function",
              "name": "set_building_config",
              "inputs": [
                {
                  "name": "building_category",
                  "type": "eternum::models::buildings::BuildingCategory"
                },
                {
                  "name": "building_resource_type",
                  "type": "core::integer::u8"
                },
                {
                  "name": "cost_of_building",
                  "type": "core::array::Span::<(core::integer::u8, core::integer::u128)>"
                }
              ],
              "outputs": [],
              "state_mutability": "external"
            }
          ]
        },
        {
          "type": "impl",
          "name": "IMercenariesConfig",
          "interface_name": "eternum::systems::config::contracts::IMercenariesConfig"
        },
        {
          "type": "interface",
          "name": "eternum::systems::config::contracts::IMercenariesConfig",
          "items": [
            {
              "type": "function",
              "name": "set_mercenaries_config",
              "inputs": [
                {
                  "name": "knights_lower_bound",
                  "type": "core::integer::u64"
                },
                {
                  "name": "knights_upper_bound",
                  "type": "core::integer::u64"
                },
                {
                  "name": "paladins_lower_bound",
                  "type": "core::integer::u64"
                },
                {
                  "name": "paladins_upper_bound",
                  "type": "core::integer::u64"
                },
                {
                  "name": "crossbowmen_lower_bound",
                  "type": "core::integer::u64"
                },
                {
                  "name": "crossbowmen_upper_bound",
                  "type": "core::integer::u64"
                },
                {
                  "name": "rewards",
                  "type": "core::array::Span::<(core::integer::u8, core::integer::u128)>"
                }
              ],
              "outputs": [],
              "state_mutability": "external"
            }
          ]
        },
        {
          "type": "impl",
          "name": "IResourceBridgeConfig",
          "interface_name": "eternum::systems::config::contracts::IResourceBridgeConfig"
        },
        {
          "type": "enum",
          "name": "core::bool",
          "variants": [
            {
              "name": "False",
              "type": "()"
            },
            {
              "name": "True",
              "type": "()"
            }
          ]
        },
        {
          "type": "struct",
          "name": "eternum::models::config::ResourceBridgeConfig",
          "members": [
            {
              "name": "config_id",
              "type": "core::integer::u32"
            },
            {
              "name": "deposit_paused",
              "type": "core::bool"
            },
            {
              "name": "withdraw_paused",
              "type": "core::bool"
            }
          ]
        },
        {
          "type": "struct",
          "name": "eternum::models::config::ResourceBridgeFeeSplitConfig",
          "members": [
            {
              "name": "config_id",
              "type": "core::integer::u32"
            },
            {
              "name": "velords_fee_on_dpt_percent",
              "type": "core::integer::u16"
            },
            {
              "name": "velords_fee_on_wtdr_percent",
              "type": "core::integer::u16"
            },
            {
              "name": "season_pool_fee_on_dpt_percent",
              "type": "core::integer::u16"
            },
            {
              "name": "season_pool_fee_on_wtdr_percent",
              "type": "core::integer::u16"
            },
            {
              "name": "client_fee_on_dpt_percent",
              "type": "core::integer::u16"
            },
            {
              "name": "client_fee_on_wtdr_percent",
              "type": "core::integer::u16"
            },
            {
              "name": "velords_fee_recipient",
              "type": "core::starknet::contract_address::ContractAddress"
            },
            {
              "name": "season_pool_fee_recipient",
              "type": "core::starknet::contract_address::ContractAddress"
            },
            {
              "name": "max_bank_fee_dpt_percent",
              "type": "core::integer::u16"
            },
            {
              "name": "max_bank_fee_wtdr_percent",
              "type": "core::integer::u16"
            }
          ]
        },
        {
          "type": "struct",
          "name": "eternum::models::config::ResourceBridgeWhitelistConfig",
          "members": [
            {
              "name": "token",
              "type": "core::starknet::contract_address::ContractAddress"
            },
            {
              "name": "resource_type",
              "type": "core::integer::u8"
            }
          ]
        },
        {
          "type": "interface",
          "name": "eternum::systems::config::contracts::IResourceBridgeConfig",
          "items": [
            {
              "type": "function",
              "name": "set_resource_bridge_config",
              "inputs": [
                {
                  "name": "resource_bridge_config",
                  "type": "eternum::models::config::ResourceBridgeConfig"
                }
              ],
              "outputs": [],
              "state_mutability": "external"
            },
            {
              "type": "function",
              "name": "set_resource_bridge_fee_split_config",
              "inputs": [
                {
                  "name": "resource_bridge_fee_split_config",
                  "type": "eternum::models::config::ResourceBridgeFeeSplitConfig"
                }
              ],
              "outputs": [],
              "state_mutability": "external"
            },
            {
              "type": "function",
              "name": "set_resource_bridge_whitelist_config",
              "inputs": [
                {
                  "name": "resource_bridge_whitelist_config",
                  "type": "eternum::models::config::ResourceBridgeWhitelistConfig"
                }
              ],
              "outputs": [],
              "state_mutability": "external"
            }
          ]
        },
        {
          "type": "impl",
          "name": "RealmLevelConfigCustomImpl",
          "interface_name": "eternum::systems::config::contracts::IRealmLevelConfig"
        },
        {
          "type": "interface",
          "name": "eternum::systems::config::contracts::IRealmLevelConfig",
          "items": [
            {
              "type": "function",
              "name": "set_realm_max_level_config",
              "inputs": [
                {
                  "name": "new_max_level",
                  "type": "core::integer::u8"
                }
              ],
              "outputs": [],
              "state_mutability": "external"
            },
            {
              "type": "function",
              "name": "set_realm_level_config",
              "inputs": [
                {
                  "name": "level",
                  "type": "core::integer::u8"
                },
                {
                  "name": "resources",
                  "type": "core::array::Span::<(core::integer::u8, core::integer::u128)>"
                }
              ],
              "outputs": [],
              "state_mutability": "external"
            }
          ]
        },
        {
          "type": "impl",
          "name": "ISettlementConfig",
          "interface_name": "eternum::systems::config::contracts::ISettlementConfig"
        },
        {
          "type": "interface",
          "name": "eternum::systems::config::contracts::ISettlementConfig",
          "items": [
            {
              "type": "function",
              "name": "set_settlement_config",
              "inputs": [
                {
                  "name": "center",
                  "type": "core::integer::u32"
                },
                {
                  "name": "base_distance",
                  "type": "core::integer::u32"
                },
                {
                  "name": "min_first_layer_distance",
                  "type": "core::integer::u32"
                },
                {
                  "name": "points_placed",
                  "type": "core::integer::u32"
                },
                {
                  "name": "current_layer",
                  "type": "core::integer::u32"
                },
                {
                  "name": "current_side",
                  "type": "core::integer::u32"
                },
                {
                  "name": "current_point_on_side",
                  "type": "core::integer::u32"
                }
              ],
              "outputs": [],
              "state_mutability": "external"
            }
          ]
        },
        {
          "type": "impl",
          "name": "WorldProviderImpl",
          "interface_name": "dojo::contract::components::world_provider::IWorldProvider"
        },
        {
          "type": "struct",
          "name": "dojo::world::iworld::IWorldDispatcher",
          "members": [
            {
              "name": "contract_address",
              "type": "core::starknet::contract_address::ContractAddress"
            }
          ]
        },
        {
          "type": "interface",
          "name": "dojo::contract::components::world_provider::IWorldProvider",
          "items": [
            {
              "type": "function",
              "name": "world_dispatcher",
              "inputs": [],
              "outputs": [
                {
                  "type": "dojo::world::iworld::IWorldDispatcher"
                }
              ],
              "state_mutability": "view"
            }
          ]
        },
        {
          "type": "impl",
          "name": "UpgradeableImpl",
          "interface_name": "dojo::contract::components::upgradeable::IUpgradeable"
        },
        {
          "type": "interface",
          "name": "dojo::contract::components::upgradeable::IUpgradeable",
          "items": [
            {
              "type": "function",
              "name": "upgrade",
              "inputs": [
                {
                  "name": "new_class_hash",
                  "type": "core::starknet::class_hash::ClassHash"
                }
              ],
              "outputs": [],
              "state_mutability": "external"
            }
          ]
        },
        {
          "type": "constructor",
          "name": "constructor",
          "inputs": []
        },
        {
          "type": "event",
          "name": "dojo::contract::components::upgradeable::upgradeable_cpt::Upgraded",
          "kind": "struct",
          "members": [
            {
              "name": "class_hash",
              "type": "core::starknet::class_hash::ClassHash",
              "kind": "data"
            }
          ]
        },
        {
          "type": "event",
          "name": "dojo::contract::components::upgradeable::upgradeable_cpt::Event",
          "kind": "enum",
          "variants": [
            {
              "name": "Upgraded",
              "type": "dojo::contract::components::upgradeable::upgradeable_cpt::Upgraded",
              "kind": "nested"
            }
          ]
        },
        {
          "type": "event",
          "name": "dojo::contract::components::world_provider::world_provider_cpt::Event",
          "kind": "enum",
          "variants": []
        },
        {
          "type": "event",
          "name": "arcade_trophy::components::achievable::AchievableComponent::Event",
          "kind": "enum",
          "variants": []
        },
        {
          "type": "event",
          "name": "eternum::systems::config::contracts::config_systems::Event",
          "kind": "enum",
          "variants": [
            {
              "name": "UpgradeableEvent",
              "type": "dojo::contract::components::upgradeable::upgradeable_cpt::Event",
              "kind": "nested"
            },
            {
              "name": "WorldProviderEvent",
              "type": "dojo::contract::components::world_provider::world_provider_cpt::Event",
              "kind": "nested"
            },
            {
              "name": "AchievableEvent",
              "type": "arcade_trophy::components::achievable::AchievableComponent::Event",
              "kind": "flat"
            }
          ]
        }
      ],
      "init_calldata": [],
      "tag": "eternum-config_systems",
      "selector": "0x5f8c7cdc17b74d891c5460b01ba8f6b1732367ea7bc0ddc7f6f03ea5fe6f126",
      "systems": [
        "set_world_config",
        "set_season_config",
        "set_quest_config",
        "set_quest_reward_config",
        "set_map_config",
        "set_capacity_config",
        "set_travel_stamina_cost_config",
        "set_weight_config",
        "set_battle_config",
        "set_tick_config",
        "set_stamina_config",
        "set_travel_food_cost_config",
        "set_stamina_refill_config",
        "set_leveling_config",
        "set_production_config",
        "set_speed_config",
        "set_hyperstructure_config",
        "set_bank_config",
        "set_troop_config",
        "set_building_category_pop_config",
        "set_population_config",
        "set_building_general_config",
        "set_building_config",
        "set_mercenaries_config",
        "set_resource_bridge_config",
        "set_resource_bridge_fee_split_config",
        "set_resource_bridge_whitelist_config",
        "set_realm_max_level_config",
        "set_realm_level_config",
        "set_settlement_config",
        "upgrade"
      ]
    },
    {
      "address": "0x562d27d0c3db5f34ee37f758d34a01163e933165aa9b794265e6c10d667af20",
      "class_hash": "0x7fd3d1b1d12ac222c25ce63d46c1444d1269f7d571f9a7c29cc090a0789a80",
      "abi": [
        {
          "type": "impl",
          "name": "dev_bank_systems__ContractImpl",
          "interface_name": "dojo::contract::interface::IContract"
        },
        {
          "type": "interface",
          "name": "dojo::contract::interface::IContract",
          "items": []
        },
        {
          "type": "impl",
          "name": "dev_bank_systems__DeployedContractImpl",
          "interface_name": "dojo::meta::interface::IDeployedResource"
        },
        {
          "type": "struct",
          "name": "core::byte_array::ByteArray",
          "members": [
            {
              "name": "data",
              "type": "core::array::Array::<core::bytes_31::bytes31>"
            },
            {
              "name": "pending_word",
              "type": "core::felt252"
            },
            {
              "name": "pending_word_len",
              "type": "core::integer::u32"
            }
          ]
        },
        {
          "type": "interface",
          "name": "dojo::meta::interface::IDeployedResource",
          "items": [
            {
              "type": "function",
              "name": "dojo_name",
              "inputs": [],
              "outputs": [
                {
                  "type": "core::byte_array::ByteArray"
                }
              ],
              "state_mutability": "view"
            }
          ]
        },
        {
          "type": "impl",
          "name": "BankSystemsImpl",
          "interface_name": "eternum::systems::dev::contracts::bank::IBankSystems"
        },
        {
          "type": "struct",
          "name": "eternum::models::position::Coord",
          "members": [
            {
              "name": "x",
              "type": "core::integer::u32"
            },
            {
              "name": "y",
              "type": "core::integer::u32"
            }
          ]
        },
        {
          "type": "interface",
          "name": "eternum::systems::dev::contracts::bank::IBankSystems",
          "items": [
            {
              "type": "function",
              "name": "create_admin_bank",
              "inputs": [
                {
                  "name": "name",
                  "type": "core::felt252"
                },
                {
                  "name": "coord",
                  "type": "eternum::models::position::Coord"
                },
                {
                  "name": "owner_fee_num",
                  "type": "core::integer::u128"
                },
                {
                  "name": "owner_fee_denom",
                  "type": "core::integer::u128"
                },
                {
                  "name": "owner_bridge_fee_dpt_percent",
                  "type": "core::integer::u16"
                },
                {
                  "name": "owner_bridge_fee_wtdr_percent",
                  "type": "core::integer::u16"
                }
              ],
              "outputs": [
                {
                  "type": "core::integer::u32"
                }
              ],
              "state_mutability": "external"
            }
          ]
        },
        {
          "type": "function",
          "name": "dojo_init",
          "inputs": [],
          "outputs": [],
          "state_mutability": "view"
        },
        {
          "type": "impl",
          "name": "WorldProviderImpl",
          "interface_name": "dojo::contract::components::world_provider::IWorldProvider"
        },
        {
          "type": "struct",
          "name": "dojo::world::iworld::IWorldDispatcher",
          "members": [
            {
              "name": "contract_address",
              "type": "core::starknet::contract_address::ContractAddress"
            }
          ]
        },
        {
          "type": "interface",
          "name": "dojo::contract::components::world_provider::IWorldProvider",
          "items": [
            {
              "type": "function",
              "name": "world_dispatcher",
              "inputs": [],
              "outputs": [
                {
                  "type": "dojo::world::iworld::IWorldDispatcher"
                }
              ],
              "state_mutability": "view"
            }
          ]
        },
        {
          "type": "impl",
          "name": "UpgradeableImpl",
          "interface_name": "dojo::contract::components::upgradeable::IUpgradeable"
        },
        {
          "type": "interface",
          "name": "dojo::contract::components::upgradeable::IUpgradeable",
          "items": [
            {
              "type": "function",
              "name": "upgrade",
              "inputs": [
                {
                  "name": "new_class_hash",
                  "type": "core::starknet::class_hash::ClassHash"
                }
              ],
              "outputs": [],
              "state_mutability": "external"
            }
          ]
        },
        {
          "type": "constructor",
          "name": "constructor",
          "inputs": []
        },
        {
          "type": "event",
          "name": "dojo::contract::components::upgradeable::upgradeable_cpt::Upgraded",
          "kind": "struct",
          "members": [
            {
              "name": "class_hash",
              "type": "core::starknet::class_hash::ClassHash",
              "kind": "data"
            }
          ]
        },
        {
          "type": "event",
          "name": "dojo::contract::components::upgradeable::upgradeable_cpt::Event",
          "kind": "enum",
          "variants": [
            {
              "name": "Upgraded",
              "type": "dojo::contract::components::upgradeable::upgradeable_cpt::Upgraded",
              "kind": "nested"
            }
          ]
        },
        {
          "type": "event",
          "name": "dojo::contract::components::world_provider::world_provider_cpt::Event",
          "kind": "enum",
          "variants": []
        },
        {
          "type": "event",
          "name": "eternum::systems::dev::contracts::bank::dev_bank_systems::Event",
          "kind": "enum",
          "variants": [
            {
              "name": "UpgradeableEvent",
              "type": "dojo::contract::components::upgradeable::upgradeable_cpt::Event",
              "kind": "nested"
            },
            {
              "name": "WorldProviderEvent",
              "type": "dojo::contract::components::world_provider::world_provider_cpt::Event",
              "kind": "nested"
            }
          ]
        }
      ],
      "init_calldata": [],
      "tag": "eternum-dev_bank_systems",
      "selector": "0x7a630ec982c14127268c8c2231f6f426a2f1e5bd0d301bb57eb0f1940d126f1",
      "systems": [
        "create_admin_bank",
        "upgrade"
      ]
    },
    {
      "address": "0x5291e7f4c092a2a5975bd29e9b42cb69cdc831214a27a675d732ad33f4af7c",
      "class_hash": "0x1226c2bc7a3d96532ef038ad7fa0c90c503e324df00a6921d5f275c41546871",
      "abi": [
        {
          "type": "impl",
          "name": "dev_realm_systems__ContractImpl",
          "interface_name": "dojo::contract::interface::IContract"
        },
        {
          "type": "interface",
          "name": "dojo::contract::interface::IContract",
          "items": []
        },
        {
          "type": "impl",
          "name": "dev_realm_systems__DeployedContractImpl",
          "interface_name": "dojo::meta::interface::IDeployedResource"
        },
        {
          "type": "struct",
          "name": "core::byte_array::ByteArray",
          "members": [
            {
              "name": "data",
              "type": "core::array::Array::<core::bytes_31::bytes31>"
            },
            {
              "name": "pending_word",
              "type": "core::felt252"
            },
            {
              "name": "pending_word_len",
              "type": "core::integer::u32"
            }
          ]
        },
        {
          "type": "interface",
          "name": "dojo::meta::interface::IDeployedResource",
          "items": [
            {
              "type": "function",
              "name": "dojo_name",
              "inputs": [],
              "outputs": [
                {
                  "type": "core::byte_array::ByteArray"
                }
              ],
              "state_mutability": "view"
            }
          ]
        },
        {
          "type": "impl",
          "name": "DevRealmSystemsImpl",
          "interface_name": "eternum::systems::dev::contracts::realm::IDevRealmSystems"
        },
        {
          "type": "interface",
          "name": "eternum::systems::dev::contracts::realm::IDevRealmSystems",
          "items": [
            {
              "type": "function",
              "name": "create",
              "inputs": [
                {
                  "name": "realm_id",
                  "type": "core::integer::u32"
                },
                {
                  "name": "frontend",
                  "type": "core::starknet::contract_address::ContractAddress"
                }
              ],
              "outputs": [],
              "state_mutability": "external"
            }
          ]
        },
        {
          "type": "function",
          "name": "dojo_init",
          "inputs": [],
          "outputs": [],
          "state_mutability": "view"
        },
        {
          "type": "impl",
          "name": "WorldProviderImpl",
          "interface_name": "dojo::contract::components::world_provider::IWorldProvider"
        },
        {
          "type": "struct",
          "name": "dojo::world::iworld::IWorldDispatcher",
          "members": [
            {
              "name": "contract_address",
              "type": "core::starknet::contract_address::ContractAddress"
            }
          ]
        },
        {
          "type": "interface",
          "name": "dojo::contract::components::world_provider::IWorldProvider",
          "items": [
            {
              "type": "function",
              "name": "world_dispatcher",
              "inputs": [],
              "outputs": [
                {
                  "type": "dojo::world::iworld::IWorldDispatcher"
                }
              ],
              "state_mutability": "view"
            }
          ]
        },
        {
          "type": "impl",
          "name": "UpgradeableImpl",
          "interface_name": "dojo::contract::components::upgradeable::IUpgradeable"
        },
        {
          "type": "interface",
          "name": "dojo::contract::components::upgradeable::IUpgradeable",
          "items": [
            {
              "type": "function",
              "name": "upgrade",
              "inputs": [
                {
                  "name": "new_class_hash",
                  "type": "core::starknet::class_hash::ClassHash"
                }
              ],
              "outputs": [],
              "state_mutability": "external"
            }
          ]
        },
        {
          "type": "constructor",
          "name": "constructor",
          "inputs": []
        },
        {
          "type": "event",
          "name": "dojo::contract::components::upgradeable::upgradeable_cpt::Upgraded",
          "kind": "struct",
          "members": [
            {
              "name": "class_hash",
              "type": "core::starknet::class_hash::ClassHash",
              "kind": "data"
            }
          ]
        },
        {
          "type": "event",
          "name": "dojo::contract::components::upgradeable::upgradeable_cpt::Event",
          "kind": "enum",
          "variants": [
            {
              "name": "Upgraded",
              "type": "dojo::contract::components::upgradeable::upgradeable_cpt::Upgraded",
              "kind": "nested"
            }
          ]
        },
        {
          "type": "event",
          "name": "dojo::contract::components::world_provider::world_provider_cpt::Event",
          "kind": "enum",
          "variants": []
        },
        {
          "type": "event",
          "name": "eternum::systems::dev::contracts::realm::dev_realm_systems::Event",
          "kind": "enum",
          "variants": [
            {
              "name": "UpgradeableEvent",
              "type": "dojo::contract::components::upgradeable::upgradeable_cpt::Event",
              "kind": "nested"
            },
            {
              "name": "WorldProviderEvent",
              "type": "dojo::contract::components::world_provider::world_provider_cpt::Event",
              "kind": "nested"
            }
          ]
        }
      ],
      "init_calldata": [],
      "tag": "eternum-dev_realm_systems",
      "selector": "0x7190780767c16e37e32049253be28ecd73cf73a4c34666e5b06bb90ff5b14b5",
      "systems": [
        "create",
        "upgrade"
      ]
    },
    {
      "address": "0x6b768187dd4d1dd3fe45a2533c6e099c596283f7699d786e40d701334b76bd8",
      "class_hash": "0x52590a0f751592f8acc47fb0a34e79393899ec60e09c0744c59472409510ab5",
      "abi": [
        {
          "type": "impl",
          "name": "dev_resource_systems__ContractImpl",
          "interface_name": "dojo::contract::interface::IContract"
        },
        {
          "type": "interface",
          "name": "dojo::contract::interface::IContract",
          "items": []
        },
        {
          "type": "impl",
          "name": "dev_resource_systems__DeployedContractImpl",
          "interface_name": "dojo::meta::interface::IDeployedResource"
        },
        {
          "type": "struct",
          "name": "core::byte_array::ByteArray",
          "members": [
            {
              "name": "data",
              "type": "core::array::Array::<core::bytes_31::bytes31>"
            },
            {
              "name": "pending_word",
              "type": "core::felt252"
            },
            {
              "name": "pending_word_len",
              "type": "core::integer::u32"
            }
          ]
        },
        {
          "type": "interface",
          "name": "dojo::meta::interface::IDeployedResource",
          "items": [
            {
              "type": "function",
              "name": "dojo_name",
              "inputs": [],
              "outputs": [
                {
                  "type": "core::byte_array::ByteArray"
                }
              ],
              "state_mutability": "view"
            }
          ]
        },
        {
          "type": "impl",
          "name": "ResourceSystemsImpl",
          "interface_name": "eternum::systems::dev::contracts::resource::IResourceSystems"
        },
        {
          "type": "struct",
          "name": "core::array::Span::<(core::integer::u8, core::integer::u128)>",
          "members": [
            {
              "name": "snapshot",
              "type": "@core::array::Array::<(core::integer::u8, core::integer::u128)>"
            }
          ]
        },
        {
          "type": "interface",
          "name": "eternum::systems::dev::contracts::resource::IResourceSystems",
          "items": [
            {
              "type": "function",
              "name": "mint",
              "inputs": [
                {
                  "name": "entity_id",
                  "type": "core::integer::u32"
                },
                {
                  "name": "resources",
                  "type": "core::array::Span::<(core::integer::u8, core::integer::u128)>"
                }
              ],
              "outputs": [],
              "state_mutability": "external"
            }
          ]
        },
        {
          "type": "function",
          "name": "dojo_init",
          "inputs": [],
          "outputs": [],
          "state_mutability": "view"
        },
        {
          "type": "impl",
          "name": "WorldProviderImpl",
          "interface_name": "dojo::contract::components::world_provider::IWorldProvider"
        },
        {
          "type": "struct",
          "name": "dojo::world::iworld::IWorldDispatcher",
          "members": [
            {
              "name": "contract_address",
              "type": "core::starknet::contract_address::ContractAddress"
            }
          ]
        },
        {
          "type": "interface",
          "name": "dojo::contract::components::world_provider::IWorldProvider",
          "items": [
            {
              "type": "function",
              "name": "world_dispatcher",
              "inputs": [],
              "outputs": [
                {
                  "type": "dojo::world::iworld::IWorldDispatcher"
                }
              ],
              "state_mutability": "view"
            }
          ]
        },
        {
          "type": "impl",
          "name": "UpgradeableImpl",
          "interface_name": "dojo::contract::components::upgradeable::IUpgradeable"
        },
        {
          "type": "interface",
          "name": "dojo::contract::components::upgradeable::IUpgradeable",
          "items": [
            {
              "type": "function",
              "name": "upgrade",
              "inputs": [
                {
                  "name": "new_class_hash",
                  "type": "core::starknet::class_hash::ClassHash"
                }
              ],
              "outputs": [],
              "state_mutability": "external"
            }
          ]
        },
        {
          "type": "constructor",
          "name": "constructor",
          "inputs": []
        },
        {
          "type": "event",
          "name": "dojo::contract::components::upgradeable::upgradeable_cpt::Upgraded",
          "kind": "struct",
          "members": [
            {
              "name": "class_hash",
              "type": "core::starknet::class_hash::ClassHash",
              "kind": "data"
            }
          ]
        },
        {
          "type": "event",
          "name": "dojo::contract::components::upgradeable::upgradeable_cpt::Event",
          "kind": "enum",
          "variants": [
            {
              "name": "Upgraded",
              "type": "dojo::contract::components::upgradeable::upgradeable_cpt::Upgraded",
              "kind": "nested"
            }
          ]
        },
        {
          "type": "event",
          "name": "dojo::contract::components::world_provider::world_provider_cpt::Event",
          "kind": "enum",
          "variants": []
        },
        {
          "type": "event",
          "name": "eternum::systems::dev::contracts::resource::dev_resource_systems::Event",
          "kind": "enum",
          "variants": [
            {
              "name": "UpgradeableEvent",
              "type": "dojo::contract::components::upgradeable::upgradeable_cpt::Event",
              "kind": "nested"
            },
            {
              "name": "WorldProviderEvent",
              "type": "dojo::contract::components::world_provider::world_provider_cpt::Event",
              "kind": "nested"
            }
          ]
        }
      ],
      "init_calldata": [],
      "tag": "eternum-dev_resource_systems",
      "selector": "0x9f04ac8a4f56ab426d2bff54cd8ef9a4826eba41cf995fa91e5bf124f43a38",
      "systems": [
        "mint",
        "upgrade"
      ]
    },
    {
      "address": "0x2d67ef281e57b9d187269bc5522782e10ead76c28b0c1241f2f2866c0465c50",
      "class_hash": "0x7b7bcac1867dd85791545625f5d4752d2d5206f92dc2fff922076bf624876fe",
      "abi": [
        {
          "type": "impl",
          "name": "donkey_systems__ContractImpl",
          "interface_name": "dojo::contract::interface::IContract"
        },
        {
          "type": "interface",
          "name": "dojo::contract::interface::IContract",
          "items": []
        },
        {
          "type": "impl",
          "name": "donkey_systems__DeployedContractImpl",
          "interface_name": "dojo::meta::interface::IDeployedResource"
        },
        {
          "type": "struct",
          "name": "core::byte_array::ByteArray",
          "members": [
            {
              "name": "data",
              "type": "core::array::Array::<core::bytes_31::bytes31>"
            },
            {
              "name": "pending_word",
              "type": "core::felt252"
            },
            {
              "name": "pending_word_len",
              "type": "core::integer::u32"
            }
          ]
        },
        {
          "type": "interface",
          "name": "dojo::meta::interface::IDeployedResource",
          "items": [
            {
              "type": "function",
              "name": "dojo_name",
              "inputs": [],
              "outputs": [
                {
                  "type": "core::byte_array::ByteArray"
                }
              ],
              "state_mutability": "view"
            }
          ]
        },
        {
          "type": "function",
          "name": "dojo_init",
          "inputs": [],
          "outputs": [],
          "state_mutability": "view"
        },
        {
          "type": "impl",
          "name": "WorldProviderImpl",
          "interface_name": "dojo::contract::components::world_provider::IWorldProvider"
        },
        {
          "type": "struct",
          "name": "dojo::world::iworld::IWorldDispatcher",
          "members": [
            {
              "name": "contract_address",
              "type": "core::starknet::contract_address::ContractAddress"
            }
          ]
        },
        {
          "type": "interface",
          "name": "dojo::contract::components::world_provider::IWorldProvider",
          "items": [
            {
              "type": "function",
              "name": "world_dispatcher",
              "inputs": [],
              "outputs": [
                {
                  "type": "dojo::world::iworld::IWorldDispatcher"
                }
              ],
              "state_mutability": "view"
            }
          ]
        },
        {
          "type": "impl",
          "name": "UpgradeableImpl",
          "interface_name": "dojo::contract::components::upgradeable::IUpgradeable"
        },
        {
          "type": "interface",
          "name": "dojo::contract::components::upgradeable::IUpgradeable",
          "items": [
            {
              "type": "function",
              "name": "upgrade",
              "inputs": [
                {
                  "name": "new_class_hash",
                  "type": "core::starknet::class_hash::ClassHash"
                }
              ],
              "outputs": [],
              "state_mutability": "external"
            }
          ]
        },
        {
          "type": "constructor",
          "name": "constructor",
          "inputs": []
        },
        {
          "type": "event",
          "name": "dojo::contract::components::upgradeable::upgradeable_cpt::Upgraded",
          "kind": "struct",
          "members": [
            {
              "name": "class_hash",
              "type": "core::starknet::class_hash::ClassHash",
              "kind": "data"
            }
          ]
        },
        {
          "type": "event",
          "name": "dojo::contract::components::upgradeable::upgradeable_cpt::Event",
          "kind": "enum",
          "variants": [
            {
              "name": "Upgraded",
              "type": "dojo::contract::components::upgradeable::upgradeable_cpt::Upgraded",
              "kind": "nested"
            }
          ]
        },
        {
          "type": "event",
          "name": "dojo::contract::components::world_provider::world_provider_cpt::Event",
          "kind": "enum",
          "variants": []
        },
        {
          "type": "event",
          "name": "eternum::systems::transport::contracts::donkey_systems::donkey_systems::Event",
          "kind": "enum",
          "variants": [
            {
              "name": "UpgradeableEvent",
              "type": "dojo::contract::components::upgradeable::upgradeable_cpt::Event",
              "kind": "nested"
            },
            {
              "name": "WorldProviderEvent",
              "type": "dojo::contract::components::world_provider::world_provider_cpt::Event",
              "kind": "nested"
            }
          ]
        }
      ],
      "init_calldata": [],
      "tag": "eternum-donkey_systems",
      "selector": "0x4851519d9645482d34b497963fb65fb0fe29710f9ef87566268b971b7df138d",
      "systems": [
        "upgrade"
      ]
    },
    {
      "address": "0x12a0ca4558518d6af296b8f393a917bb89b3e78ba33544814b7d9138ce4816e",
      "class_hash": "0x69e61fd5bb97b22a7a26735fcc56ba74bcdb2be84bd21d4880b48e21e55e209",
      "abi": [
        {
          "type": "impl",
          "name": "guild_systems__ContractImpl",
          "interface_name": "dojo::contract::interface::IContract"
        },
        {
          "type": "interface",
          "name": "dojo::contract::interface::IContract",
          "items": []
        },
        {
          "type": "impl",
          "name": "guild_systems__DeployedContractImpl",
          "interface_name": "dojo::meta::interface::IDeployedResource"
        },
        {
          "type": "struct",
          "name": "core::byte_array::ByteArray",
          "members": [
            {
              "name": "data",
              "type": "core::array::Array::<core::bytes_31::bytes31>"
            },
            {
              "name": "pending_word",
              "type": "core::felt252"
            },
            {
              "name": "pending_word_len",
              "type": "core::integer::u32"
            }
          ]
        },
        {
          "type": "interface",
          "name": "dojo::meta::interface::IDeployedResource",
          "items": [
            {
              "type": "function",
              "name": "dojo_name",
              "inputs": [],
              "outputs": [
                {
                  "type": "core::byte_array::ByteArray"
                }
              ],
              "state_mutability": "view"
            }
          ]
        },
        {
          "type": "impl",
          "name": "GuildSystemsImpl",
          "interface_name": "eternum::systems::guild::contracts::IGuildSystems"
        },
        {
          "type": "enum",
          "name": "core::bool",
          "variants": [
            {
              "name": "False",
              "type": "()"
            },
            {
              "name": "True",
              "type": "()"
            }
          ]
        },
        {
          "type": "interface",
          "name": "eternum::systems::guild::contracts::IGuildSystems",
          "items": [
            {
              "type": "function",
              "name": "create_guild",
              "inputs": [
                {
                  "name": "is_public",
                  "type": "core::bool"
                },
                {
                  "name": "guild_name",
                  "type": "core::felt252"
                }
              ],
              "outputs": [
                {
                  "type": "core::integer::u32"
                }
              ],
              "state_mutability": "external"
            },
            {
              "type": "function",
              "name": "join_guild",
              "inputs": [
                {
                  "name": "guild_entity_id",
                  "type": "core::integer::u32"
                }
              ],
              "outputs": [],
              "state_mutability": "external"
            },
            {
              "type": "function",
              "name": "whitelist_player",
              "inputs": [
                {
                  "name": "player_address_to_whitelist",
                  "type": "core::starknet::contract_address::ContractAddress"
                },
                {
                  "name": "guild_entity_id",
                  "type": "core::integer::u32"
                }
              ],
              "outputs": [],
              "state_mutability": "external"
            },
            {
              "type": "function",
              "name": "leave_guild",
              "inputs": [],
              "outputs": [],
              "state_mutability": "external"
            },
            {
              "type": "function",
              "name": "transfer_guild_ownership",
              "inputs": [
                {
                  "name": "guild_entity_id",
                  "type": "core::integer::u32"
                },
                {
                  "name": "to_player_address",
                  "type": "core::starknet::contract_address::ContractAddress"
                }
              ],
              "outputs": [],
              "state_mutability": "external"
            },
            {
              "type": "function",
              "name": "remove_guild_member",
              "inputs": [
                {
                  "name": "player_address_to_remove",
                  "type": "core::starknet::contract_address::ContractAddress"
                }
              ],
              "outputs": [],
              "state_mutability": "external"
            },
            {
              "type": "function",
              "name": "remove_player_from_whitelist",
              "inputs": [
                {
                  "name": "player_address_to_remove",
                  "type": "core::starknet::contract_address::ContractAddress"
                },
                {
                  "name": "guild_entity_id",
                  "type": "core::integer::u32"
                }
              ],
              "outputs": [],
              "state_mutability": "external"
            }
          ]
        },
        {
          "type": "function",
          "name": "dojo_init",
          "inputs": [],
          "outputs": [],
          "state_mutability": "view"
        },
        {
          "type": "impl",
          "name": "WorldProviderImpl",
          "interface_name": "dojo::contract::components::world_provider::IWorldProvider"
        },
        {
          "type": "struct",
          "name": "dojo::world::iworld::IWorldDispatcher",
          "members": [
            {
              "name": "contract_address",
              "type": "core::starknet::contract_address::ContractAddress"
            }
          ]
        },
        {
          "type": "interface",
          "name": "dojo::contract::components::world_provider::IWorldProvider",
          "items": [
            {
              "type": "function",
              "name": "world_dispatcher",
              "inputs": [],
              "outputs": [
                {
                  "type": "dojo::world::iworld::IWorldDispatcher"
                }
              ],
              "state_mutability": "view"
            }
          ]
        },
        {
          "type": "impl",
          "name": "UpgradeableImpl",
          "interface_name": "dojo::contract::components::upgradeable::IUpgradeable"
        },
        {
          "type": "interface",
          "name": "dojo::contract::components::upgradeable::IUpgradeable",
          "items": [
            {
              "type": "function",
              "name": "upgrade",
              "inputs": [
                {
                  "name": "new_class_hash",
                  "type": "core::starknet::class_hash::ClassHash"
                }
              ],
              "outputs": [],
              "state_mutability": "external"
            }
          ]
        },
        {
          "type": "constructor",
          "name": "constructor",
          "inputs": []
        },
        {
          "type": "event",
          "name": "dojo::contract::components::upgradeable::upgradeable_cpt::Upgraded",
          "kind": "struct",
          "members": [
            {
              "name": "class_hash",
              "type": "core::starknet::class_hash::ClassHash",
              "kind": "data"
            }
          ]
        },
        {
          "type": "event",
          "name": "dojo::contract::components::upgradeable::upgradeable_cpt::Event",
          "kind": "enum",
          "variants": [
            {
              "name": "Upgraded",
              "type": "dojo::contract::components::upgradeable::upgradeable_cpt::Upgraded",
              "kind": "nested"
            }
          ]
        },
        {
          "type": "event",
          "name": "dojo::contract::components::world_provider::world_provider_cpt::Event",
          "kind": "enum",
          "variants": []
        },
        {
          "type": "event",
          "name": "eternum::systems::guild::contracts::guild_systems::Event",
          "kind": "enum",
          "variants": [
            {
              "name": "UpgradeableEvent",
              "type": "dojo::contract::components::upgradeable::upgradeable_cpt::Event",
              "kind": "nested"
            },
            {
              "name": "WorldProviderEvent",
              "type": "dojo::contract::components::world_provider::world_provider_cpt::Event",
              "kind": "nested"
            }
          ]
        }
      ],
      "init_calldata": [],
      "tag": "eternum-guild_systems",
      "selector": "0x38e127d48f4b5118edcdadbd35f23c634c7a4e086320831fb1e8fe65d376647",
      "systems": [
        "create_guild",
        "join_guild",
        "whitelist_player",
        "leave_guild",
        "transfer_guild_ownership",
        "remove_guild_member",
        "remove_player_from_whitelist",
        "upgrade"
      ]
    },
    {
      "address": "0x3ba22b088a94093f781a968e3f82a88b2ab5047e9c309c93066f00e37334de6",
      "class_hash": "0x275e7c8e704e055c0beee9494b00c5a2e9a6f5bdb42958bd6a763d2917dcdb8",
      "abi": [
        {
          "type": "impl",
          "name": "hyperstructure_systems__ContractImpl",
          "interface_name": "dojo::contract::interface::IContract"
        },
        {
          "type": "interface",
          "name": "dojo::contract::interface::IContract",
          "items": []
        },
        {
          "type": "impl",
          "name": "hyperstructure_systems__DeployedContractImpl",
          "interface_name": "dojo::meta::interface::IDeployedResource"
        },
        {
          "type": "struct",
          "name": "core::byte_array::ByteArray",
          "members": [
            {
              "name": "data",
              "type": "core::array::Array::<core::bytes_31::bytes31>"
            },
            {
              "name": "pending_word",
              "type": "core::felt252"
            },
            {
              "name": "pending_word_len",
              "type": "core::integer::u32"
            }
          ]
        },
        {
          "type": "interface",
          "name": "dojo::meta::interface::IDeployedResource",
          "items": [
            {
              "type": "function",
              "name": "dojo_name",
              "inputs": [],
              "outputs": [
                {
                  "type": "core::byte_array::ByteArray"
                }
              ],
              "state_mutability": "view"
            }
          ]
        },
        {
          "type": "impl",
          "name": "HyperstructureSystemsImpl",
          "interface_name": "eternum::systems::hyperstructure::contracts::IHyperstructureSystems"
        },
        {
          "type": "struct",
          "name": "eternum::models::position::Coord",
          "members": [
            {
              "name": "x",
              "type": "core::integer::u32"
            },
            {
              "name": "y",
              "type": "core::integer::u32"
            }
          ]
        },
        {
          "type": "struct",
          "name": "core::array::Span::<(core::integer::u8, core::integer::u128)>",
          "members": [
            {
              "name": "snapshot",
              "type": "@core::array::Array::<(core::integer::u8, core::integer::u128)>"
            }
          ]
        },
        {
          "type": "struct",
          "name": "core::array::Span::<(core::starknet::contract_address::ContractAddress, core::integer::u16)>",
          "members": [
            {
              "name": "snapshot",
              "type": "@core::array::Array::<(core::starknet::contract_address::ContractAddress, core::integer::u16)>"
            }
          ]
        },
        {
          "type": "struct",
          "name": "core::array::Span::<core::integer::u32>",
          "members": [
            {
              "name": "snapshot",
              "type": "@core::array::Array::<core::integer::u32>"
            }
          ]
        },
        {
          "type": "struct",
          "name": "core::array::Span::<(core::integer::u32, core::integer::u16)>",
          "members": [
            {
              "name": "snapshot",
              "type": "@core::array::Array::<(core::integer::u32, core::integer::u16)>"
            }
          ]
        },
        {
          "type": "enum",
          "name": "eternum::models::hyperstructure::Access",
          "variants": [
            {
              "name": "Public",
              "type": "()"
            },
            {
              "name": "Private",
              "type": "()"
            },
            {
              "name": "GuildOnly",
              "type": "()"
            }
          ]
        },
        {
          "type": "interface",
          "name": "eternum::systems::hyperstructure::contracts::IHyperstructureSystems",
          "items": [
            {
              "type": "function",
              "name": "create",
              "inputs": [
                {
                  "name": "creator_entity_id",
                  "type": "core::integer::u32"
                },
                {
                  "name": "coord",
                  "type": "eternum::models::position::Coord"
                }
              ],
              "outputs": [
                {
                  "type": "core::integer::u32"
                }
              ],
              "state_mutability": "external"
            },
            {
              "type": "function",
              "name": "contribute_to_construction",
              "inputs": [
                {
                  "name": "hyperstructure_entity_id",
                  "type": "core::integer::u32"
                },
                {
                  "name": "contributor_entity_id",
                  "type": "core::integer::u32"
                },
                {
                  "name": "contributions",
                  "type": "core::array::Span::<(core::integer::u8, core::integer::u128)>"
                }
              ],
              "outputs": [],
              "state_mutability": "external"
            },
            {
              "type": "function",
              "name": "set_co_owners",
              "inputs": [
                {
                  "name": "hyperstructure_entity_id",
                  "type": "core::integer::u32"
                },
                {
                  "name": "co_owners",
                  "type": "core::array::Span::<(core::starknet::contract_address::ContractAddress, core::integer::u16)>"
                }
              ],
              "outputs": [],
              "state_mutability": "external"
            },
            {
              "type": "function",
              "name": "end_game",
              "inputs": [
                {
                  "name": "hyperstructures_contributed_to",
                  "type": "core::array::Span::<core::integer::u32>"
                },
                {
                  "name": "hyperstructure_shareholder_epochs",
                  "type": "core::array::Span::<(core::integer::u32, core::integer::u16)>"
                }
              ],
              "outputs": [],
              "state_mutability": "external"
            },
            {
              "type": "function",
              "name": "set_access",
              "inputs": [
                {
                  "name": "hyperstructure_entity_id",
                  "type": "core::integer::u32"
                },
                {
                  "name": "access",
                  "type": "eternum::models::hyperstructure::Access"
                }
              ],
              "outputs": [],
              "state_mutability": "external"
            }
          ]
        },
        {
          "type": "function",
          "name": "dojo_init",
          "inputs": [],
          "outputs": [],
          "state_mutability": "view"
        },
        {
          "type": "impl",
          "name": "WorldProviderImpl",
          "interface_name": "dojo::contract::components::world_provider::IWorldProvider"
        },
        {
          "type": "struct",
          "name": "dojo::world::iworld::IWorldDispatcher",
          "members": [
            {
              "name": "contract_address",
              "type": "core::starknet::contract_address::ContractAddress"
            }
          ]
        },
        {
          "type": "interface",
          "name": "dojo::contract::components::world_provider::IWorldProvider",
          "items": [
            {
              "type": "function",
              "name": "world_dispatcher",
              "inputs": [],
              "outputs": [
                {
                  "type": "dojo::world::iworld::IWorldDispatcher"
                }
              ],
              "state_mutability": "view"
            }
          ]
        },
        {
          "type": "impl",
          "name": "UpgradeableImpl",
          "interface_name": "dojo::contract::components::upgradeable::IUpgradeable"
        },
        {
          "type": "interface",
          "name": "dojo::contract::components::upgradeable::IUpgradeable",
          "items": [
            {
              "type": "function",
              "name": "upgrade",
              "inputs": [
                {
                  "name": "new_class_hash",
                  "type": "core::starknet::class_hash::ClassHash"
                }
              ],
              "outputs": [],
              "state_mutability": "external"
            }
          ]
        },
        {
          "type": "constructor",
          "name": "constructor",
          "inputs": []
        },
        {
          "type": "event",
          "name": "dojo::contract::components::upgradeable::upgradeable_cpt::Upgraded",
          "kind": "struct",
          "members": [
            {
              "name": "class_hash",
              "type": "core::starknet::class_hash::ClassHash",
              "kind": "data"
            }
          ]
        },
        {
          "type": "event",
          "name": "dojo::contract::components::upgradeable::upgradeable_cpt::Event",
          "kind": "enum",
          "variants": [
            {
              "name": "Upgraded",
              "type": "dojo::contract::components::upgradeable::upgradeable_cpt::Upgraded",
              "kind": "nested"
            }
          ]
        },
        {
          "type": "event",
          "name": "dojo::contract::components::world_provider::world_provider_cpt::Event",
          "kind": "enum",
          "variants": []
        },
        {
          "type": "event",
          "name": "eternum::systems::hyperstructure::contracts::hyperstructure_systems::Event",
          "kind": "enum",
          "variants": [
            {
              "name": "UpgradeableEvent",
              "type": "dojo::contract::components::upgradeable::upgradeable_cpt::Event",
              "kind": "nested"
            },
            {
              "name": "WorldProviderEvent",
              "type": "dojo::contract::components::world_provider::world_provider_cpt::Event",
              "kind": "nested"
            }
          ]
        }
      ],
      "init_calldata": [],
      "tag": "eternum-hyperstructure_systems",
      "selector": "0x3660009af6536f664e159eb2af60e6f0f4890658922967a969b30e212ad808e",
      "systems": [
        "create",
        "contribute_to_construction",
        "set_co_owners",
        "end_game",
        "set_access",
        "upgrade"
      ]
    },
    {
      "address": "0x7a5e4dfaba7aced9add65913d44311d74e12f85c55503ebf903103b102847e5",
      "class_hash": "0x49f4633b190e557b7aa8a318f9f14c24ac6fc64f79bd6906a0833195b1d9555",
      "abi": [
        {
          "type": "impl",
          "name": "liquidity_systems__ContractImpl",
          "interface_name": "dojo::contract::interface::IContract"
        },
        {
          "type": "interface",
          "name": "dojo::contract::interface::IContract",
          "items": []
        },
        {
          "type": "impl",
          "name": "liquidity_systems__DeployedContractImpl",
          "interface_name": "dojo::meta::interface::IDeployedResource"
        },
        {
          "type": "struct",
          "name": "core::byte_array::ByteArray",
          "members": [
            {
              "name": "data",
              "type": "core::array::Array::<core::bytes_31::bytes31>"
            },
            {
              "name": "pending_word",
              "type": "core::felt252"
            },
            {
              "name": "pending_word_len",
              "type": "core::integer::u32"
            }
          ]
        },
        {
          "type": "interface",
          "name": "dojo::meta::interface::IDeployedResource",
          "items": [
            {
              "type": "function",
              "name": "dojo_name",
              "inputs": [],
              "outputs": [
                {
                  "type": "core::byte_array::ByteArray"
                }
              ],
              "state_mutability": "view"
            }
          ]
        },
        {
          "type": "impl",
          "name": "LiquiditySystemsImpl",
          "interface_name": "eternum::systems::bank::contracts::liquidity::ILiquiditySystems"
        },
        {
          "type": "enum",
          "name": "core::bool",
          "variants": [
            {
              "name": "False",
              "type": "()"
            },
            {
              "name": "True",
              "type": "()"
            }
          ]
        },
        {
          "type": "struct",
          "name": "cubit::f128::types::fixed::Fixed",
          "members": [
            {
              "name": "mag",
              "type": "core::integer::u128"
            },
            {
              "name": "sign",
              "type": "core::bool"
            }
          ]
        },
        {
          "type": "interface",
          "name": "eternum::systems::bank::contracts::liquidity::ILiquiditySystems",
          "items": [
            {
              "type": "function",
              "name": "add",
              "inputs": [
                {
                  "name": "bank_entity_id",
                  "type": "core::integer::u32"
                },
                {
                  "name": "entity_id",
                  "type": "core::integer::u32"
                },
                {
                  "name": "resource_type",
                  "type": "core::integer::u8"
                },
                {
                  "name": "resource_amount",
                  "type": "core::integer::u128"
                },
                {
                  "name": "lords_amount",
                  "type": "core::integer::u128"
                }
              ],
              "outputs": [],
              "state_mutability": "external"
            },
            {
              "type": "function",
              "name": "remove",
              "inputs": [
                {
                  "name": "bank_entity_id",
                  "type": "core::integer::u32"
                },
                {
                  "name": "entity_id",
                  "type": "core::integer::u32"
                },
                {
                  "name": "resource_type",
                  "type": "core::integer::u8"
                },
                {
                  "name": "shares",
                  "type": "cubit::f128::types::fixed::Fixed"
                }
              ],
              "outputs": [
                {
                  "type": "core::integer::u32"
                }
              ],
              "state_mutability": "external"
            }
          ]
        },
        {
          "type": "function",
          "name": "dojo_init",
          "inputs": [],
          "outputs": [],
          "state_mutability": "view"
        },
        {
          "type": "impl",
          "name": "WorldProviderImpl",
          "interface_name": "dojo::contract::components::world_provider::IWorldProvider"
        },
        {
          "type": "struct",
          "name": "dojo::world::iworld::IWorldDispatcher",
          "members": [
            {
              "name": "contract_address",
              "type": "core::starknet::contract_address::ContractAddress"
            }
          ]
        },
        {
          "type": "interface",
          "name": "dojo::contract::components::world_provider::IWorldProvider",
          "items": [
            {
              "type": "function",
              "name": "world_dispatcher",
              "inputs": [],
              "outputs": [
                {
                  "type": "dojo::world::iworld::IWorldDispatcher"
                }
              ],
              "state_mutability": "view"
            }
          ]
        },
        {
          "type": "impl",
          "name": "UpgradeableImpl",
          "interface_name": "dojo::contract::components::upgradeable::IUpgradeable"
        },
        {
          "type": "interface",
          "name": "dojo::contract::components::upgradeable::IUpgradeable",
          "items": [
            {
              "type": "function",
              "name": "upgrade",
              "inputs": [
                {
                  "name": "new_class_hash",
                  "type": "core::starknet::class_hash::ClassHash"
                }
              ],
              "outputs": [],
              "state_mutability": "external"
            }
          ]
        },
        {
          "type": "constructor",
          "name": "constructor",
          "inputs": []
        },
        {
          "type": "event",
          "name": "dojo::contract::components::upgradeable::upgradeable_cpt::Upgraded",
          "kind": "struct",
          "members": [
            {
              "name": "class_hash",
              "type": "core::starknet::class_hash::ClassHash",
              "kind": "data"
            }
          ]
        },
        {
          "type": "event",
          "name": "dojo::contract::components::upgradeable::upgradeable_cpt::Event",
          "kind": "enum",
          "variants": [
            {
              "name": "Upgraded",
              "type": "dojo::contract::components::upgradeable::upgradeable_cpt::Upgraded",
              "kind": "nested"
            }
          ]
        },
        {
          "type": "event",
          "name": "dojo::contract::components::world_provider::world_provider_cpt::Event",
          "kind": "enum",
          "variants": []
        },
        {
          "type": "event",
          "name": "eternum::systems::bank::contracts::liquidity::liquidity_systems::Event",
          "kind": "enum",
          "variants": [
            {
              "name": "UpgradeableEvent",
              "type": "dojo::contract::components::upgradeable::upgradeable_cpt::Event",
              "kind": "nested"
            },
            {
              "name": "WorldProviderEvent",
              "type": "dojo::contract::components::world_provider::world_provider_cpt::Event",
              "kind": "nested"
            }
          ]
        }
      ],
      "init_calldata": [],
      "tag": "eternum-liquidity_systems",
      "selector": "0x337d668f7da0ec3cf880ea99993e966e626d669b72c180247cbe5128ad86200",
      "systems": [
        "add",
        "remove",
        "upgrade"
      ]
    },
    {
      "address": "0x42b3545b5a607c6bc9beed10cb5d7853d204f6c26c8d0313d3749e0b5841c5b",
      "class_hash": "0x18adb25055ab97db0ce4f51c60d2355257afea6b32327e212b6cba02610ff67",
      "abi": [
        {
          "type": "impl",
          "name": "map_generation_systems__ContractImpl",
          "interface_name": "dojo::contract::interface::IContract"
        },
        {
          "type": "interface",
          "name": "dojo::contract::interface::IContract",
          "items": []
        },
        {
          "type": "impl",
          "name": "map_generation_systems__DeployedContractImpl",
          "interface_name": "dojo::meta::interface::IDeployedResource"
        },
        {
          "type": "struct",
          "name": "core::byte_array::ByteArray",
          "members": [
            {
              "name": "data",
              "type": "core::array::Array::<core::bytes_31::bytes31>"
            },
            {
              "name": "pending_word",
              "type": "core::felt252"
            },
            {
              "name": "pending_word_len",
              "type": "core::integer::u32"
            }
          ]
        },
        {
          "type": "interface",
          "name": "dojo::meta::interface::IDeployedResource",
          "items": [
            {
              "type": "function",
              "name": "dojo_name",
              "inputs": [],
              "outputs": [
                {
                  "type": "core::byte_array::ByteArray"
                }
              ],
              "state_mutability": "view"
            }
          ]
        },
        {
          "type": "impl",
          "name": "MapGenerationSystemsImpl",
          "interface_name": "eternum::systems::map::map_generation::IMapGenerationSystems"
        },
        {
          "type": "struct",
          "name": "eternum::models::owner::EntityOwner",
          "members": [
            {
              "name": "entity_id",
              "type": "core::integer::u32"
            },
            {
              "name": "entity_owner_id",
              "type": "core::integer::u32"
            }
          ]
        },
        {
          "type": "struct",
          "name": "eternum::models::position::Coord",
          "members": [
            {
              "name": "x",
              "type": "core::integer::u32"
            },
            {
              "name": "y",
              "type": "core::integer::u32"
            }
          ]
        },
        {
          "type": "enum",
          "name": "core::bool",
          "variants": [
            {
              "name": "False",
              "type": "()"
            },
            {
              "name": "True",
              "type": "()"
            }
          ]
        },
        {
          "type": "interface",
          "name": "eternum::systems::map::map_generation::IMapGenerationSystems",
          "items": [
            {
              "type": "function",
              "name": "discover_shards_mine",
              "inputs": [
                {
                  "name": "unit_entity_owner",
                  "type": "eternum::models::owner::EntityOwner"
                },
                {
                  "name": "coord",
                  "type": "eternum::models::position::Coord"
                }
              ],
              "outputs": [
                {
                  "type": "core::bool"
                }
              ],
              "state_mutability": "external"
            },
            {
              "type": "function",
              "name": "add_mercenaries_to_structure",
              "inputs": [
                {
                  "name": "structure_entity_id",
                  "type": "core::integer::u32"
                }
              ],
              "outputs": [
                {
                  "type": "core::integer::u32"
                }
              ],
              "state_mutability": "external"
            }
          ]
        },
        {
          "type": "function",
          "name": "dojo_init",
          "inputs": [],
          "outputs": [],
          "state_mutability": "view"
        },
        {
          "type": "impl",
          "name": "WorldProviderImpl",
          "interface_name": "dojo::contract::components::world_provider::IWorldProvider"
        },
        {
          "type": "struct",
          "name": "dojo::world::iworld::IWorldDispatcher",
          "members": [
            {
              "name": "contract_address",
              "type": "core::starknet::contract_address::ContractAddress"
            }
          ]
        },
        {
          "type": "interface",
          "name": "dojo::contract::components::world_provider::IWorldProvider",
          "items": [
            {
              "type": "function",
              "name": "world_dispatcher",
              "inputs": [],
              "outputs": [
                {
                  "type": "dojo::world::iworld::IWorldDispatcher"
                }
              ],
              "state_mutability": "view"
            }
          ]
        },
        {
          "type": "impl",
          "name": "UpgradeableImpl",
          "interface_name": "dojo::contract::components::upgradeable::IUpgradeable"
        },
        {
          "type": "interface",
          "name": "dojo::contract::components::upgradeable::IUpgradeable",
          "items": [
            {
              "type": "function",
              "name": "upgrade",
              "inputs": [
                {
                  "name": "new_class_hash",
                  "type": "core::starknet::class_hash::ClassHash"
                }
              ],
              "outputs": [],
              "state_mutability": "external"
            }
          ]
        },
        {
          "type": "constructor",
          "name": "constructor",
          "inputs": []
        },
        {
          "type": "event",
          "name": "dojo::contract::components::upgradeable::upgradeable_cpt::Upgraded",
          "kind": "struct",
          "members": [
            {
              "name": "class_hash",
              "type": "core::starknet::class_hash::ClassHash",
              "kind": "data"
            }
          ]
        },
        {
          "type": "event",
          "name": "dojo::contract::components::upgradeable::upgradeable_cpt::Event",
          "kind": "enum",
          "variants": [
            {
              "name": "Upgraded",
              "type": "dojo::contract::components::upgradeable::upgradeable_cpt::Upgraded",
              "kind": "nested"
            }
          ]
        },
        {
          "type": "event",
          "name": "dojo::contract::components::world_provider::world_provider_cpt::Event",
          "kind": "enum",
          "variants": []
        },
        {
          "type": "event",
          "name": "eternum::systems::map::map_generation::map_generation_systems::Event",
          "kind": "enum",
          "variants": [
            {
              "name": "UpgradeableEvent",
              "type": "dojo::contract::components::upgradeable::upgradeable_cpt::Event",
              "kind": "nested"
            },
            {
              "name": "WorldProviderEvent",
              "type": "dojo::contract::components::world_provider::world_provider_cpt::Event",
              "kind": "nested"
            }
          ]
        }
      ],
      "init_calldata": [],
      "tag": "eternum-map_generation_systems",
      "selector": "0x1998c9853704d92e53765a2cd301405c88374a84f6ab07211f3e17c41cbf835",
<<<<<<< HEAD
      "systems": [
        "discover_shards_mine",
        "add_mercenaries_to_structure",
        "upgrade"
      ]
=======
      "systems": ["discover_shards_mine", "add_mercenaries_to_structure", "upgrade"]
>>>>>>> c55e346d
    },
    {
      "address": "0xcc0c73458864b9e0e884de532b7ebfbe757e7429fb2c736abd5e129e5fb81a",
      "class_hash": "0x3c39a126084d2a27caab1d896057bd55c727329a992888c0997545390fa5a81",
      "abi": [
        {
          "type": "impl",
          "name": "map_systems__ContractImpl",
          "interface_name": "dojo::contract::interface::IContract"
        },
        {
          "type": "interface",
          "name": "dojo::contract::interface::IContract",
          "items": []
        },
        {
          "type": "impl",
          "name": "map_systems__DeployedContractImpl",
          "interface_name": "dojo::meta::interface::IDeployedResource"
        },
        {
          "type": "struct",
          "name": "core::byte_array::ByteArray",
          "members": [
            {
              "name": "data",
              "type": "core::array::Array::<core::bytes_31::bytes31>"
            },
            {
              "name": "pending_word",
              "type": "core::felt252"
            },
            {
              "name": "pending_word_len",
              "type": "core::integer::u32"
            }
          ]
        },
        {
          "type": "interface",
          "name": "dojo::meta::interface::IDeployedResource",
          "items": [
            {
              "type": "function",
              "name": "dojo_name",
              "inputs": [],
              "outputs": [
                {
                  "type": "core::byte_array::ByteArray"
                }
              ],
              "state_mutability": "view"
            }
          ]
        },
        {
          "type": "impl",
          "name": "MapSystemsImpl",
          "interface_name": "eternum::systems::map::contracts::IMapSystems"
        },
        {
          "type": "enum",
          "name": "eternum::models::position::Direction",
          "variants": [
            {
              "name": "East",
              "type": "()"
            },
            {
              "name": "NorthEast",
              "type": "()"
            },
            {
              "name": "NorthWest",
              "type": "()"
            },
            {
              "name": "West",
              "type": "()"
            },
            {
              "name": "SouthWest",
              "type": "()"
            },
            {
              "name": "SouthEast",
              "type": "()"
            }
          ]
        },
        {
          "type": "interface",
          "name": "eternum::systems::map::contracts::IMapSystems",
          "items": [
            {
              "type": "function",
              "name": "explore",
              "inputs": [
                {
                  "name": "unit_id",
                  "type": "core::integer::u32"
                },
                {
                  "name": "direction",
                  "type": "eternum::models::position::Direction"
                }
              ],
              "outputs": [],
              "state_mutability": "external"
            }
          ]
        },
        {
          "type": "function",
          "name": "dojo_init",
          "inputs": [],
          "outputs": [],
          "state_mutability": "view"
        },
        {
          "type": "impl",
          "name": "WorldProviderImpl",
          "interface_name": "dojo::contract::components::world_provider::IWorldProvider"
        },
        {
          "type": "struct",
          "name": "dojo::world::iworld::IWorldDispatcher",
          "members": [
            {
              "name": "contract_address",
              "type": "core::starknet::contract_address::ContractAddress"
            }
          ]
        },
        {
          "type": "interface",
          "name": "dojo::contract::components::world_provider::IWorldProvider",
          "items": [
            {
              "type": "function",
              "name": "world_dispatcher",
              "inputs": [],
              "outputs": [
                {
                  "type": "dojo::world::iworld::IWorldDispatcher"
                }
              ],
              "state_mutability": "view"
            }
          ]
        },
        {
          "type": "impl",
          "name": "UpgradeableImpl",
          "interface_name": "dojo::contract::components::upgradeable::IUpgradeable"
        },
        {
          "type": "interface",
          "name": "dojo::contract::components::upgradeable::IUpgradeable",
          "items": [
            {
              "type": "function",
              "name": "upgrade",
              "inputs": [
                {
                  "name": "new_class_hash",
                  "type": "core::starknet::class_hash::ClassHash"
                }
              ],
              "outputs": [],
              "state_mutability": "external"
            }
          ]
        },
        {
          "type": "constructor",
          "name": "constructor",
          "inputs": []
        },
        {
          "type": "event",
          "name": "dojo::contract::components::upgradeable::upgradeable_cpt::Upgraded",
          "kind": "struct",
          "members": [
            {
              "name": "class_hash",
              "type": "core::starknet::class_hash::ClassHash",
              "kind": "data"
            }
          ]
        },
        {
          "type": "event",
          "name": "dojo::contract::components::upgradeable::upgradeable_cpt::Event",
          "kind": "enum",
          "variants": [
            {
              "name": "Upgraded",
              "type": "dojo::contract::components::upgradeable::upgradeable_cpt::Upgraded",
              "kind": "nested"
            }
          ]
        },
        {
          "type": "event",
          "name": "dojo::contract::components::world_provider::world_provider_cpt::Event",
          "kind": "enum",
          "variants": []
        },
        {
          "type": "event",
          "name": "eternum::systems::map::contracts::map_systems::Event",
          "kind": "enum",
          "variants": [
            {
              "name": "UpgradeableEvent",
              "type": "dojo::contract::components::upgradeable::upgradeable_cpt::Event",
              "kind": "nested"
            },
            {
              "name": "WorldProviderEvent",
              "type": "dojo::contract::components::world_provider::world_provider_cpt::Event",
              "kind": "nested"
            }
          ]
        }
      ],
      "init_calldata": [],
      "tag": "eternum-map_systems",
      "selector": "0x5431b1228d908b966ef227bcdceb526b3def07409c4f0715cf6ddce3fec5619",
      "systems": [
        "explore",
        "upgrade"
      ]
    },
    {
      "address": "0x27952f3c1c681790a168e5422c21278d925cd1bdd8daf1cde8e63afdfd19e20",
      "class_hash": "0x2db1a7770d131855ec2a6c3aaea66cd1e1b8779543cede3977cb8318f4cd2fe",
      "abi": [
        {
          "type": "impl",
          "name": "name_systems__ContractImpl",
          "interface_name": "dojo::contract::interface::IContract"
        },
        {
          "type": "interface",
          "name": "dojo::contract::interface::IContract",
          "items": []
        },
        {
          "type": "impl",
          "name": "name_systems__DeployedContractImpl",
          "interface_name": "dojo::meta::interface::IDeployedResource"
        },
        {
          "type": "struct",
          "name": "core::byte_array::ByteArray",
          "members": [
            {
              "name": "data",
              "type": "core::array::Array::<core::bytes_31::bytes31>"
            },
            {
              "name": "pending_word",
              "type": "core::felt252"
            },
            {
              "name": "pending_word_len",
              "type": "core::integer::u32"
            }
          ]
        },
        {
          "type": "interface",
          "name": "dojo::meta::interface::IDeployedResource",
          "items": [
            {
              "type": "function",
              "name": "dojo_name",
              "inputs": [],
              "outputs": [
                {
                  "type": "core::byte_array::ByteArray"
                }
              ],
              "state_mutability": "view"
            }
          ]
        },
        {
          "type": "impl",
          "name": "NameSystemsImpl",
          "interface_name": "eternum::systems::name::contracts::INameSystems"
        },
        {
          "type": "interface",
          "name": "eternum::systems::name::contracts::INameSystems",
          "items": [
            {
              "type": "function",
              "name": "set_address_name",
              "inputs": [
                {
                  "name": "name",
                  "type": "core::felt252"
                }
              ],
              "outputs": [],
              "state_mutability": "external"
            },
            {
              "type": "function",
              "name": "set_entity_name",
              "inputs": [
                {
                  "name": "entity_id",
                  "type": "core::integer::u32"
                },
                {
                  "name": "name",
                  "type": "core::felt252"
                }
              ],
              "outputs": [],
              "state_mutability": "external"
            }
          ]
        },
        {
          "type": "function",
          "name": "dojo_init",
          "inputs": [],
          "outputs": [],
          "state_mutability": "view"
        },
        {
          "type": "impl",
          "name": "WorldProviderImpl",
          "interface_name": "dojo::contract::components::world_provider::IWorldProvider"
        },
        {
          "type": "struct",
          "name": "dojo::world::iworld::IWorldDispatcher",
          "members": [
            {
              "name": "contract_address",
              "type": "core::starknet::contract_address::ContractAddress"
            }
          ]
        },
        {
          "type": "interface",
          "name": "dojo::contract::components::world_provider::IWorldProvider",
          "items": [
            {
              "type": "function",
              "name": "world_dispatcher",
              "inputs": [],
              "outputs": [
                {
                  "type": "dojo::world::iworld::IWorldDispatcher"
                }
              ],
              "state_mutability": "view"
            }
          ]
        },
        {
          "type": "impl",
          "name": "UpgradeableImpl",
          "interface_name": "dojo::contract::components::upgradeable::IUpgradeable"
        },
        {
          "type": "interface",
          "name": "dojo::contract::components::upgradeable::IUpgradeable",
          "items": [
            {
              "type": "function",
              "name": "upgrade",
              "inputs": [
                {
                  "name": "new_class_hash",
                  "type": "core::starknet::class_hash::ClassHash"
                }
              ],
              "outputs": [],
              "state_mutability": "external"
            }
          ]
        },
        {
          "type": "constructor",
          "name": "constructor",
          "inputs": []
        },
        {
          "type": "event",
          "name": "dojo::contract::components::upgradeable::upgradeable_cpt::Upgraded",
          "kind": "struct",
          "members": [
            {
              "name": "class_hash",
              "type": "core::starknet::class_hash::ClassHash",
              "kind": "data"
            }
          ]
        },
        {
          "type": "event",
          "name": "dojo::contract::components::upgradeable::upgradeable_cpt::Event",
          "kind": "enum",
          "variants": [
            {
              "name": "Upgraded",
              "type": "dojo::contract::components::upgradeable::upgradeable_cpt::Upgraded",
              "kind": "nested"
            }
          ]
        },
        {
          "type": "event",
          "name": "dojo::contract::components::world_provider::world_provider_cpt::Event",
          "kind": "enum",
          "variants": []
        },
        {
          "type": "event",
          "name": "eternum::systems::name::contracts::name_systems::Event",
          "kind": "enum",
          "variants": [
            {
              "name": "UpgradeableEvent",
              "type": "dojo::contract::components::upgradeable::upgradeable_cpt::Event",
              "kind": "nested"
            },
            {
              "name": "WorldProviderEvent",
              "type": "dojo::contract::components::world_provider::world_provider_cpt::Event",
              "kind": "nested"
            }
          ]
        }
      ],
      "init_calldata": [],
      "tag": "eternum-name_systems",
      "selector": "0xbbb2e54372d6d94060a4557e2f13d20b69471e24b55fac93cce607676e9e0d",
      "systems": [
        "set_address_name",
        "set_entity_name",
        "upgrade"
      ]
    },
    {
      "address": "0x1bd8e8db3eec84b21f8f55609cad83cea80812bf6ff365dc67d787af818e63e",
      "class_hash": "0x1d8db355a74c6d0dbeca527e269b88ea0fdab3b328faf6dabb51e188c819ece",
      "abi": [
        {
          "type": "impl",
          "name": "ownership_systems__ContractImpl",
          "interface_name": "dojo::contract::interface::IContract"
        },
        {
          "type": "interface",
          "name": "dojo::contract::interface::IContract",
          "items": []
        },
        {
          "type": "impl",
          "name": "ownership_systems__DeployedContractImpl",
          "interface_name": "dojo::meta::interface::IDeployedResource"
        },
        {
          "type": "struct",
          "name": "core::byte_array::ByteArray",
          "members": [
            {
              "name": "data",
              "type": "core::array::Array::<core::bytes_31::bytes31>"
            },
            {
              "name": "pending_word",
              "type": "core::felt252"
            },
            {
              "name": "pending_word_len",
              "type": "core::integer::u32"
            }
          ]
        },
        {
          "type": "interface",
          "name": "dojo::meta::interface::IDeployedResource",
          "items": [
            {
              "type": "function",
              "name": "dojo_name",
              "inputs": [],
              "outputs": [
                {
                  "type": "core::byte_array::ByteArray"
                }
              ],
              "state_mutability": "view"
            }
          ]
        },
        {
          "type": "impl",
          "name": "OwnershipSystemsImpl",
          "interface_name": "eternum::systems::ownership::contracts::IOwnershipSystems"
        },
        {
          "type": "interface",
          "name": "eternum::systems::ownership::contracts::IOwnershipSystems",
          "items": [
            {
              "type": "function",
              "name": "transfer_ownership",
              "inputs": [
                {
                  "name": "entity_id",
                  "type": "core::integer::u32"
                },
                {
                  "name": "new_owner",
                  "type": "core::starknet::contract_address::ContractAddress"
                }
              ],
              "outputs": [],
              "state_mutability": "external"
            }
          ]
        },
        {
          "type": "function",
          "name": "dojo_init",
          "inputs": [],
          "outputs": [],
          "state_mutability": "view"
        },
        {
          "type": "impl",
          "name": "WorldProviderImpl",
          "interface_name": "dojo::contract::components::world_provider::IWorldProvider"
        },
        {
          "type": "struct",
          "name": "dojo::world::iworld::IWorldDispatcher",
          "members": [
            {
              "name": "contract_address",
              "type": "core::starknet::contract_address::ContractAddress"
            }
          ]
        },
        {
          "type": "interface",
          "name": "dojo::contract::components::world_provider::IWorldProvider",
          "items": [
            {
              "type": "function",
              "name": "world_dispatcher",
              "inputs": [],
              "outputs": [
                {
                  "type": "dojo::world::iworld::IWorldDispatcher"
                }
              ],
              "state_mutability": "view"
            }
          ]
        },
        {
          "type": "impl",
          "name": "UpgradeableImpl",
          "interface_name": "dojo::contract::components::upgradeable::IUpgradeable"
        },
        {
          "type": "interface",
          "name": "dojo::contract::components::upgradeable::IUpgradeable",
          "items": [
            {
              "type": "function",
              "name": "upgrade",
              "inputs": [
                {
                  "name": "new_class_hash",
                  "type": "core::starknet::class_hash::ClassHash"
                }
              ],
              "outputs": [],
              "state_mutability": "external"
            }
          ]
        },
        {
          "type": "constructor",
          "name": "constructor",
          "inputs": []
        },
        {
          "type": "event",
          "name": "dojo::contract::components::upgradeable::upgradeable_cpt::Upgraded",
          "kind": "struct",
          "members": [
            {
              "name": "class_hash",
              "type": "core::starknet::class_hash::ClassHash",
              "kind": "data"
            }
          ]
        },
        {
          "type": "event",
          "name": "dojo::contract::components::upgradeable::upgradeable_cpt::Event",
          "kind": "enum",
          "variants": [
            {
              "name": "Upgraded",
              "type": "dojo::contract::components::upgradeable::upgradeable_cpt::Upgraded",
              "kind": "nested"
            }
          ]
        },
        {
          "type": "event",
          "name": "dojo::contract::components::world_provider::world_provider_cpt::Event",
          "kind": "enum",
          "variants": []
        },
        {
          "type": "event",
          "name": "eternum::systems::ownership::contracts::ownership_systems::Event",
          "kind": "enum",
          "variants": [
            {
              "name": "UpgradeableEvent",
              "type": "dojo::contract::components::upgradeable::upgradeable_cpt::Event",
              "kind": "nested"
            },
            {
              "name": "WorldProviderEvent",
              "type": "dojo::contract::components::world_provider::world_provider_cpt::Event",
              "kind": "nested"
            }
          ]
        }
      ],
      "init_calldata": [],
      "tag": "eternum-ownership_systems",
      "selector": "0x61566ab91b8369028beaa8a615d1c258b4c6e149f181c8b40393d5d891ba820",
      "systems": [
        "transfer_ownership",
        "upgrade"
      ]
    },
    {
      "address": "0x339b8d5ffaff8b22ef335e8f8479fe61195c30d031614a16480ccb9ee5f5f85",
      "class_hash": "0x11c14e0b09ed6ef8053d0fdeaab96f5ed180b27870222510b348afc0a1a06f4",
      "abi": [
        {
          "type": "impl",
          "name": "realm_systems__ContractImpl",
          "interface_name": "dojo::contract::interface::IContract"
        },
        {
          "type": "interface",
          "name": "dojo::contract::interface::IContract",
          "items": []
        },
        {
          "type": "impl",
          "name": "realm_systems__DeployedContractImpl",
          "interface_name": "dojo::meta::interface::IDeployedResource"
        },
        {
          "type": "struct",
          "name": "core::byte_array::ByteArray",
          "members": [
            {
              "name": "data",
              "type": "core::array::Array::<core::bytes_31::bytes31>"
            },
            {
              "name": "pending_word",
              "type": "core::felt252"
            },
            {
              "name": "pending_word_len",
              "type": "core::integer::u32"
            }
          ]
        },
        {
          "type": "interface",
          "name": "dojo::meta::interface::IDeployedResource",
          "items": [
            {
              "type": "function",
              "name": "dojo_name",
              "inputs": [],
              "outputs": [
                {
                  "type": "core::byte_array::ByteArray"
                }
              ],
              "state_mutability": "view"
            }
          ]
        },
        {
          "type": "impl",
          "name": "RealmSystemsImpl",
          "interface_name": "eternum::systems::realm::contracts::IRealmSystems"
        },
        {
          "type": "interface",
          "name": "eternum::systems::realm::contracts::IRealmSystems",
          "items": [
            {
              "type": "function",
              "name": "create",
              "inputs": [
                {
                  "name": "owner",
                  "type": "core::starknet::contract_address::ContractAddress"
                },
                {
                  "name": "realm_id",
                  "type": "core::integer::u32"
                },
                {
                  "name": "frontend",
                  "type": "core::starknet::contract_address::ContractAddress"
                }
              ],
              "outputs": [
                {
                  "type": "core::integer::u32"
                }
              ],
              "state_mutability": "external"
            },
            {
              "type": "function",
              "name": "upgrade_level",
              "inputs": [
                {
                  "name": "realm_id",
                  "type": "core::integer::u32"
                }
              ],
              "outputs": [],
              "state_mutability": "external"
            },
            {
              "type": "function",
              "name": "quest_claim",
              "inputs": [
                {
                  "name": "quest_id",
                  "type": "core::integer::u32"
                },
                {
                  "name": "entity_id",
                  "type": "core::integer::u32"
                }
              ],
              "outputs": [],
              "state_mutability": "external"
            }
          ]
        },
        {
          "type": "function",
          "name": "dojo_init",
          "inputs": [],
          "outputs": [],
          "state_mutability": "view"
        },
        {
          "type": "impl",
          "name": "WorldProviderImpl",
          "interface_name": "dojo::contract::components::world_provider::IWorldProvider"
        },
        {
          "type": "struct",
          "name": "dojo::world::iworld::IWorldDispatcher",
          "members": [
            {
              "name": "contract_address",
              "type": "core::starknet::contract_address::ContractAddress"
            }
          ]
        },
        {
          "type": "interface",
          "name": "dojo::contract::components::world_provider::IWorldProvider",
          "items": [
            {
              "type": "function",
              "name": "world_dispatcher",
              "inputs": [],
              "outputs": [
                {
                  "type": "dojo::world::iworld::IWorldDispatcher"
                }
              ],
              "state_mutability": "view"
            }
          ]
        },
        {
          "type": "impl",
          "name": "UpgradeableImpl",
          "interface_name": "dojo::contract::components::upgradeable::IUpgradeable"
        },
        {
          "type": "interface",
          "name": "dojo::contract::components::upgradeable::IUpgradeable",
          "items": [
            {
              "type": "function",
              "name": "upgrade",
              "inputs": [
                {
                  "name": "new_class_hash",
                  "type": "core::starknet::class_hash::ClassHash"
                }
              ],
              "outputs": [],
              "state_mutability": "external"
            }
          ]
        },
        {
          "type": "constructor",
          "name": "constructor",
          "inputs": []
        },
        {
          "type": "event",
          "name": "dojo::contract::components::upgradeable::upgradeable_cpt::Upgraded",
          "kind": "struct",
          "members": [
            {
              "name": "class_hash",
              "type": "core::starknet::class_hash::ClassHash",
              "kind": "data"
            }
          ]
        },
        {
          "type": "event",
          "name": "dojo::contract::components::upgradeable::upgradeable_cpt::Event",
          "kind": "enum",
          "variants": [
            {
              "name": "Upgraded",
              "type": "dojo::contract::components::upgradeable::upgradeable_cpt::Upgraded",
              "kind": "nested"
            }
          ]
        },
        {
          "type": "event",
          "name": "dojo::contract::components::world_provider::world_provider_cpt::Event",
          "kind": "enum",
          "variants": []
        },
        {
          "type": "event",
          "name": "eternum::systems::realm::contracts::realm_systems::Event",
          "kind": "enum",
          "variants": [
            {
              "name": "UpgradeableEvent",
              "type": "dojo::contract::components::upgradeable::upgradeable_cpt::Event",
              "kind": "nested"
            },
            {
              "name": "WorldProviderEvent",
              "type": "dojo::contract::components::world_provider::world_provider_cpt::Event",
              "kind": "nested"
            }
          ]
        }
      ],
      "init_calldata": [],
      "tag": "eternum-realm_systems",
      "selector": "0x2b08f0da831b5b65485702339b91ef528a0248d5460ee677e0877a069c9e32",
      "systems": [
        "create",
        "upgrade_level",
        "quest_claim",
        "upgrade"
      ]
    },
    {
      "address": "0x161a4cf2e207359dc7dbf912b21e9099b7729bede2544f849f384fcb166a109",
      "class_hash": "0x7318940715983063f4c6739b4896066af3ec5796d4563629bb95b67352881b5",
      "abi": [
        {
          "type": "impl",
          "name": "resource_bridge_systems__ContractImpl",
          "interface_name": "dojo::contract::interface::IContract"
        },
        {
          "type": "interface",
          "name": "dojo::contract::interface::IContract",
          "items": []
        },
        {
          "type": "impl",
          "name": "resource_bridge_systems__DeployedContractImpl",
          "interface_name": "dojo::meta::interface::IDeployedResource"
        },
        {
          "type": "struct",
          "name": "core::byte_array::ByteArray",
          "members": [
            {
              "name": "data",
              "type": "core::array::Array::<core::bytes_31::bytes31>"
            },
            {
              "name": "pending_word",
              "type": "core::felt252"
            },
            {
              "name": "pending_word_len",
              "type": "core::integer::u32"
            }
          ]
        },
        {
          "type": "interface",
          "name": "dojo::meta::interface::IDeployedResource",
          "items": [
            {
              "type": "function",
              "name": "dojo_name",
              "inputs": [],
              "outputs": [
                {
                  "type": "core::byte_array::ByteArray"
                }
              ],
              "state_mutability": "view"
            }
          ]
        },
        {
          "type": "impl",
          "name": "ResourceBridgeImpl",
          "interface_name": "eternum::systems::resources::contracts::resource_bridge_systems::IResourceBridgeSystems"
        },
        {
          "type": "struct",
          "name": "core::integer::u256",
          "members": [
            {
              "name": "low",
              "type": "core::integer::u128"
            },
            {
              "name": "high",
              "type": "core::integer::u128"
            }
          ]
        },
        {
          "type": "interface",
          "name": "eternum::systems::resources::contracts::resource_bridge_systems::IResourceBridgeSystems",
          "items": [
            {
              "type": "function",
              "name": "deposit_initial",
              "inputs": [
                {
                  "name": "token",
                  "type": "core::starknet::contract_address::ContractAddress"
                },
                {
                  "name": "recipient_realm_id",
                  "type": "core::integer::u32"
                },
                {
                  "name": "amount",
                  "type": "core::integer::u256"
                },
                {
                  "name": "client_fee_recipient",
                  "type": "core::starknet::contract_address::ContractAddress"
                }
              ],
              "outputs": [],
              "state_mutability": "external"
            },
            {
              "type": "function",
              "name": "deposit",
              "inputs": [
                {
                  "name": "token",
                  "type": "core::starknet::contract_address::ContractAddress"
                },
                {
                  "name": "through_bank_id",
                  "type": "core::integer::u32"
                },
                {
                  "name": "recipient_realm_id",
                  "type": "core::integer::u32"
                },
                {
                  "name": "amount",
                  "type": "core::integer::u256"
                },
                {
                  "name": "client_fee_recipient",
                  "type": "core::starknet::contract_address::ContractAddress"
                }
              ],
              "outputs": [],
              "state_mutability": "external"
            },
            {
              "type": "function",
              "name": "start_withdraw",
              "inputs": [
                {
                  "name": "through_bank_id",
                  "type": "core::integer::u32"
                },
                {
                  "name": "from_realm_id",
                  "type": "core::integer::u32"
                },
                {
                  "name": "token",
                  "type": "core::starknet::contract_address::ContractAddress"
                },
                {
                  "name": "amount",
                  "type": "core::integer::u128"
                }
              ],
              "outputs": [],
              "state_mutability": "external"
            },
            {
              "type": "function",
              "name": "finish_withdraw",
              "inputs": [
                {
                  "name": "through_bank_id",
                  "type": "core::integer::u32"
                },
                {
                  "name": "from_entity_id",
                  "type": "core::integer::u32"
                },
                {
                  "name": "token",
                  "type": "core::starknet::contract_address::ContractAddress"
                },
                {
                  "name": "recipient_address",
                  "type": "core::starknet::contract_address::ContractAddress"
                },
                {
                  "name": "client_fee_recipient",
                  "type": "core::starknet::contract_address::ContractAddress"
                }
              ],
              "outputs": [],
              "state_mutability": "external"
            }
          ]
        },
        {
          "type": "function",
          "name": "dojo_init",
          "inputs": [],
          "outputs": [],
          "state_mutability": "view"
        },
        {
          "type": "impl",
          "name": "WorldProviderImpl",
          "interface_name": "dojo::contract::components::world_provider::IWorldProvider"
        },
        {
          "type": "struct",
          "name": "dojo::world::iworld::IWorldDispatcher",
          "members": [
            {
              "name": "contract_address",
              "type": "core::starknet::contract_address::ContractAddress"
            }
          ]
        },
        {
          "type": "interface",
          "name": "dojo::contract::components::world_provider::IWorldProvider",
          "items": [
            {
              "type": "function",
              "name": "world_dispatcher",
              "inputs": [],
              "outputs": [
                {
                  "type": "dojo::world::iworld::IWorldDispatcher"
                }
              ],
              "state_mutability": "view"
            }
          ]
        },
        {
          "type": "impl",
          "name": "UpgradeableImpl",
          "interface_name": "dojo::contract::components::upgradeable::IUpgradeable"
        },
        {
          "type": "interface",
          "name": "dojo::contract::components::upgradeable::IUpgradeable",
          "items": [
            {
              "type": "function",
              "name": "upgrade",
              "inputs": [
                {
                  "name": "new_class_hash",
                  "type": "core::starknet::class_hash::ClassHash"
                }
              ],
              "outputs": [],
              "state_mutability": "external"
            }
          ]
        },
        {
          "type": "constructor",
          "name": "constructor",
          "inputs": []
        },
        {
          "type": "event",
          "name": "dojo::contract::components::upgradeable::upgradeable_cpt::Upgraded",
          "kind": "struct",
          "members": [
            {
              "name": "class_hash",
              "type": "core::starknet::class_hash::ClassHash",
              "kind": "data"
            }
          ]
        },
        {
          "type": "event",
          "name": "dojo::contract::components::upgradeable::upgradeable_cpt::Event",
          "kind": "enum",
          "variants": [
            {
              "name": "Upgraded",
              "type": "dojo::contract::components::upgradeable::upgradeable_cpt::Upgraded",
              "kind": "nested"
            }
          ]
        },
        {
          "type": "event",
          "name": "dojo::contract::components::world_provider::world_provider_cpt::Event",
          "kind": "enum",
          "variants": []
        },
        {
          "type": "event",
          "name": "eternum::systems::resources::contracts::resource_bridge_systems::resource_bridge_systems::Event",
          "kind": "enum",
          "variants": [
            {
              "name": "UpgradeableEvent",
              "type": "dojo::contract::components::upgradeable::upgradeable_cpt::Event",
              "kind": "nested"
            },
            {
              "name": "WorldProviderEvent",
              "type": "dojo::contract::components::world_provider::world_provider_cpt::Event",
              "kind": "nested"
            }
          ]
        }
      ],
      "init_calldata": [],
      "tag": "eternum-resource_bridge_systems",
      "selector": "0x5ff4c52e5c2b0c505fc85bafd8df55776339c4eb396eb016bff890715ab9635",
      "systems": [
        "deposit_initial",
        "deposit",
        "start_withdraw",
        "finish_withdraw",
        "upgrade"
      ]
    },
    {
      "address": "0x763fa425503db5d4bdff040f6f7509e6ecd8e3f7e75450b9b28f8fc4cdd2877",
      "class_hash": "0x2824750dd075b797ad4408284fd81abcd595be07a3172f3024aa8c332e4d64c",
      "abi": [
        {
          "type": "impl",
          "name": "resource_systems__ContractImpl",
          "interface_name": "dojo::contract::interface::IContract"
        },
        {
          "type": "interface",
          "name": "dojo::contract::interface::IContract",
          "items": []
        },
        {
          "type": "impl",
          "name": "resource_systems__DeployedContractImpl",
          "interface_name": "dojo::meta::interface::IDeployedResource"
        },
        {
          "type": "struct",
          "name": "core::byte_array::ByteArray",
          "members": [
            {
              "name": "data",
              "type": "core::array::Array::<core::bytes_31::bytes31>"
            },
            {
              "name": "pending_word",
              "type": "core::felt252"
            },
            {
              "name": "pending_word_len",
              "type": "core::integer::u32"
            }
          ]
        },
        {
          "type": "interface",
          "name": "dojo::meta::interface::IDeployedResource",
          "items": [
            {
              "type": "function",
              "name": "dojo_name",
              "inputs": [],
              "outputs": [
                {
                  "type": "core::byte_array::ByteArray"
                }
              ],
              "state_mutability": "view"
            }
          ]
        },
        {
          "type": "impl",
          "name": "ResourceSystemsImpl",
          "interface_name": "eternum::systems::resources::contracts::resource_systems::IResourceSystems"
        },
        {
          "type": "struct",
          "name": "core::array::Span::<(core::integer::u8, core::integer::u128)>",
          "members": [
            {
              "name": "snapshot",
              "type": "@core::array::Array::<(core::integer::u8, core::integer::u128)>"
            }
          ]
        },
        {
          "type": "interface",
          "name": "eternum::systems::resources::contracts::resource_systems::IResourceSystems",
          "items": [
            {
              "type": "function",
              "name": "approve",
              "inputs": [
                {
                  "name": "entity_id",
                  "type": "core::integer::u32"
                },
                {
                  "name": "recipient_entity_id",
                  "type": "core::integer::u32"
                },
                {
                  "name": "resources",
                  "type": "core::array::Span::<(core::integer::u8, core::integer::u128)>"
                }
              ],
              "outputs": [],
              "state_mutability": "external"
            },
            {
              "type": "function",
              "name": "send",
              "inputs": [
                {
                  "name": "sender_entity_id",
                  "type": "core::integer::u32"
                },
                {
                  "name": "recipient_entity_id",
                  "type": "core::integer::u32"
                },
                {
                  "name": "resources",
                  "type": "core::array::Span::<(core::integer::u8, core::integer::u128)>"
                }
              ],
              "outputs": [],
              "state_mutability": "external"
            },
            {
              "type": "function",
              "name": "pickup",
              "inputs": [
                {
                  "name": "recipient_entity_id",
                  "type": "core::integer::u32"
                },
                {
                  "name": "owner_entity_id",
                  "type": "core::integer::u32"
                },
                {
                  "name": "resources",
                  "type": "core::array::Span::<(core::integer::u8, core::integer::u128)>"
                }
              ],
              "outputs": [],
              "state_mutability": "external"
            }
          ]
        },
        {
          "type": "function",
          "name": "dojo_init",
          "inputs": [],
          "outputs": [],
          "state_mutability": "view"
        },
        {
          "type": "impl",
          "name": "WorldProviderImpl",
          "interface_name": "dojo::contract::components::world_provider::IWorldProvider"
        },
        {
          "type": "struct",
          "name": "dojo::world::iworld::IWorldDispatcher",
          "members": [
            {
              "name": "contract_address",
              "type": "core::starknet::contract_address::ContractAddress"
            }
          ]
        },
        {
          "type": "interface",
          "name": "dojo::contract::components::world_provider::IWorldProvider",
          "items": [
            {
              "type": "function",
              "name": "world_dispatcher",
              "inputs": [],
              "outputs": [
                {
                  "type": "dojo::world::iworld::IWorldDispatcher"
                }
              ],
              "state_mutability": "view"
            }
          ]
        },
        {
          "type": "impl",
          "name": "UpgradeableImpl",
          "interface_name": "dojo::contract::components::upgradeable::IUpgradeable"
        },
        {
          "type": "interface",
          "name": "dojo::contract::components::upgradeable::IUpgradeable",
          "items": [
            {
              "type": "function",
              "name": "upgrade",
              "inputs": [
                {
                  "name": "new_class_hash",
                  "type": "core::starknet::class_hash::ClassHash"
                }
              ],
              "outputs": [],
              "state_mutability": "external"
            }
          ]
        },
        {
          "type": "constructor",
          "name": "constructor",
          "inputs": []
        },
        {
          "type": "event",
          "name": "dojo::contract::components::upgradeable::upgradeable_cpt::Upgraded",
          "kind": "struct",
          "members": [
            {
              "name": "class_hash",
              "type": "core::starknet::class_hash::ClassHash",
              "kind": "data"
            }
          ]
        },
        {
          "type": "event",
          "name": "dojo::contract::components::upgradeable::upgradeable_cpt::Event",
          "kind": "enum",
          "variants": [
            {
              "name": "Upgraded",
              "type": "dojo::contract::components::upgradeable::upgradeable_cpt::Upgraded",
              "kind": "nested"
            }
          ]
        },
        {
          "type": "event",
          "name": "dojo::contract::components::world_provider::world_provider_cpt::Event",
          "kind": "enum",
          "variants": []
        },
        {
          "type": "event",
          "name": "eternum::systems::resources::contracts::resource_systems::resource_systems::Event",
          "kind": "enum",
          "variants": [
            {
              "name": "UpgradeableEvent",
              "type": "dojo::contract::components::upgradeable::upgradeable_cpt::Event",
              "kind": "nested"
            },
            {
              "name": "WorldProviderEvent",
              "type": "dojo::contract::components::world_provider::world_provider_cpt::Event",
              "kind": "nested"
            }
          ]
        }
      ],
      "init_calldata": [],
      "tag": "eternum-resource_systems",
      "selector": "0x59b73d5a93708c70e59d24eb66d4c42700ed60a02bc683e004fa9d10f810a06",
      "systems": [
        "approve",
        "send",
        "pickup",
        "upgrade"
      ]
    },
    {
      "address": "0x30a4a6472ff2bcfc68d709802e5a9f31f5ac01d04fa97e37d32ce7568741262",
      "class_hash": "0x5eeba32398a22b6aeb873bba9b4c0bbbbae33135c97a4227801e08c4185e885",
      "abi": [
        {
          "type": "impl",
          "name": "swap_systems__ContractImpl",
          "interface_name": "dojo::contract::interface::IContract"
        },
        {
          "type": "interface",
          "name": "dojo::contract::interface::IContract",
          "items": []
        },
        {
          "type": "impl",
          "name": "swap_systems__DeployedContractImpl",
          "interface_name": "dojo::meta::interface::IDeployedResource"
        },
        {
          "type": "struct",
          "name": "core::byte_array::ByteArray",
          "members": [
            {
              "name": "data",
              "type": "core::array::Array::<core::bytes_31::bytes31>"
            },
            {
              "name": "pending_word",
              "type": "core::felt252"
            },
            {
              "name": "pending_word_len",
              "type": "core::integer::u32"
            }
          ]
        },
        {
          "type": "interface",
          "name": "dojo::meta::interface::IDeployedResource",
          "items": [
            {
              "type": "function",
              "name": "dojo_name",
              "inputs": [],
              "outputs": [
                {
                  "type": "core::byte_array::ByteArray"
                }
              ],
              "state_mutability": "view"
            }
          ]
        },
        {
          "type": "impl",
          "name": "SwapSystemsImpl",
          "interface_name": "eternum::systems::bank::contracts::swap::ISwapSystems"
        },
        {
          "type": "interface",
          "name": "eternum::systems::bank::contracts::swap::ISwapSystems",
          "items": [
            {
              "type": "function",
              "name": "buy",
              "inputs": [
                {
                  "name": "bank_entity_id",
                  "type": "core::integer::u32"
                },
                {
                  "name": "entity_id",
                  "type": "core::integer::u32"
                },
                {
                  "name": "resource_type",
                  "type": "core::integer::u8"
                },
                {
                  "name": "amount",
                  "type": "core::integer::u128"
                }
              ],
              "outputs": [
                {
                  "type": "core::integer::u32"
                }
              ],
              "state_mutability": "external"
            },
            {
              "type": "function",
              "name": "sell",
              "inputs": [
                {
                  "name": "bank_entity_id",
                  "type": "core::integer::u32"
                },
                {
                  "name": "entity_id",
                  "type": "core::integer::u32"
                },
                {
                  "name": "resource_type",
                  "type": "core::integer::u8"
                },
                {
                  "name": "amount",
                  "type": "core::integer::u128"
                }
              ],
              "outputs": [
                {
                  "type": "core::integer::u32"
                }
              ],
              "state_mutability": "external"
            }
          ]
        },
        {
          "type": "function",
          "name": "dojo_init",
          "inputs": [],
          "outputs": [],
          "state_mutability": "view"
        },
        {
          "type": "impl",
          "name": "WorldProviderImpl",
          "interface_name": "dojo::contract::components::world_provider::IWorldProvider"
        },
        {
          "type": "struct",
          "name": "dojo::world::iworld::IWorldDispatcher",
          "members": [
            {
              "name": "contract_address",
              "type": "core::starknet::contract_address::ContractAddress"
            }
          ]
        },
        {
          "type": "interface",
          "name": "dojo::contract::components::world_provider::IWorldProvider",
          "items": [
            {
              "type": "function",
              "name": "world_dispatcher",
              "inputs": [],
              "outputs": [
                {
                  "type": "dojo::world::iworld::IWorldDispatcher"
                }
              ],
              "state_mutability": "view"
            }
          ]
        },
        {
          "type": "impl",
          "name": "UpgradeableImpl",
          "interface_name": "dojo::contract::components::upgradeable::IUpgradeable"
        },
        {
          "type": "interface",
          "name": "dojo::contract::components::upgradeable::IUpgradeable",
          "items": [
            {
              "type": "function",
              "name": "upgrade",
              "inputs": [
                {
                  "name": "new_class_hash",
                  "type": "core::starknet::class_hash::ClassHash"
                }
              ],
              "outputs": [],
              "state_mutability": "external"
            }
          ]
        },
        {
          "type": "constructor",
          "name": "constructor",
          "inputs": []
        },
        {
          "type": "event",
          "name": "dojo::contract::components::upgradeable::upgradeable_cpt::Upgraded",
          "kind": "struct",
          "members": [
            {
              "name": "class_hash",
              "type": "core::starknet::class_hash::ClassHash",
              "kind": "data"
            }
          ]
        },
        {
          "type": "event",
          "name": "dojo::contract::components::upgradeable::upgradeable_cpt::Event",
          "kind": "enum",
          "variants": [
            {
              "name": "Upgraded",
              "type": "dojo::contract::components::upgradeable::upgradeable_cpt::Upgraded",
              "kind": "nested"
            }
          ]
        },
        {
          "type": "event",
          "name": "dojo::contract::components::world_provider::world_provider_cpt::Event",
          "kind": "enum",
          "variants": []
        },
        {
          "type": "event",
          "name": "eternum::systems::bank::contracts::swap::swap_systems::Event",
          "kind": "enum",
          "variants": [
            {
              "name": "UpgradeableEvent",
              "type": "dojo::contract::components::upgradeable::upgradeable_cpt::Event",
              "kind": "nested"
            },
            {
              "name": "WorldProviderEvent",
              "type": "dojo::contract::components::world_provider::world_provider_cpt::Event",
              "kind": "nested"
            }
          ]
        }
      ],
      "init_calldata": [],
      "tag": "eternum-swap_systems",
      "selector": "0x216e8d44fb577dc1eaa13d2d12ccd311b33cfab2b8c39d864d3f48b3bcdc00a",
      "systems": [
        "buy",
        "sell",
        "upgrade"
      ]
    },
    {
      "address": "0x3a6bbb82f9e670c99647f3b0c4aaf1be82be712e1a393336b79b9dab44cc5",
      "class_hash": "0x5d9a4d8ee896efc30b3615011a8ae4566102bd3da75359109dabdda8d230e73",
      "abi": [
        {
          "type": "impl",
          "name": "trade_systems__ContractImpl",
          "interface_name": "dojo::contract::interface::IContract"
        },
        {
          "type": "interface",
          "name": "dojo::contract::interface::IContract",
          "items": []
        },
        {
          "type": "impl",
          "name": "trade_systems__DeployedContractImpl",
          "interface_name": "dojo::meta::interface::IDeployedResource"
        },
        {
          "type": "struct",
          "name": "core::byte_array::ByteArray",
          "members": [
            {
              "name": "data",
              "type": "core::array::Array::<core::bytes_31::bytes31>"
            },
            {
              "name": "pending_word",
              "type": "core::felt252"
            },
            {
              "name": "pending_word_len",
              "type": "core::integer::u32"
            }
          ]
        },
        {
          "type": "interface",
          "name": "dojo::meta::interface::IDeployedResource",
          "items": [
            {
              "type": "function",
              "name": "dojo_name",
              "inputs": [],
              "outputs": [
                {
                  "type": "core::byte_array::ByteArray"
                }
              ],
              "state_mutability": "view"
            }
          ]
        },
        {
          "type": "impl",
          "name": "TradeSystemsImpl",
          "interface_name": "eternum::systems::trade::contracts::trade_systems::ITradeSystems"
        },
        {
          "type": "struct",
          "name": "core::array::Span::<(core::integer::u8, core::integer::u128)>",
          "members": [
            {
              "name": "snapshot",
              "type": "@core::array::Array::<(core::integer::u8, core::integer::u128)>"
            }
          ]
        },
        {
          "type": "interface",
          "name": "eternum::systems::trade::contracts::trade_systems::ITradeSystems",
          "items": [
            {
              "type": "function",
              "name": "create_order",
              "inputs": [
                {
                  "name": "maker_id",
                  "type": "core::integer::u32"
                },
                {
                  "name": "maker_gives_resources",
                  "type": "core::array::Span::<(core::integer::u8, core::integer::u128)>"
                },
                {
                  "name": "taker_id",
                  "type": "core::integer::u32"
                },
                {
                  "name": "taker_gives_resources",
                  "type": "core::array::Span::<(core::integer::u8, core::integer::u128)>"
                },
                {
                  "name": "expires_at",
                  "type": "core::integer::u64"
                }
              ],
              "outputs": [
                {
                  "type": "core::integer::u32"
                }
              ],
              "state_mutability": "external"
            },
            {
              "type": "function",
              "name": "accept_order",
              "inputs": [
                {
                  "name": "taker_id",
                  "type": "core::integer::u32"
                },
                {
                  "name": "trade_id",
                  "type": "core::integer::u32"
                },
                {
                  "name": "maker_gives_resources",
                  "type": "core::array::Span::<(core::integer::u8, core::integer::u128)>"
                },
                {
                  "name": "taker_gives_resources",
                  "type": "core::array::Span::<(core::integer::u8, core::integer::u128)>"
                }
              ],
              "outputs": [],
              "state_mutability": "external"
            },
            {
              "type": "function",
              "name": "accept_partial_order",
              "inputs": [
                {
                  "name": "taker_id",
                  "type": "core::integer::u32"
                },
                {
                  "name": "trade_id",
                  "type": "core::integer::u32"
                },
                {
                  "name": "maker_gives_resources",
                  "type": "core::array::Span::<(core::integer::u8, core::integer::u128)>"
                },
                {
                  "name": "taker_gives_resources",
                  "type": "core::array::Span::<(core::integer::u8, core::integer::u128)>"
                },
                {
                  "name": "taker_gives_actual_amount",
                  "type": "core::integer::u128"
                }
              ],
              "outputs": [],
              "state_mutability": "external"
            },
            {
              "type": "function",
              "name": "cancel_order",
              "inputs": [
                {
                  "name": "trade_id",
                  "type": "core::integer::u32"
                },
                {
                  "name": "return_resources",
                  "type": "core::array::Span::<(core::integer::u8, core::integer::u128)>"
                }
              ],
              "outputs": [],
              "state_mutability": "external"
            }
          ]
        },
        {
          "type": "function",
          "name": "dojo_init",
          "inputs": [],
          "outputs": [],
          "state_mutability": "view"
        },
        {
          "type": "impl",
          "name": "WorldProviderImpl",
          "interface_name": "dojo::contract::components::world_provider::IWorldProvider"
        },
        {
          "type": "struct",
          "name": "dojo::world::iworld::IWorldDispatcher",
          "members": [
            {
              "name": "contract_address",
              "type": "core::starknet::contract_address::ContractAddress"
            }
          ]
        },
        {
          "type": "interface",
          "name": "dojo::contract::components::world_provider::IWorldProvider",
          "items": [
            {
              "type": "function",
              "name": "world_dispatcher",
              "inputs": [],
              "outputs": [
                {
                  "type": "dojo::world::iworld::IWorldDispatcher"
                }
              ],
              "state_mutability": "view"
            }
          ]
        },
        {
          "type": "impl",
          "name": "UpgradeableImpl",
          "interface_name": "dojo::contract::components::upgradeable::IUpgradeable"
        },
        {
          "type": "interface",
          "name": "dojo::contract::components::upgradeable::IUpgradeable",
          "items": [
            {
              "type": "function",
              "name": "upgrade",
              "inputs": [
                {
                  "name": "new_class_hash",
                  "type": "core::starknet::class_hash::ClassHash"
                }
              ],
              "outputs": [],
              "state_mutability": "external"
            }
          ]
        },
        {
          "type": "constructor",
          "name": "constructor",
          "inputs": []
        },
        {
          "type": "event",
          "name": "dojo::contract::components::upgradeable::upgradeable_cpt::Upgraded",
          "kind": "struct",
          "members": [
            {
              "name": "class_hash",
              "type": "core::starknet::class_hash::ClassHash",
              "kind": "data"
            }
          ]
        },
        {
          "type": "event",
          "name": "dojo::contract::components::upgradeable::upgradeable_cpt::Event",
          "kind": "enum",
          "variants": [
            {
              "name": "Upgraded",
              "type": "dojo::contract::components::upgradeable::upgradeable_cpt::Upgraded",
              "kind": "nested"
            }
          ]
        },
        {
          "type": "event",
          "name": "dojo::contract::components::world_provider::world_provider_cpt::Event",
          "kind": "enum",
          "variants": []
        },
        {
          "type": "event",
          "name": "eternum::systems::trade::contracts::trade_systems::trade_systems::Event",
          "kind": "enum",
          "variants": [
            {
              "name": "UpgradeableEvent",
              "type": "dojo::contract::components::upgradeable::upgradeable_cpt::Event",
              "kind": "nested"
            },
            {
              "name": "WorldProviderEvent",
              "type": "dojo::contract::components::world_provider::world_provider_cpt::Event",
              "kind": "nested"
            }
          ]
        }
      ],
      "init_calldata": [],
      "tag": "eternum-trade_systems",
      "selector": "0x7f6765ddcc9c57e9b4d0cf8f167fff2979816010acf85527b75c75d3e37dd84",
      "systems": [
        "create_order",
        "accept_order",
        "accept_partial_order",
        "cancel_order",
        "upgrade"
      ]
    },
    {
      "address": "0x119bf067e05955c0f17f1d4900977facbdc10e046e2319fd4d1320f5cc8be38",
      "class_hash": "0x7fde0c3eab30347a68e45cc1380a3cf02baa743c46085b938e82cb7f7ebaf03",
      "abi": [
        {
          "type": "impl",
          "name": "travel_systems__ContractImpl",
          "interface_name": "dojo::contract::interface::IContract"
        },
        {
          "type": "interface",
          "name": "dojo::contract::interface::IContract",
          "items": []
        },
        {
          "type": "impl",
          "name": "travel_systems__DeployedContractImpl",
          "interface_name": "dojo::meta::interface::IDeployedResource"
        },
        {
          "type": "struct",
          "name": "core::byte_array::ByteArray",
          "members": [
            {
              "name": "data",
              "type": "core::array::Array::<core::bytes_31::bytes31>"
            },
            {
              "name": "pending_word",
              "type": "core::felt252"
            },
            {
              "name": "pending_word_len",
              "type": "core::integer::u32"
            }
          ]
        },
        {
          "type": "interface",
          "name": "dojo::meta::interface::IDeployedResource",
          "items": [
            {
              "type": "function",
              "name": "dojo_name",
              "inputs": [],
              "outputs": [
                {
                  "type": "core::byte_array::ByteArray"
                }
              ],
              "state_mutability": "view"
            }
          ]
        },
        {
          "type": "impl",
          "name": "TravelSystemsImpl",
          "interface_name": "eternum::systems::transport::contracts::travel_systems::ITravelSystems"
        },
        {
          "type": "struct",
          "name": "eternum::models::position::Coord",
          "members": [
            {
              "name": "x",
              "type": "core::integer::u32"
            },
            {
              "name": "y",
              "type": "core::integer::u32"
            }
          ]
        },
        {
          "type": "enum",
          "name": "eternum::models::position::Direction",
          "variants": [
            {
              "name": "East",
              "type": "()"
            },
            {
              "name": "NorthEast",
              "type": "()"
            },
            {
              "name": "NorthWest",
              "type": "()"
            },
            {
              "name": "West",
              "type": "()"
            },
            {
              "name": "SouthWest",
              "type": "()"
            },
            {
              "name": "SouthEast",
              "type": "()"
            }
          ]
        },
        {
          "type": "struct",
          "name": "core::array::Span::<eternum::models::position::Direction>",
          "members": [
            {
              "name": "snapshot",
              "type": "@core::array::Array::<eternum::models::position::Direction>"
            }
          ]
        },
        {
          "type": "interface",
          "name": "eternum::systems::transport::contracts::travel_systems::ITravelSystems",
          "items": [
            {
              "type": "function",
              "name": "travel",
              "inputs": [
                {
                  "name": "travelling_entity_id",
                  "type": "core::integer::u32"
                },
                {
                  "name": "destination_coord",
                  "type": "eternum::models::position::Coord"
                }
              ],
              "outputs": [],
              "state_mutability": "external"
            },
            {
              "type": "function",
              "name": "travel_hex",
              "inputs": [
                {
                  "name": "travelling_entity_id",
                  "type": "core::integer::u32"
                },
                {
                  "name": "directions",
                  "type": "core::array::Span::<eternum::models::position::Direction>"
                }
              ],
              "outputs": [],
              "state_mutability": "external"
            }
          ]
        },
        {
          "type": "function",
          "name": "dojo_init",
          "inputs": [],
          "outputs": [],
          "state_mutability": "view"
        },
        {
          "type": "impl",
          "name": "WorldProviderImpl",
          "interface_name": "dojo::contract::components::world_provider::IWorldProvider"
        },
        {
          "type": "struct",
          "name": "dojo::world::iworld::IWorldDispatcher",
          "members": [
            {
              "name": "contract_address",
              "type": "core::starknet::contract_address::ContractAddress"
            }
          ]
        },
        {
          "type": "interface",
          "name": "dojo::contract::components::world_provider::IWorldProvider",
          "items": [
            {
              "type": "function",
              "name": "world_dispatcher",
              "inputs": [],
              "outputs": [
                {
                  "type": "dojo::world::iworld::IWorldDispatcher"
                }
              ],
              "state_mutability": "view"
            }
          ]
        },
        {
          "type": "impl",
          "name": "UpgradeableImpl",
          "interface_name": "dojo::contract::components::upgradeable::IUpgradeable"
        },
        {
          "type": "interface",
          "name": "dojo::contract::components::upgradeable::IUpgradeable",
          "items": [
            {
              "type": "function",
              "name": "upgrade",
              "inputs": [
                {
                  "name": "new_class_hash",
                  "type": "core::starknet::class_hash::ClassHash"
                }
              ],
              "outputs": [],
              "state_mutability": "external"
            }
          ]
        },
        {
          "type": "constructor",
          "name": "constructor",
          "inputs": []
        },
        {
          "type": "event",
          "name": "dojo::contract::components::upgradeable::upgradeable_cpt::Upgraded",
          "kind": "struct",
          "members": [
            {
              "name": "class_hash",
              "type": "core::starknet::class_hash::ClassHash",
              "kind": "data"
            }
          ]
        },
        {
          "type": "event",
          "name": "dojo::contract::components::upgradeable::upgradeable_cpt::Event",
          "kind": "enum",
          "variants": [
            {
              "name": "Upgraded",
              "type": "dojo::contract::components::upgradeable::upgradeable_cpt::Upgraded",
              "kind": "nested"
            }
          ]
        },
        {
          "type": "event",
          "name": "dojo::contract::components::world_provider::world_provider_cpt::Event",
          "kind": "enum",
          "variants": []
        },
        {
          "type": "event",
          "name": "eternum::systems::transport::contracts::travel_systems::travel_systems::Event",
          "kind": "enum",
          "variants": [
            {
              "name": "UpgradeableEvent",
              "type": "dojo::contract::components::upgradeable::upgradeable_cpt::Event",
              "kind": "nested"
            },
            {
              "name": "WorldProviderEvent",
              "type": "dojo::contract::components::world_provider::world_provider_cpt::Event",
              "kind": "nested"
            }
          ]
        }
      ],
      "init_calldata": [],
      "tag": "eternum-travel_systems",
      "selector": "0x4ec72d4cbde683428327674a7f032490a8340b379f9f27d57c3949a94091f",
      "systems": [
        "travel",
        "travel_hex",
        "upgrade"
      ]
    },
    {
      "address": "0x6ab0f0ef7dc21bd0b1285e41d87debea42d5b3c3820875c760499c4253f4",
      "class_hash": "0x45a3e3074297b360de94ad9d6dc89a992e8e49ead85b6e94b77703a47c91a1f",
      "abi": [
        {
          "type": "impl",
          "name": "troop_systems__ContractImpl",
          "interface_name": "dojo::contract::interface::IContract"
        },
        {
          "type": "interface",
          "name": "dojo::contract::interface::IContract",
          "items": []
        },
        {
          "type": "impl",
          "name": "troop_systems__DeployedContractImpl",
          "interface_name": "dojo::meta::interface::IDeployedResource"
        },
        {
          "type": "struct",
          "name": "core::byte_array::ByteArray",
          "members": [
            {
              "name": "data",
              "type": "core::array::Array::<core::bytes_31::bytes31>"
            },
            {
              "name": "pending_word",
              "type": "core::felt252"
            },
            {
              "name": "pending_word_len",
              "type": "core::integer::u32"
            }
          ]
        },
        {
          "type": "interface",
          "name": "dojo::meta::interface::IDeployedResource",
          "items": [
            {
              "type": "function",
              "name": "dojo_name",
              "inputs": [],
              "outputs": [
                {
                  "type": "core::byte_array::ByteArray"
                }
              ],
              "state_mutability": "view"
            }
          ]
        },
        {
          "type": "impl",
          "name": "TroopContractImpl",
          "interface_name": "eternum::systems::combat::contracts::troop_systems::ITroopContract"
        },
        {
          "type": "enum",
          "name": "core::bool",
          "variants": [
            {
              "name": "False",
              "type": "()"
            },
            {
              "name": "True",
              "type": "()"
            }
          ]
        },
        {
          "type": "struct",
          "name": "eternum::models::combat::Troops",
          "members": [
            {
              "name": "knight_count",
              "type": "core::integer::u64"
            },
            {
              "name": "paladin_count",
              "type": "core::integer::u64"
            },
            {
              "name": "crossbowman_count",
              "type": "core::integer::u64"
            }
          ]
        },
        {
          "type": "interface",
          "name": "eternum::systems::combat::contracts::troop_systems::ITroopContract",
          "items": [
            {
              "type": "function",
              "name": "army_create",
              "inputs": [
                {
                  "name": "army_owner_id",
                  "type": "core::integer::u32"
                },
                {
                  "name": "is_defensive_army",
                  "type": "core::bool"
                }
              ],
              "outputs": [
                {
                  "type": "core::integer::u32"
                }
              ],
              "state_mutability": "external"
            },
            {
              "type": "function",
              "name": "army_delete",
              "inputs": [
                {
                  "name": "army_id",
                  "type": "core::integer::u32"
                }
              ],
              "outputs": [],
              "state_mutability": "external"
            },
            {
              "type": "function",
              "name": "army_buy_troops",
              "inputs": [
                {
                  "name": "army_id",
                  "type": "core::integer::u32"
                },
                {
                  "name": "payer_id",
                  "type": "core::integer::u32"
                },
                {
                  "name": "troops",
                  "type": "eternum::models::combat::Troops"
                }
              ],
              "outputs": [],
              "state_mutability": "external"
            },
            {
              "type": "function",
              "name": "army_merge_troops",
              "inputs": [
                {
                  "name": "from_army_id",
                  "type": "core::integer::u32"
                },
                {
                  "name": "to_army_id",
                  "type": "core::integer::u32"
                },
                {
                  "name": "troops",
                  "type": "eternum::models::combat::Troops"
                }
              ],
              "outputs": [],
              "state_mutability": "external"
            }
          ]
        },
        {
          "type": "function",
          "name": "dojo_init",
          "inputs": [],
          "outputs": [],
          "state_mutability": "view"
        },
        {
          "type": "impl",
          "name": "WorldProviderImpl",
          "interface_name": "dojo::contract::components::world_provider::IWorldProvider"
        },
        {
          "type": "struct",
          "name": "dojo::world::iworld::IWorldDispatcher",
          "members": [
            {
              "name": "contract_address",
              "type": "core::starknet::contract_address::ContractAddress"
            }
          ]
        },
        {
          "type": "interface",
          "name": "dojo::contract::components::world_provider::IWorldProvider",
          "items": [
            {
              "type": "function",
              "name": "world_dispatcher",
              "inputs": [],
              "outputs": [
                {
                  "type": "dojo::world::iworld::IWorldDispatcher"
                }
              ],
              "state_mutability": "view"
            }
          ]
        },
        {
          "type": "impl",
          "name": "UpgradeableImpl",
          "interface_name": "dojo::contract::components::upgradeable::IUpgradeable"
        },
        {
          "type": "interface",
          "name": "dojo::contract::components::upgradeable::IUpgradeable",
          "items": [
            {
              "type": "function",
              "name": "upgrade",
              "inputs": [
                {
                  "name": "new_class_hash",
                  "type": "core::starknet::class_hash::ClassHash"
                }
              ],
              "outputs": [],
              "state_mutability": "external"
            }
          ]
        },
        {
          "type": "constructor",
          "name": "constructor",
          "inputs": []
        },
        {
          "type": "event",
          "name": "dojo::contract::components::upgradeable::upgradeable_cpt::Upgraded",
          "kind": "struct",
          "members": [
            {
              "name": "class_hash",
              "type": "core::starknet::class_hash::ClassHash",
              "kind": "data"
            }
          ]
        },
        {
          "type": "event",
          "name": "dojo::contract::components::upgradeable::upgradeable_cpt::Event",
          "kind": "enum",
          "variants": [
            {
              "name": "Upgraded",
              "type": "dojo::contract::components::upgradeable::upgradeable_cpt::Upgraded",
              "kind": "nested"
            }
          ]
        },
        {
          "type": "event",
          "name": "dojo::contract::components::world_provider::world_provider_cpt::Event",
          "kind": "enum",
          "variants": []
        },
        {
          "type": "event",
          "name": "eternum::systems::combat::contracts::troop_systems::troop_systems::Event",
          "kind": "enum",
          "variants": [
            {
              "name": "UpgradeableEvent",
              "type": "dojo::contract::components::upgradeable::upgradeable_cpt::Event",
              "kind": "nested"
            },
            {
              "name": "WorldProviderEvent",
              "type": "dojo::contract::components::world_provider::world_provider_cpt::Event",
              "kind": "nested"
            }
          ]
        }
      ],
      "init_calldata": [],
      "tag": "eternum-troop_systems",
      "selector": "0x54f7aef38740d860d9a4cfbaee1e691f7ca50d3737975a0e420b15dd1543954",
      "systems": [
        "army_create",
        "army_delete",
        "army_buy_troops",
        "army_merge_troops",
        "upgrade"
      ]
    }
  ],
  "models": [
    {
      "members": [],
      "class_hash": "0x3c17d4f6dd6a7e6c5eee81c30975c78caf30e608fab249d811172f86f8d001e",
      "tag": "eternum-AddressName",
      "selector": "0x48fbe026c9d35c7d09536c1a65bb7fdefe6a4b613f2870b4232ec85e49615fa"
    },
    {
      "members": [],
      "class_hash": "0x4ee88bd68801dcb1bb518d0397f535169428c0c89b86d428d1457900d6eb2ff",
      "tag": "eternum-Army",
      "selector": "0x5434a98b8d0b950cd8818d7ab0378909af320991dbfb575a19f36b783c431b5"
    },
    {
      "members": [],
      "class_hash": "0x4e29fc0ac37b2a861ca03c84f3cdfc635070ff0cc19c00b8f57c92062d19920",
      "tag": "eternum-ArrivalTime",
      "selector": "0x4dedc6c3775962c1d1c498459b680c6a28e56099bbb38b489085ddc386b5a29"
    },
    {
      "members": [],
      "class_hash": "0x3459c731d01562964550c9d23b699f273cb209e24eee70f30aaebbf0adcb6ed",
      "tag": "eternum-Bank",
      "selector": "0x522579aad09ee978b8148f14280046d75cc0e3df0876b1620e093cf92978b4c"
    },
    {
      "members": [],
      "class_hash": "0x19166958cb4782e506dfb04f82dbd8f359f3cf27fc8ee6106be58eb66864e41",
      "tag": "eternum-BankConfig",
      "selector": "0x667de14b0b344ebdb6d3a429888bb198ea1ae9e9db1060199aa47124b26a1f0"
    },
    {
      "members": [],
      "class_hash": "0x3b0a71f14e8d4d8025231c77192e32e2b9c805d090847b5ea9ed1051e860693",
      "tag": "eternum-Battle",
      "selector": "0x20295758ca7050eebcf0f2b25a5bbc360a74dcd5544c8cfceb4e8f7bc291880"
    },
    {
      "members": [],
      "class_hash": "0x218f356231c4a48fe38c365ecd44a7ad5507a9f2fdff367b0e93820186fd094",
      "tag": "eternum-BattleConfig",
      "selector": "0x60902e8bf2825c90f8511151a89b9e72201caa727dfadd62533ab63278e0d03"
    },
    {
      "members": [],
      "class_hash": "0x7302caf7ff03cd69afb8c6b9bdf09396b3d322e2840b14b18fc513b5c711568",
      "tag": "eternum-Building",
      "selector": "0xa3631d0afbdff9f8ae7a2c54d00e5683764f05485d5b0185a0e5f07f2ea16f"
    },
    {
      "members": [],
      "class_hash": "0x65aff33b4252798e1141a9246c8f3d0560831ea357009b1afd000c9627d945f",
      "tag": "eternum-BuildingCategoryPopConfig",
      "selector": "0x5804f8479f1553294e68947a99c7a2208994eabe0a7d5b0c7938cd8d5b13945"
    },
    {
      "members": [],
      "class_hash": "0x24a16adc4a9cc86948a9589e54d746a70b2a5246082b8f510d865211a8b61cd",
      "tag": "eternum-BuildingConfig",
      "selector": "0x2050f944b4420f32df875e8c67b035da2dd5abd860251139ac0e3dbd805ea2b"
    },
    {
      "members": [],
      "class_hash": "0x18b1c209746ee24062653afab2d987956b41476aef769fc71f1beb3e033d93c",
      "tag": "eternum-BuildingGeneralConfig",
      "selector": "0x268eab05f6f608e3e74d3f554712e0509cdaea56c2546d49aab374c4bff9f58"
    },
    {
      "members": [],
      "class_hash": "0x5cafdb709059a6c8c8830790a6e040edeb1cac6ab1dd5ce7a7c96b4ba549155",
      "tag": "eternum-BuildingQuantityv2",
      "selector": "0x31cdaf0792e92903e9677f8ad3cfdd548ced79752b391d5597361153e0c8982"
    },
    {
      "members": [],
      "class_hash": "0x2c563fdec8d04d2211ae0e6fe5eac08b96f2dd4c6eca7639d4021664e18eea8",
      "tag": "eternum-CapacityCategory",
      "selector": "0x268dbecc8a3ef92a42df58214d9d12dc46ba90251efdc0b0b5c96fe09011774"
    },
    {
      "members": [],
      "class_hash": "0x4a180246b150aec90a251b7cfcf04ff6c42a8efe585e15c4e7358f56326a73c",
      "tag": "eternum-CapacityConfig",
      "selector": "0x620df1a71042182b55be181451e1848901e2fbe468a85282d7d352588ea232b"
    },
    {
      "members": [],
      "class_hash": "0x35b1837b70ad0e1f7139728bfe9e4085d8ea139f26d782f29072c238e0c5d83",
      "tag": "eternum-Contribution",
      "selector": "0x5402ccc452c69cfeeea78b9b2d02b8dca18994cd9435113335b5656f01c9090"
    },
    {
      "members": [],
      "class_hash": "0x1cabf45c4e327640a7b4262b701f73226623cf55942d8a1bfbc8584999a7db7",
      "tag": "eternum-DetachedResource",
      "selector": "0x5ed63b978a8bb67bf6f6cd9a42cf83c648a60178f546c4f08567d841cbba6f2"
    },
    {
      "members": [],
      "class_hash": "0x53cac42a9cdb0a39cd89dc58f345418701d77f9e35d1fc8cd64bd47152b94d8",
      "tag": "eternum-EntityName",
      "selector": "0x8c850fbe8d27c74759ba6f27ce76e2ee66f50f6931c03d93ab3aaa1ed4481d"
    },
    {
      "members": [],
      "class_hash": "0x255214cf6d74246e22add98f0b4f7519f95cacd0e0caac3b6504357f313e171",
      "tag": "eternum-EntityOwner",
      "selector": "0x23cb1be34c096ed2f237d58cac582ff713d90438e3721c186b3f341c8f4d9"
    },
    {
      "members": [],
      "class_hash": "0x5ccd088ca13d73c5209e771ae83a6f6feb14f4bd89e63aab3d463b593b5e758",
      "tag": "eternum-Epoch",
      "selector": "0x4f756c334bad652e6b0ff49fa442bdec1ed9152fb89e6a7ef1544855692aa31"
    },
    {
      "members": [],
      "class_hash": "0x3f59d04e6548f1638291369c4eb41d68825b948e65782ac04153d2009f1207f",
      "tag": "eternum-Guild",
      "selector": "0x22d294a4fdbe3d25103aeaed29d6aac9da4f2fe76e416c32a2a4ef955fa01d9"
    },
    {
      "members": [],
      "class_hash": "0x71853474acca791dc4357d32de5f8e4e28ddcf09d34f12e8f92f0a4a100a960",
      "tag": "eternum-GuildMember",
      "selector": "0x20ae0ececbb292504f7e641916d701085beb4181f0018143702c27a347c60b5"
    },
    {
      "members": [],
      "class_hash": "0x1bbb40b004b5d69bcd534e276ff299301bc6f5fb64245fedbacb4b830dc1c55",
      "tag": "eternum-GuildWhitelist",
      "selector": "0x54f9b15db2a1b98c6c532822e52680eb1635817694fc6b51552734730e307a0"
    },
    {
      "members": [],
      "class_hash": "0x146590dc31aa22506d55732d501295e8e17044188c2f751bc1e506e6d0ec661",
      "tag": "eternum-Health",
      "selector": "0x3bf465a51a82b2123cf7c44aad7c63044db8930f0d73dbd3a1179d50161d828"
    },
    {
      "members": [],
      "class_hash": "0x1ab085fc92e43ef9478cb7a1b76943cf0f2e3e6ef2469424c2f72dc55aa0242",
      "tag": "eternum-Hyperstructure",
      "selector": "0x767c75e3d153b5ca8ea7b2e5c7c2bade30de7363ed6e0559894197fee3a09a"
    },
    {
      "members": [],
      "class_hash": "0x7c2b72be73118216ed0168607ba90f1a8e71499d73bf97304ee7c09bf10db2c",
      "tag": "eternum-HyperstructureConfig",
      "selector": "0x4dbe308331739cdb3db2a5d3909545f17cb61c5b49b0756cd727481b2478b61"
    },
    {
      "members": [],
      "class_hash": "0x3d694565ed6842b50538eb797e679b74dfd4679f33f8ee05d18ea1f17159646",
      "tag": "eternum-HyperstructureResourceConfig",
      "selector": "0x34106fab0594233040f1ef80f45a61011a3e2c40472611eba76fb481e491b67"
    },
    {
      "members": [],
      "class_hash": "0x72fb01e9d4f7245f784696382b514bd76ba9990022c33a44d2183af18939ef0",
      "tag": "eternum-LevelingConfig",
      "selector": "0x1c0257fddaf4c7799543e785c51ed216253d9a89f7d65811048cf95553d4ea4"
    },
    {
      "members": [],
      "class_hash": "0x2b59147e146683d0715300de17259ff7589d0aea36474dfcae6ce82f091bd38",
      "tag": "eternum-Liquidity",
      "selector": "0x6c6683f5b9537f86b9b792a9ae6aa1b10479035531d5eb57fa07392cf0f1691"
    },
    {
      "members": [],
      "class_hash": "0x26d35f4a6262393b9a0e9114d0b9664d3216bd1da166bbe11322ecfefa3b5c7",
      "tag": "eternum-MapConfig",
      "selector": "0x369135d8fbd976246a23083f4e332f46c2f3e3c41b543e6236c92ad0220b028"
    },
    {
      "members": [],
      "class_hash": "0x4b96db8f73edc46f0efe83cf7044e970038d4bb52f33349ef2d779addc781c8",
      "tag": "eternum-Market",
      "selector": "0x6dd460621e805c3f348becdeb0a6a6bad2d278f84b1eb9d3da83d384e018d5d"
    },
    {
      "members": [],
      "class_hash": "0x6a532ad5b8ab85827c806e7df21f355ab639e2dda47ffa44b92478d129f6f52",
      "tag": "eternum-MercenariesConfig",
      "selector": "0x4c7248d4b6083fe8d6bc57ecfbb23f953334adc8cfbe1f70feca25547d88e13"
    },
    {
      "members": [],
      "class_hash": "0x2837b1a8e20e033c6abe0b2dd9bf1d502236cacad91c78efe54eb9011e07979",
      "tag": "eternum-Message",
      "selector": "0x6697fdd526fda1deb17a1f2b497d5bddbd73084aff60f9806a4856661f41638"
    },
    {
      "members": [],
      "class_hash": "0x637dcb95d81667913797a7e3426d3fff7601c19002df631f424a2b22dc053a7",
      "tag": "eternum-Movable",
      "selector": "0x68de8765ee5f970cf063dc845acde00c75e186ca397f2ee27900492a14140d6"
    },
    {
      "members": [],
      "class_hash": "0x55087a965e5421337ff452cf9a34c6fc14a7f353a0c7d871d865e4c44d62e92",
      "tag": "eternum-Orders",
      "selector": "0x4423b5ef39b98e0ca6bee2ef5dc367f79c0a7316c9eb9791d0063a7fd9f0248"
    },
    {
      "members": [],
      "class_hash": "0x5b0afb659fb23384e5b946dd059a2103e81a050933016f9ada7a930d73ab18b",
      "tag": "eternum-OwnedResourcesTracker",
      "selector": "0x660391c3a176f5103aff7deb73b49a7578c90de5c2c17b54ac7f7a97bece7a"
    },
    {
      "members": [],
      "class_hash": "0x365df7b22eb380733431be9b486e3ff7ba02092db425f1545f2a20e0c650323",
      "tag": "eternum-Owner",
      "selector": "0x7395b328c55cdad7f6ad61f9ef1387f4a4def1eb810d35a3d0f21a67c745a44"
    },
    {
      "members": [],
      "class_hash": "0x575c4a3b50736162e3d307348c5d6637bb9515944e9f086a93a94e75bb4406f",
      "tag": "eternum-Population",
      "selector": "0x28c60ba80df38032ca6296d5011ec30fc24ed6ab2c22bf6c299055c5942ca06"
    },
    {
      "members": [],
      "class_hash": "0x3e777b3cb77e7ac90b65e990ffa102ee0b1611254cfec64eb308f9204f644e4",
      "tag": "eternum-PopulationConfig",
      "selector": "0x8cead3bb81218c198f61e4b8a1295b1415a26d8fd4478552c4b2a4e51a1393"
    },
    {
      "members": [],
      "class_hash": "0x343742f154ce890cb5e7b8e33b005afe5ec3376190f5bc27864aba474189f70",
      "tag": "eternum-Position",
      "selector": "0x421d605b6db6c2acde90f8b4b4ae8fc49beee524108606c9a79d80f83c6abcb"
    },
    {
      "members": [],
      "class_hash": "0x7e257caa9364ef87da6cbd1fe80b1c3fa8e50efd24950f7d831650b7d183536",
      "tag": "eternum-Production",
      "selector": "0x30841685fd14dbbbfa7b97325bf5662f47a1a622ff9ffa2b03694037bf7b03c"
    },
    {
      "members": [],
      "class_hash": "0x12a2882d948c1a7aeab9b4e46f026a701a5f873d631b530bd1e3816c01994ca",
      "tag": "eternum-ProductionConfig",
      "selector": "0x58cf51ed227e0fa1fe9c1ebd7a0c3557eefdf4179d6feb013b78ea6084c1181"
    },
    {
      "members": [],
      "class_hash": "0x2e491836b9e7a7a9d83134f6692b84f6bc9eb6294d2931432f8dd42ac363121",
      "tag": "eternum-ProductionDeadline",
      "selector": "0x11a9e18939e80edf166c7e502d491588b4600c95c4bf1c1f190167118b3ec4e"
    },
    {
      "members": [],
      "class_hash": "0x3ae4b035040b708840de940ddd0aaeb0202cc5687203815fef139af534e4f1",
      "tag": "eternum-ProductionInput",
      "selector": "0x4aa7f2e2f6335cf7a29da0a29cf6f8edce2bfe3002750ff30e5f4e82332584a"
    },
    {
      "members": [],
      "class_hash": "0x4f0ada3ed933748850e0729289db17449c2bfc337549d95e6623d8aeebe6b03",
      "tag": "eternum-ProductionOutput",
      "selector": "0x3fcdac940e496583eb7ee699125334a91d9b0f84877af7f493d2d6ac930ad44"
    },
    {
      "members": [],
      "class_hash": "0x58ded438bf76cc7839ed0502fe03d0261c91d1d0c480fce5fd44290ae77c6da",
      "tag": "eternum-Progress",
      "selector": "0x87eb80026578d83053887bf8677b9ebe96400b14a86ee1179f3a7856f98089"
    },
    {
      "members": [],
      "class_hash": "0x1019bc0f4265aa61993d442e91977d57f3a2ebac0e55b04cc2ffeba425ce461",
      "tag": "eternum-Protectee",
      "selector": "0x6e671952514f21dfdcaa2224f894d91f06edebb6f9c82a1c554b356004a88dd"
    },
    {
      "members": [],
      "class_hash": "0x7036816025e6d340725ea6d03b6938bdb37547f62fec08652de495ac20e30da",
      "tag": "eternum-Protector",
      "selector": "0x177334e3daf62e804726a43b89ab83eebf7316e7d4bdb12150c5f89b447d0e7"
    },
    {
      "members": [],
      "class_hash": "0x76acbc72aa9d4c6423af40fc18ee47ca04c282b600c36e4a72a11e342e1b992",
      "tag": "eternum-Quantity",
      "selector": "0x3adcab42233ae3c35c3e57af45d0cceaf60945c4a8ffb2218f3a5d339d7eeaa"
    },
    {
      "members": [],
      "class_hash": "0x76527edca22736cffaa35f1e8b61dcbec975878e1469b83058e1d6ca165507f",
      "tag": "eternum-QuantityTracker",
      "selector": "0x1889ed7d9cc736bad3cc168b1e1c7e4a185a047b843299d3380d0c8fe6465e2"
    },
    {
      "members": [],
      "class_hash": "0x223d302230889dcba23d421ab91227d521cd2c1f0b70a6f4cc8b479070763b3",
      "tag": "eternum-Quest",
      "selector": "0x18cf370aa66f88bfd82bfed8410aaa4f7590a71e57ae07c85519d8049c6dfe9"
    },
    {
      "members": [],
      "class_hash": "0x1694ff63ef87ba21f810a72f793660bdfde504578f105102dc9ef090df3e3c9",
      "tag": "eternum-QuestBonus",
      "selector": "0x83b4b8be111307c14a92852c5c1e457403c832515455eb38d3741f9388089b"
    },
    {
      "members": [],
      "class_hash": "0x421355234153a31c31256ce457c1f2308d9170bb86973f51a804a34ab9eb997",
      "tag": "eternum-QuestConfig",
      "selector": "0x2d5813ddfb12d66d18b7512e0d022f44cb6ed676d5752ebeded9da6b6505f95"
    },
    {
      "members": [],
      "class_hash": "0x24e4911c28c5787a6f8b8fdec334bb21049717ee234ae710bd789b6f876b17c",
      "tag": "eternum-QuestRewardConfig",
      "selector": "0x306f7ec5dcf6b0620633df366fa3980357feaadc2fa73f0fe233268ffe82f99"
    },
    {
      "members": [],
      "class_hash": "0x626d85491b645c1c377b97979a4efdbc1691d8602a560152d07eaca48e18e90",
      "tag": "eternum-Realm",
      "selector": "0x68a0f35d5bd894ec6af9417324d5202f5ba23a8e9488fb3556a9dbebcf4b7d7"
    },
    {
      "members": [],
      "class_hash": "0x5560e0a887029a79ac927ed9533d7c183cdc89044f578e03eb978a62b6b4c75",
      "tag": "eternum-RealmLevelConfig",
      "selector": "0x2e254b9abc1cd1febc606720b94e9fc7d5dfdaf4234ef9f2264f9e2546d84aa"
    },
    {
      "members": [],
      "class_hash": "0x5dc7fed538cf2f332642a78e5199a3fe25e6ed154ec8c42e08d20179374259",
      "tag": "eternum-RealmMaxLevelConfig",
      "selector": "0x3303309313c429a326185c3069c0dc76e082185e918b3db8e052baf1027ce07"
    },
    {
      "members": [],
      "class_hash": "0x699de27f60640cda51e4070d0769ff4ec014ef1bb9a2dacdee18f6f0dd06ecb",
      "tag": "eternum-Resource",
      "selector": "0x6aa2c3844388df35a5466118ad87c8cecbc759ef2ac1d61fc568ff198dd77e9"
    },
    {
      "members": [],
      "class_hash": "0x27a0e4f610804006e4a66a413a969f4bb3b0d9a0cd4fe1ca2284302528eed33",
      "tag": "eternum-ResourceAllowance",
      "selector": "0x18a7f402c876b5e7af46fd07000578ccb3b8e4073c8b640ed1d95864589c8ab"
    },
    {
      "members": [],
      "class_hash": "0x2fa6b4c360ddd06c8f7ce574cd74301d4253433a278f827948b61742d0b0557",
      "tag": "eternum-ResourceBridgeConfig",
      "selector": "0x31fc385db973c05db2fc9f223c2e5b0e1c05fc0664fec528cff8ae98d017a"
    },
    {
      "members": [],
      "class_hash": "0x47c5c5eec127309df6825e9ff9201608ae11ffcaf0109b47d25d84149315a03",
      "tag": "eternum-ResourceBridgeFeeSplitConfig",
      "selector": "0x525fdb78bb7a747232d2bca83b659739463e33b72ad220a7afb7ab36da6a337"
    },
    {
      "members": [],
      "class_hash": "0x64416e12bdcd26443fee8d4a17b3a8af683a38f2d7822d9f461bfb615357493",
      "tag": "eternum-ResourceBridgeWhitelistConfig",
      "selector": "0x3e87baaeaca9796adb968d919ab810be011ad1065cb98a5f08cf8c7468784be"
    },
    {
      "members": [],
      "class_hash": "0x223e34b2e07b487729da1755383bb5bf4fc16d3f888a45b486c0d36aedf0b11",
      "tag": "eternum-ResourceCost",
      "selector": "0x11ae7f371a8b14647cf21f6b385b75cbec7f6497052f82bd01c4842f224ff6e"
    },
    {
      "members": [],
      "class_hash": "0x6e302dfa9b4bddcc983a014fcc7e6d1ac25e3f5a1a0669d613e39d65337f568",
      "tag": "eternum-ResourceTransferLock",
      "selector": "0x6a7c40962106bfc923d158954702088f2aa281674a16850700e94992cc2839b"
    },
    {
      "members": [],
      "class_hash": "0xb3bae95b68ed081e5b1692f6c21ba434ad6ee56fef6914f187bfe1399adeb0",
      "tag": "eternum-Season",
      "selector": "0x1cbb84631d18a4c27ecb30946f681f65be96a8659d037fb3507c047dbec3a54"
    },
    {
      "members": [],
      "class_hash": "0x2cb71493bbd3d88bd4a82c7588c2edb691cca0e947e8c4454c4be628d688178",
      "tag": "eternum-SeasonConfig",
      "selector": "0x54d48f16c7497b53edabbeabbea8ce268cdb4a1e6bcc7d1dccbf5f3253341e0"
    },
    {
      "members": [],
      "class_hash": "0x291454b71e4e4d1ac53aa03d53de7ecd92e5cb39f8401198dfe06420dbd9c89",
      "tag": "eternum-SettlementConfig",
      "selector": "0x2830060d37df7dd5369a3289c04dd197b0762403523856c650773ccd5196265"
    },
    {
      "members": [],
      "class_hash": "0x63209564a834fd71f614829366324583c285590e3c1a5dcf8de27d44e382cd5",
      "tag": "eternum-SpeedConfig",
      "selector": "0x1e31ed6d5eb146e243af846dbfeaa2067c86f0c137c26e1d816059b6e81ad10"
    },
    {
      "members": [],
      "class_hash": "0x776c1e990bbd08ee3f83ffdd91303cdcdbf6bbe1fa59990c89e62e42b26db74",
      "tag": "eternum-Stamina",
      "selector": "0x64093ed80d01afb269d1f05783b131dcc1876b46acff69b44348d11fd1db533"
    },
    {
      "members": [],
      "class_hash": "0x657806b7c1e565a9afc107147e147d12bcacae7f0f27ea7d2247cf26f66ef7f",
      "tag": "eternum-StaminaConfig",
      "selector": "0xb6eb17a709ab942c697765ca48bdce8e975b9968c5ebda67e9df87bed1ba3c"
    },
    {
      "members": [],
      "class_hash": "0x5130d499ee1059c6d37805bb4e590b6ee247bc4c8c47735ef05f1fc72d83da2",
      "tag": "eternum-StaminaRefillConfig",
      "selector": "0x4f63070f5e04452bcbd984a812326aaa59fdd048865f7da6c58624d24020915"
    },
    {
      "members": [],
      "class_hash": "0x75df49e8908875beb9b25563cf91125b725f11e9b3e09ff95313f103f1cbf0",
      "tag": "eternum-Status",
      "selector": "0x508b6172799f9ea9af0608c6efc7ce8aaee8c76c8ffedd3cbd6630b91e3108d"
    },
    {
      "members": [],
      "class_hash": "0x4b30945ae38465f5f84ea9f163a85098fa90958cedb0361708a026ae51e42cd",
      "tag": "eternum-Structure",
      "selector": "0x1ccc0e575012236dd5ebf131566eaf838335ac1a359549a2a2b52daad2a9144"
    },
    {
      "members": [],
      "class_hash": "0x70d9df7406158689318a0260178723e36bbe4923985123626439853d8479be7",
      "tag": "eternum-StructureCount",
      "selector": "0x754e52f02cc5a54e5c1f1660529a20c468090eb2483433b44eec29f92cf8829"
    },
    {
      "members": [],
      "class_hash": "0x726b5919e371aaca647dc5530bf8f2f501ee0776f12fb2b6082f0a31f4f457c",
      "tag": "eternum-TickConfig",
      "selector": "0x611cf60fe83d7a7ea72363e815a38d06771fd365cd879bb6de36c9129c816dd"
    },
    {
      "members": [],
      "class_hash": "0x4b9f9e325e5871a3771f62f77bbaa97a4f192e2a1cef65708a4243a91d0f294",
      "tag": "eternum-Tile",
      "selector": "0x5dfdf226249cdb78129cc3d9d68d983543c6c44e27873f3f190d2794a8958f8"
    },
    {
      "members": [],
      "class_hash": "0x511e39baf8cdbbe701199c64805cfc151d290065d4532dafb4f86e1ab6e0b7",
      "tag": "eternum-Trade",
      "selector": "0x73cd5d50e9a545dc41cdf12bd23e163db7b97e62cf8dd3e06f4356f6b291d13"
    },
    {
      "members": [],
      "class_hash": "0x3b49752004717402a7edb36abe64a0513ad90bae6b5c2fec33d8acf8e986bac",
      "tag": "eternum-TravelFoodCostConfig",
      "selector": "0x61ee69b5b0035cf0482d2f82b00e0da3f7f3d069e8e4f0acda461e14d1ce042"
    },
    {
      "members": [],
      "class_hash": "0x692f05a894ca084199dbf3bcd7887d8a99e02e287c8c69d8826124f78ea1121",
      "tag": "eternum-TravelStaminaCostConfig",
      "selector": "0x3e06f9295f1070d470b774ce717b444437ce3aef0d7e090c680a3e47555a930"
    },
    {
      "members": [],
      "class_hash": "0x2554826fe8a7f51b15d2155e82467a196d7d8f3d1cfa2faf0bdd790b499617e",
      "tag": "eternum-TroopConfig",
      "selector": "0x5b63d326046b8673fd0a0e1273cc1cedf0be34dfd0b7137db0801e4dffb6e0f"
    },
    {
      "members": [],
      "class_hash": "0x1498c7b41aa9df487c5791e5a6ad72fba27901a5f784041084b4862477c5065",
      "tag": "eternum-Weight",
      "selector": "0x24cf9d6690e1a8487c799dc3c7cd166f2d67ada249907c6ac84631fe2ec72a0"
    },
    {
      "members": [],
      "class_hash": "0x14143ac4471af1bc9f406b57e88e47a5172d1591f59156a0b0e2fdf79b632be",
      "tag": "eternum-WeightConfig",
      "selector": "0x4762f37edbc943ee189a4f658ad304632fd439bf9b87233b965f19af342f179"
    },
    {
      "members": [],
      "class_hash": "0x4f674a33a60071b77f972cc4133a76ed1dc63d70f213bb784b215575bbd917c",
      "tag": "eternum-WorldConfig",
      "selector": "0x7b79ae7c4fe9598b7788d23b59e9bfb4df06d0fbe3f933cbf4ea22792169f7a"
    }
  ],
  "events": [
    {
      "members": [],
      "class_hash": "0x660740b79448ce9a18abd017aeff488c60d7ce43c9671e10609a0cfb01e1f0e",
      "tag": "eternum-AcceptOrder",
      "selector": "0xe6bad9d61fd3246483306fe5f9d63eb4d86649217387b76aaae314ae6c162e"
    },
    {
      "members": [],
      "class_hash": "0x1d377069535231dda02b39568574b93f7c5b1433926a84bab18f7e38ab73167",
      "tag": "eternum-AcceptPartialOrder",
      "selector": "0x33e6b6b9f202b9c13d38a19f4a18a544fccdf5924a46451cb45ba818dcb866e"
    },
    {
      "members": [],
      "class_hash": "0x3ab0097c5a8caf298876779a67045e8b43a89b6af380dd0d846602adb5dd210",
      "tag": "eternum-BattleClaimData",
      "selector": "0x51826fa88e70230cdb1d65c9b7780be1d5c0851f64ef6aec6459bf227332b3c"
    },
    {
      "members": [],
      "class_hash": "0x2979a31a976c3a9e554cae90618e621b056bf419e2fec30efef5608fae62dc6",
      "tag": "eternum-BattleJoinData",
      "selector": "0x79ce3ea642b7c61563a6735f8c609ede80c2c09bfd19f9ddb5dd8cace8ee6c0"
    },
    {
      "members": [],
      "class_hash": "0x7eb29ccc3c9ae00f5b55a989a503f54477233f42baadbc2469bbbf26054a482",
      "tag": "eternum-BattleLeaveData",
      "selector": "0x3082a68c35cc8ab61c05cecbce3916ea4ffaa32bf860cad330b6dc18935f4e4"
    },
    {
      "members": [],
      "class_hash": "0x2716303c03b3c43ebe9cb440b12262431a373e5c99479877eef69c35e0cd8d5",
      "tag": "eternum-BattlePillageData",
      "selector": "0x16b806b3a3daa724c5779998254e90accf10a4c7fb1a61e6ffb3f5bb1f4f813"
    },
    {
      "members": [],
      "class_hash": "0x341ffc91100eab36fbd8ba4101d75d8db9d56c6f7ad6d7a6ea649ecfa72772e",
      "tag": "eternum-BattleStartData",
      "selector": "0x3477edb2bdcb3507f5c914cdbe23cf694fbf272b0307ac419e4664e827be905"
    },
    {
      "members": [],
      "class_hash": "0x4ba1fe6f8c67a21f81456bead92627e62b3d80561e498eca83b211aa4e605fe",
      "tag": "eternum-BurnDonkey",
      "selector": "0xf40994eb812666d544b35cf8cd07f6cd46d050339d3fd53183d2f53a674ec8"
    },
    {
      "members": [],
      "class_hash": "0x71f5b3315198d135b68d0f8fee91128b3261570f847d09dae0460c0ba6c43e3",
      "tag": "eternum-CancelOrder",
      "selector": "0x29fe0e8f6141bc43a82e85de6f67c99207666d69ddc4434d04b4d232f3bb9f4"
    },
    {
      "members": [],
      "class_hash": "0x64e2b22800a8c3efd91a3edfafc07cbf0622d2e09c5daa03a211a36331f78de",
      "tag": "eternum-CreateGuild",
      "selector": "0x157909e39a76515f25b50cc1d9757ff216b2586d9e4c8a69eb16230319f1550"
    },
    {
      "members": [],
      "class_hash": "0x3e0bd953036dcb6ac4facf51bb7b09fed2570d4c295ee45648f41dc1a71e93b",
      "tag": "eternum-CreateOrder",
      "selector": "0x55ffed6fce81cfe6fb860541b452b6b709c47b0919d00d39aaf5d864c5a721a"
    },
    {
      "members": [],
      "class_hash": "0x5a8487c53fbcfe0a673dc0d5b7773056ff32484e0ffe4cd46023116a950a80e",
      "tag": "eternum-FragmentMineDiscovered",
      "selector": "0x50864feb6e9470197975efffceacf47e2e363448730413848f46c2c42745d5a"
    },
    {
      "members": [],
      "class_hash": "0x6083af20a73ff99aaec55601a417679bd0e6c587d37c3adb15a0fec2f79c70d",
      "tag": "eternum-GameEnded",
      "selector": "0x76cedb5e43d383a0280a28279bb4067da64aad7dc6c03009e5129832e5e58fa"
    },
    {
      "members": [],
      "class_hash": "0x134b7f69dc21e808e4d42e10f8ca596dce9cc68634ad4a232efac42c2fb1a3",
      "tag": "eternum-HyperstructureCoOwnersChange",
      "selector": "0x73c7a6d4af696ac22fe8ca2aa31d38b78beda9df7b89d6e9036de573176f5a0"
    },
    {
      "members": [],
      "class_hash": "0x1f33fa27f84d4be42f671cac4b7b8f4c938fc6332984fda0c81946acafff1e0",
      "tag": "eternum-HyperstructureContribution",
      "selector": "0x3716a74e531963957baccb991c26a5b7bba027436a4d1a4fb5b4c91c7cfe9d4"
    },
    {
      "members": [],
      "class_hash": "0x57ddd9e51ac83adfab4a50b7a06e88228dd4ed1f81f565cefc4b78e11f3e8ea",
      "tag": "eternum-HyperstructureFinished",
      "selector": "0x4b0440d58ef138b8670a30c516bdd63560c322b8e363a70eb8dc16274870d01"
    },
    {
      "members": [],
      "class_hash": "0x22836a9982e45ef8692898370944f045803549345d047dca82311cee639640e",
      "tag": "eternum-JoinGuild",
      "selector": "0x5636855c283a194bb7f8d606dc5cd074eb9fa3aa538815cd3f0400bdee29002"
    },
    {
      "members": [],
      "class_hash": "0x7d7190b95497304104f81d4e24f14e9cdd8245e2bdc19a6654e8db390bbc154",
      "tag": "eternum-LiquidityEvent",
      "selector": "0x2811e18325f463d95eb747c2ac462d9b97c681960f0dedc4f08557685217f07"
    },
    {
      "members": [],
      "class_hash": "0x10354c6b30e2f5e27c513e0199c5e36197216920ca1a94fb3e7787603fe3f8d",
      "tag": "eternum-MapExplored",
      "selector": "0x53a86a9a6bca1a4c8851fb15bb2dc146856fc084b7e55b816695c01f16f3e4e"
    },
    {
      "members": [],
      "class_hash": "0x1a2c28e410887d283082ea903d054883fcde48d52cbf3fd514e580ca3342b5b",
      "tag": "eternum-SettleRealmData",
      "selector": "0x40a37d8d0b8529edc561fd5990f5ef219488774eea8e5f40173013abaf9b0e8"
    },
    {
      "members": [],
      "class_hash": "0x2237810ecadda14488bb4ef5a174a6ccd7a5df2ce0bf33e14bbdd75f87f0510",
      "tag": "eternum-SwapEvent",
      "selector": "0x698abbe31e9ab069389b76b7b95cabc8436b96cdbab8be76fd188853db36c16"
    },
    {
      "members": [],
      "class_hash": "0x2ed317d646369b0ccb7af5a838a0c6517d1c3d666d1c5613291f3d6cb0c6a83",
      "tag": "eternum-Transfer",
      "selector": "0xaad2d49c9aae3456ebd9f8d96450341b1f4321bc44e31579a9e4a25a94a248"
    },
    {
      "members": [],
      "class_hash": "0x72ad806243ce9ca8437679807359189f9e7769e58d0e6456c5e64770b82dac1",
      "tag": "eternum-Travel",
      "selector": "0x7d174e275a8a049face0fb48e16d0a239b5aad2386b65d123ba6c2ff10d7e5"
    },
    {
      "members": [],
      "class_hash": "0x63b7a958b4eed370f1807a66a6b8820d238d2676cc27bba35d7c60bbf2c21ef",
      "tag": "eternum-TrophyCreation",
      "selector": "0x72da1f3013a82bc2fcd73d91690f541b94c38ababe4c5b70fe96b356c76e61e"
    },
    {
      "members": [],
      "class_hash": "0x1f22af6dbce1f36057f13e367b10fe18cf075d90273c26e3824ddc17f8fef37",
      "tag": "eternum-TrophyProgression",
      "selector": "0x56f72fcd0717bb8a4c5dc9c145eed7190c3c64b8441ee921c2cbdb82947e177"
    }
  ]
}<|MERGE_RESOLUTION|>--- conflicted
+++ resolved
@@ -6576,15 +6576,7 @@
       "init_calldata": [],
       "tag": "eternum-map_generation_systems",
       "selector": "0x1998c9853704d92e53765a2cd301405c88374a84f6ab07211f3e17c41cbf835",
-<<<<<<< HEAD
-      "systems": [
-        "discover_shards_mine",
-        "add_mercenaries_to_structure",
-        "upgrade"
-      ]
-=======
       "systems": ["discover_shards_mine", "add_mercenaries_to_structure", "upgrade"]
->>>>>>> c55e346d
     },
     {
       "address": "0xcc0c73458864b9e0e884de532b7ebfbe757e7429fb2c736abd5e129e5fb81a",
