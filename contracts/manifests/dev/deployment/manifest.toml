[world]
kind = "WorldContract"
class_hash = "0x6f4515274ee23404789c3351a77107d0ec07508530119822046600ca6948d6e"
original_class_hash = "0x6f4515274ee23404789c3351a77107d0ec07508530119822046600ca6948d6e"
abi = "manifests/dev/deployment/abis/dojo-world.json"
address = "0x76ca3dfc3e96843716f882546f0db96b7da0cf988bdba284b469d0defb2f48f"
transaction_hash = "0x73f424096734f925628f50730e27889506b6b9141efd4aed165165ef8367ce5"
<<<<<<< HEAD
block_number = 67
=======
block_number = 60
>>>>>>> 221f5699
seed = "eternum"
manifest_name = "dojo-world"

[world.metadata]
profile_name = "dev"
rpc_url = "http://localhost:5050/"

[base]
kind = "Class"
class_hash = "0x2427dd10a58850ac9a5ca6ce04b7771b05330fd18f2e481831ad903b969e6b2"
original_class_hash = "0x2427dd10a58850ac9a5ca6ce04b7771b05330fd18f2e481831ad903b969e6b2"
abi = "manifests/dev/deployment/abis/dojo-base.json"
tag = "dojo-base"
manifest_name = "dojo-base"

[[contracts]]
kind = "DojoContract"
address = "0x2597b91ccea2bf7c5f5688591fd41cdec203a57b9001f9aaf886c4efd7914a7"
class_hash = "0x7f6225b3eabbedf3c31a3cc1d98a0534840ef85e45e15432a5e974672d94878"
original_class_hash = "0x7f6225b3eabbedf3c31a3cc1d98a0534840ef85e45e15432a5e974672d94878"
base_class_hash = "0x2427dd10a58850ac9a5ca6ce04b7771b05330fd18f2e481831ad903b969e6b2"
abi = "manifests/dev/deployment/abis/contracts/eternum-bank_systems-85030190.json"
reads = []
writes = []
init_calldata = []
tag = "eternum-bank_systems"
systems = ["change_owner_fee"]
manifest_name = "eternum-bank_systems-85030190"

[[contracts]]
kind = "DojoContract"
address = "0x7f5083a2161ad4de0519557347c0aaa87dfc98874dc7ed43adb721961696ade"
class_hash = "0x57efe2a5b7f96d17c9a5fd3312f8307670298ec03a4e0e10f55aa68e1e19533"
original_class_hash = "0x57efe2a5b7f96d17c9a5fd3312f8307670298ec03a4e0e10f55aa68e1e19533"
base_class_hash = "0x2427dd10a58850ac9a5ca6ce04b7771b05330fd18f2e481831ad903b969e6b2"
abi = "manifests/dev/deployment/abis/contracts/eternum-building_systems-4b0f3026.json"
reads = []
writes = []
init_calldata = []
tag = "eternum-building_systems"
systems = [
    "create",
    "pause_production",
    "resume_production",
    "destroy",
]
manifest_name = "eternum-building_systems-4b0f3026"

[[contracts]]
kind = "DojoContract"
address = "0xe10dd0ab3d5178a2b7e3c0bb2a67464090c1570d467425ad6fed515e14d5ce"
class_hash = "0x6c2c7fee6e1249dbdffb16d78fd1af803bb8c851e6c324c2927cc80d853240f"
original_class_hash = "0x6c2c7fee6e1249dbdffb16d78fd1af803bb8c851e6c324c2927cc80d853240f"
base_class_hash = "0x2427dd10a58850ac9a5ca6ce04b7771b05330fd18f2e481831ad903b969e6b2"
abi = "manifests/dev/deployment/abis/contracts/eternum-combat_systems-27f37676.json"
reads = []
writes = []
init_calldata = []
tag = "eternum-combat_systems"
systems = [
    "army_delete",
    "army_buy_troops",
    "army_merge_troops",
    "battle_force_start",
    "battle_join",
    "battle_leave",
    "battle_claim",
    "battle_pillage",
]
manifest_name = "eternum-combat_systems-27f37676"

[[contracts]]
kind = "DojoContract"
address = "0x507de90d583ef694333b7795ea0758815308e426802de71f9e2ccacec27a4c8"
class_hash = "0x57f474aada48cd7d22ae6e8d800d0eb3ac5ec2b061bd0eaf7441023c89cb73e"
original_class_hash = "0x57f474aada48cd7d22ae6e8d800d0eb3ac5ec2b061bd0eaf7441023c89cb73e"
base_class_hash = "0x2427dd10a58850ac9a5ca6ce04b7771b05330fd18f2e481831ad903b969e6b2"
abi = "manifests/dev/deployment/abis/contracts/eternum-config_systems-5f8c7cdc.json"
reads = []
writes = []
init_calldata = []
tag = "eternum-config_systems"
systems = [
    "set_world_config",
    "set_mint_config",
    "set_map_config",
    "set_capacity_config",
    "set_travel_stamina_cost_config",
    "set_weight_config",
    "set_battle_config",
    "set_tick_config",
    "set_stamina_config",
    "set_travel_food_cost_config",
    "set_stamina_refill_config",
    "set_leveling_config",
    "set_production_config",
    "set_speed_config",
    "set_hyperstructure_config",
    "set_bank_config",
    "set_troop_config",
    "set_building_category_pop_config",
    "set_population_config",
    "set_building_general_config",
    "set_building_config",
    "set_mercenaries_config",
    "set_realm_max_level_config",
    "set_realm_level_config",
    "set_settlement_config",
]
manifest_name = "eternum-config_systems-5f8c7cdc"

[[contracts]]
kind = "DojoContract"
address = "0x176872635a3c4b009b3fa1ee4df9b512f1531c8e8b353740b89893a02e29cb7"
class_hash = "0x3d34c4f65b2d71321a673540732c9854209b2585535656f9c3a292f3fe73eee"
original_class_hash = "0x3d34c4f65b2d71321a673540732c9854209b2585535656f9c3a292f3fe73eee"
base_class_hash = "0x2427dd10a58850ac9a5ca6ce04b7771b05330fd18f2e481831ad903b969e6b2"
abi = "manifests/dev/deployment/abis/contracts/eternum-dev_bank_systems-7a630ec9.json"
reads = []
writes = []
init_calldata = []
tag = "eternum-dev_bank_systems"
systems = []
manifest_name = "eternum-dev_bank_systems-7a630ec9"

[[contracts]]
kind = "DojoContract"
address = "0x607348ad48e2f5908a9a324669a12bd7bbdaf28ff67870a9c553ec5f61e32ec"
class_hash = "0x2329723f04efee0755b17d47b8991e99d6659970500674b5ddf62e7ba92471f"
original_class_hash = "0x2329723f04efee0755b17d47b8991e99d6659970500674b5ddf62e7ba92471f"
base_class_hash = "0x2427dd10a58850ac9a5ca6ce04b7771b05330fd18f2e481831ad903b969e6b2"
abi = "manifests/dev/deployment/abis/contracts/eternum-dev_resource_systems-9f04ac8a.json"
reads = []
writes = []
init_calldata = []
tag = "eternum-dev_resource_systems"
systems = ["mint"]
manifest_name = "eternum-dev_resource_systems-9f04ac8a"

[[contracts]]
kind = "DojoContract"
address = "0x7b7abbed214c6899af99086b66897bd7c6f4f2ee9cc2a51e69cc86993c40d68"
class_hash = "0x1b09c16bada4d6a3e34116c6c0e1beb829ab1429cfcbe17e1cd1b4d3c07a791"
original_class_hash = "0x1b09c16bada4d6a3e34116c6c0e1beb829ab1429cfcbe17e1cd1b4d3c07a791"
base_class_hash = "0x2427dd10a58850ac9a5ca6ce04b7771b05330fd18f2e481831ad903b969e6b2"
abi = "manifests/dev/deployment/abis/contracts/eternum-donkey_systems-4851519d.json"
reads = []
writes = []
init_calldata = []
tag = "eternum-donkey_systems"
systems = []
manifest_name = "eternum-donkey_systems-4851519d"

[[contracts]]
kind = "DojoContract"
address = "0x423ff7cfa3fd3b7b7d89e2871883f12b13daa0238fcde7a4ceabfcabb8cb065"
class_hash = "0x3f68f650b80030210ff7f7f2ce124c6657b639710735449b001e734726d49f4"
original_class_hash = "0x3f68f650b80030210ff7f7f2ce124c6657b639710735449b001e734726d49f4"
base_class_hash = "0x2427dd10a58850ac9a5ca6ce04b7771b05330fd18f2e481831ad903b969e6b2"
abi = "manifests/dev/deployment/abis/contracts/eternum-guild_systems-38e127d4.json"
reads = []
writes = []
init_calldata = []
tag = "eternum-guild_systems"
systems = [
    "join_guild",
    "whitelist_player",
    "leave_guild",
    "transfer_guild_ownership",
    "remove_guild_member",
    "remove_player_from_whitelist",
]
manifest_name = "eternum-guild_systems-38e127d4"

[[contracts]]
kind = "DojoContract"
address = "0x1ad0e9ee8f14da9fc6a57ddf647a5989c7bcaf0745ce67a68b513dba0c2550"
class_hash = "0x51440052da722022c7666bb195340b0fa53b0951ac6d6358e5be4df7b7d8278"
original_class_hash = "0x51440052da722022c7666bb195340b0fa53b0951ac6d6358e5be4df7b7d8278"
base_class_hash = "0x2427dd10a58850ac9a5ca6ce04b7771b05330fd18f2e481831ad903b969e6b2"
abi = "manifests/dev/deployment/abis/contracts/eternum-hyperstructure_systems-3660009a.json"
reads = []
writes = []
init_calldata = []
tag = "eternum-hyperstructure_systems"
systems = [
    "contribute_to_construction",
    "set_co_owners",
    "set_private",
    "end_game",
]
manifest_name = "eternum-hyperstructure_systems-3660009a"

[[contracts]]
kind = "DojoContract"
address = "0x27c097a9d7f7bf944d64bec4ef14f2274156ed2e0a0c288492ab9ce48df2f2"
class_hash = "0x5942665edf98796285991e78b8bf21115c4d499a67c017cdcab37f33c9b329"
original_class_hash = "0x5942665edf98796285991e78b8bf21115c4d499a67c017cdcab37f33c9b329"
base_class_hash = "0x2427dd10a58850ac9a5ca6ce04b7771b05330fd18f2e481831ad903b969e6b2"
abi = "manifests/dev/deployment/abis/contracts/eternum-leveling_systems-5606a1c3.json"
reads = []
writes = []
init_calldata = []
tag = "eternum-leveling_systems"
systems = ["level_up_realm"]
manifest_name = "eternum-leveling_systems-5606a1c3"

[[contracts]]
kind = "DojoContract"
address = "0x7e7f1aedf47414f305445f1ace5b96072d2bf4ef3e47252bcabcae609f775a4"
class_hash = "0x96ec0a7cb93a5bb7186906d5e0b90560543ae2b32bc80ec9c73ee942f0ebb7"
original_class_hash = "0x96ec0a7cb93a5bb7186906d5e0b90560543ae2b32bc80ec9c73ee942f0ebb7"
base_class_hash = "0x2427dd10a58850ac9a5ca6ce04b7771b05330fd18f2e481831ad903b969e6b2"
abi = "manifests/dev/deployment/abis/contracts/eternum-liquidity_systems-337d668f.json"
reads = []
writes = []
init_calldata = []
tag = "eternum-liquidity_systems"
systems = ["add"]
manifest_name = "eternum-liquidity_systems-337d668f"

[[contracts]]
kind = "DojoContract"
address = "0x52591efae4e644f93f2b29e687a24b711b6dafca28946b22396f69b5402c906"
class_hash = "0x5b9f198180f595d1990a87d7e3ec55776ed84e22f23351f5d618fe0f1da9b3d"
original_class_hash = "0x5b9f198180f595d1990a87d7e3ec55776ed84e22f23351f5d618fe0f1da9b3d"
base_class_hash = "0x2427dd10a58850ac9a5ca6ce04b7771b05330fd18f2e481831ad903b969e6b2"
abi = "manifests/dev/deployment/abis/contracts/eternum-map_systems-5431b122.json"
reads = []
writes = []
init_calldata = []
tag = "eternum-map_systems"
systems = ["explore"]
manifest_name = "eternum-map_systems-5431b122"

[[contracts]]
kind = "DojoContract"
address = "0x267865665da55a825c49fa637de470123fcbb4e44f7465e54fcf44b23a6678d"
class_hash = "0x6dca6e8c5c0f87ce33d6063a81e58d6c9086fa2a0bec1ca9aa75a38aa522982"
original_class_hash = "0x6dca6e8c5c0f87ce33d6063a81e58d6c9086fa2a0bec1ca9aa75a38aa522982"
base_class_hash = "0x2427dd10a58850ac9a5ca6ce04b7771b05330fd18f2e481831ad903b969e6b2"
abi = "manifests/dev/deployment/abis/contracts/eternum-name_systems-bbb2e543.json"
reads = []
writes = []
init_calldata = []
tag = "eternum-name_systems"
systems = [
    "set_address_name",
    "set_entity_name",
]
manifest_name = "eternum-name_systems-bbb2e543"

[[contracts]]
kind = "DojoContract"
address = "0x37940c191510c4faccd4ccb7cbe012d20b91bd61aaa346dcb1279990d28a787"
class_hash = "0x63cb55406bc63f611c2e4ba6b01b6fa748ec643d461cd8ab9df5c52fbd23617"
original_class_hash = "0x63cb55406bc63f611c2e4ba6b01b6fa748ec643d461cd8ab9df5c52fbd23617"
base_class_hash = "0x2427dd10a58850ac9a5ca6ce04b7771b05330fd18f2e481831ad903b969e6b2"
abi = "manifests/dev/deployment/abis/contracts/eternum-realm_systems-2b08f0da.json"
reads = []
writes = []
init_calldata = []
tag = "eternum-realm_systems"
systems = ["upgrade_level"]
manifest_name = "eternum-realm_systems-2b08f0da"

[[contracts]]
kind = "DojoContract"
address = "0x516dc39b1bea42d3de5c61421f99776731909cd908f3de388dc8a9dbbc3edc5"
class_hash = "0x340bbb0c9ba5d8853c28505e0162ae4d6d21e22d9548b9128e6541dc3aa92c4"
original_class_hash = "0x340bbb0c9ba5d8853c28505e0162ae4d6d21e22d9548b9128e6541dc3aa92c4"
base_class_hash = "0x2427dd10a58850ac9a5ca6ce04b7771b05330fd18f2e481831ad903b969e6b2"
abi = "manifests/dev/deployment/abis/contracts/eternum-resource_systems-59b73d5a.json"
reads = []
writes = []
init_calldata = []
tag = "eternum-resource_systems"
systems = [
    "approve",
    "send",
    "pickup",
]
manifest_name = "eternum-resource_systems-59b73d5a"

[[contracts]]
kind = "DojoContract"
address = "0x7584a48dcddb0e76e9c79590198f942603736bd081d55c276469c944f3d9c83"
class_hash = "0x50352a1535d717dbcb49c04280e9bda5abb78770dd594662867026041811807"
original_class_hash = "0x50352a1535d717dbcb49c04280e9bda5abb78770dd594662867026041811807"
base_class_hash = "0x2427dd10a58850ac9a5ca6ce04b7771b05330fd18f2e481831ad903b969e6b2"
abi = "manifests/dev/deployment/abis/contracts/eternum-swap_systems-216e8d44.json"
reads = []
writes = []
init_calldata = []
tag = "eternum-swap_systems"
systems = []
manifest_name = "eternum-swap_systems-216e8d44"

[[contracts]]
kind = "DojoContract"
address = "0x7aa0929cf4abb83297621f8d7cac5c86f019b2f0e7bef93a5eb701dfd682288"
class_hash = "0x8558584c640fe026e4830bf1490ba24f590924e40860abbb4f1faf0c20b1e4"
original_class_hash = "0x8558584c640fe026e4830bf1490ba24f590924e40860abbb4f1faf0c20b1e4"
base_class_hash = "0x2427dd10a58850ac9a5ca6ce04b7771b05330fd18f2e481831ad903b969e6b2"
abi = "manifests/dev/deployment/abis/contracts/eternum-trade_systems-7f6765dd.json"
reads = []
writes = []
init_calldata = []
tag = "eternum-trade_systems"
systems = [
    "accept_order",
    "accept_partial_order",
    "cancel_order",
]
manifest_name = "eternum-trade_systems-7f6765dd"

[[contracts]]
kind = "DojoContract"
address = "0x37833ef335c5ee7d6c85c156345d6e8686873b722f9f01ac4b5f05b9ef82774"
class_hash = "0x5b121ad60820fc9b5cb8c383ac215f3ca5753149aa8efe36965d5aa547cbe9"
original_class_hash = "0x5b121ad60820fc9b5cb8c383ac215f3ca5753149aa8efe36965d5aa547cbe9"
base_class_hash = "0x2427dd10a58850ac9a5ca6ce04b7771b05330fd18f2e481831ad903b969e6b2"
abi = "manifests/dev/deployment/abis/contracts/eternum-travel_systems-4ec72d4c.json"
reads = []
writes = []
init_calldata = []
tag = "eternum-travel_systems"
systems = [
    "travel",
    "travel_hex",
]
manifest_name = "eternum-travel_systems-4ec72d4c"

[[models]]
kind = "DojoModel"
class_hash = "0x45656207de5a881cc24e8422f388168c9ae35d0a48f05bf6f6cceb011a90040"
original_class_hash = "0x45656207de5a881cc24e8422f388168c9ae35d0a48f05bf6f6cceb011a90040"
abi = "manifests/dev/deployment/abis/models/eternum-AcceptOrder-e6bad9d6.json"
tag = "eternum-AcceptOrder"
qualified_path = "eternum::systems::trade::contracts::trade_systems::trade_systems::accept_order"
manifest_name = "eternum-AcceptOrder-e6bad9d6"

[[models.members]]
name = "taker_id"
type = "ID"
key = true

[[models.members]]
name = "maker_id"
type = "ID"
key = true

[[models.members]]
name = "id"
type = "ID"
key = true

[[models.members]]
name = "trade_id"
type = "ID"
key = false

[[models.members]]
name = "timestamp"
type = "u64"
key = false

[[models]]
kind = "DojoModel"
class_hash = "0x433b3deede71441ae49a12cd83d74bf70ba716f02cb16b38ff6bff09abbfb12"
original_class_hash = "0x433b3deede71441ae49a12cd83d74bf70ba716f02cb16b38ff6bff09abbfb12"
abi = "manifests/dev/deployment/abis/models/eternum-AcceptPartialOrder-33e6b6b9.json"
tag = "eternum-AcceptPartialOrder"
qualified_path = "eternum::systems::trade::contracts::trade_systems::trade_systems::accept_partial_order"
manifest_name = "eternum-AcceptPartialOrder-33e6b6b9"

[[models.members]]
name = "taker_id"
type = "ID"
key = true

[[models.members]]
name = "maker_id"
type = "ID"
key = true

[[models.members]]
name = "trade_id"
type = "ID"
key = false

[[models.members]]
name = "timestamp"
type = "u64"
key = false

[[models]]
kind = "DojoModel"
class_hash = "0x5ad780711bc43d85052654d4e16f3d5570193f6f5782f9586498280a3b89034"
original_class_hash = "0x5ad780711bc43d85052654d4e16f3d5570193f6f5782f9586498280a3b89034"
abi = "manifests/dev/deployment/abis/models/eternum-AddressName-48fbe026.json"
tag = "eternum-AddressName"
qualified_path = "eternum::models::name::address_name"
manifest_name = "eternum-AddressName-48fbe026"

[[models.members]]
name = "address"
type = "felt252"
key = true

[[models.members]]
name = "name"
type = "felt252"
key = false

[[models]]
kind = "DojoModel"
class_hash = "0x3104697ee75254626881a985184406dea49a7a1dd27ae27a504882c012b5582"
original_class_hash = "0x3104697ee75254626881a985184406dea49a7a1dd27ae27a504882c012b5582"
abi = "manifests/dev/deployment/abis/models/eternum-Army-5434a98b.json"
tag = "eternum-Army"
qualified_path = "eternum::models::combat::army"
manifest_name = "eternum-Army-5434a98b"

[[models.members]]
name = "entity_id"
type = "ID"
key = true

[[models.members]]
name = "troops"
type = "Troops"
key = false

[[models.members]]
name = "battle_id"
type = "ID"
key = false

[[models.members]]
name = "battle_side"
type = "BattleSide"
key = false

[[models]]
kind = "DojoModel"
class_hash = "0x447b178960b9586eb4220c04c88a75d2fefdb2d0cd0be12381ed418035316d2"
original_class_hash = "0x447b178960b9586eb4220c04c88a75d2fefdb2d0cd0be12381ed418035316d2"
abi = "manifests/dev/deployment/abis/models/eternum-ArrivalTime-4dedc6c3.json"
tag = "eternum-ArrivalTime"
qualified_path = "eternum::models::movable::arrival_time"
manifest_name = "eternum-ArrivalTime-4dedc6c3"

[[models.members]]
name = "entity_id"
type = "ID"
key = true

[[models.members]]
name = "arrives_at"
type = "u64"
key = false

[[models]]
kind = "DojoModel"
class_hash = "0x29fcad2b856b3b162583a94026de4f32151c67b267f666423fd2e61bb3850f5"
original_class_hash = "0x29fcad2b856b3b162583a94026de4f32151c67b267f666423fd2e61bb3850f5"
abi = "manifests/dev/deployment/abis/models/eternum-Bank-522579aa.json"
tag = "eternum-Bank"
qualified_path = "eternum::models::bank::bank::bank"
manifest_name = "eternum-Bank-522579aa"

[[models.members]]
name = "entity_id"
type = "ID"
key = true

[[models.members]]
name = "owner_fee_num"
type = "u128"
key = false

[[models.members]]
name = "owner_fee_denom"
type = "u128"
key = false

[[models.members]]
name = "exists"
type = "bool"
key = false

[[models]]
kind = "DojoModel"
class_hash = "0xfcecc3c8a8d4544ea49f061ac3015cb8dde0f6a5f1e4fb9aeab2840527ee79"
original_class_hash = "0xfcecc3c8a8d4544ea49f061ac3015cb8dde0f6a5f1e4fb9aeab2840527ee79"
abi = "manifests/dev/deployment/abis/models/eternum-BankConfig-667de14b.json"
tag = "eternum-BankConfig"
qualified_path = "eternum::models::config::bank_config"
manifest_name = "eternum-BankConfig-667de14b"

[[models.members]]
name = "config_id"
type = "ID"
key = true

[[models.members]]
name = "lords_cost"
type = "u128"
key = false

[[models.members]]
name = "lp_fee_num"
type = "u128"
key = false

[[models.members]]
name = "lp_fee_denom"
type = "u128"
key = false

[[models]]
kind = "DojoModel"
class_hash = "0x16f999d580e5134ce0dc4105ad69827bc186404c13f8474e264aab5127ac05d"
original_class_hash = "0x16f999d580e5134ce0dc4105ad69827bc186404c13f8474e264aab5127ac05d"
abi = "manifests/dev/deployment/abis/models/eternum-Battle-20295758.json"
tag = "eternum-Battle"
qualified_path = "eternum::models::combat::battle"
manifest_name = "eternum-Battle-20295758"

[[models.members]]
name = "entity_id"
type = "ID"
key = true

[[models.members]]
name = "attack_army"
type = "BattleArmy"
key = false

[[models.members]]
name = "attack_army_lifetime"
type = "BattleArmy"
key = false

[[models.members]]
name = "defence_army"
type = "BattleArmy"
key = false

[[models.members]]
name = "defence_army_lifetime"
type = "BattleArmy"
key = false

[[models.members]]
name = "attackers_resources_escrow_id"
type = "ID"
key = false

[[models.members]]
name = "defenders_resources_escrow_id"
type = "ID"
key = false

[[models.members]]
name = "attack_army_health"
type = "BattleHealth"
key = false

[[models.members]]
name = "defence_army_health"
type = "BattleHealth"
key = false

[[models.members]]
name = "attack_delta"
type = "u64"
key = false

[[models.members]]
name = "defence_delta"
type = "u64"
key = false

[[models.members]]
name = "last_updated"
type = "u64"
key = false

[[models.members]]
name = "duration_left"
type = "u64"
key = false

[[models.members]]
name = "start_at"
type = "u64"
key = false

[[models]]
kind = "DojoModel"
class_hash = "0x1967e023056669a5680986f608704b95d9199eae082ac9ba67a384c9fd0baa6"
original_class_hash = "0x1967e023056669a5680986f608704b95d9199eae082ac9ba67a384c9fd0baa6"
abi = "manifests/dev/deployment/abis/models/eternum-BattleClaimData-51826fa8.json"
tag = "eternum-BattleClaimData"
qualified_path = "eternum::models::event::battle_claim_data"
manifest_name = "eternum-BattleClaimData-51826fa8"

[[models.members]]
name = "id"
type = "ID"
key = true

[[models.members]]
name = "event_id"
type = "EventType"
key = true

[[models.members]]
name = "structure_entity_id"
type = "ID"
key = false

[[models.members]]
name = "claimer"
type = "ContractAddress"
key = false

[[models.members]]
name = "claimer_name"
type = "felt252"
key = false

[[models.members]]
name = "claimer_army_entity_id"
type = "ID"
key = false

[[models.members]]
name = "previous_owner"
type = "ContractAddress"
key = false

[[models.members]]
name = "x"
type = "u32"
key = false

[[models.members]]
name = "y"
type = "u32"
key = false

[[models.members]]
name = "structure_type"
type = "StructureCategory"
key = false

[[models.members]]
name = "timestamp"
type = "u64"
key = false

[[models]]
kind = "DojoModel"
class_hash = "0xf29c778e8da6c709dfedd1b4bd853e75c281f43025e7edae3936b157397fda"
original_class_hash = "0xf29c778e8da6c709dfedd1b4bd853e75c281f43025e7edae3936b157397fda"
abi = "manifests/dev/deployment/abis/models/eternum-BattleConfig-60902e8b.json"
tag = "eternum-BattleConfig"
qualified_path = "eternum::models::config::battle_config"
manifest_name = "eternum-BattleConfig-60902e8b"

[[models.members]]
name = "config_id"
type = "ID"
key = true

[[models.members]]
name = "battle_grace_tick_count"
type = "u8"
key = false

[[models.members]]
name = "battle_delay_seconds"
type = "u64"
key = false

[[models]]
kind = "DojoModel"
class_hash = "0x51fe1c4cfe64c5b1d506cde138b4fab312fa73085c752fb62eb5536c304fa4a"
original_class_hash = "0x51fe1c4cfe64c5b1d506cde138b4fab312fa73085c752fb62eb5536c304fa4a"
abi = "manifests/dev/deployment/abis/models/eternum-BattleJoinData-79ce3ea6.json"
tag = "eternum-BattleJoinData"
qualified_path = "eternum::models::event::battle_join_data"
manifest_name = "eternum-BattleJoinData-79ce3ea6"

[[models.members]]
name = "id"
type = "ID"
key = true

[[models.members]]
name = "event_id"
type = "EventType"
key = true

[[models.members]]
name = "battle_entity_id"
type = "ID"
key = false

[[models.members]]
name = "joiner"
type = "ContractAddress"
key = false

[[models.members]]
name = "joiner_name"
type = "felt252"
key = false

[[models.members]]
name = "joiner_army_entity_id"
type = "ID"
key = false

[[models.members]]
name = "joiner_side"
type = "BattleSide"
key = false

[[models.members]]
name = "duration_left"
type = "u64"
key = false

[[models.members]]
name = "x"
type = "u32"
key = false

[[models.members]]
name = "y"
type = "u32"
key = false

[[models.members]]
name = "timestamp"
type = "u64"
key = false

[[models]]
kind = "DojoModel"
class_hash = "0x4fb0e45454b977241a287145a928a6245aa37bd160eb69f3a588aaa81d95a77"
original_class_hash = "0x4fb0e45454b977241a287145a928a6245aa37bd160eb69f3a588aaa81d95a77"
abi = "manifests/dev/deployment/abis/models/eternum-BattleLeaveData-3082a68c.json"
tag = "eternum-BattleLeaveData"
qualified_path = "eternum::models::event::battle_leave_data"
manifest_name = "eternum-BattleLeaveData-3082a68c"

[[models.members]]
name = "id"
type = "ID"
key = true

[[models.members]]
name = "event_id"
type = "EventType"
key = true

[[models.members]]
name = "battle_entity_id"
type = "ID"
key = false

[[models.members]]
name = "leaver"
type = "ContractAddress"
key = false

[[models.members]]
name = "leaver_name"
type = "felt252"
key = false

[[models.members]]
name = "leaver_army_entity_id"
type = "ID"
key = false

[[models.members]]
name = "leaver_side"
type = "BattleSide"
key = false

[[models.members]]
name = "duration_left"
type = "u64"
key = false

[[models.members]]
name = "x"
type = "u32"
key = false

[[models.members]]
name = "y"
type = "u32"
key = false

[[models.members]]
name = "timestamp"
type = "u64"
key = false

[[models]]
kind = "DojoModel"
class_hash = "0x550732ecd8e32d1aea1e57e3a6e23704399e4700844a7ea63e0f19d17d7f9bb"
original_class_hash = "0x550732ecd8e32d1aea1e57e3a6e23704399e4700844a7ea63e0f19d17d7f9bb"
abi = "manifests/dev/deployment/abis/models/eternum-BattlePillageData-16b806b3.json"
tag = "eternum-BattlePillageData"
qualified_path = "eternum::models::event::battle_pillage_data"
manifest_name = "eternum-BattlePillageData-16b806b3"

[[models.members]]
name = "id"
type = "ID"
key = true

[[models.members]]
name = "event_id"
type = "EventType"
key = true

[[models.members]]
name = "pillager"
type = "ContractAddress"
key = false

[[models.members]]
name = "pillager_name"
type = "felt252"
key = false

[[models.members]]
name = "pillager_realm_entity_id"
type = "ID"
key = false

[[models.members]]
name = "pillager_army_entity_id"
type = "ID"
key = false

[[models.members]]
name = "pillaged_structure_owner"
type = "ContractAddress"
key = false

[[models.members]]
name = "pillaged_structure_entity_id"
type = "ID"
key = false

[[models.members]]
name = "winner"
type = "BattleSide"
key = false

[[models.members]]
name = "x"
type = "u32"
key = false

[[models.members]]
name = "y"
type = "u32"
key = false

[[models.members]]
name = "structure_type"
type = "StructureCategory"
key = false

[[models.members]]
name = "pillaged_resources"
type = "Span<(u8, u128)>"
key = false

[[models.members]]
name = "destroyed_building_category"
type = "BuildingCategory"
key = false

[[models.members]]
name = "timestamp"
type = "u64"
key = false

[[models]]
kind = "DojoModel"
class_hash = "0x7818dfa7e80f376524554b67c4c17dbb794146e008904d81c823453d62ec268"
original_class_hash = "0x7818dfa7e80f376524554b67c4c17dbb794146e008904d81c823453d62ec268"
abi = "manifests/dev/deployment/abis/models/eternum-BattleStartData-3477edb2.json"
tag = "eternum-BattleStartData"
qualified_path = "eternum::models::event::battle_start_data"
manifest_name = "eternum-BattleStartData-3477edb2"

[[models.members]]
name = "id"
type = "ID"
key = true

[[models.members]]
name = "event_id"
type = "EventType"
key = true

[[models.members]]
name = "battle_entity_id"
type = "ID"
key = false

[[models.members]]
name = "attacker"
type = "ContractAddress"
key = false

[[models.members]]
name = "attacker_name"
type = "felt252"
key = false

[[models.members]]
name = "attacker_army_entity_id"
type = "ID"
key = false

[[models.members]]
name = "defender_name"
type = "felt252"
key = false

[[models.members]]
name = "defender"
type = "ContractAddress"
key = false

[[models.members]]
name = "defender_army_entity_id"
type = "ID"
key = false

[[models.members]]
name = "duration_left"
type = "u64"
key = false

[[models.members]]
name = "x"
type = "u32"
key = false

[[models.members]]
name = "y"
type = "u32"
key = false

[[models.members]]
name = "structure_type"
type = "StructureCategory"
key = false

[[models.members]]
name = "timestamp"
type = "u64"
key = false

[[models]]
kind = "DojoModel"
class_hash = "0x13aeb486814696b3fa2c797a319b066d5395a53e4d60c956e23fb212636bbd0"
original_class_hash = "0x13aeb486814696b3fa2c797a319b066d5395a53e4d60c956e23fb212636bbd0"
abi = "manifests/dev/deployment/abis/models/eternum-Building-a3631d0a.json"
tag = "eternum-Building"
qualified_path = "eternum::models::buildings::building"
manifest_name = "eternum-Building-a3631d0a"

[[models.members]]
name = "outer_col"
type = "u32"
key = true

[[models.members]]
name = "outer_row"
type = "u32"
key = true

[[models.members]]
name = "inner_col"
type = "u32"
key = true

[[models.members]]
name = "inner_row"
type = "u32"
key = true

[[models.members]]
name = "category"
type = "BuildingCategory"
key = false

[[models.members]]
name = "produced_resource_type"
type = "u8"
key = false

[[models.members]]
name = "bonus_percent"
type = "u32"
key = false

[[models.members]]
name = "entity_id"
type = "ID"
key = false

[[models.members]]
name = "outer_entity_id"
type = "ID"
key = false

[[models.members]]
name = "paused"
type = "bool"
key = false

[[models]]
kind = "DojoModel"
class_hash = "0x2bc68767e24a949812e3fe1e79c2f42249148b057ff27ad57aa2e693ede8685"
original_class_hash = "0x2bc68767e24a949812e3fe1e79c2f42249148b057ff27ad57aa2e693ede8685"
abi = "manifests/dev/deployment/abis/models/eternum-BuildingCategoryPopConfig-5804f847.json"
tag = "eternum-BuildingCategoryPopConfig"
qualified_path = "eternum::models::config::building_category_pop_config"
manifest_name = "eternum-BuildingCategoryPopConfig-5804f847"

[[models.members]]
name = "config_id"
type = "ID"
key = true

[[models.members]]
name = "building_category"
type = "BuildingCategory"
key = true

[[models.members]]
name = "population"
type = "u32"
key = false

[[models.members]]
name = "capacity"
type = "u32"
key = false

[[models]]
kind = "DojoModel"
class_hash = "0x7c7bd97140dd00fd070bf37847d9d1271ca2e0988eec3de0a710bf1913f4392"
original_class_hash = "0x7c7bd97140dd00fd070bf37847d9d1271ca2e0988eec3de0a710bf1913f4392"
abi = "manifests/dev/deployment/abis/models/eternum-BuildingConfig-2050f944.json"
tag = "eternum-BuildingConfig"
qualified_path = "eternum::models::config::building_config"
manifest_name = "eternum-BuildingConfig-2050f944"

[[models.members]]
name = "config_id"
type = "ID"
key = true

[[models.members]]
name = "category"
type = "BuildingCategory"
key = true

[[models.members]]
name = "resource_type"
type = "u8"
key = true

[[models.members]]
name = "resource_cost_id"
type = "ID"
key = false

[[models.members]]
name = "resource_cost_count"
type = "u32"
key = false

[[models]]
kind = "DojoModel"
class_hash = "0x237660871af08d763a54aeccaa32e51b48964161a4b3f3378811f3ef80bab1e"
original_class_hash = "0x237660871af08d763a54aeccaa32e51b48964161a4b3f3378811f3ef80bab1e"
abi = "manifests/dev/deployment/abis/models/eternum-BuildingGeneralConfig-268eab05.json"
tag = "eternum-BuildingGeneralConfig"
qualified_path = "eternum::models::config::building_general_config"
manifest_name = "eternum-BuildingGeneralConfig-268eab05"

[[models.members]]
name = "config_id"
type = "ID"
key = true

[[models.members]]
name = "base_cost_percent_increase"
type = "u16"
key = false

[[models]]
kind = "DojoModel"
class_hash = "0x1a9134ee493ab5847c1fdedb9fd2f7a8aa01cb51cdd82362b44ac696aca219f"
original_class_hash = "0x1a9134ee493ab5847c1fdedb9fd2f7a8aa01cb51cdd82362b44ac696aca219f"
abi = "manifests/dev/deployment/abis/models/eternum-BuildingQuantityv2-31cdaf07.json"
tag = "eternum-BuildingQuantityv2"
qualified_path = "eternum::models::buildings::building_quantityv_2"
manifest_name = "eternum-BuildingQuantityv2-31cdaf07"

[[models.members]]
name = "entity_id"
type = "ID"
key = true

[[models.members]]
name = "category"
type = "BuildingCategory"
key = true

[[models.members]]
name = "value"
type = "u8"
key = false

[[models]]
kind = "DojoModel"
class_hash = "0xffca9a6feca863c8005123467925e7edebe279a70670528b71e972d31afa24"
original_class_hash = "0xffca9a6feca863c8005123467925e7edebe279a70670528b71e972d31afa24"
abi = "manifests/dev/deployment/abis/models/eternum-CancelOrder-29fe0e8f.json"
tag = "eternum-CancelOrder"
qualified_path = "eternum::systems::trade::contracts::trade_systems::trade_systems::cancel_order"
manifest_name = "eternum-CancelOrder-29fe0e8f"

[[models.members]]
name = "taker_id"
type = "ID"
key = true

[[models.members]]
name = "maker_id"
type = "ID"
key = true

[[models.members]]
name = "trade_id"
type = "ID"
key = false

[[models.members]]
name = "timestamp"
type = "u64"
key = false

[[models]]
kind = "DojoModel"
class_hash = "0x1c872eae51ebc794cd2209e7848f2866079673b9511ef064612e20432d6f282"
original_class_hash = "0x1c872eae51ebc794cd2209e7848f2866079673b9511ef064612e20432d6f282"
abi = "manifests/dev/deployment/abis/models/eternum-CapacityCategory-268dbecc.json"
tag = "eternum-CapacityCategory"
qualified_path = "eternum::models::capacity::capacity_category"
manifest_name = "eternum-CapacityCategory-268dbecc"

[[models.members]]
name = "entity_id"
type = "ID"
key = true

[[models.members]]
name = "category"
type = "CapacityConfigCategory"
key = false

[[models]]
kind = "DojoModel"
class_hash = "0x59897890b030fb893af71ca82fbd4170f03dad09e464c3bc58971f14a89367"
original_class_hash = "0x59897890b030fb893af71ca82fbd4170f03dad09e464c3bc58971f14a89367"
abi = "manifests/dev/deployment/abis/models/eternum-CapacityConfig-620df1a7.json"
tag = "eternum-CapacityConfig"
qualified_path = "eternum::models::config::capacity_config"
manifest_name = "eternum-CapacityConfig-620df1a7"

[[models.members]]
name = "category"
type = "CapacityConfigCategory"
key = true

[[models.members]]
name = "weight_gram"
type = "u128"
key = false

[[models]]
kind = "DojoModel"
class_hash = "0x23139a2cc39eea7c2ed9d293830b286be56585665fa03b1b00021e8ccbfab0"
original_class_hash = "0x23139a2cc39eea7c2ed9d293830b286be56585665fa03b1b00021e8ccbfab0"
abi = "manifests/dev/deployment/abis/models/eternum-Contribution-5402ccc4.json"
tag = "eternum-Contribution"
qualified_path = "eternum::models::hyperstructure::contribution"
manifest_name = "eternum-Contribution-5402ccc4"

[[models.members]]
name = "hyperstructure_entity_id"
type = "ID"
key = true

[[models.members]]
name = "player_address"
type = "ContractAddress"
key = true

[[models.members]]
name = "resource_type"
type = "u8"
key = true

[[models.members]]
name = "amount"
type = "u128"
key = false

[[models]]
kind = "DojoModel"
class_hash = "0x55330c894f2b7c9016228aabf1a70c357ff0ae89be4523da7dfd397264fde9"
original_class_hash = "0x55330c894f2b7c9016228aabf1a70c357ff0ae89be4523da7dfd397264fde9"
abi = "manifests/dev/deployment/abis/models/eternum-CreateOrder-55ffed6f.json"
tag = "eternum-CreateOrder"
qualified_path = "eternum::systems::trade::contracts::trade_systems::trade_systems::create_order"
manifest_name = "eternum-CreateOrder-55ffed6f"

[[models.members]]
name = "taker_id"
type = "ID"
key = true

[[models.members]]
name = "maker_id"
type = "ID"
key = true

[[models.members]]
name = "trade_id"
type = "ID"
key = false

[[models.members]]
name = "timestamp"
type = "u64"
key = false

[[models]]
kind = "DojoModel"
class_hash = "0x16acacc4278051d710a2410dfe0bd6a64eebbd520a9d259113f6baa079f2ee9"
original_class_hash = "0x16acacc4278051d710a2410dfe0bd6a64eebbd520a9d259113f6baa079f2ee9"
abi = "manifests/dev/deployment/abis/models/eternum-DetachedResource-5ed63b97.json"
tag = "eternum-DetachedResource"
qualified_path = "eternum::models::resources::detached_resource"
manifest_name = "eternum-DetachedResource-5ed63b97"

[[models.members]]
name = "entity_id"
type = "ID"
key = true

[[models.members]]
name = "index"
type = "u32"
key = true

[[models.members]]
name = "resource_type"
type = "u8"
key = false

[[models.members]]
name = "resource_amount"
type = "u128"
key = false

[[models]]
kind = "DojoModel"
class_hash = "0x3f305b12152e28290cdfa49e261b491fd9b35a97bb08e84d466d473d3f02ca9"
original_class_hash = "0x3f305b12152e28290cdfa49e261b491fd9b35a97bb08e84d466d473d3f02ca9"
abi = "manifests/dev/deployment/abis/models/eternum-EntityMetadata-72b04193.json"
tag = "eternum-EntityMetadata"
qualified_path = "eternum::models::metadata::entity_metadata"
manifest_name = "eternum-EntityMetadata-72b04193"

[[models.members]]
name = "entity_id"
type = "ID"
key = true

[[models.members]]
name = "entity_type"
type = "u32"
key = false

[[models]]
kind = "DojoModel"
class_hash = "0x57c20dd8d15b5011efc41b6115aa55268505fdc6a5be23d948acd6abc84fe6e"
original_class_hash = "0x57c20dd8d15b5011efc41b6115aa55268505fdc6a5be23d948acd6abc84fe6e"
abi = "manifests/dev/deployment/abis/models/eternum-EntityName-8c850fbe.json"
tag = "eternum-EntityName"
qualified_path = "eternum::models::name::entity_name"
manifest_name = "eternum-EntityName-8c850fbe"

[[models.members]]
name = "entity_id"
type = "ID"
key = true

[[models.members]]
name = "name"
type = "felt252"
key = false

[[models]]
kind = "DojoModel"
class_hash = "0x623d07477446edc29388ecc016245bdefd89fdeb26dd4b57629d7ce046ecb51"
original_class_hash = "0x623d07477446edc29388ecc016245bdefd89fdeb26dd4b57629d7ce046ecb51"
abi = "manifests/dev/deployment/abis/models/eternum-EntityOwner-23cb1be3.json"
tag = "eternum-EntityOwner"
qualified_path = "eternum::models::owner::entity_owner"
manifest_name = "eternum-EntityOwner-23cb1be3"

[[models.members]]
name = "entity_id"
type = "ID"
key = true

[[models.members]]
name = "entity_owner_id"
type = "ID"
key = false

[[models]]
kind = "DojoModel"
class_hash = "0x1e7cb5d3ce359c15b4a45d6ddc0b655f8db583ae5a4885d345191213bd229aa"
original_class_hash = "0x1e7cb5d3ce359c15b4a45d6ddc0b655f8db583ae5a4885d345191213bd229aa"
abi = "manifests/dev/deployment/abis/models/eternum-Epoch-4f756c33.json"
tag = "eternum-Epoch"
qualified_path = "eternum::models::hyperstructure::epoch"
manifest_name = "eternum-Epoch-4f756c33"

[[models.members]]
name = "hyperstructure_entity_id"
type = "ID"
key = true

[[models.members]]
name = "index"
type = "u16"
key = true

[[models.members]]
name = "start_timestamp"
type = "u64"
key = false

[[models.members]]
name = "owners"
type = "Span<(ContractAddress, u16)>"
key = false

[[models]]
kind = "DojoModel"
class_hash = "0x156d3465e59d43f281eb13a991f9ff4ba846e1411dd66accd5629544517e1bc"
original_class_hash = "0x156d3465e59d43f281eb13a991f9ff4ba846e1411dd66accd5629544517e1bc"
abi = "manifests/dev/deployment/abis/models/eternum-EternumEvent-109355df.json"
tag = "eternum-EternumEvent"
qualified_path = "eternum::models::event::eternum_event"
manifest_name = "eternum-EternumEvent-109355df"

[[models.members]]
name = "id"
type = "ID"
key = true

[[models.members]]
name = "event_id"
type = "EventType"
key = true

[[models.members]]
name = "timestamp"
type = "u64"
key = false

[[models]]
kind = "DojoModel"
class_hash = "0x550b3483853493973ac9b27fe77018b328cd3345f676f0e9f5ca642bfdd9bae"
original_class_hash = "0x550b3483853493973ac9b27fe77018b328cd3345f676f0e9f5ca642bfdd9bae"
abi = "manifests/dev/deployment/abis/models/eternum-ForeignKey-42013ea4.json"
tag = "eternum-ForeignKey"
qualified_path = "eternum::models::metadata::foreign_key"
manifest_name = "eternum-ForeignKey-42013ea4"

[[models.members]]
name = "foreign_key"
type = "felt252"
key = true

[[models.members]]
name = "entity_id"
type = "ID"
key = false

[[models]]
kind = "DojoModel"
class_hash = "0x2887e0c383185a0f7c8bfd9cec199674bf5f887e2ffaf47e80c8e0d2a8c8c42"
original_class_hash = "0x2887e0c383185a0f7c8bfd9cec199674bf5f887e2ffaf47e80c8e0d2a8c8c42"
abi = "manifests/dev/deployment/abis/models/eternum-FragmentMineDiscovered-50864feb.json"
tag = "eternum-FragmentMineDiscovered"
qualified_path = "eternum::systems::map::contracts::map_systems::fragment_mine_discovered"
manifest_name = "eternum-FragmentMineDiscovered-50864feb"

[[models.members]]
name = "entity_owner_id"
type = "ID"
key = true

[[models.members]]
name = "mine_entity_id"
type = "ID"
key = true

[[models.members]]
name = "production_deadline_tick"
type = "u64"
key = true

[[models.members]]
name = "discovered_at"
type = "u64"
key = false

[[models]]
kind = "DojoModel"
class_hash = "0x47a93c6835a3ca98c8b06b651d7dd4d32d0ba20ab5e0a061b000073699eef17"
original_class_hash = "0x47a93c6835a3ca98c8b06b651d7dd4d32d0ba20ab5e0a061b000073699eef17"
abi = "manifests/dev/deployment/abis/models/eternum-GameEnded-76cedb5e.json"
tag = "eternum-GameEnded"
qualified_path = "eternum::systems::hyperstructure::contracts::hyperstructure_systems::game_ended"
manifest_name = "eternum-GameEnded-76cedb5e"

[[models.members]]
name = "winner_address"
type = "ContractAddress"
key = true

[[models.members]]
name = "timestamp"
type = "u64"
key = false

[[models]]
kind = "DojoModel"
class_hash = "0x49c8e797e75b458b6c599b2a6adac16d8e2c57dec23b220a3ce9a730a024e61"
original_class_hash = "0x49c8e797e75b458b6c599b2a6adac16d8e2c57dec23b220a3ce9a730a024e61"
abi = "manifests/dev/deployment/abis/models/eternum-Guild-22d294a4.json"
tag = "eternum-Guild"
qualified_path = "eternum::models::guild::guild"
manifest_name = "eternum-Guild-22d294a4"

[[models.members]]
name = "entity_id"
type = "ID"
key = true

[[models.members]]
name = "is_public"
type = "bool"
key = false

[[models.members]]
name = "member_count"
type = "u16"
key = false

[[models]]
kind = "DojoModel"
class_hash = "0x6fbc5caca9b75c09da505e60d4328b66113193af74fb1c24e896dc691182eaf"
original_class_hash = "0x6fbc5caca9b75c09da505e60d4328b66113193af74fb1c24e896dc691182eaf"
abi = "manifests/dev/deployment/abis/models/eternum-GuildMember-20ae0ece.json"
tag = "eternum-GuildMember"
qualified_path = "eternum::models::guild::guild_member"
manifest_name = "eternum-GuildMember-20ae0ece"

[[models.members]]
name = "address"
type = "ContractAddress"
key = true

[[models.members]]
name = "guild_entity_id"
type = "ID"
key = false

[[models]]
kind = "DojoModel"
class_hash = "0x2e25a336ed189f0829ae5258f1e1f5aff096d2062701866f14b708189f8d144"
original_class_hash = "0x2e25a336ed189f0829ae5258f1e1f5aff096d2062701866f14b708189f8d144"
abi = "manifests/dev/deployment/abis/models/eternum-GuildWhitelist-54f9b15d.json"
tag = "eternum-GuildWhitelist"
qualified_path = "eternum::models::guild::guild_whitelist"
manifest_name = "eternum-GuildWhitelist-54f9b15d"

[[models.members]]
name = "address"
type = "ContractAddress"
key = true

[[models.members]]
name = "guild_entity_id"
type = "ID"
key = true

[[models.members]]
name = "is_whitelisted"
type = "bool"
key = false

[[models]]
kind = "DojoModel"
class_hash = "0x3cb4e8e2d6bcd98f0d1bfbc7d8c06364033fde0dbba8ec1d459f10e8d63f79f"
original_class_hash = "0x3cb4e8e2d6bcd98f0d1bfbc7d8c06364033fde0dbba8ec1d459f10e8d63f79f"
abi = "manifests/dev/deployment/abis/models/eternum-HasClaimedStartingResources-636eaec7.json"
tag = "eternum-HasClaimedStartingResources"
qualified_path = "eternum::models::config::has_claimed_starting_resources"
manifest_name = "eternum-HasClaimedStartingResources-636eaec7"

[[models.members]]
name = "entity_id"
type = "ID"
key = true

[[models.members]]
name = "config_id"
type = "ID"
key = true

[[models.members]]
name = "claimed"
type = "bool"
key = false

[[models]]
kind = "DojoModel"
class_hash = "0x3e7f76d49fffd245b285f60d01890894ba559a4f873c379fa47aa3e48027cf5"
original_class_hash = "0x3e7f76d49fffd245b285f60d01890894ba559a4f873c379fa47aa3e48027cf5"
abi = "manifests/dev/deployment/abis/models/eternum-Health-3bf465a5.json"
tag = "eternum-Health"
qualified_path = "eternum::models::combat::health"
manifest_name = "eternum-Health-3bf465a5"

[[models.members]]
name = "entity_id"
type = "ID"
key = true

[[models.members]]
name = "current"
type = "u128"
key = false

[[models.members]]
name = "lifetime"
type = "u128"
key = false

[[models]]
kind = "DojoModel"
class_hash = "0x191b6a74aef66c4146874f50a63809c039c6243f2d0d643693fa5690990e0a4"
original_class_hash = "0x191b6a74aef66c4146874f50a63809c039c6243f2d0d643693fa5690990e0a4"
abi = "manifests/dev/deployment/abis/models/eternum-Hyperstructure-767c75e3.json"
tag = "eternum-Hyperstructure"
qualified_path = "eternum::models::hyperstructure::hyperstructure"
manifest_name = "eternum-Hyperstructure-767c75e3"

[[models.members]]
name = "entity_id"
type = "ID"
key = true

[[models.members]]
name = "current_epoch"
type = "u16"
key = false

[[models.members]]
name = "completed"
type = "bool"
key = false

[[models.members]]
name = "last_updated_by"
type = "ContractAddress"
key = false

[[models.members]]
name = "last_updated_timestamp"
type = "u64"
key = false

[[models.members]]
name = "private"
type = "bool"
key = false

[[models]]
kind = "DojoModel"
class_hash = "0x590aa9c91d3f0211072cdf79aed8466143db269f213d11d28cefb2ab22bcb6"
original_class_hash = "0x590aa9c91d3f0211072cdf79aed8466143db269f213d11d28cefb2ab22bcb6"
abi = "manifests/dev/deployment/abis/models/eternum-HyperstructureCoOwnersChange-73c7a6d4.json"
tag = "eternum-HyperstructureCoOwnersChange"
qualified_path = "eternum::systems::hyperstructure::contracts::hyperstructure_systems::hyperstructure_co_owners_change"
manifest_name = "eternum-HyperstructureCoOwnersChange-73c7a6d4"

[[models.members]]
name = "id"
type = "ID"
key = true

[[models.members]]
name = "hyperstructure_entity_id"
type = "ID"
key = true

[[models.members]]
name = "co_owners"
type = "Span<(ContractAddress, u16)>"
key = false

[[models.members]]
name = "timestamp"
type = "u64"
key = false

[[models]]
kind = "DojoModel"
class_hash = "0x1d90651d732aa0ceae9a29d5e7a1ae9989c3251e845e6d2a620e64bccc51672"
original_class_hash = "0x1d90651d732aa0ceae9a29d5e7a1ae9989c3251e845e6d2a620e64bccc51672"
abi = "manifests/dev/deployment/abis/models/eternum-HyperstructureConfig-4dbe3083.json"
tag = "eternum-HyperstructureConfig"
qualified_path = "eternum::models::config::hyperstructure_config"
manifest_name = "eternum-HyperstructureConfig-4dbe3083"

[[models.members]]
name = "config_id"
type = "ID"
key = true

[[models.members]]
name = "time_between_shares_change"
type = "u64"
key = false

[[models.members]]
name = "points_per_cycle"
type = "u128"
key = false

[[models.members]]
name = "points_for_win"
type = "u128"
key = false

[[models.members]]
name = "points_on_completion"
type = "u128"
key = false

[[models]]
kind = "DojoModel"
class_hash = "0x2a63759152575e9a36473ace95c2a4407a060071a1a7f359436cfd8a1c5d779"
original_class_hash = "0x2a63759152575e9a36473ace95c2a4407a060071a1a7f359436cfd8a1c5d779"
abi = "manifests/dev/deployment/abis/models/eternum-HyperstructureContribution-3716a74e.json"
tag = "eternum-HyperstructureContribution"
qualified_path = "eternum::systems::hyperstructure::contracts::hyperstructure_systems::hyperstructure_contribution"
manifest_name = "eternum-HyperstructureContribution-3716a74e"

[[models.members]]
name = "id"
type = "ID"
key = true

[[models.members]]
name = "hyperstructure_entity_id"
type = "ID"
key = true

[[models.members]]
name = "contributor_entity_id"
type = "ID"
key = false

[[models.members]]
name = "contributions"
type = "Span<(u8, u128)>"
key = false

[[models.members]]
name = "timestamp"
type = "u64"
key = false

[[models]]
kind = "DojoModel"
class_hash = "0x300f8ebbd1c764b0da865d21cd1af3719282fb55ecd9b4555af1e794e23048"
original_class_hash = "0x300f8ebbd1c764b0da865d21cd1af3719282fb55ecd9b4555af1e794e23048"
abi = "manifests/dev/deployment/abis/models/eternum-HyperstructureFinished-4b0440d5.json"
tag = "eternum-HyperstructureFinished"
qualified_path = "eternum::systems::hyperstructure::contracts::hyperstructure_systems::hyperstructure_finished"
manifest_name = "eternum-HyperstructureFinished-4b0440d5"

[[models.members]]
name = "id"
type = "ID"
key = true

[[models.members]]
name = "hyperstructure_entity_id"
type = "ID"
key = true

[[models.members]]
name = "contributor_entity_id"
type = "ID"
key = false

[[models.members]]
name = "timestamp"
type = "u64"
key = false

[[models]]
kind = "DojoModel"
class_hash = "0x3c386d7cfcd041771f3c6d33090470f44544c144d991db506a19030e5ea3e05"
original_class_hash = "0x3c386d7cfcd041771f3c6d33090470f44544c144d991db506a19030e5ea3e05"
abi = "manifests/dev/deployment/abis/models/eternum-HyperstructureResourceConfig-34106fab.json"
tag = "eternum-HyperstructureResourceConfig"
qualified_path = "eternum::models::config::hyperstructure_resource_config"
manifest_name = "eternum-HyperstructureResourceConfig-34106fab"

[[models.members]]
name = "config_id"
type = "ID"
key = true

[[models.members]]
name = "resource_type"
type = "u8"
key = true

[[models.members]]
name = "amount_for_completion"
type = "u128"
key = false

[[models]]
kind = "DojoModel"
class_hash = "0x5c3197bdbd2938b015f89cbfe0c6c95a8ea5f3d85eb092e8b0531715841f35d"
original_class_hash = "0x5c3197bdbd2938b015f89cbfe0c6c95a8ea5f3d85eb092e8b0531715841f35d"
abi = "manifests/dev/deployment/abis/models/eternum-Level-12edd20f.json"
tag = "eternum-Level"
qualified_path = "eternum::models::level::level"
manifest_name = "eternum-Level-12edd20f"

[[models.members]]
name = "entity_id"
type = "ID"
key = true

[[models.members]]
name = "level"
type = "u64"
key = false

[[models.members]]
name = "valid_until"
type = "u64"
key = false

[[models]]
kind = "DojoModel"
class_hash = "0x445564fbb2d245eb339ace1dc691215f63de43fb79c8b3b1d205e9a2478200c"
original_class_hash = "0x445564fbb2d245eb339ace1dc691215f63de43fb79c8b3b1d205e9a2478200c"
abi = "manifests/dev/deployment/abis/models/eternum-LevelingConfig-1c0257fd.json"
tag = "eternum-LevelingConfig"
qualified_path = "eternum::models::config::leveling_config"
manifest_name = "eternum-LevelingConfig-1c0257fd"

[[models.members]]
name = "config_id"
type = "ID"
key = true

[[models.members]]
name = "decay_interval"
type = "u64"
key = false

[[models.members]]
name = "max_level"
type = "u64"
key = false

[[models.members]]
name = "decay_scaled"
type = "u128"
key = false

[[models.members]]
name = "cost_percentage_scaled"
type = "u128"
key = false

[[models.members]]
name = "base_multiplier"
type = "u128"
key = false

[[models.members]]
name = "wheat_base_amount"
type = "u128"
key = false

[[models.members]]
name = "fish_base_amount"
type = "u128"
key = false

[[models.members]]
name = "resource_1_cost_id"
type = "ID"
key = false

[[models.members]]
name = "resource_1_cost_count"
type = "u32"
key = false

[[models.members]]
name = "resource_2_cost_id"
type = "ID"
key = false

[[models.members]]
name = "resource_2_cost_count"
type = "u32"
key = false

[[models.members]]
name = "resource_3_cost_id"
type = "ID"
key = false

[[models.members]]
name = "resource_3_cost_count"
type = "u32"
key = false

[[models]]
kind = "DojoModel"
class_hash = "0x1c4c49a0cf675da5af2cc8b4899310af3378e78795bffac77c6650050368ba4"
original_class_hash = "0x1c4c49a0cf675da5af2cc8b4899310af3378e78795bffac77c6650050368ba4"
abi = "manifests/dev/deployment/abis/models/eternum-Liquidity-6c6683f5.json"
tag = "eternum-Liquidity"
qualified_path = "eternum::models::bank::liquidity::liquidity"
manifest_name = "eternum-Liquidity-6c6683f5"

[[models.members]]
name = "bank_entity_id"
type = "ID"
key = true

[[models.members]]
name = "player"
type = "ContractAddress"
key = true

[[models.members]]
name = "resource_type"
type = "u8"
key = true

[[models.members]]
name = "shares"
type = "Fixed"
key = false

[[models]]
kind = "DojoModel"
class_hash = "0x717194503940a76fac5e90aedd77cbd8cbd2f9fc15fdd9bb5cf1808a413eb8f"
original_class_hash = "0x717194503940a76fac5e90aedd77cbd8cbd2f9fc15fdd9bb5cf1808a413eb8f"
abi = "manifests/dev/deployment/abis/models/eternum-LiquidityEvent-2811e183.json"
tag = "eternum-LiquidityEvent"
qualified_path = "eternum::systems::bank::contracts::liquidity::liquidity_systems::liquidity_event"
manifest_name = "eternum-LiquidityEvent-2811e183"

[[models.members]]
name = "bank_entity_id"
type = "ID"
key = true

[[models.members]]
name = "entity_id"
type = "ID"
key = true

[[models.members]]
name = "resource_type"
type = "u8"
key = false

[[models.members]]
name = "lords_amount"
type = "u128"
key = false

[[models.members]]
name = "resource_amount"
type = "u128"
key = false

[[models.members]]
name = "resource_price"
type = "u128"
key = false

[[models.members]]
name = "add"
type = "bool"
key = false

[[models.members]]
name = "timestamp"
type = "u64"
key = false

[[models]]
kind = "DojoModel"
class_hash = "0x11dbb3e191286eb3ddd6b59a5c6558e3e6234713e361ccccc8b155a44a0a625"
original_class_hash = "0x11dbb3e191286eb3ddd6b59a5c6558e3e6234713e361ccccc8b155a44a0a625"
abi = "manifests/dev/deployment/abis/models/eternum-MapConfig-369135d8.json"
tag = "eternum-MapConfig"
qualified_path = "eternum::models::config::map_config"
manifest_name = "eternum-MapConfig-369135d8"

[[models.members]]
name = "config_id"
type = "ID"
key = true

[[models.members]]
name = "reward_resource_amount"
type = "u128"
key = false

[[models.members]]
name = "shards_mines_fail_probability"
type = "u128"
key = false

[[models]]
kind = "DojoModel"
class_hash = "0x77f0363c47bc3050398d2b3d829a6c94fa4c0b4da994c61e0870b0d62858f46"
original_class_hash = "0x77f0363c47bc3050398d2b3d829a6c94fa4c0b4da994c61e0870b0d62858f46"
abi = "manifests/dev/deployment/abis/models/eternum-MapExplored-53a86a9a.json"
tag = "eternum-MapExplored"
qualified_path = "eternum::systems::map::contracts::map_systems::map_explored"
manifest_name = "eternum-MapExplored-53a86a9a"

[[models.members]]
name = "entity_id"
type = "ID"
key = true

[[models.members]]
name = "col"
type = "u32"
key = true

[[models.members]]
name = "row"
type = "u32"
key = true

[[models.members]]
name = "id"
type = "ID"
key = true

[[models.members]]
name = "entity_owner_id"
type = "ID"
key = false

[[models.members]]
name = "biome"
type = "Biome"
key = false

[[models.members]]
name = "reward"
type = "Span<(u8, u128)>"
key = false

[[models.members]]
name = "timestamp"
type = "u64"
key = false

[[models]]
kind = "DojoModel"
class_hash = "0x12c9607184b30c61c0de0112cbe53326381cf522612566b3e32903aa507b888"
original_class_hash = "0x12c9607184b30c61c0de0112cbe53326381cf522612566b3e32903aa507b888"
abi = "manifests/dev/deployment/abis/models/eternum-Market-6dd46062.json"
tag = "eternum-Market"
qualified_path = "eternum::models::bank::market::market"
manifest_name = "eternum-Market-6dd46062"

[[models.members]]
name = "bank_entity_id"
type = "ID"
key = true

[[models.members]]
name = "resource_type"
type = "u8"
key = true

[[models.members]]
name = "lords_amount"
type = "u128"
key = false

[[models.members]]
name = "resource_amount"
type = "u128"
key = false

[[models.members]]
name = "total_shares"
type = "Fixed"
key = false

[[models]]
kind = "DojoModel"
class_hash = "0x182c4a5ea3b8ff80e27dbb7460c584f18c7b13dccb4f35146497cbb76d9ef5"
original_class_hash = "0x182c4a5ea3b8ff80e27dbb7460c584f18c7b13dccb4f35146497cbb76d9ef5"
abi = "manifests/dev/deployment/abis/models/eternum-MercenariesConfig-4c7248d4.json"
tag = "eternum-MercenariesConfig"
qualified_path = "eternum::models::config::mercenaries_config"
manifest_name = "eternum-MercenariesConfig-4c7248d4"

[[models.members]]
name = "config_id"
type = "ID"
key = true

[[models.members]]
name = "troops"
type = "Troops"
key = false

[[models.members]]
name = "rewards"
type = "Span<(u8, u128)>"
key = false

[[models]]
kind = "DojoModel"
class_hash = "0x7123b3f6f966490e6b48bdfd9d4f7a4a74465754f761ae506a1ea461ffe29f9"
original_class_hash = "0x7123b3f6f966490e6b48bdfd9d4f7a4a74465754f761ae506a1ea461ffe29f9"
abi = "manifests/dev/deployment/abis/models/eternum-Message-6697fdd5.json"
tag = "eternum-Message"
qualified_path = "eternum::models::message::message"
manifest_name = "eternum-Message-6697fdd5"

[[models.members]]
name = "identity"
type = "ContractAddress"
key = true

[[models.members]]
name = "channel"
type = "felt252"
key = true

[[models.members]]
name = "content"
type = "ByteArray"
key = false

[[models.members]]
name = "salt"
type = "felt252"
key = true

[[models.members]]
name = "timestamp"
type = "u64"
key = false

[[models]]
kind = "DojoModel"
class_hash = "0x568dc0d15cd5118220b0ed44df78d910267b87baec7f0835b2b89ec76d3d1fe"
original_class_hash = "0x568dc0d15cd5118220b0ed44df78d910267b87baec7f0835b2b89ec76d3d1fe"
abi = "manifests/dev/deployment/abis/models/eternum-Movable-68de8765.json"
tag = "eternum-Movable"
qualified_path = "eternum::models::movable::movable"
manifest_name = "eternum-Movable-68de8765"

[[models.members]]
name = "entity_id"
type = "ID"
key = true

[[models.members]]
name = "sec_per_km"
type = "u16"
key = false

[[models.members]]
name = "blocked"
type = "bool"
key = false

[[models.members]]
name = "round_trip"
type = "bool"
key = false

[[models.members]]
name = "start_coord_x"
type = "u32"
key = false

[[models.members]]
name = "start_coord_y"
type = "u32"
key = false

[[models.members]]
name = "intermediate_coord_x"
type = "u32"
key = false

[[models.members]]
name = "intermediate_coord_y"
type = "u32"
key = false

[[models]]
kind = "DojoModel"
class_hash = "0x70a12fcb57b41160181aa0d794c982868d727dc3bae3fcbda4ccf9ccd60fd60"
original_class_hash = "0x70a12fcb57b41160181aa0d794c982868d727dc3bae3fcbda4ccf9ccd60fd60"
abi = "manifests/dev/deployment/abis/models/eternum-Orders-4423b5ef.json"
tag = "eternum-Orders"
qualified_path = "eternum::models::order::orders"
manifest_name = "eternum-Orders-4423b5ef"

[[models.members]]
name = "order_id"
type = "ID"
key = true

[[models.members]]
name = "hyperstructure_count"
type = "u32"
key = false

[[models]]
kind = "DojoModel"
class_hash = "0x203f059bd2dcd4b0c44ff80bd9ca90341c56566819d52495b7d172c462f03ad"
original_class_hash = "0x203f059bd2dcd4b0c44ff80bd9ca90341c56566819d52495b7d172c462f03ad"
abi = "manifests/dev/deployment/abis/models/eternum-OwnedResourcesTracker-660391c3.json"
tag = "eternum-OwnedResourcesTracker"
qualified_path = "eternum::models::resources::owned_resources_tracker"
manifest_name = "eternum-OwnedResourcesTracker-660391c3"

[[models.members]]
name = "entity_id"
type = "ID"
key = true

[[models.members]]
name = "resource_types"
type = "u256"
key = false

[[models]]
kind = "DojoModel"
class_hash = "0xcb632c126afe3b481f00c96970daa4b09c7233e0d1cbbef4ae83dd0fb81e30"
original_class_hash = "0xcb632c126afe3b481f00c96970daa4b09c7233e0d1cbbef4ae83dd0fb81e30"
abi = "manifests/dev/deployment/abis/models/eternum-Owner-7395b328.json"
tag = "eternum-Owner"
qualified_path = "eternum::models::owner::owner"
manifest_name = "eternum-Owner-7395b328"

[[models.members]]
name = "entity_id"
type = "ID"
key = true

[[models.members]]
name = "address"
type = "ContractAddress"
key = false

[[models]]
kind = "DojoModel"
class_hash = "0x4544f38465d6ea7b422ec52214799c605d3f0722bc820bb87f68d8d985cc939"
original_class_hash = "0x4544f38465d6ea7b422ec52214799c605d3f0722bc820bb87f68d8d985cc939"
abi = "manifests/dev/deployment/abis/models/eternum-Population-28c60ba8.json"
tag = "eternum-Population"
qualified_path = "eternum::models::population::population"
manifest_name = "eternum-Population-28c60ba8"

[[models.members]]
name = "entity_id"
type = "ID"
key = true

[[models.members]]
name = "population"
type = "u32"
key = false

[[models.members]]
name = "capacity"
type = "u32"
key = false

[[models]]
kind = "DojoModel"
class_hash = "0x79e412a179637857fcb1eb1b95328946c0533fcdf98e174ef8e16639408c474"
original_class_hash = "0x79e412a179637857fcb1eb1b95328946c0533fcdf98e174ef8e16639408c474"
abi = "manifests/dev/deployment/abis/models/eternum-PopulationConfig-8cead3bb.json"
tag = "eternum-PopulationConfig"
qualified_path = "eternum::models::config::population_config"
manifest_name = "eternum-PopulationConfig-8cead3bb"

[[models.members]]
name = "config_id"
type = "ID"
key = true

[[models.members]]
name = "base_population"
type = "u32"
key = false

[[models]]
kind = "DojoModel"
class_hash = "0x3ac127612b62df864e3d3d4bd2e86216e3a23b8319626e38dfd11127a4affb1"
original_class_hash = "0x3ac127612b62df864e3d3d4bd2e86216e3a23b8319626e38dfd11127a4affb1"
abi = "manifests/dev/deployment/abis/models/eternum-Position-421d605b.json"
tag = "eternum-Position"
qualified_path = "eternum::models::position::position"
manifest_name = "eternum-Position-421d605b"

[[models.members]]
name = "entity_id"
type = "ID"
key = true

[[models.members]]
name = "x"
type = "u32"
key = false

[[models.members]]
name = "y"
type = "u32"
key = false

[[models]]
kind = "DojoModel"
class_hash = "0x5888324fcb35eeeee69a7f61bb64e842b618be87d98933a69f41f6986a8825a"
original_class_hash = "0x5888324fcb35eeeee69a7f61bb64e842b618be87d98933a69f41f6986a8825a"
abi = "manifests/dev/deployment/abis/models/eternum-Production-30841685.json"
tag = "eternum-Production"
qualified_path = "eternum::models::production::production"
manifest_name = "eternum-Production-30841685"

[[models.members]]
name = "entity_id"
type = "ID"
key = true

[[models.members]]
name = "resource_type"
type = "u8"
key = true

[[models.members]]
name = "building_count"
type = "u8"
key = false

[[models.members]]
name = "production_rate"
type = "u128"
key = false

[[models.members]]
name = "consumption_rate"
type = "u128"
key = false

[[models.members]]
name = "last_updated_tick"
type = "u64"
key = false

[[models.members]]
name = "input_finish_tick"
type = "u64"
key = false

[[models]]
kind = "DojoModel"
class_hash = "0x1e40d5fceb2966b7f2fb3cbf724e91b32d0b29847634a5202dbda33a765140e"
original_class_hash = "0x1e40d5fceb2966b7f2fb3cbf724e91b32d0b29847634a5202dbda33a765140e"
abi = "manifests/dev/deployment/abis/models/eternum-ProductionConfig-58cf51ed.json"
tag = "eternum-ProductionConfig"
qualified_path = "eternum::models::config::production_config"
manifest_name = "eternum-ProductionConfig-58cf51ed"

[[models.members]]
name = "resource_type"
type = "u8"
key = true

[[models.members]]
name = "amount"
type = "u128"
key = false

[[models.members]]
name = "input_count"
type = "u128"
key = false

[[models.members]]
name = "output_count"
type = "u128"
key = false

[[models]]
kind = "DojoModel"
class_hash = "0x2d752662304df227f0b6f758c828c98b7012bc65a07edca586c4b4da583fe62"
original_class_hash = "0x2d752662304df227f0b6f758c828c98b7012bc65a07edca586c4b4da583fe62"
abi = "manifests/dev/deployment/abis/models/eternum-ProductionDeadline-11a9e189.json"
tag = "eternum-ProductionDeadline"
qualified_path = "eternum::models::production::production_deadline"
manifest_name = "eternum-ProductionDeadline-11a9e189"

[[models.members]]
name = "entity_id"
type = "ID"
key = true

[[models.members]]
name = "deadline_tick"
type = "u64"
key = false

[[models]]
kind = "DojoModel"
class_hash = "0x614e4d2681d41b3a85242763beb13ea881b698f870f9f05b3ce6387e5cfb17d"
original_class_hash = "0x614e4d2681d41b3a85242763beb13ea881b698f870f9f05b3ce6387e5cfb17d"
abi = "manifests/dev/deployment/abis/models/eternum-ProductionInput-4aa7f2e2.json"
tag = "eternum-ProductionInput"
qualified_path = "eternum::models::production::production_input"
manifest_name = "eternum-ProductionInput-4aa7f2e2"

[[models.members]]
name = "output_resource_type"
type = "u8"
key = true

[[models.members]]
name = "index"
type = "u8"
key = true

[[models.members]]
name = "input_resource_type"
type = "u8"
key = false

[[models.members]]
name = "input_resource_amount"
type = "u128"
key = false

[[models]]
kind = "DojoModel"
class_hash = "0x2e75cf512a3c4de702aa94604d01298a27cc5a289d7d80d9020f7bf38f3a464"
original_class_hash = "0x2e75cf512a3c4de702aa94604d01298a27cc5a289d7d80d9020f7bf38f3a464"
abi = "manifests/dev/deployment/abis/models/eternum-ProductionOutput-3fcdac94.json"
tag = "eternum-ProductionOutput"
qualified_path = "eternum::models::production::production_output"
manifest_name = "eternum-ProductionOutput-3fcdac94"

[[models.members]]
name = "input_resource_type"
type = "u8"
key = true

[[models.members]]
name = "index"
type = "u8"
key = true

[[models.members]]
name = "output_resource_type"
type = "u8"
key = false

[[models]]
kind = "DojoModel"
class_hash = "0x108235218feb79c91ab2d962b97a2e6c032129bbfd125d210942e5c282025ee"
original_class_hash = "0x108235218feb79c91ab2d962b97a2e6c032129bbfd125d210942e5c282025ee"
abi = "manifests/dev/deployment/abis/models/eternum-Progress-87eb8002.json"
tag = "eternum-Progress"
qualified_path = "eternum::models::hyperstructure::progress"
manifest_name = "eternum-Progress-87eb8002"

[[models.members]]
name = "hyperstructure_entity_id"
type = "ID"
key = true

[[models.members]]
name = "resource_type"
type = "u8"
key = true

[[models.members]]
name = "amount"
type = "u128"
key = false

[[models]]
kind = "DojoModel"
class_hash = "0x5c87fcaac3db2f0f4bb317415cb01fde2ed30dd229e58b2c89ebd6b2f2f12a4"
original_class_hash = "0x5c87fcaac3db2f0f4bb317415cb01fde2ed30dd229e58b2c89ebd6b2f2f12a4"
abi = "manifests/dev/deployment/abis/models/eternum-Protectee-6e671952.json"
tag = "eternum-Protectee"
qualified_path = "eternum::models::combat::protectee"
manifest_name = "eternum-Protectee-6e671952"

[[models.members]]
name = "army_id"
type = "ID"
key = true

[[models.members]]
name = "protectee_id"
type = "ID"
key = false

[[models]]
kind = "DojoModel"
class_hash = "0x14dee9755de66c42e7f54b899afeb65a1edda40a33a79945f0fbea6a13a617b"
original_class_hash = "0x14dee9755de66c42e7f54b899afeb65a1edda40a33a79945f0fbea6a13a617b"
abi = "manifests/dev/deployment/abis/models/eternum-Protector-177334e3.json"
tag = "eternum-Protector"
qualified_path = "eternum::models::combat::protector"
manifest_name = "eternum-Protector-177334e3"

[[models.members]]
name = "entity_id"
type = "ID"
key = true

[[models.members]]
name = "army_id"
type = "ID"
key = false

[[models]]
kind = "DojoModel"
class_hash = "0x647a6ebed7dcc66f7a804a638ac53c50abc64133b3d57cfacf72b62e502a162"
original_class_hash = "0x647a6ebed7dcc66f7a804a638ac53c50abc64133b3d57cfacf72b62e502a162"
abi = "manifests/dev/deployment/abis/models/eternum-Quantity-3adcab42.json"
tag = "eternum-Quantity"
qualified_path = "eternum::models::quantity::quantity"
manifest_name = "eternum-Quantity-3adcab42"

[[models.members]]
name = "entity_id"
type = "ID"
key = true

[[models.members]]
name = "value"
type = "u128"
key = false

[[models]]
kind = "DojoModel"
class_hash = "0x2220d491d661ebb5dfaed6e3602c9791b289bd728fe7c2f909d48fd2a9b0604"
original_class_hash = "0x2220d491d661ebb5dfaed6e3602c9791b289bd728fe7c2f909d48fd2a9b0604"
abi = "manifests/dev/deployment/abis/models/eternum-QuantityTracker-1889ed7d.json"
tag = "eternum-QuantityTracker"
qualified_path = "eternum::models::quantity::quantity_tracker"
manifest_name = "eternum-QuantityTracker-1889ed7d"

[[models.members]]
name = "entity_id"
type = "felt252"
key = true

[[models.members]]
name = "count"
type = "u128"
key = false

[[models]]
kind = "DojoModel"
class_hash = "0x49736ec96e511071314cbf4978cf07e6bf5630bab34c35db46273896d58e81b"
original_class_hash = "0x49736ec96e511071314cbf4978cf07e6bf5630bab34c35db46273896d58e81b"
abi = "manifests/dev/deployment/abis/models/eternum-Realm-68a0f35d.json"
tag = "eternum-Realm"
qualified_path = "eternum::models::realm::realm"
manifest_name = "eternum-Realm-68a0f35d"

[[models.members]]
name = "entity_id"
type = "ID"
key = true

[[models.members]]
name = "realm_id"
type = "ID"
key = false

[[models.members]]
name = "resource_types_packed"
type = "u128"
key = false

[[models.members]]
name = "resource_types_count"
type = "u8"
key = false

[[models.members]]
name = "cities"
type = "u8"
key = false

[[models.members]]
name = "harbors"
type = "u8"
key = false

[[models.members]]
name = "rivers"
type = "u8"
key = false

[[models.members]]
name = "regions"
type = "u8"
key = false

[[models.members]]
name = "wonder"
type = "u8"
key = false

[[models.members]]
name = "order"
type = "u8"
key = false

[[models.members]]
name = "level"
type = "u8"
key = false

[[models]]
kind = "DojoModel"
class_hash = "0x92a43c9c368570d80d7a167747b9606d95da18eb76d48f0d2d7ec31a8f96c7"
original_class_hash = "0x92a43c9c368570d80d7a167747b9606d95da18eb76d48f0d2d7ec31a8f96c7"
abi = "manifests/dev/deployment/abis/models/eternum-RealmFreeMintConfig-767aa72c.json"
tag = "eternum-RealmFreeMintConfig"
qualified_path = "eternum::models::config::realm_free_mint_config"
manifest_name = "eternum-RealmFreeMintConfig-767aa72c"

[[models.members]]
name = "config_id"
type = "ID"
key = true

[[models.members]]
name = "detached_resource_id"
type = "ID"
key = false

[[models.members]]
name = "detached_resource_count"
type = "u32"
key = false

[[models]]
kind = "DojoModel"
class_hash = "0x8170b0403934978312896ce301f6a75ac4c125ebafcc385bd9c5ce40911e06"
original_class_hash = "0x8170b0403934978312896ce301f6a75ac4c125ebafcc385bd9c5ce40911e06"
abi = "manifests/dev/deployment/abis/models/eternum-RealmLevelConfig-2e254b9a.json"
tag = "eternum-RealmLevelConfig"
qualified_path = "eternum::models::config::realm_level_config"
manifest_name = "eternum-RealmLevelConfig-2e254b9a"

[[models.members]]
name = "level"
type = "u8"
key = true

[[models.members]]
name = "required_resources_id"
type = "ID"
key = false

[[models.members]]
name = "required_resource_count"
type = "u8"
key = false

[[models]]
kind = "DojoModel"
class_hash = "0x29172dacb3dd362cc20767c3781b4c196c8b6b2b8573dfc5fa7a5b87e4d6bdd"
original_class_hash = "0x29172dacb3dd362cc20767c3781b4c196c8b6b2b8573dfc5fa7a5b87e4d6bdd"
abi = "manifests/dev/deployment/abis/models/eternum-RealmMaxLevelConfig-33033093.json"
tag = "eternum-RealmMaxLevelConfig"
qualified_path = "eternum::models::config::realm_max_level_config"
manifest_name = "eternum-RealmMaxLevelConfig-33033093"

[[models.members]]
name = "config_id"
type = "ID"
key = true

[[models.members]]
name = "max_level"
type = "u8"
key = false

[[models]]
kind = "DojoModel"
class_hash = "0x12144ea5cd5d1f216e3ed3697924ed710d09be5882fef8fea901335d03ae50e"
original_class_hash = "0x12144ea5cd5d1f216e3ed3697924ed710d09be5882fef8fea901335d03ae50e"
abi = "manifests/dev/deployment/abis/models/eternum-Resource-6aa2c384.json"
tag = "eternum-Resource"
qualified_path = "eternum::models::resources::resource"
manifest_name = "eternum-Resource-6aa2c384"

[[models.members]]
name = "entity_id"
type = "ID"
key = true

[[models.members]]
name = "resource_type"
type = "u8"
key = true

[[models.members]]
name = "balance"
type = "u128"
key = false

[[models]]
kind = "DojoModel"
class_hash = "0x20570895c0fe40008c09b55942894a71cc9e527fa9c2f44929c39c2f170f83b"
original_class_hash = "0x20570895c0fe40008c09b55942894a71cc9e527fa9c2f44929c39c2f170f83b"
abi = "manifests/dev/deployment/abis/models/eternum-ResourceAllowance-18a7f402.json"
tag = "eternum-ResourceAllowance"
qualified_path = "eternum::models::resources::resource_allowance"
manifest_name = "eternum-ResourceAllowance-18a7f402"

[[models.members]]
name = "owner_entity_id"
type = "ID"
key = true

[[models.members]]
name = "approved_entity_id"
type = "ID"
key = true

[[models.members]]
name = "resource_type"
type = "u8"
key = true

[[models.members]]
name = "amount"
type = "u128"
key = false

[[models]]
kind = "DojoModel"
class_hash = "0x385ea6b1356d7244904ca73c73d6f0ab12fce89262ef4cc933d2473f0b79540"
original_class_hash = "0x385ea6b1356d7244904ca73c73d6f0ab12fce89262ef4cc933d2473f0b79540"
abi = "manifests/dev/deployment/abis/models/eternum-ResourceCost-11ae7f37.json"
tag = "eternum-ResourceCost"
qualified_path = "eternum::models::resources::resource_cost"
manifest_name = "eternum-ResourceCost-11ae7f37"

[[models.members]]
name = "entity_id"
type = "ID"
key = true

[[models.members]]
name = "index"
type = "u32"
key = true

[[models.members]]
name = "resource_type"
type = "u8"
key = false

[[models.members]]
name = "amount"
type = "u128"
key = false

[[models]]
kind = "DojoModel"
class_hash = "0x62fdb411ae9adc999e69d2fa0996e053aec218901458e3fa24e476c364a1062"
original_class_hash = "0x62fdb411ae9adc999e69d2fa0996e053aec218901458e3fa24e476c364a1062"
abi = "manifests/dev/deployment/abis/models/eternum-ResourceTransferLock-6a7c4096.json"
tag = "eternum-ResourceTransferLock"
qualified_path = "eternum::models::resources::resource_transfer_lock"
manifest_name = "eternum-ResourceTransferLock-6a7c4096"

[[models.members]]
name = "entity_id"
type = "ID"
key = true

[[models.members]]
name = "start_at"
type = "u64"
key = false

[[models.members]]
name = "release_at"
type = "u64"
key = false

[[models]]
kind = "DojoModel"
class_hash = "0x46b47c71adb72051f98aa3a059af35961ff8399c4d073bcd0e459d254f068d1"
original_class_hash = "0x46b47c71adb72051f98aa3a059af35961ff8399c4d073bcd0e459d254f068d1"
abi = "manifests/dev/deployment/abis/models/eternum-Season-1cbb8463.json"
tag = "eternum-Season"
qualified_path = "eternum::models::hyperstructure::season"
manifest_name = "eternum-Season-1cbb8463"

[[models.members]]
name = "config_id"
type = "ID"
key = true

[[models.members]]
name = "is_over"
type = "bool"
key = false

[[models]]
kind = "DojoModel"
class_hash = "0x3aa34a676cccacef93ac81afbc09d47011b6185a5a62374d14bd6fe868cccec"
original_class_hash = "0x3aa34a676cccacef93ac81afbc09d47011b6185a5a62374d14bd6fe868cccec"
abi = "manifests/dev/deployment/abis/models/eternum-SettleRealmData-40a37d8d.json"
tag = "eternum-SettleRealmData"
qualified_path = "eternum::models::event::settle_realm_data"
manifest_name = "eternum-SettleRealmData-40a37d8d"

[[models.members]]
name = "id"
type = "ID"
key = true

[[models.members]]
name = "event_id"
type = "EventType"
key = true

[[models.members]]
name = "entity_id"
type = "ID"
key = false

[[models.members]]
name = "owner_address"
type = "ContractAddress"
key = false

[[models.members]]
name = "owner_name"
type = "felt252"
key = false

[[models.members]]
name = "realm_name"
type = "felt252"
key = false

[[models.members]]
name = "resource_types_packed"
type = "u128"
key = false

[[models.members]]
name = "resource_types_count"
type = "u8"
key = false

[[models.members]]
name = "cities"
type = "u8"
key = false

[[models.members]]
name = "harbors"
type = "u8"
key = false

[[models.members]]
name = "rivers"
type = "u8"
key = false

[[models.members]]
name = "regions"
type = "u8"
key = false

[[models.members]]
name = "wonder"
type = "u8"
key = false

[[models.members]]
name = "order"
type = "u8"
key = false

[[models.members]]
name = "x"
type = "u32"
key = false

[[models.members]]
name = "y"
type = "u32"
key = false

[[models.members]]
name = "timestamp"
type = "u64"
key = false

[[models]]
kind = "DojoModel"
class_hash = "0x7a807fb79d3d7c5a5cf5fefd71ccfe07fed35bf000d2ca5fea788ca48aa52ec"
original_class_hash = "0x7a807fb79d3d7c5a5cf5fefd71ccfe07fed35bf000d2ca5fea788ca48aa52ec"
abi = "manifests/dev/deployment/abis/models/eternum-SettlementConfig-2830060d.json"
tag = "eternum-SettlementConfig"
qualified_path = "eternum::models::config::settlement_config"
manifest_name = "eternum-SettlementConfig-2830060d"

[[models.members]]
name = "config_id"
type = "ID"
key = true

[[models.members]]
name = "angle_scaled"
type = "u128"
key = false

[[models.members]]
name = "center"
type = "u32"
key = false

[[models.members]]
name = "min_scaling_factor_scaled"
type = "u128"
key = false

[[models.members]]
name = "radius"
type = "u32"
key = false

[[models.members]]
name = "min_distance"
type = "u32"
key = false

[[models.members]]
name = "max_distance"
type = "u32"
key = false

[[models.members]]
name = "min_angle_increase"
type = "u64"
key = false

[[models.members]]
name = "max_angle_increase"
type = "u64"
key = false

[[models]]
kind = "DojoModel"
class_hash = "0xa20dbb003d2008919dc8a8a56d872f81c7d6743f1e18756cb68d228dac3efa"
original_class_hash = "0xa20dbb003d2008919dc8a8a56d872f81c7d6743f1e18756cb68d228dac3efa"
abi = "manifests/dev/deployment/abis/models/eternum-SpeedConfig-1e31ed6d.json"
tag = "eternum-SpeedConfig"
qualified_path = "eternum::models::config::speed_config"
manifest_name = "eternum-SpeedConfig-1e31ed6d"

[[models.members]]
name = "config_id"
type = "ID"
key = true

[[models.members]]
name = "speed_config_id"
type = "ID"
key = true

[[models.members]]
name = "entity_type"
type = "ID"
key = false

[[models.members]]
name = "sec_per_km"
type = "u16"
key = false

[[models]]
kind = "DojoModel"
class_hash = "0x276d64103df4cef7e0f9bd59fb406fd8acc35c99c278f33becefc0dcc640e31"
original_class_hash = "0x276d64103df4cef7e0f9bd59fb406fd8acc35c99c278f33becefc0dcc640e31"
abi = "manifests/dev/deployment/abis/models/eternum-Stamina-64093ed8.json"
tag = "eternum-Stamina"
qualified_path = "eternum::models::stamina::stamina"
manifest_name = "eternum-Stamina-64093ed8"

[[models.members]]
name = "entity_id"
type = "ID"
key = true

[[models.members]]
name = "amount"
type = "u16"
key = false

[[models.members]]
name = "last_refill_tick"
type = "u64"
key = false

[[models]]
kind = "DojoModel"
class_hash = "0x146c13acba6a6e1a29289118ecab85721f682fcbda423a42900b7eedbf2f220"
original_class_hash = "0x146c13acba6a6e1a29289118ecab85721f682fcbda423a42900b7eedbf2f220"
abi = "manifests/dev/deployment/abis/models/eternum-StaminaConfig-b6eb17a7.json"
tag = "eternum-StaminaConfig"
qualified_path = "eternum::models::config::stamina_config"
manifest_name = "eternum-StaminaConfig-b6eb17a7"

[[models.members]]
name = "config_id"
type = "ID"
key = true

[[models.members]]
name = "unit_type"
type = "u8"
key = true

[[models.members]]
name = "max_stamina"
type = "u16"
key = false

[[models]]
kind = "DojoModel"
class_hash = "0x6c8d97d33190a4c6e6bc64c427824a4e493a2221309d5a5a60bbb9f6d22d128"
original_class_hash = "0x6c8d97d33190a4c6e6bc64c427824a4e493a2221309d5a5a60bbb9f6d22d128"
abi = "manifests/dev/deployment/abis/models/eternum-StaminaRefillConfig-4f63070f.json"
tag = "eternum-StaminaRefillConfig"
qualified_path = "eternum::models::config::stamina_refill_config"
manifest_name = "eternum-StaminaRefillConfig-4f63070f"

[[models.members]]
name = "config_id"
type = "ID"
key = true

[[models.members]]
name = "amount_per_tick"
type = "u16"
key = false

[[models]]
kind = "DojoModel"
class_hash = "0x16ccb72931523cbdd3144a679a2fc3c8bc391a53626c9efd6510444e3b223fa"
original_class_hash = "0x16ccb72931523cbdd3144a679a2fc3c8bc391a53626c9efd6510444e3b223fa"
abi = "manifests/dev/deployment/abis/models/eternum-Status-508b6172.json"
tag = "eternum-Status"
qualified_path = "eternum::models::trade::status"
manifest_name = "eternum-Status-508b6172"

[[models.members]]
name = "trade_id"
type = "ID"
key = true

[[models.members]]
name = "value"
type = "u128"
key = false

[[models]]
kind = "DojoModel"
class_hash = "0x5e599733e0a1ba3cc2e38a6435fd362c2ebfd1f04a1566591e394ebc90cca60"
original_class_hash = "0x5e599733e0a1ba3cc2e38a6435fd362c2ebfd1f04a1566591e394ebc90cca60"
abi = "manifests/dev/deployment/abis/models/eternum-Structure-1ccc0e57.json"
tag = "eternum-Structure"
qualified_path = "eternum::models::structure::structure"
manifest_name = "eternum-Structure-1ccc0e57"

[[models.members]]
name = "entity_id"
type = "ID"
key = true

[[models.members]]
name = "category"
type = "StructureCategory"
key = false

[[models.members]]
name = "created_at"
type = "u64"
key = false

[[models]]
kind = "DojoModel"
class_hash = "0x35120eced6906e2e337caf0cf3fddc665273ab4061448318f6c7175d7effbb9"
original_class_hash = "0x35120eced6906e2e337caf0cf3fddc665273ab4061448318f6c7175d7effbb9"
abi = "manifests/dev/deployment/abis/models/eternum-StructureCount-754e52f0.json"
tag = "eternum-StructureCount"
qualified_path = "eternum::models::structure::structure_count"
manifest_name = "eternum-StructureCount-754e52f0"

[[models.members]]
name = "coord"
type = "Coord"
key = true

[[models.members]]
name = "count"
type = "u8"
key = false

[[models]]
kind = "DojoModel"
class_hash = "0x221c5e9a263c1df474041c670e7452d4355e35e98d0e530ac1a28a6b227e9df"
original_class_hash = "0x221c5e9a263c1df474041c670e7452d4355e35e98d0e530ac1a28a6b227e9df"
abi = "manifests/dev/deployment/abis/models/eternum-SwapEvent-698abbe3.json"
tag = "eternum-SwapEvent"
qualified_path = "eternum::systems::bank::contracts::swap::swap_systems::swap_event"
manifest_name = "eternum-SwapEvent-698abbe3"

[[models.members]]
name = "bank_entity_id"
type = "ID"
key = true

[[models.members]]
name = "entity_id"
type = "ID"
key = true

[[models.members]]
name = "id"
type = "ID"
key = true

[[models.members]]
name = "resource_type"
type = "u8"
key = false

[[models.members]]
name = "lords_amount"
type = "u128"
key = false

[[models.members]]
name = "resource_amount"
type = "u128"
key = false

[[models.members]]
name = "bank_owner_fees"
type = "u128"
key = false

[[models.members]]
name = "lp_fees"
type = "u128"
key = false

[[models.members]]
name = "resource_price"
type = "u128"
key = false

[[models.members]]
name = "buy"
type = "bool"
key = false

[[models.members]]
name = "timestamp"
type = "u64"
key = false

[[models]]
kind = "DojoModel"
class_hash = "0x1c993acc831846ff569dbe5d8842c02b88b682de330d8fa40f1f7ce3dd90963"
original_class_hash = "0x1c993acc831846ff569dbe5d8842c02b88b682de330d8fa40f1f7ce3dd90963"
abi = "manifests/dev/deployment/abis/models/eternum-TickConfig-611cf60f.json"
tag = "eternum-TickConfig"
qualified_path = "eternum::models::config::tick_config"
manifest_name = "eternum-TickConfig-611cf60f"

[[models.members]]
name = "config_id"
type = "ID"
key = true

[[models.members]]
name = "tick_id"
type = "u8"
key = true

[[models.members]]
name = "tick_interval_in_seconds"
type = "u64"
key = false

[[models]]
kind = "DojoModel"
class_hash = "0x21feb9182e649a2b9b5db5cd0e7c1af7520ff6d314415fe53fe8c28a430ddab"
original_class_hash = "0x21feb9182e649a2b9b5db5cd0e7c1af7520ff6d314415fe53fe8c28a430ddab"
abi = "manifests/dev/deployment/abis/models/eternum-Tile-5dfdf226.json"
tag = "eternum-Tile"
qualified_path = "eternum::models::map::tile"
manifest_name = "eternum-Tile-5dfdf226"

[[models.members]]
name = "col"
type = "u32"
key = true

[[models.members]]
name = "row"
type = "u32"
key = true

[[models.members]]
name = "explored_by_id"
type = "ID"
key = false

[[models.members]]
name = "explored_at"
type = "u64"
key = false

[[models.members]]
name = "biome"
type = "Biome"
key = false

[[models]]
kind = "DojoModel"
class_hash = "0x860044ba4a9b85bd90614e720326a78d9a0f33001220b5ed55cb513c452b13"
original_class_hash = "0x860044ba4a9b85bd90614e720326a78d9a0f33001220b5ed55cb513c452b13"
abi = "manifests/dev/deployment/abis/models/eternum-Trade-73cd5d50.json"
tag = "eternum-Trade"
qualified_path = "eternum::models::trade::trade"
manifest_name = "eternum-Trade-73cd5d50"

[[models.members]]
name = "trade_id"
type = "ID"
key = true

[[models.members]]
name = "maker_id"
type = "ID"
key = false

[[models.members]]
name = "maker_gives_resources_origin_id"
type = "ID"
key = false

[[models.members]]
name = "maker_gives_resources_id"
type = "ID"
key = false

[[models.members]]
name = "maker_gives_resources_hash"
type = "felt252"
key = false

[[models.members]]
name = "maker_gives_resources_weight"
type = "u128"
key = false

[[models.members]]
name = "taker_id"
type = "ID"
key = false

[[models.members]]
name = "taker_gives_resources_origin_id"
type = "ID"
key = false

[[models.members]]
name = "taker_gives_resources_id"
type = "ID"
key = false

[[models.members]]
name = "taker_gives_resources_hash"
type = "felt252"
key = false

[[models.members]]
name = "taker_gives_resources_weight"
type = "u128"
key = false

[[models.members]]
name = "expires_at"
type = "u64"
key = false

[[models]]
kind = "DojoModel"
class_hash = "0x420273f5f48cfbe450360eced03117cbdbc57795fad3c6d3b1db94b53f5e9a5"
original_class_hash = "0x420273f5f48cfbe450360eced03117cbdbc57795fad3c6d3b1db94b53f5e9a5"
abi = "manifests/dev/deployment/abis/models/eternum-Transfer-aad2d49c.json"
tag = "eternum-Transfer"
qualified_path = "eternum::systems::resources::contracts::resource_systems::transfer"
manifest_name = "eternum-Transfer-aad2d49c"

[[models.members]]
name = "recipient_entity_id"
type = "ID"
key = true

[[models.members]]
name = "sending_realm_id"
type = "ID"
key = true

[[models.members]]
name = "sender_entity_id"
type = "ID"
key = false

[[models.members]]
name = "resources"
type = "Span<(u8, u128)>"
key = false

[[models.members]]
name = "timestamp"
type = "u64"
key = false

[[models]]
kind = "DojoModel"
class_hash = "0x42eb8f59cf164d1085b5f0bd0ea2bace49be984c50379287d2f518004e70206"
original_class_hash = "0x42eb8f59cf164d1085b5f0bd0ea2bace49be984c50379287d2f518004e70206"
abi = "manifests/dev/deployment/abis/models/eternum-Travel-7d174e27.json"
tag = "eternum-Travel"
qualified_path = "eternum::systems::transport::contracts::travel_systems::travel_systems::travel"
manifest_name = "eternum-Travel-7d174e27"

[[models.members]]
name = "destination_coord_x"
type = "u32"
key = true

[[models.members]]
name = "destination_coord_y"
type = "u32"
key = true

[[models.members]]
name = "owner"
type = "ContractAddress"
key = true

[[models.members]]
name = "entity_id"
type = "ID"
key = false

[[models.members]]
name = "travel_time"
type = "u64"
key = false

[[models.members]]
name = "travel_path"
type = "Span<Coord>"
key = false

[[models.members]]
name = "timestamp"
type = "u64"
key = false

[[models]]
kind = "DojoModel"
class_hash = "0x5bc4211276776ca351b922ea98afbfa59a1e5f58f6532266c2c33dc9407cd91"
original_class_hash = "0x5bc4211276776ca351b922ea98afbfa59a1e5f58f6532266c2c33dc9407cd91"
abi = "manifests/dev/deployment/abis/models/eternum-TravelFoodCostConfig-61ee69b5.json"
tag = "eternum-TravelFoodCostConfig"
qualified_path = "eternum::models::config::travel_food_cost_config"
manifest_name = "eternum-TravelFoodCostConfig-61ee69b5"

[[models.members]]
name = "config_id"
type = "ID"
key = true

[[models.members]]
name = "unit_type"
type = "u8"
key = true

[[models.members]]
name = "explore_wheat_burn_amount"
type = "u128"
key = false

[[models.members]]
name = "explore_fish_burn_amount"
type = "u128"
key = false

[[models.members]]
name = "travel_wheat_burn_amount"
type = "u128"
key = false

[[models.members]]
name = "travel_fish_burn_amount"
type = "u128"
key = false

[[models]]
kind = "DojoModel"
class_hash = "0x140edfbf70a998c4b6cefc9a637deeabefee1b2dfe581767a57a1bc7de564e7"
original_class_hash = "0x140edfbf70a998c4b6cefc9a637deeabefee1b2dfe581767a57a1bc7de564e7"
abi = "manifests/dev/deployment/abis/models/eternum-TravelStaminaCostConfig-3e06f929.json"
tag = "eternum-TravelStaminaCostConfig"
qualified_path = "eternum::models::config::travel_stamina_cost_config"
manifest_name = "eternum-TravelStaminaCostConfig-3e06f929"

[[models.members]]
name = "config_id"
type = "ID"
key = true

[[models.members]]
name = "travel_type"
type = "u8"
key = true

[[models.members]]
name = "cost"
type = "u16"
key = false

[[models]]
kind = "DojoModel"
class_hash = "0x5d023178dcb1c630f87227314fd6a503bf02598b7762602c436f2398805879c"
original_class_hash = "0x5d023178dcb1c630f87227314fd6a503bf02598b7762602c436f2398805879c"
abi = "manifests/dev/deployment/abis/models/eternum-TroopConfig-5b63d326.json"
tag = "eternum-TroopConfig"
qualified_path = "eternum::models::config::troop_config"
manifest_name = "eternum-TroopConfig-5b63d326"

[[models.members]]
name = "config_id"
type = "ID"
key = true

[[models.members]]
name = "health"
type = "u32"
key = false

[[models.members]]
name = "knight_strength"
type = "u8"
key = false

[[models.members]]
name = "paladin_strength"
type = "u8"
key = false

[[models.members]]
name = "crossbowman_strength"
type = "u16"
key = false

[[models.members]]
name = "advantage_percent"
type = "u16"
key = false

[[models.members]]
name = "disadvantage_percent"
type = "u16"
key = false

[[models.members]]
name = "max_troop_count"
type = "u64"
key = false

[[models.members]]
name = "pillage_health_divisor"
type = "u8"
key = false

[[models.members]]
name = "army_free_per_structure"
type = "u8"
key = false

[[models.members]]
name = "army_extra_per_building"
type = "u8"
key = false

[[models.members]]
name = "army_max_per_structure"
type = "u8"
key = false

[[models.members]]
name = "battle_leave_slash_num"
type = "u8"
key = false

[[models.members]]
name = "battle_leave_slash_denom"
type = "u8"
key = false

[[models]]
kind = "DojoModel"
class_hash = "0x7c433a1f92acc4579e46a1af84b469fb8524cadb7db48a876d515e20feacbb7"
original_class_hash = "0x7c433a1f92acc4579e46a1af84b469fb8524cadb7db48a876d515e20feacbb7"
abi = "manifests/dev/deployment/abis/models/eternum-Weight-24cf9d66.json"
tag = "eternum-Weight"
qualified_path = "eternum::models::weight::weight"
manifest_name = "eternum-Weight-24cf9d66"

[[models.members]]
name = "entity_id"
type = "ID"
key = true

[[models.members]]
name = "value"
type = "u128"
key = false

[[models]]
kind = "DojoModel"
class_hash = "0x30110b2e5945a90f4e0ebd1676e97899e6062269d3528df2d8f452c9c177add"
original_class_hash = "0x30110b2e5945a90f4e0ebd1676e97899e6062269d3528df2d8f452c9c177add"
abi = "manifests/dev/deployment/abis/models/eternum-WeightConfig-4762f37e.json"
tag = "eternum-WeightConfig"
qualified_path = "eternum::models::config::weight_config"
manifest_name = "eternum-WeightConfig-4762f37e"

[[models.members]]
name = "config_id"
type = "ID"
key = true

[[models.members]]
name = "weight_config_id"
type = "ID"
key = true

[[models.members]]
name = "entity_type"
type = "ID"
key = false

[[models.members]]
name = "weight_gram"
type = "u128"
key = false

[[models]]
kind = "DojoModel"
class_hash = "0x2c8fcb569bb215be71e5da85b34fc3520077d1d42bd0c5e4a99ca97aeeb5e3b"
original_class_hash = "0x2c8fcb569bb215be71e5da85b34fc3520077d1d42bd0c5e4a99ca97aeeb5e3b"
abi = "manifests/dev/deployment/abis/models/eternum-WorldConfig-7b79ae7c.json"
tag = "eternum-WorldConfig"
qualified_path = "eternum::models::config::world_config"
manifest_name = "eternum-WorldConfig-7b79ae7c"

[[models.members]]
name = "config_id"
type = "ID"
key = true

[[models.members]]
name = "admin_address"
type = "ContractAddress"
key = false

[[models.members]]
name = "realm_l2_contract"
type = "ContractAddress"
key = false<|MERGE_RESOLUTION|>--- conflicted
+++ resolved
@@ -5,11 +5,7 @@
 abi = "manifests/dev/deployment/abis/dojo-world.json"
 address = "0x76ca3dfc3e96843716f882546f0db96b7da0cf988bdba284b469d0defb2f48f"
 transaction_hash = "0x73f424096734f925628f50730e27889506b6b9141efd4aed165165ef8367ce5"
-<<<<<<< HEAD
-block_number = 67
-=======
 block_number = 60
->>>>>>> 221f5699
 seed = "eternum"
 manifest_name = "dojo-world"
 
@@ -50,12 +46,7 @@
 writes = []
 init_calldata = []
 tag = "eternum-building_systems"
-systems = [
-    "create",
-    "pause_production",
-    "resume_production",
-    "destroy",
-]
+systems = ["create", "pause_production", "resume_production", "destroy"]
 manifest_name = "eternum-building_systems-4b0f3026"
 
 [[contracts]]
@@ -256,10 +247,7 @@
 writes = []
 init_calldata = []
 tag = "eternum-name_systems"
-systems = [
-    "set_address_name",
-    "set_entity_name",
-]
+systems = ["set_address_name", "set_entity_name"]
 manifest_name = "eternum-name_systems-bbb2e543"
 
 [[contracts]]
@@ -287,11 +275,7 @@
 writes = []
 init_calldata = []
 tag = "eternum-resource_systems"
-systems = [
-    "approve",
-    "send",
-    "pickup",
-]
+systems = ["approve", "send", "pickup"]
 manifest_name = "eternum-resource_systems-59b73d5a"
 
 [[contracts]]
@@ -319,11 +303,7 @@
 writes = []
 init_calldata = []
 tag = "eternum-trade_systems"
-systems = [
-    "accept_order",
-    "accept_partial_order",
-    "cancel_order",
-]
+systems = ["accept_order", "accept_partial_order", "cancel_order"]
 manifest_name = "eternum-trade_systems-7f6765dd"
 
 [[contracts]]
@@ -337,10 +317,7 @@
 writes = []
 init_calldata = []
 tag = "eternum-travel_systems"
-systems = [
-    "travel",
-    "travel_hex",
-]
+systems = ["travel", "travel_hex"]
 manifest_name = "eternum-travel_systems-4ec72d4c"
 
 [[models]]
