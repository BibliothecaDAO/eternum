--- conflicted
+++ resolved
@@ -5,11 +5,7 @@
 abi = "manifests/dev/deployment/abis/dojo-world.json"
 address = "0x5889930b9e39f7138c9a16b4a68725066a53970d03dfda280a9e479e3d8c2ac"
 transaction_hash = "0x6e2a9171abf51df314cd089ba4a6c4d16178d58f92106ddb3d0e28e1a51822"
-<<<<<<< HEAD
-block_number = 47
-=======
 block_number = 61
->>>>>>> 737eb79d
 seed = "eternum"
 manifest_name = "dojo-world"
 
@@ -50,12 +46,7 @@
 writes = []
 init_calldata = []
 tag = "eternum-building_systems"
-systems = [
-    "create",
-    "pause_production",
-    "resume_production",
-    "destroy",
-]
+systems = ["create", "pause_production", "resume_production", "destroy"]
 manifest_name = "eternum-building_systems-4b0f3026"
 
 [[contracts]]
@@ -187,10 +178,7 @@
 writes = []
 init_calldata = []
 tag = "eternum-hyperstructure_systems"
-systems = [
-    "contribute_to_construction",
-    "set_co_owners",
-]
+systems = ["contribute_to_construction", "set_co_owners"]
 manifest_name = "eternum-hyperstructure_systems-3660009a"
 
 [[contracts]]
@@ -246,10 +234,7 @@
 writes = []
 init_calldata = []
 tag = "eternum-name_systems"
-systems = [
-    "set_address_name",
-    "set_entity_name",
-]
+systems = ["set_address_name", "set_entity_name"]
 manifest_name = "eternum-name_systems-bbb2e543"
 
 [[contracts]]
@@ -277,11 +262,7 @@
 writes = []
 init_calldata = []
 tag = "eternum-resource_systems"
-systems = [
-    "approve",
-    "send",
-    "pickup",
-]
+systems = ["approve", "send", "pickup"]
 manifest_name = "eternum-resource_systems-59b73d5a"
 
 [[contracts]]
@@ -323,10 +304,7 @@
 writes = []
 init_calldata = []
 tag = "eternum-trade_systems"
-systems = [
-    "accept_order",
-    "cancel_order",
-]
+systems = ["accept_order", "cancel_order"]
 manifest_name = "eternum-trade_systems-7f6765dd"
 
 [[contracts]]
@@ -340,10 +318,7 @@
 writes = []
 init_calldata = []
 tag = "eternum-travel_systems"
-systems = [
-    "travel",
-    "travel_hex",
-]
+systems = ["travel", "travel_hex"]
 manifest_name = "eternum-travel_systems-4ec72d4c"
 
 [[models]]
