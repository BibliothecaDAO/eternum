--- conflicted
+++ resolved
@@ -1,12 +1,8 @@
 import { manifestLocal, manifestMainnet, manifestSepolia, } from "@bibliothecadao/assets";
+import { EternumProvider, ResourceWhitelistConfig } from "@bibliothecadao/eternum";
 import { readFileSync } from "fs";
 import { join } from "path";
 import { Account } from "starknet";
-<<<<<<< HEAD
-import { EternumProvider, ResourceWhitelistConfig } from "@bibliothecadao/eternum";
-=======
-import { EternumProvider, ResourceWhitelistConfig } from "./provider";
->>>>>>> 8f43edca
 
 const getResourceAddresses = () => {
   const network = process.env.STARKNET_NETWORK;
