--- conflicted
+++ resolved
@@ -5699,20 +5699,8 @@
   stackback@0.0.2:
     resolution: {integrity: sha512-1XMJE5fQo1jGH6Y/7ebnwPOBEkIEnT4QF32d5R1+VXdXveM0IBMJt8zfaxX1P3QhVwrYe+576+jkANtSS2mBbw==}
 
-<<<<<<< HEAD
-  starknet-types@0.0.4:
-    resolution: {integrity: sha512-PklqFeSp9gMqbzW5IbO8l1s3xsNZYkNG/x/gsytgYCIl6H/cqiwCZolVTneyTibvrdHOQ8kP3PXwfdsypudYqw==}
-    deprecated: Package no longer supported. Contact Support at https://www.npmjs.com/support for more info.
-
   starknet@6.11.0:
     resolution: {integrity: sha512-u50KrGDi9fbu1Ogu7ynwF/tSeFlp3mzOg1/Y5x50tYFICImo3OfY4lOz9OtYDk404HK4eUujKkhov9tG7GAKlg==}
-
-  starknet@6.7.0:
-    resolution: {integrity: sha512-8NMedKBfkg/oZUgTYNw9lKeNoNYakL/Roah2HwKzrVyvDxBs0arrNrR8No8+tTq0wQg0HGu1w+JIObynjHAK3w==}
-=======
-  starknet@6.11.0:
-    resolution: {integrity: sha512-u50KrGDi9fbu1Ogu7ynwF/tSeFlp3mzOg1/Y5x50tYFICImo3OfY4lOz9OtYDk404HK4eUujKkhov9tG7GAKlg==}
->>>>>>> 4b17f052
 
   stats-gl@2.2.8:
     resolution: {integrity: sha512-94G5nZvduDmzxBS7K0lYnynYwreZpkknD8g5dZmU6mpwIhy3caCrjAm11Qm1cbyx7mqix7Fp00RkbsonzKWnoQ==}
@@ -12868,31 +12856,7 @@
 
   stackback@0.0.2: {}
 
-<<<<<<< HEAD
-  starknet-types@0.0.4: {}
-
   starknet@6.11.0(encoding@0.1.13):
-    dependencies:
-      '@noble/curves': 1.4.2
-      '@noble/hashes': 1.5.0
-      '@scure/base': 1.1.8
-      '@scure/starknet': 1.0.0
-      abi-wan-kanabi: 2.2.3
-      fetch-cookie: 3.0.1
-      get-starknet-core: 4.0.0
-      isomorphic-fetch: 3.0.0(encoding@0.1.13)
-      lossless-json: 4.0.1
-      pako: 2.1.0
-      starknet-types-07: '@starknet-io/types-js@0.7.7'
-      ts-mixer: 6.0.4
-      url-join: 4.0.1
-    transitivePeerDependencies:
-      - encoding
-
-  starknet@6.7.0(encoding@0.1.13):
-=======
-  starknet@6.11.0(encoding@0.1.13):
->>>>>>> 4b17f052
     dependencies:
       '@noble/curves': 1.4.2
       '@noble/hashes': 1.5.0
