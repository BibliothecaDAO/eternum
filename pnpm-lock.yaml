--- conflicted
+++ resolved
@@ -8456,9 +8456,6 @@
     dependencies:
       '@types/node': 20.12.6
 
-<<<<<<< HEAD
-  '@types/debug@4.1.12':
-=======
   /@types/bun@1.1.1:
     resolution: {integrity: sha512-lUe9rLMhgDCViciZtgDj5CMl2u7uTq/IP149kSZH/Si6FWkCioximABFf+baRQgbm8QlH4bzT0qJRteQFNqeGA==}
     dependencies:
@@ -8467,7 +8464,6 @@
 
   /@types/debug@4.1.12:
     resolution: {integrity: sha512-vIChWdVG3LG1SMxEvI/AK+FWJthlrqlTu7fbrlywTkkaONwk/UAGaULXRlf8vkzFBLVm0zkMdCquhL5aOjhXPQ==}
->>>>>>> 97eae051
     dependencies:
       '@types/ms': 0.7.34
 
@@ -8506,13 +8502,12 @@
       '@types/node': 20.12.6
       form-data: 4.0.0
 
-  '@types/node@18.19.31':
+  /@types/node@18.19.31:
+    resolution: {integrity: sha512-ArgCD39YpyyrtFKIqMDvjz79jto5fcI/SVUs2HwB+f0dAzq68yqOdyaSivLiLugSziTpNXLQrVb7RZFmdZzbhA==}
     dependencies:
       undici-types: 5.26.5
-
-<<<<<<< HEAD
-  '@types/node@20.12.6':
-=======
+    dev: false
+
   /@types/node@20.11.30:
     resolution: {integrity: sha512-dHM6ZxwlmuZaRmUPfv1p+KrdD1Dci04FbdEm/9wEMouFqxYoFl5aMkt0VMAUtYRQDyYvD41WJLukhq/ha3YuTw==}
     dependencies:
@@ -8521,7 +8516,10 @@
 
   /@types/node@20.12.6:
     resolution: {integrity: sha512-3KurE8taB8GCvZBPngVbp0lk5CKi8M9f9k1rsADh0Evdz5SzJ+Q+Hx9uHoFGsLnLnd1xmkDQr2hVhlA0Mn0lKQ==}
->>>>>>> 97eae051
+    dependencies:
+      undici-types: 5.26.5
+
+  '@types/node@20.12.6':
     dependencies:
       undici-types: 5.26.5
 
@@ -9094,9 +9092,6 @@
       base64-js: 1.5.1
       ieee754: 1.2.1
 
-<<<<<<< HEAD
-  bundle-require@4.0.2(esbuild@0.19.12):
-=======
   /bun-types@1.1.6:
     resolution: {integrity: sha512-LK2aaJdBBTUkDyN+kRiJHLF3VGrAcdkEHrbBvbmTkccShPw6ZalxxKjWSBJwn4UkikhZdrdA87bZWmfUgkRUYg==}
     dependencies:
@@ -9109,7 +9104,6 @@
     engines: {node: ^12.20.0 || ^14.13.1 || >=16.0.0}
     peerDependencies:
       esbuild: '>=0.17'
->>>>>>> 97eae051
     dependencies:
       esbuild: 0.19.12
       load-tsconfig: 0.2.5
@@ -12315,9 +12309,6 @@
     dependencies:
       any-promise: 1.3.0
 
-<<<<<<< HEAD
-  three-mesh-bvh@0.7.3(three@0.163.0):
-=======
   /three-csg-ts@3.1.14(@types/three@0.163.0)(three@0.163.0):
     resolution: {integrity: sha512-miDfFA/bxXU5sgnePj28Nq4wcdmGkdM6dbv+lqK/vb0KbeYEDzcA9aTwMOyS1a3Fd/TDkcJ7MxHRevIGj8hMSA==}
     peerDependencies:
@@ -12336,7 +12327,6 @@
     resolution: {integrity: sha512-3W6KjzmupjfE89GuHPT31kxKWZ4YGZPEZJNysJpiOZfQRsBQQgmK7v/VJPpjG6syhAvTnY+5Fr77EvIkTLpGSw==}
     peerDependencies:
       three: '>= 0.151.0'
->>>>>>> 97eae051
     dependencies:
       three: 0.163.0
 
