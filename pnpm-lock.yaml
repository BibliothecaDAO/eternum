lockfileVersion: '9.0'

settings:
  autoInstallPeers: true
  excludeLinksFromLockfile: false

importers:

  .: {}

  balancing:
    dependencies:
      '@bibliothecadao/eternum':
        specifier: workspace:^
        version: link:../sdk/packages/eternum
      '@radix-ui/react-icons':
        specifier: ^1.3.0
        version: 1.3.0(react@18.3.1)
      '@radix-ui/react-tabs':
        specifier: ^1.1.0
        version: 1.1.0(@types/react-dom@18.3.0)(@types/react@18.3.7)(react-dom@18.3.1(react@18.3.1))(react@18.3.1)
      '@tanstack/react-table':
        specifier: ^8.20.5
        version: 8.20.5(react-dom@18.3.1(react@18.3.1))(react@18.3.1)
      class-variance-authority:
        specifier: ^0.7.0
        version: 0.7.0
      clsx:
        specifier: ^1.2.1
        version: 1.2.1
      lucide-react:
        specifier: ^0.365.0
        version: 0.365.0(react@18.3.1)
      react:
        specifier: ^18.3.1
        version: 18.3.1
      react-dom:
        specifier: ^18.3.1
        version: 18.3.1(react@18.3.1)
      tailwind-merge:
        specifier: ^2.5.2
        version: 2.5.2
      tailwindcss-animate:
        specifier: ^1.0.7
        version: 1.0.7(tailwindcss@3.4.12)
    devDependencies:
      '@eslint/js':
        specifier: ^9.9.0
        version: 9.11.1
      '@types/node':
        specifier: ^20.11.10
        version: 20.16.5
      '@types/react':
        specifier: ^18.3.3
        version: 18.3.7
      '@types/react-dom':
        specifier: ^18.3.0
        version: 18.3.0
      '@vitejs/plugin-react':
        specifier: ^4.3.1
        version: 4.3.1(vite@5.4.6(@types/node@20.16.5))
      autoprefixer:
        specifier: ^10.4.18
        version: 10.4.20(postcss@8.4.47)
      eslint:
        specifier: ^9.9.0
        version: 9.11.1(jiti@1.21.6)
      eslint-plugin-react-hooks:
        specifier: ^5.1.0-rc.0
        version: 5.1.0-rc-fb9a90fa48-20240614(eslint@9.11.1(jiti@1.21.6))
      eslint-plugin-react-refresh:
        specifier: ^0.4.9
        version: 0.4.12(eslint@9.11.1(jiti@1.21.6))
      globals:
        specifier: ^15.9.0
        version: 15.9.0
      postcss:
        specifier: ^8.4.35
        version: 8.4.47
      tailwindcss:
        specifier: ^3.4.1
        version: 3.4.12
      typescript:
        specifier: ^5.5.3
        version: 5.6.2
      typescript-eslint:
        specifier: ^8.0.1
        version: 8.8.0(eslint@9.11.1(jiti@1.21.6))(typescript@5.6.2)
      vite:
        specifier: ^5.4.1
        version: 5.4.6(@types/node@20.16.5)

  client:
    dependencies:
      '@bibliothecadao/eternum':
        specifier: workspace:^
        version: link:../sdk/packages/eternum
      '@dojoengine/core':
<<<<<<< HEAD
        specifier: 1.0.0-alpha.21
        version: 1.0.0-alpha.21(starknet@6.11.0(encoding@0.1.13))(typescript@5.6.2)
      '@dojoengine/create-burner':
        specifier: 1.0.0-alpha.21
        version: 1.0.0-alpha.21(react-dom@18.3.1(react@18.3.1))(react@18.3.1)(starknet@6.11.0(encoding@0.1.13))(typescript@5.6.2)
      '@dojoengine/react':
        specifier: 1.0.0-alpha.21
        version: 1.0.0-alpha.21(@types/node@20.16.5)(@types/react@18.3.7)(@vitest/ui@2.1.1(vitest@2.1.1))(jsdom@24.1.3)(react@18.3.1)(starknet@6.11.0(encoding@0.1.13))(type-fest@0.21.3)(typescript@5.6.2)(zod@3.23.8)
=======
        specifier: 1.0.0-alpha.22
        version: 1.0.0-alpha.22(starknet@6.11.0(encoding@0.1.13))(typescript@5.6.2)
      '@dojoengine/create-burner':
        specifier: 1.0.0-alpha.22
        version: 1.0.0-alpha.22(react-dom@18.3.1(react@18.3.1))(react@18.3.1)(starknet@6.11.0(encoding@0.1.13))(typescript@5.6.2)
      '@dojoengine/react':
        specifier: 1.0.0-alpha.22
        version: 1.0.0-alpha.22(@types/node@20.16.5)(@types/react@18.3.7)(@vitest/ui@2.1.1(vitest@2.1.1))(jsdom@24.1.3)(react@18.3.1)(starknet@6.11.0(encoding@0.1.13))(type-fest@0.21.3)(typescript@5.6.2)(zod@3.23.8)
>>>>>>> 81651758
      '@dojoengine/recs':
        specifier: ^2.0.13
        version: 2.0.13(typescript@5.6.2)(zod@3.23.8)
      '@dojoengine/state':
<<<<<<< HEAD
        specifier: 1.0.0-alpha.21
        version: 1.0.0-alpha.21(@types/node@20.16.5)(@vitest/ui@2.1.1(vitest@2.1.1))(jsdom@24.1.3)(starknet@6.11.0(encoding@0.1.13))(typescript@5.6.2)(zod@3.23.8)
      '@dojoengine/torii-client':
        specifier: 1.0.0-alpha.21
        version: 1.0.0-alpha.21
      '@dojoengine/utils':
        specifier: 1.0.0-alpha.21
        version: 1.0.0-alpha.21(starknet@6.11.0(encoding@0.1.13))(typescript@5.6.2)(zod@3.23.8)
=======
        specifier: 1.0.0-alpha.22
        version: 1.0.0-alpha.22(@types/node@20.16.5)(@vitest/ui@2.1.1(vitest@2.1.1))(jsdom@24.1.3)(starknet@6.11.0(encoding@0.1.13))(typescript@5.6.2)(zod@3.23.8)
      '@dojoengine/torii-client':
        specifier: 1.0.0-alpha.22
        version: 1.0.0-alpha.22
      '@dojoengine/utils':
        specifier: 1.0.0-alpha.22
        version: 1.0.0-alpha.22(starknet@6.11.0(encoding@0.1.13))(typescript@5.6.2)(zod@3.23.8)
>>>>>>> 81651758
      '@headlessui/react':
        specifier: ^1.7.18
        version: 1.7.19(react-dom@18.3.1(react@18.3.1))(react@18.3.1)
      '@latticexyz/utils':
        specifier: ^2.0.0-next.12
        version: 2.2.3
      '@radix-ui/react-select':
        specifier: ^2.0.0
        version: 2.1.1(@types/react-dom@18.3.0)(@types/react@18.3.7)(react-dom@18.3.1(react@18.3.1))(react@18.3.1)
      '@radix-ui/react-tabs':
        specifier: ^1.1.0
        version: 1.1.0(@types/react-dom@18.3.0)(@types/react@18.3.7)(react-dom@18.3.1(react@18.3.1))(react@18.3.1)
      '@react-three/drei':
        specifier: ^9.101.0
        version: 9.112.0(@react-three/fiber@8.17.7(react-dom@18.3.1(react@18.3.1))(react@18.3.1)(three@0.166.1))(@types/react@18.3.7)(@types/three@0.163.0)(react-dom@18.3.1(react@18.3.1))(react@18.3.1)(three@0.166.1)
      '@react-three/fiber':
        specifier: ^8.16.1
        version: 8.17.7(react-dom@18.3.1(react@18.3.1))(react@18.3.1)(three@0.166.1)
      '@react-three/postprocessing':
        specifier: 2.16.2
        version: 2.16.2(@react-three/fiber@8.17.7(react-dom@18.3.1(react@18.3.1))(react@18.3.1)(three@0.166.1))(@types/three@0.163.0)(react@18.3.1)(three@0.166.1)
      '@vercel/analytics':
        specifier: ^1.2.2
        version: 1.3.1(react@18.3.1)
      buffer:
        specifier: ^6.0.3
        version: 6.0.3
      clsx:
        specifier: ^1.2.1
        version: 1.2.1
      framer-motion:
        specifier: ^11.0.24
        version: 11.5.4(react-dom@18.3.1(react@18.3.1))(react@18.3.1)
      gsap:
        specifier: ^3.12.5
        version: 3.12.5
      lil-gui:
        specifier: ^0.19.2
        version: 0.19.2
      lodash:
        specifier: ^4.17.21
        version: 4.17.21
      lucide-react:
        specifier: ^0.365.0
        version: 0.365.0(react@18.3.1)
      postprocessing:
        specifier: ^6.35.2
        version: 6.36.2(three@0.166.1)
      react:
        specifier: ^18.2.0
        version: 18.3.1
      react-dom:
        specifier: ^18.2.0
        version: 18.3.1(react@18.3.1)
      react-draggable:
        specifier: ^4.4.6
        version: 4.4.6(react-dom@18.3.1(react@18.3.1))(react@18.3.1)
      react-toastify:
        specifier: ^10.0.5
        version: 10.0.5(react-dom@18.3.1(react@18.3.1))(react@18.3.1)
      rxjs:
        specifier: ^7.8.1
        version: 7.8.1
      starknet:
        specifier: 6.11.0
        version: 6.11.0(encoding@0.1.13)
      tailwind-merge:
        specifier: ^2.2.2
        version: 2.5.2
      three:
        specifier: ^0.166.0
        version: 0.166.1
      three-csg:
        specifier: ^1.0.0
        version: 1.0.0
      three-csg-ts:
        specifier: ^3.1.14
        version: 3.2.0(@types/three@0.163.0)(three@0.166.1)
      three-stdlib:
        specifier: ^2.29.5
        version: 2.33.0(three@0.166.1)
      use-sound:
        specifier: ^4.0.1
        version: 4.0.3(react@18.3.1)
      vitest-canvas-mock:
        specifier: ^0.3.3
        version: 0.3.3(vitest@2.1.1(@types/node@20.16.5)(@vitest/ui@2.1.1)(jsdom@24.1.3))
      wouter:
        specifier: ^2.12.1
        version: 2.12.1(react@18.3.1)
      zustand:
        specifier: ^4.5.2
        version: 4.5.5(@types/react@18.3.7)(react@18.3.1)
    devDependencies:
      '@svgr/rollup':
        specifier: ^8.1.0
        version: 8.1.0(rollup@4.21.3)(typescript@5.6.2)
      '@tailwindcss/typography':
        specifier: ^0.5.13
        version: 0.5.15(tailwindcss@3.4.12)
      '@types/lodash':
        specifier: ^4.14.202
        version: 4.17.7
      '@types/node':
        specifier: ^20.11.10
        version: 20.16.5
      '@types/react':
        specifier: ^18.2.74
        version: 18.3.7
      '@types/react-dom':
        specifier: ^18.2.21
        version: 18.3.0
      '@types/three':
        specifier: ^0.163.0
        version: 0.163.0
      '@typescript-eslint/eslint-plugin':
        specifier: ^7.5.0
        version: 7.18.0(@typescript-eslint/parser@8.9.0(eslint@8.57.1)(typescript@5.6.2))(eslint@8.57.1)(typescript@5.6.2)
      '@vitejs/plugin-react':
        specifier: ^4.2.1
        version: 4.3.1(vite@5.4.6(@types/node@20.16.5))
      '@vitest/coverage-v8':
        specifier: ^2.0.5
        version: 2.1.1(vitest@2.1.1(@types/node@20.16.5)(@vitest/ui@2.1.1)(jsdom@24.1.3))
      '@vitest/ui':
        specifier: ^2.0.1
        version: 2.1.1(vitest@2.1.1)
      autoprefixer:
        specifier: ^10.4.18
        version: 10.4.20(postcss@8.4.47)
      eslint:
        specifier: ^8.57.0
        version: 8.57.1
      eslint-config-standard-with-typescript:
        specifier: ^43.0.1
        version: 43.0.1(@typescript-eslint/eslint-plugin@7.18.0(@typescript-eslint/parser@8.9.0(eslint@8.57.1)(typescript@5.6.2))(eslint@8.57.1)(typescript@5.6.2))(eslint-plugin-import@2.31.0(@typescript-eslint/parser@8.9.0(eslint@8.57.1)(typescript@5.6.2))(eslint@8.57.1))(eslint-plugin-n@17.11.1(eslint@8.57.1))(eslint-plugin-promise@6.6.0(eslint@8.57.1))(eslint@8.57.1)(typescript@5.6.2)
      eslint-plugin-import:
        specifier: ^2.29.1
        version: 2.31.0(@typescript-eslint/parser@8.9.0(eslint@8.57.1)(typescript@5.6.2))(eslint@8.57.1)
      eslint-plugin-n:
        specifier: ^17.0.0
        version: 17.11.1(eslint@8.57.1)
      eslint-plugin-promise:
        specifier: ^6.1.1
        version: 6.6.0(eslint@8.57.1)
      eslint-plugin-react:
        specifier: ^7.34.1
        version: 7.37.1(eslint@8.57.1)
      jsdom:
        specifier: ^24.1.0
        version: 24.1.3
      leva:
        specifier: ^0.9.35
        version: 0.9.35(@types/react-dom@18.3.0)(@types/react@18.3.7)(react-dom@18.3.1(react@18.3.1))(react@18.3.1)
      postcss:
        specifier: ^8.4.35
        version: 8.4.47
      r3f-perf:
        specifier: ^7.2.1
        version: 7.2.1(@react-three/fiber@8.17.7(react-dom@18.3.1(react@18.3.1))(react@18.3.1)(three@0.166.1))(@types/react@18.3.7)(@types/three@0.163.0)(react-dom@18.3.1(react@18.3.1))(react@18.3.1)(three@0.166.1)
      tailwindcss:
        specifier: ^3.4.1
        version: 3.4.12
      typescript:
        specifier: ^5.4.4
        version: 5.6.2
      vite:
        specifier: ^5.2.8
        version: 5.4.6(@types/node@20.16.5)
      vite-plugin-svgr:
        specifier: ^4.2.0
        version: 4.2.0(rollup@4.21.3)(typescript@5.6.2)(vite@5.4.6(@types/node@20.16.5))
      vite-plugin-top-level-await:
        specifier: ^1.4.1
        version: 1.4.4(rollup@4.21.3)(vite@5.4.6(@types/node@20.16.5))
      vite-plugin-wasm:
        specifier: ^3.3.0
        version: 3.3.0(vite@5.4.6(@types/node@20.16.5))
      vitest:
        specifier: ^2.0.5
        version: 2.1.1(@types/node@20.16.5)(@vitest/ui@2.1.1)(jsdom@24.1.3)

  config:
    dependencies:
      '@bibliothecadao/eternum':
        specifier: workspace:^
        version: link:../sdk/packages/eternum
      '@dojoengine/core':
        specifier: 1.0.0-alpha.21
        version: 1.0.0-alpha.21(starknet@6.11.0(encoding@0.1.13))(typescript@5.6.2)
      starknet:
        specifier: 6.11.0
        version: 6.11.0(encoding@0.1.13)
      typescript:
        specifier: ^5.0.0
        version: 5.6.2
    devDependencies:
      '@types/bun':
        specifier: latest
        version: 1.1.11

  eternum-docs:
    dependencies:
      typescript:
        specifier: 5.4.4
        version: 5.4.4
      vocs:
        specifier: latest
        version: 1.0.0-alpha.61(@types/node@22.5.5)(@types/react-dom@18.3.0)(@types/react@18.3.7)(react-dom@18.3.1(react@18.3.1))(react@18.3.1)(rollup@4.21.3)(typescript@5.4.4)

  sdk/packages/eternum:
    dependencies:
      '@dojoengine/core':
<<<<<<< HEAD
        specifier: 1.0.0-alpha.21
        version: 1.0.0-alpha.21(starknet@6.11.0(encoding@0.1.13))(typescript@5.6.2)
=======
        specifier: 1.0.0-alpha.22
        version: 1.0.0-alpha.22(starknet@6.11.0(encoding@0.1.13))(typescript@5.6.2)
>>>>>>> 81651758
      eventemitter3:
        specifier: ^5.0.1
        version: 5.0.1
      starknet:
        specifier: 6.11.0
        version: 6.11.0(encoding@0.1.13)
      vitest:
        specifier: ^2.0.5
        version: 2.1.1(@types/node@22.5.5)(@vitest/ui@2.1.1)(jsdom@24.1.3)
    devDependencies:
      tsup:
        specifier: ^8.0.2
        version: 8.3.0(@swc/core@1.7.26)(jiti@1.21.6)(postcss@8.4.47)(tsx@4.16.2)(typescript@5.6.2)(yaml@2.5.1)
      typescript:
        specifier: ^5.4.4
        version: 5.6.2

  season_pass/scripts/deployment:
    dependencies:
      colors:
        specifier: ^1.4.0
        version: 1.4.0
      dotenv:
        specifier: ^16.3.1
        version: 16.4.5
      starknet:
        specifier: ^6.8.0
        version: 6.11.0(encoding@0.1.13)
    devDependencies:
      prettier:
        specifier: 3.1.1
        version: 3.1.1

packages:

  '@adraffy/ens-normalize@1.10.0':
    resolution: {integrity: sha512-nA9XHtlAkYfJxY7bce8DcN7eKxWWCWkU+1GR9d+U6MbNpfwQp8TI7vqOsBsMcHoT4mBu2kypKoSKnghEzOOq5Q==}

  '@alloc/quick-lru@5.2.0':
    resolution: {integrity: sha512-UrcABB+4bUrFABwbluTIBErXwvbsU/V7TZWfmbgJfbkwiBuziS9gxdODUyuiecfdGQ85jglMW6juS3+z5TsKLw==}
    engines: {node: '>=10'}

  '@ampproject/remapping@2.3.0':
    resolution: {integrity: sha512-30iZtAPgz+LTIYoeivqYo853f02jBYSd5uGnGpkFV0M3xOt9aN73erkgYAmZU43x4VfqcnLxW9Kpg3R5LC4YYw==}
    engines: {node: '>=6.0.0'}

  '@babel/code-frame@7.24.7':
    resolution: {integrity: sha512-BcYH1CVJBO9tvyIZ2jVeXgSIMvGZ2FDRvDdOIVQyuklNKSsx+eppDEBq/g47Ayw+RqNFE+URvOShmf+f/qwAlA==}
    engines: {node: '>=6.9.0'}

  '@babel/compat-data@7.25.4':
    resolution: {integrity: sha512-+LGRog6RAsCJrrrg/IO6LGmpphNe5DiK30dGjCoxxeGv49B10/3XYGxPsAwrDlMFcFEvdAUavDT8r9k/hSyQqQ==}
    engines: {node: '>=6.9.0'}

  '@babel/core@7.25.2':
    resolution: {integrity: sha512-BBt3opiCOxUr9euZ5/ro/Xv8/V7yJ5bjYMqG/C1YAo8MIKAnumZalCN+msbci3Pigy4lIQfPUpfMM27HMGaYEA==}
    engines: {node: '>=6.9.0'}

  '@babel/generator@7.25.6':
    resolution: {integrity: sha512-VPC82gr1seXOpkjAAKoLhP50vx4vGNlF4msF64dSFq1P8RfB+QAuJWGHPXXPc8QyfVWwwB/TNNU4+ayZmHNbZw==}
    engines: {node: '>=6.9.0'}

  '@babel/helper-annotate-as-pure@7.24.7':
    resolution: {integrity: sha512-BaDeOonYvhdKw+JoMVkAixAAJzG2jVPIwWoKBPdYuY9b452e2rPuI9QPYh3KpofZ3pW2akOmwZLOiOsHMiqRAg==}
    engines: {node: '>=6.9.0'}

  '@babel/helper-builder-binary-assignment-operator-visitor@7.24.7':
    resolution: {integrity: sha512-xZeCVVdwb4MsDBkkyZ64tReWYrLRHlMN72vP7Bdm3OUOuyFZExhsHUUnuWnm2/XOlAJzR0LfPpB56WXZn0X/lA==}
    engines: {node: '>=6.9.0'}

  '@babel/helper-compilation-targets@7.25.2':
    resolution: {integrity: sha512-U2U5LsSaZ7TAt3cfaymQ8WHh0pxvdHoEk6HVpaexxixjyEquMh0L0YNJNM6CTGKMXV1iksi0iZkGw4AcFkPaaw==}
    engines: {node: '>=6.9.0'}

  '@babel/helper-create-class-features-plugin@7.25.4':
    resolution: {integrity: sha512-ro/bFs3/84MDgDmMwbcHgDa8/E6J3QKNTk4xJJnVeFtGE+tL0K26E3pNxhYz2b67fJpt7Aphw5XcploKXuCvCQ==}
    engines: {node: '>=6.9.0'}
    peerDependencies:
      '@babel/core': ^7.0.0

  '@babel/helper-create-regexp-features-plugin@7.25.2':
    resolution: {integrity: sha512-+wqVGP+DFmqwFD3EH6TMTfUNeqDehV3E/dl+Sd54eaXqm17tEUNbEIn4sVivVowbvUpOtIGxdo3GoXyDH9N/9g==}
    engines: {node: '>=6.9.0'}
    peerDependencies:
      '@babel/core': ^7.0.0

  '@babel/helper-define-polyfill-provider@0.6.2':
    resolution: {integrity: sha512-LV76g+C502biUK6AyZ3LK10vDpDyCzZnhZFXkH1L75zHPj68+qc8Zfpx2th+gzwA2MzyK+1g/3EPl62yFnVttQ==}
    peerDependencies:
      '@babel/core': ^7.4.0 || ^8.0.0-0 <8.0.0

  '@babel/helper-member-expression-to-functions@7.24.8':
    resolution: {integrity: sha512-LABppdt+Lp/RlBxqrh4qgf1oEH/WxdzQNDJIu5gC/W1GyvPVrOBiItmmM8wan2fm4oYqFuFfkXmlGpLQhPY8CA==}
    engines: {node: '>=6.9.0'}

  '@babel/helper-module-imports@7.24.7':
    resolution: {integrity: sha512-8AyH3C+74cgCVVXow/myrynrAGv+nTVg5vKu2nZph9x7RcRwzmh0VFallJuFTZ9mx6u4eSdXZfcOzSqTUm0HCA==}
    engines: {node: '>=6.9.0'}

  '@babel/helper-module-transforms@7.25.2':
    resolution: {integrity: sha512-BjyRAbix6j/wv83ftcVJmBt72QtHI56C7JXZoG2xATiLpmoC7dpd8WnkikExHDVPpi/3qCmO6WY1EaXOluiecQ==}
    engines: {node: '>=6.9.0'}
    peerDependencies:
      '@babel/core': ^7.0.0

  '@babel/helper-optimise-call-expression@7.24.7':
    resolution: {integrity: sha512-jKiTsW2xmWwxT1ixIdfXUZp+P5yURx2suzLZr5Hi64rURpDYdMW0pv+Uf17EYk2Rd428Lx4tLsnjGJzYKDM/6A==}
    engines: {node: '>=6.9.0'}

  '@babel/helper-plugin-utils@7.24.8':
    resolution: {integrity: sha512-FFWx5142D8h2Mgr/iPVGH5G7w6jDn4jUSpZTyDnQO0Yn7Ks2Kuz6Pci8H6MPCoUJegd/UZQ3tAvfLCxQSnWWwg==}
    engines: {node: '>=6.9.0'}

  '@babel/helper-remap-async-to-generator@7.25.0':
    resolution: {integrity: sha512-NhavI2eWEIz/H9dbrG0TuOicDhNexze43i5z7lEqwYm0WEZVTwnPpA0EafUTP7+6/W79HWIP2cTe3Z5NiSTVpw==}
    engines: {node: '>=6.9.0'}
    peerDependencies:
      '@babel/core': ^7.0.0

  '@babel/helper-replace-supers@7.25.0':
    resolution: {integrity: sha512-q688zIvQVYtZu+i2PsdIu/uWGRpfxzr5WESsfpShfZECkO+d2o+WROWezCi/Q6kJ0tfPa5+pUGUlfx2HhrA3Bg==}
    engines: {node: '>=6.9.0'}
    peerDependencies:
      '@babel/core': ^7.0.0

  '@babel/helper-simple-access@7.24.7':
    resolution: {integrity: sha512-zBAIvbCMh5Ts+b86r/CjU+4XGYIs+R1j951gxI3KmmxBMhCg4oQMsv6ZXQ64XOm/cvzfU1FmoCyt6+owc5QMYg==}
    engines: {node: '>=6.9.0'}

  '@babel/helper-skip-transparent-expression-wrappers@7.24.7':
    resolution: {integrity: sha512-IO+DLT3LQUElMbpzlatRASEyQtfhSE0+m465v++3jyyXeBTBUjtVZg28/gHeV5mrTJqvEKhKroBGAvhW+qPHiQ==}
    engines: {node: '>=6.9.0'}

  '@babel/helper-string-parser@7.24.8':
    resolution: {integrity: sha512-pO9KhhRcuUyGnJWwyEgnRJTSIZHiT+vMD0kPeD+so0l7mxkMT19g3pjY9GTnHySck/hDzq+dtW/4VgnMkippsQ==}
    engines: {node: '>=6.9.0'}

  '@babel/helper-validator-identifier@7.24.7':
    resolution: {integrity: sha512-rR+PBcQ1SMQDDyF6X0wxtG8QyLCgUB0eRAGguqRLfkCA87l7yAP7ehq8SNj96OOGTO8OBV70KhuFYcIkHXOg0w==}
    engines: {node: '>=6.9.0'}

  '@babel/helper-validator-option@7.24.8':
    resolution: {integrity: sha512-xb8t9tD1MHLungh/AIoWYN+gVHaB9kwlu8gffXGSt3FFEIT7RjS+xWbc2vUD1UTZdIpKj/ab3rdqJ7ufngyi2Q==}
    engines: {node: '>=6.9.0'}

  '@babel/helper-wrap-function@7.25.0':
    resolution: {integrity: sha512-s6Q1ebqutSiZnEjaofc/UKDyC4SbzV5n5SrA2Gq8UawLycr3i04f1dX4OzoQVnexm6aOCh37SQNYlJ/8Ku+PMQ==}
    engines: {node: '>=6.9.0'}

  '@babel/helpers@7.25.6':
    resolution: {integrity: sha512-Xg0tn4HcfTijTwfDwYlvVCl43V6h4KyVVX2aEm4qdO/PC6L2YvzLHFdmxhoeSA3eslcE6+ZVXHgWwopXYLNq4Q==}
    engines: {node: '>=6.9.0'}

  '@babel/highlight@7.24.7':
    resolution: {integrity: sha512-EStJpq4OuY8xYfhGVXngigBJRWxftKX9ksiGDnmlY3o7B/V7KIAc9X4oiK87uPJSc/vs5L869bem5fhZa8caZw==}
    engines: {node: '>=6.9.0'}

  '@babel/parser@7.25.6':
    resolution: {integrity: sha512-trGdfBdbD0l1ZPmcJ83eNxB9rbEax4ALFTF7fN386TMYbeCQbyme5cOEXQhbGXKebwGaB/J52w1mrklMcbgy6Q==}
    engines: {node: '>=6.0.0'}
    hasBin: true

  '@babel/plugin-bugfix-firefox-class-in-computed-class-key@7.25.3':
    resolution: {integrity: sha512-wUrcsxZg6rqBXG05HG1FPYgsP6EvwF4WpBbxIpWIIYnH8wG0gzx3yZY3dtEHas4sTAOGkbTsc9EGPxwff8lRoA==}
    engines: {node: '>=6.9.0'}
    peerDependencies:
      '@babel/core': ^7.0.0

  '@babel/plugin-bugfix-safari-class-field-initializer-scope@7.25.0':
    resolution: {integrity: sha512-Bm4bH2qsX880b/3ziJ8KD711LT7z4u8CFudmjqle65AZj/HNUFhEf90dqYv6O86buWvSBmeQDjv0Tn2aF/bIBA==}
    engines: {node: '>=6.9.0'}
    peerDependencies:
      '@babel/core': ^7.0.0

  '@babel/plugin-bugfix-safari-id-destructuring-collision-in-function-expression@7.25.0':
    resolution: {integrity: sha512-lXwdNZtTmeVOOFtwM/WDe7yg1PL8sYhRk/XH0FzbR2HDQ0xC+EnQ/JHeoMYSavtU115tnUk0q9CDyq8si+LMAA==}
    engines: {node: '>=6.9.0'}
    peerDependencies:
      '@babel/core': ^7.0.0

  '@babel/plugin-bugfix-v8-spread-parameters-in-optional-chaining@7.24.7':
    resolution: {integrity: sha512-+izXIbke1T33mY4MSNnrqhPXDz01WYhEf3yF5NbnUtkiNnm+XBZJl3kNfoK6NKmYlz/D07+l2GWVK/QfDkNCuQ==}
    engines: {node: '>=6.9.0'}
    peerDependencies:
      '@babel/core': ^7.13.0

  '@babel/plugin-bugfix-v8-static-class-fields-redefine-readonly@7.25.0':
    resolution: {integrity: sha512-tggFrk1AIShG/RUQbEwt2Tr/E+ObkfwrPjR6BjbRvsx24+PSjK8zrq0GWPNCjo8qpRx4DuJzlcvWJqlm+0h3kw==}
    engines: {node: '>=6.9.0'}
    peerDependencies:
      '@babel/core': ^7.0.0

  '@babel/plugin-proposal-private-property-in-object@7.21.0-placeholder-for-preset-env.2':
    resolution: {integrity: sha512-SOSkfJDddaM7mak6cPEpswyTRnuRltl429hMraQEglW+OkovnCzsiszTmsrlY//qLFjCpQDFRvjdm2wA5pPm9w==}
    engines: {node: '>=6.9.0'}
    peerDependencies:
      '@babel/core': ^7.0.0-0

  '@babel/plugin-syntax-async-generators@7.8.4':
    resolution: {integrity: sha512-tycmZxkGfZaxhMRbXlPXuVFpdWlXpir2W4AMhSJgRKzk/eDlIXOhb2LHWoLpDF7TEHylV5zNhykX6KAgHJmTNw==}
    peerDependencies:
      '@babel/core': ^7.0.0-0

  '@babel/plugin-syntax-class-properties@7.12.13':
    resolution: {integrity: sha512-fm4idjKla0YahUNgFNLCB0qySdsoPiZP3iQE3rky0mBUtMZ23yDJ9SJdg6dXTSDnulOVqiF3Hgr9nbXvXTQZYA==}
    peerDependencies:
      '@babel/core': ^7.0.0-0

  '@babel/plugin-syntax-class-static-block@7.14.5':
    resolution: {integrity: sha512-b+YyPmr6ldyNnM6sqYeMWE+bgJcJpO6yS4QD7ymxgH34GBPNDM/THBh8iunyvKIZztiwLH4CJZ0RxTk9emgpjw==}
    engines: {node: '>=6.9.0'}
    peerDependencies:
      '@babel/core': ^7.0.0-0

  '@babel/plugin-syntax-dynamic-import@7.8.3':
    resolution: {integrity: sha512-5gdGbFon+PszYzqs83S3E5mpi7/y/8M9eC90MRTZfduQOYW76ig6SOSPNe41IG5LoP3FGBn2N0RjVDSQiS94kQ==}
    peerDependencies:
      '@babel/core': ^7.0.0-0

  '@babel/plugin-syntax-export-namespace-from@7.8.3':
    resolution: {integrity: sha512-MXf5laXo6c1IbEbegDmzGPwGNTsHZmEy6QGznu5Sh2UCWvueywb2ee+CCE4zQiZstxU9BMoQO9i6zUFSY0Kj0Q==}
    peerDependencies:
      '@babel/core': ^7.0.0-0

  '@babel/plugin-syntax-import-assertions@7.25.6':
    resolution: {integrity: sha512-aABl0jHw9bZ2karQ/uUD6XP4u0SG22SJrOHFoL6XB1R7dTovOP4TzTlsxOYC5yQ1pdscVK2JTUnF6QL3ARoAiQ==}
    engines: {node: '>=6.9.0'}
    peerDependencies:
      '@babel/core': ^7.0.0-0

  '@babel/plugin-syntax-import-attributes@7.25.6':
    resolution: {integrity: sha512-sXaDXaJN9SNLymBdlWFA+bjzBhFD617ZaFiY13dGt7TVslVvVgA6fkZOP7Ki3IGElC45lwHdOTrCtKZGVAWeLQ==}
    engines: {node: '>=6.9.0'}
    peerDependencies:
      '@babel/core': ^7.0.0-0

  '@babel/plugin-syntax-import-meta@7.10.4':
    resolution: {integrity: sha512-Yqfm+XDx0+Prh3VSeEQCPU81yC+JWZ2pDPFSS4ZdpfZhp4MkFMaDC1UqseovEKwSUpnIL7+vK+Clp7bfh0iD7g==}
    peerDependencies:
      '@babel/core': ^7.0.0-0

  '@babel/plugin-syntax-json-strings@7.8.3':
    resolution: {integrity: sha512-lY6kdGpWHvjoe2vk4WrAapEuBR69EMxZl+RoGRhrFGNYVK8mOPAW8VfbT/ZgrFbXlDNiiaxQnAtgVCZ6jv30EA==}
    peerDependencies:
      '@babel/core': ^7.0.0-0

  '@babel/plugin-syntax-jsx@7.24.7':
    resolution: {integrity: sha512-6ddciUPe/mpMnOKv/U+RSd2vvVy+Yw/JfBB0ZHYjEZt9NLHmCUylNYlsbqCCS1Bffjlb0fCwC9Vqz+sBz6PsiQ==}
    engines: {node: '>=6.9.0'}
    peerDependencies:
      '@babel/core': ^7.0.0-0

  '@babel/plugin-syntax-logical-assignment-operators@7.10.4':
    resolution: {integrity: sha512-d8waShlpFDinQ5MtvGU9xDAOzKH47+FFoney2baFIoMr952hKOLp1HR7VszoZvOsV/4+RRszNY7D17ba0te0ig==}
    peerDependencies:
      '@babel/core': ^7.0.0-0

  '@babel/plugin-syntax-nullish-coalescing-operator@7.8.3':
    resolution: {integrity: sha512-aSff4zPII1u2QD7y+F8oDsz19ew4IGEJg9SVW+bqwpwtfFleiQDMdzA/R+UlWDzfnHFCxxleFT0PMIrR36XLNQ==}
    peerDependencies:
      '@babel/core': ^7.0.0-0

  '@babel/plugin-syntax-numeric-separator@7.10.4':
    resolution: {integrity: sha512-9H6YdfkcK/uOnY/K7/aA2xpzaAgkQn37yzWUMRK7OaPOqOpGS1+n0H5hxT9AUw9EsSjPW8SVyMJwYRtWs3X3ug==}
    peerDependencies:
      '@babel/core': ^7.0.0-0

  '@babel/plugin-syntax-object-rest-spread@7.8.3':
    resolution: {integrity: sha512-XoqMijGZb9y3y2XskN+P1wUGiVwWZ5JmoDRwx5+3GmEplNyVM2s2Dg8ILFQm8rWM48orGy5YpI5Bl8U1y7ydlA==}
    peerDependencies:
      '@babel/core': ^7.0.0-0

  '@babel/plugin-syntax-optional-catch-binding@7.8.3':
    resolution: {integrity: sha512-6VPD0Pc1lpTqw0aKoeRTMiB+kWhAoT24PA+ksWSBrFtl5SIRVpZlwN3NNPQjehA2E/91FV3RjLWoVTglWcSV3Q==}
    peerDependencies:
      '@babel/core': ^7.0.0-0

  '@babel/plugin-syntax-optional-chaining@7.8.3':
    resolution: {integrity: sha512-KoK9ErH1MBlCPxV0VANkXW2/dw4vlbGDrFgz8bmUsBGYkFRcbRwMh6cIJubdPrkxRwuGdtCk0v/wPTKbQgBjkg==}
    peerDependencies:
      '@babel/core': ^7.0.0-0

  '@babel/plugin-syntax-private-property-in-object@7.14.5':
    resolution: {integrity: sha512-0wVnp9dxJ72ZUJDV27ZfbSj6iHLoytYZmh3rFcxNnvsJF3ktkzLDZPy/mA17HGsaQT3/DQsWYX1f1QGWkCoVUg==}
    engines: {node: '>=6.9.0'}
    peerDependencies:
      '@babel/core': ^7.0.0-0

  '@babel/plugin-syntax-top-level-await@7.14.5':
    resolution: {integrity: sha512-hx++upLv5U1rgYfwe1xBQUhRmU41NEvpUvrp8jkrSCdvGSnM5/qdRMtylJ6PG5OFkBaHkbTAKTnd3/YyESRHFw==}
    engines: {node: '>=6.9.0'}
    peerDependencies:
      '@babel/core': ^7.0.0-0

  '@babel/plugin-syntax-typescript@7.25.4':
    resolution: {integrity: sha512-uMOCoHVU52BsSWxPOMVv5qKRdeSlPuImUCB2dlPuBSU+W2/ROE7/Zg8F2Kepbk+8yBa68LlRKxO+xgEVWorsDg==}
    engines: {node: '>=6.9.0'}
    peerDependencies:
      '@babel/core': ^7.0.0-0

  '@babel/plugin-syntax-unicode-sets-regex@7.18.6':
    resolution: {integrity: sha512-727YkEAPwSIQTv5im8QHz3upqp92JTWhidIC81Tdx4VJYIte/VndKf1qKrfnnhPLiPghStWfvC/iFaMCQu7Nqg==}
    engines: {node: '>=6.9.0'}
    peerDependencies:
      '@babel/core': ^7.0.0

  '@babel/plugin-transform-arrow-functions@7.24.7':
    resolution: {integrity: sha512-Dt9LQs6iEY++gXUwY03DNFat5C2NbO48jj+j/bSAz6b3HgPs39qcPiYt77fDObIcFwj3/C2ICX9YMwGflUoSHQ==}
    engines: {node: '>=6.9.0'}
    peerDependencies:
      '@babel/core': ^7.0.0-0

  '@babel/plugin-transform-async-generator-functions@7.25.4':
    resolution: {integrity: sha512-jz8cV2XDDTqjKPwVPJBIjORVEmSGYhdRa8e5k5+vN+uwcjSrSxUaebBRa4ko1jqNF2uxyg8G6XYk30Jv285xzg==}
    engines: {node: '>=6.9.0'}
    peerDependencies:
      '@babel/core': ^7.0.0-0

  '@babel/plugin-transform-async-to-generator@7.24.7':
    resolution: {integrity: sha512-SQY01PcJfmQ+4Ash7NE+rpbLFbmqA2GPIgqzxfFTL4t1FKRq4zTms/7htKpoCUI9OcFYgzqfmCdH53s6/jn5fA==}
    engines: {node: '>=6.9.0'}
    peerDependencies:
      '@babel/core': ^7.0.0-0

  '@babel/plugin-transform-block-scoped-functions@7.24.7':
    resolution: {integrity: sha512-yO7RAz6EsVQDaBH18IDJcMB1HnrUn2FJ/Jslc/WtPPWcjhpUJXU/rjbwmluzp7v/ZzWcEhTMXELnnsz8djWDwQ==}
    engines: {node: '>=6.9.0'}
    peerDependencies:
      '@babel/core': ^7.0.0-0

  '@babel/plugin-transform-block-scoping@7.25.0':
    resolution: {integrity: sha512-yBQjYoOjXlFv9nlXb3f1casSHOZkWr29NX+zChVanLg5Nc157CrbEX9D7hxxtTpuFy7Q0YzmmWfJxzvps4kXrQ==}
    engines: {node: '>=6.9.0'}
    peerDependencies:
      '@babel/core': ^7.0.0-0

  '@babel/plugin-transform-class-properties@7.25.4':
    resolution: {integrity: sha512-nZeZHyCWPfjkdU5pA/uHiTaDAFUEqkpzf1YoQT2NeSynCGYq9rxfyI3XpQbfx/a0hSnFH6TGlEXvae5Vi7GD8g==}
    engines: {node: '>=6.9.0'}
    peerDependencies:
      '@babel/core': ^7.0.0-0

  '@babel/plugin-transform-class-static-block@7.24.7':
    resolution: {integrity: sha512-HMXK3WbBPpZQufbMG4B46A90PkuuhN9vBCb5T8+VAHqvAqvcLi+2cKoukcpmUYkszLhScU3l1iudhrks3DggRQ==}
    engines: {node: '>=6.9.0'}
    peerDependencies:
      '@babel/core': ^7.12.0

  '@babel/plugin-transform-classes@7.25.4':
    resolution: {integrity: sha512-oexUfaQle2pF/b6E0dwsxQtAol9TLSO88kQvym6HHBWFliV2lGdrPieX+WgMRLSJDVzdYywk7jXbLPuO2KLTLg==}
    engines: {node: '>=6.9.0'}
    peerDependencies:
      '@babel/core': ^7.0.0-0

  '@babel/plugin-transform-computed-properties@7.24.7':
    resolution: {integrity: sha512-25cS7v+707Gu6Ds2oY6tCkUwsJ9YIDbggd9+cu9jzzDgiNq7hR/8dkzxWfKWnTic26vsI3EsCXNd4iEB6e8esQ==}
    engines: {node: '>=6.9.0'}
    peerDependencies:
      '@babel/core': ^7.0.0-0

  '@babel/plugin-transform-destructuring@7.24.8':
    resolution: {integrity: sha512-36e87mfY8TnRxc7yc6M9g9gOB7rKgSahqkIKwLpz4Ppk2+zC2Cy1is0uwtuSG6AE4zlTOUa+7JGz9jCJGLqQFQ==}
    engines: {node: '>=6.9.0'}
    peerDependencies:
      '@babel/core': ^7.0.0-0

  '@babel/plugin-transform-dotall-regex@7.24.7':
    resolution: {integrity: sha512-ZOA3W+1RRTSWvyqcMJDLqbchh7U4NRGqwRfFSVbOLS/ePIP4vHB5e8T8eXcuqyN1QkgKyj5wuW0lcS85v4CrSw==}
    engines: {node: '>=6.9.0'}
    peerDependencies:
      '@babel/core': ^7.0.0-0

  '@babel/plugin-transform-duplicate-keys@7.24.7':
    resolution: {integrity: sha512-JdYfXyCRihAe46jUIliuL2/s0x0wObgwwiGxw/UbgJBr20gQBThrokO4nYKgWkD7uBaqM7+9x5TU7NkExZJyzw==}
    engines: {node: '>=6.9.0'}
    peerDependencies:
      '@babel/core': ^7.0.0-0

  '@babel/plugin-transform-duplicate-named-capturing-groups-regex@7.25.0':
    resolution: {integrity: sha512-YLpb4LlYSc3sCUa35un84poXoraOiQucUTTu8X1j18JV+gNa8E0nyUf/CjZ171IRGr4jEguF+vzJU66QZhn29g==}
    engines: {node: '>=6.9.0'}
    peerDependencies:
      '@babel/core': ^7.0.0

  '@babel/plugin-transform-dynamic-import@7.24.7':
    resolution: {integrity: sha512-sc3X26PhZQDb3JhORmakcbvkeInvxz+A8oda99lj7J60QRuPZvNAk9wQlTBS1ZynelDrDmTU4pw1tyc5d5ZMUg==}
    engines: {node: '>=6.9.0'}
    peerDependencies:
      '@babel/core': ^7.0.0-0

  '@babel/plugin-transform-exponentiation-operator@7.24.7':
    resolution: {integrity: sha512-Rqe/vSc9OYgDajNIK35u7ot+KeCoetqQYFXM4Epf7M7ez3lWlOjrDjrwMei6caCVhfdw+mIKD4cgdGNy5JQotQ==}
    engines: {node: '>=6.9.0'}
    peerDependencies:
      '@babel/core': ^7.0.0-0

  '@babel/plugin-transform-export-namespace-from@7.24.7':
    resolution: {integrity: sha512-v0K9uNYsPL3oXZ/7F9NNIbAj2jv1whUEtyA6aujhekLs56R++JDQuzRcP2/z4WX5Vg/c5lE9uWZA0/iUoFhLTA==}
    engines: {node: '>=6.9.0'}
    peerDependencies:
      '@babel/core': ^7.0.0-0

  '@babel/plugin-transform-for-of@7.24.7':
    resolution: {integrity: sha512-wo9ogrDG1ITTTBsy46oGiN1dS9A7MROBTcYsfS8DtsImMkHk9JXJ3EWQM6X2SUw4x80uGPlwj0o00Uoc6nEE3g==}
    engines: {node: '>=6.9.0'}
    peerDependencies:
      '@babel/core': ^7.0.0-0

  '@babel/plugin-transform-function-name@7.25.1':
    resolution: {integrity: sha512-TVVJVdW9RKMNgJJlLtHsKDTydjZAbwIsn6ySBPQaEAUU5+gVvlJt/9nRmqVbsV/IBanRjzWoaAQKLoamWVOUuA==}
    engines: {node: '>=6.9.0'}
    peerDependencies:
      '@babel/core': ^7.0.0-0

  '@babel/plugin-transform-json-strings@7.24.7':
    resolution: {integrity: sha512-2yFnBGDvRuxAaE/f0vfBKvtnvvqU8tGpMHqMNpTN2oWMKIR3NqFkjaAgGwawhqK/pIN2T3XdjGPdaG0vDhOBGw==}
    engines: {node: '>=6.9.0'}
    peerDependencies:
      '@babel/core': ^7.0.0-0

  '@babel/plugin-transform-literals@7.25.2':
    resolution: {integrity: sha512-HQI+HcTbm9ur3Z2DkO+jgESMAMcYLuN/A7NRw9juzxAezN9AvqvUTnpKP/9kkYANz6u7dFlAyOu44ejuGySlfw==}
    engines: {node: '>=6.9.0'}
    peerDependencies:
      '@babel/core': ^7.0.0-0

  '@babel/plugin-transform-logical-assignment-operators@7.24.7':
    resolution: {integrity: sha512-4D2tpwlQ1odXmTEIFWy9ELJcZHqrStlzK/dAOWYyxX3zT0iXQB6banjgeOJQXzEc4S0E0a5A+hahxPaEFYftsw==}
    engines: {node: '>=6.9.0'}
    peerDependencies:
      '@babel/core': ^7.0.0-0

  '@babel/plugin-transform-member-expression-literals@7.24.7':
    resolution: {integrity: sha512-T/hRC1uqrzXMKLQ6UCwMT85S3EvqaBXDGf0FaMf4446Qx9vKwlghvee0+uuZcDUCZU5RuNi4781UQ7R308zzBw==}
    engines: {node: '>=6.9.0'}
    peerDependencies:
      '@babel/core': ^7.0.0-0

  '@babel/plugin-transform-modules-amd@7.24.7':
    resolution: {integrity: sha512-9+pB1qxV3vs/8Hdmz/CulFB8w2tuu6EB94JZFsjdqxQokwGa9Unap7Bo2gGBGIvPmDIVvQrom7r5m/TCDMURhg==}
    engines: {node: '>=6.9.0'}
    peerDependencies:
      '@babel/core': ^7.0.0-0

  '@babel/plugin-transform-modules-commonjs@7.24.8':
    resolution: {integrity: sha512-WHsk9H8XxRs3JXKWFiqtQebdh9b/pTk4EgueygFzYlTKAg0Ud985mSevdNjdXdFBATSKVJGQXP1tv6aGbssLKA==}
    engines: {node: '>=6.9.0'}
    peerDependencies:
      '@babel/core': ^7.0.0-0

  '@babel/plugin-transform-modules-systemjs@7.25.0':
    resolution: {integrity: sha512-YPJfjQPDXxyQWg/0+jHKj1llnY5f/R6a0p/vP4lPymxLu7Lvl4k2WMitqi08yxwQcCVUUdG9LCUj4TNEgAp3Jw==}
    engines: {node: '>=6.9.0'}
    peerDependencies:
      '@babel/core': ^7.0.0-0

  '@babel/plugin-transform-modules-umd@7.24.7':
    resolution: {integrity: sha512-3aytQvqJ/h9z4g8AsKPLvD4Zqi2qT+L3j7XoFFu1XBlZWEl2/1kWnhmAbxpLgPrHSY0M6UA02jyTiwUVtiKR6A==}
    engines: {node: '>=6.9.0'}
    peerDependencies:
      '@babel/core': ^7.0.0-0

  '@babel/plugin-transform-named-capturing-groups-regex@7.24.7':
    resolution: {integrity: sha512-/jr7h/EWeJtk1U/uz2jlsCioHkZk1JJZVcc8oQsJ1dUlaJD83f4/6Zeh2aHt9BIFokHIsSeDfhUmju0+1GPd6g==}
    engines: {node: '>=6.9.0'}
    peerDependencies:
      '@babel/core': ^7.0.0

  '@babel/plugin-transform-new-target@7.24.7':
    resolution: {integrity: sha512-RNKwfRIXg4Ls/8mMTza5oPF5RkOW8Wy/WgMAp1/F1yZ8mMbtwXW+HDoJiOsagWrAhI5f57Vncrmr9XeT4CVapA==}
    engines: {node: '>=6.9.0'}
    peerDependencies:
      '@babel/core': ^7.0.0-0

  '@babel/plugin-transform-nullish-coalescing-operator@7.24.7':
    resolution: {integrity: sha512-Ts7xQVk1OEocqzm8rHMXHlxvsfZ0cEF2yomUqpKENHWMF4zKk175Y4q8H5knJes6PgYad50uuRmt3UJuhBw8pQ==}
    engines: {node: '>=6.9.0'}
    peerDependencies:
      '@babel/core': ^7.0.0-0

  '@babel/plugin-transform-numeric-separator@7.24.7':
    resolution: {integrity: sha512-e6q1TiVUzvH9KRvicuxdBTUj4AdKSRwzIyFFnfnezpCfP2/7Qmbb8qbU2j7GODbl4JMkblitCQjKYUaX/qkkwA==}
    engines: {node: '>=6.9.0'}
    peerDependencies:
      '@babel/core': ^7.0.0-0

  '@babel/plugin-transform-object-rest-spread@7.24.7':
    resolution: {integrity: sha512-4QrHAr0aXQCEFni2q4DqKLD31n2DL+RxcwnNjDFkSG0eNQ/xCavnRkfCUjsyqGC2OviNJvZOF/mQqZBw7i2C5Q==}
    engines: {node: '>=6.9.0'}
    peerDependencies:
      '@babel/core': ^7.0.0-0

  '@babel/plugin-transform-object-super@7.24.7':
    resolution: {integrity: sha512-A/vVLwN6lBrMFmMDmPPz0jnE6ZGx7Jq7d6sT/Ev4H65RER6pZ+kczlf1DthF5N0qaPHBsI7UXiE8Zy66nmAovg==}
    engines: {node: '>=6.9.0'}
    peerDependencies:
      '@babel/core': ^7.0.0-0

  '@babel/plugin-transform-optional-catch-binding@7.24.7':
    resolution: {integrity: sha512-uLEndKqP5BfBbC/5jTwPxLh9kqPWWgzN/f8w6UwAIirAEqiIVJWWY312X72Eub09g5KF9+Zn7+hT7sDxmhRuKA==}
    engines: {node: '>=6.9.0'}
    peerDependencies:
      '@babel/core': ^7.0.0-0

  '@babel/plugin-transform-optional-chaining@7.24.8':
    resolution: {integrity: sha512-5cTOLSMs9eypEy8JUVvIKOu6NgvbJMnpG62VpIHrTmROdQ+L5mDAaI40g25k5vXti55JWNX5jCkq3HZxXBQANw==}
    engines: {node: '>=6.9.0'}
    peerDependencies:
      '@babel/core': ^7.0.0-0

  '@babel/plugin-transform-parameters@7.24.7':
    resolution: {integrity: sha512-yGWW5Rr+sQOhK0Ot8hjDJuxU3XLRQGflvT4lhlSY0DFvdb3TwKaY26CJzHtYllU0vT9j58hc37ndFPsqT1SrzA==}
    engines: {node: '>=6.9.0'}
    peerDependencies:
      '@babel/core': ^7.0.0-0

  '@babel/plugin-transform-private-methods@7.25.4':
    resolution: {integrity: sha512-ao8BG7E2b/URaUQGqN3Tlsg+M3KlHY6rJ1O1gXAEUnZoyNQnvKyH87Kfg+FoxSeyWUB8ISZZsC91C44ZuBFytw==}
    engines: {node: '>=6.9.0'}
    peerDependencies:
      '@babel/core': ^7.0.0-0

  '@babel/plugin-transform-private-property-in-object@7.24.7':
    resolution: {integrity: sha512-9z76mxwnwFxMyxZWEgdgECQglF2Q7cFLm0kMf8pGwt+GSJsY0cONKj/UuO4bOH0w/uAel3ekS4ra5CEAyJRmDA==}
    engines: {node: '>=6.9.0'}
    peerDependencies:
      '@babel/core': ^7.0.0-0

  '@babel/plugin-transform-property-literals@7.24.7':
    resolution: {integrity: sha512-EMi4MLQSHfd2nrCqQEWxFdha2gBCqU4ZcCng4WBGZ5CJL4bBRW0ptdqqDdeirGZcpALazVVNJqRmsO8/+oNCBA==}
    engines: {node: '>=6.9.0'}
    peerDependencies:
      '@babel/core': ^7.0.0-0

  '@babel/plugin-transform-react-constant-elements@7.25.1':
    resolution: {integrity: sha512-SLV/giH/V4SmloZ6Dt40HjTGTAIkxn33TVIHxNGNvo8ezMhrxBkzisj4op1KZYPIOHFLqhv60OHvX+YRu4xbmQ==}
    engines: {node: '>=6.9.0'}
    peerDependencies:
      '@babel/core': ^7.0.0-0

  '@babel/plugin-transform-react-display-name@7.24.7':
    resolution: {integrity: sha512-H/Snz9PFxKsS1JLI4dJLtnJgCJRoo0AUm3chP6NYr+9En1JMKloheEiLIhlp5MDVznWo+H3AAC1Mc8lmUEpsgg==}
    engines: {node: '>=6.9.0'}
    peerDependencies:
      '@babel/core': ^7.0.0-0

  '@babel/plugin-transform-react-jsx-development@7.24.7':
    resolution: {integrity: sha512-QG9EnzoGn+Qar7rxuW+ZOsbWOt56FvvI93xInqsZDC5fsekx1AlIO4KIJ5M+D0p0SqSH156EpmZyXq630B8OlQ==}
    engines: {node: '>=6.9.0'}
    peerDependencies:
      '@babel/core': ^7.0.0-0

  '@babel/plugin-transform-react-jsx-self@7.24.7':
    resolution: {integrity: sha512-fOPQYbGSgH0HUp4UJO4sMBFjY6DuWq+2i8rixyUMb3CdGixs/gccURvYOAhajBdKDoGajFr3mUq5rH3phtkGzw==}
    engines: {node: '>=6.9.0'}
    peerDependencies:
      '@babel/core': ^7.0.0-0

  '@babel/plugin-transform-react-jsx-source@7.24.7':
    resolution: {integrity: sha512-J2z+MWzZHVOemyLweMqngXrgGC42jQ//R0KdxqkIz/OrbVIIlhFI3WigZ5fO+nwFvBlncr4MGapd8vTyc7RPNQ==}
    engines: {node: '>=6.9.0'}
    peerDependencies:
      '@babel/core': ^7.0.0-0

  '@babel/plugin-transform-react-jsx@7.25.2':
    resolution: {integrity: sha512-KQsqEAVBpU82NM/B/N9j9WOdphom1SZH3R+2V7INrQUH+V9EBFwZsEJl8eBIVeQE62FxJCc70jzEZwqU7RcVqA==}
    engines: {node: '>=6.9.0'}
    peerDependencies:
      '@babel/core': ^7.0.0-0

  '@babel/plugin-transform-react-pure-annotations@7.24.7':
    resolution: {integrity: sha512-PLgBVk3fzbmEjBJ/u8kFzOqS9tUeDjiaWud/rRym/yjCo/M9cASPlnrd2ZmmZpQT40fOOrvR8jh+n8jikrOhNA==}
    engines: {node: '>=6.9.0'}
    peerDependencies:
      '@babel/core': ^7.0.0-0

  '@babel/plugin-transform-regenerator@7.24.7':
    resolution: {integrity: sha512-lq3fvXPdimDrlg6LWBoqj+r/DEWgONuwjuOuQCSYgRroXDH/IdM1C0IZf59fL5cHLpjEH/O6opIRBbqv7ELnuA==}
    engines: {node: '>=6.9.0'}
    peerDependencies:
      '@babel/core': ^7.0.0-0

  '@babel/plugin-transform-reserved-words@7.24.7':
    resolution: {integrity: sha512-0DUq0pHcPKbjFZCfTss/pGkYMfy3vFWydkUBd9r0GHpIyfs2eCDENvqadMycRS9wZCXR41wucAfJHJmwA0UmoQ==}
    engines: {node: '>=6.9.0'}
    peerDependencies:
      '@babel/core': ^7.0.0-0

  '@babel/plugin-transform-shorthand-properties@7.24.7':
    resolution: {integrity: sha512-KsDsevZMDsigzbA09+vacnLpmPH4aWjcZjXdyFKGzpplxhbeB4wYtury3vglQkg6KM/xEPKt73eCjPPf1PgXBA==}
    engines: {node: '>=6.9.0'}
    peerDependencies:
      '@babel/core': ^7.0.0-0

  '@babel/plugin-transform-spread@7.24.7':
    resolution: {integrity: sha512-x96oO0I09dgMDxJaANcRyD4ellXFLLiWhuwDxKZX5g2rWP1bTPkBSwCYv96VDXVT1bD9aPj8tppr5ITIh8hBng==}
    engines: {node: '>=6.9.0'}
    peerDependencies:
      '@babel/core': ^7.0.0-0

  '@babel/plugin-transform-sticky-regex@7.24.7':
    resolution: {integrity: sha512-kHPSIJc9v24zEml5geKg9Mjx5ULpfncj0wRpYtxbvKyTtHCYDkVE3aHQ03FrpEo4gEe2vrJJS1Y9CJTaThA52g==}
    engines: {node: '>=6.9.0'}
    peerDependencies:
      '@babel/core': ^7.0.0-0

  '@babel/plugin-transform-template-literals@7.24.7':
    resolution: {integrity: sha512-AfDTQmClklHCOLxtGoP7HkeMw56k1/bTQjwsfhL6pppo/M4TOBSq+jjBUBLmV/4oeFg4GWMavIl44ZeCtmmZTw==}
    engines: {node: '>=6.9.0'}
    peerDependencies:
      '@babel/core': ^7.0.0-0

  '@babel/plugin-transform-typeof-symbol@7.24.8':
    resolution: {integrity: sha512-adNTUpDCVnmAE58VEqKlAA6ZBlNkMnWD0ZcW76lyNFN3MJniyGFZfNwERVk8Ap56MCnXztmDr19T4mPTztcuaw==}
    engines: {node: '>=6.9.0'}
    peerDependencies:
      '@babel/core': ^7.0.0-0

  '@babel/plugin-transform-typescript@7.25.2':
    resolution: {integrity: sha512-lBwRvjSmqiMYe/pS0+1gggjJleUJi7NzjvQ1Fkqtt69hBa/0t1YuW/MLQMAPixfwaQOHUXsd6jeU3Z+vdGv3+A==}
    engines: {node: '>=6.9.0'}
    peerDependencies:
      '@babel/core': ^7.0.0-0

  '@babel/plugin-transform-unicode-escapes@7.24.7':
    resolution: {integrity: sha512-U3ap1gm5+4edc2Q/P+9VrBNhGkfnf+8ZqppY71Bo/pzZmXhhLdqgaUl6cuB07O1+AQJtCLfaOmswiNbSQ9ivhw==}
    engines: {node: '>=6.9.0'}
    peerDependencies:
      '@babel/core': ^7.0.0-0

  '@babel/plugin-transform-unicode-property-regex@7.24.7':
    resolution: {integrity: sha512-uH2O4OV5M9FZYQrwc7NdVmMxQJOCCzFeYudlZSzUAHRFeOujQefa92E74TQDVskNHCzOXoigEuoyzHDhaEaK5w==}
    engines: {node: '>=6.9.0'}
    peerDependencies:
      '@babel/core': ^7.0.0-0

  '@babel/plugin-transform-unicode-regex@7.24.7':
    resolution: {integrity: sha512-hlQ96MBZSAXUq7ltkjtu3FJCCSMx/j629ns3hA3pXnBXjanNP0LHi+JpPeA81zaWgVK1VGH95Xuy7u0RyQ8kMg==}
    engines: {node: '>=6.9.0'}
    peerDependencies:
      '@babel/core': ^7.0.0-0

  '@babel/plugin-transform-unicode-sets-regex@7.25.4':
    resolution: {integrity: sha512-qesBxiWkgN1Q+31xUE9RcMk79eOXXDCv6tfyGMRSs4RGlioSg2WVyQAm07k726cSE56pa+Kb0y9epX2qaXzTvA==}
    engines: {node: '>=6.9.0'}
    peerDependencies:
      '@babel/core': ^7.0.0

  '@babel/preset-env@7.25.4':
    resolution: {integrity: sha512-W9Gyo+KmcxjGahtt3t9fb14vFRWvPpu5pT6GBlovAK6BTBcxgjfVMSQCfJl4oi35ODrxP6xx2Wr8LNST57Mraw==}
    engines: {node: '>=6.9.0'}
    peerDependencies:
      '@babel/core': ^7.0.0-0

  '@babel/preset-modules@0.1.6-no-external-plugins':
    resolution: {integrity: sha512-HrcgcIESLm9aIR842yhJ5RWan/gebQUJ6E/E5+rf0y9o6oj7w0Br+sWuL6kEQ/o/AdfvR1Je9jG18/gnpwjEyA==}
    peerDependencies:
      '@babel/core': ^7.0.0-0 || ^8.0.0-0 <8.0.0

  '@babel/preset-react@7.24.7':
    resolution: {integrity: sha512-AAH4lEkpmzFWrGVlHaxJB7RLH21uPQ9+He+eFLWHmF9IuFQVugz8eAsamaW0DXRrTfco5zj1wWtpdcXJUOfsag==}
    engines: {node: '>=6.9.0'}
    peerDependencies:
      '@babel/core': ^7.0.0-0

  '@babel/preset-typescript@7.24.7':
    resolution: {integrity: sha512-SyXRe3OdWwIwalxDg5UtJnJQO+YPcTfwiIY2B0Xlddh9o7jpWLvv8X1RthIeDOxQ+O1ML5BLPCONToObyVQVuQ==}
    engines: {node: '>=6.9.0'}
    peerDependencies:
      '@babel/core': ^7.0.0-0

  '@babel/regjsgen@0.8.0':
    resolution: {integrity: sha512-x/rqGMdzj+fWZvCOYForTghzbtqPDZ5gPwaoNGHdgDfF2QA/XZbCBp4Moo5scrkAMPhB7z26XM/AaHuIJdgauA==}

  '@babel/runtime@7.25.6':
    resolution: {integrity: sha512-VBj9MYyDb9tuLq7yzqjgzt6Q+IBQLrGZfdjOekyEirZPHxXWoTSGUTMrpsfi58Up73d13NfYLv8HT9vmznjzhQ==}
    engines: {node: '>=6.9.0'}

  '@babel/template@7.25.0':
    resolution: {integrity: sha512-aOOgh1/5XzKvg1jvVz7AVrx2piJ2XBi227DHmbY6y+bM9H2FlN+IfecYu4Xl0cNiiVejlsCri89LUsbj8vJD9Q==}
    engines: {node: '>=6.9.0'}

  '@babel/traverse@7.25.6':
    resolution: {integrity: sha512-9Vrcx5ZW6UwK5tvqsj0nGpp/XzqthkT0dqIc9g1AdtygFToNtTF67XzYS//dm+SAK9cp3B9R4ZO/46p63SCjlQ==}
    engines: {node: '>=6.9.0'}

  '@babel/types@7.25.6':
    resolution: {integrity: sha512-/l42B1qxpG6RdfYf343Uw1vmDjeNhneUXtzhojE7pDgfpEypmRhI6j1kr17XCVv4Cgl9HdAiQY2x0GwKm7rWCw==}
    engines: {node: '>=6.9.0'}

  '@bcoe/v8-coverage@0.2.3':
    resolution: {integrity: sha512-0hYQ8SB4Db5zvZB4axdMHGwEaQjkZzFjQiN9LVYvIFB2nSUHW9tYpxWriPrWDASIxiaXax83REcLxuSdnGPZtw==}

  '@clack/core@0.3.4':
    resolution: {integrity: sha512-H4hxZDXgHtWTwV3RAVenqcC4VbJZNegbBjlPvzOzCouXtS2y3sDvlO3IsbrPNWuLWPPlYVYPghQdSF64683Ldw==}

  '@clack/prompts@0.7.0':
    resolution: {integrity: sha512-0MhX9/B4iL6Re04jPrttDm+BsP8y6mS7byuv0BvXgdXhbV5PdlsHt55dvNsuBCPZ7xq1oTAOOuotR9NFbQyMSA==}
    bundledDependencies:
      - is-unicode-supported

  '@dojoengine/core@1.0.0-alpha.21':
    resolution: {integrity: sha512-qTBz1m5aG/m3P7ST+NcU2KeAH5+hWioxYijcmo1c3PuCMsYVoyy+INbMvpOZs8I/eeGIDDWXonN4jVswwn0GVQ==}
    hasBin: true
    peerDependencies:
      starknet: 6.11.0

<<<<<<< HEAD
  '@dojoengine/create-burner@1.0.0-alpha.21':
    resolution: {integrity: sha512-f4HNoVJTrfiGp5VlPPfP1P93Pfa+yd7iRWjSAwHfaI8hUnLg9DjA8CGm0AmEbYqwC64B/A9MQtAtsaTHQ1dWmg==}
=======
  '@dojoengine/core@1.0.0-alpha.22':
    resolution: {integrity: sha512-o3aJlUTeL8p3gTYdgCKGjI2EOxE4oWBYoaUboJ77bsvcNuWiL6X8RXEA7vGUY+F0zrp0UTlcixpIMEEOgDbgDA==}
    hasBin: true
    peerDependencies:
      starknet: 6.11.0

  '@dojoengine/create-burner@1.0.0-alpha.22':
    resolution: {integrity: sha512-R1kOb4Gbi0aT8oYhRL1pEXHgG4nA8YPqYFPHD+i4XKMGz4nxucsIL//IynJVW7oeAibElufNyKcCiuhq91Q3rg==}
>>>>>>> 81651758
    peerDependencies:
      react: ^18.2.0
      react-dom: ^18.2.0
      starknet: 6.11.0

<<<<<<< HEAD
  '@dojoengine/react@1.0.0-alpha.21':
    resolution: {integrity: sha512-p+aJfFQPwnQMTVMqcPhUn4B4LCBuwnbULV/DzMAyulbn3IDVtEgj3sUjGjNHoAxaP9CPce7BZNtQw1vxwNX26w==}
=======
  '@dojoengine/react@1.0.0-alpha.22':
    resolution: {integrity: sha512-pGx3zwr7YC7yhLVi7qJbNkDXflUB3KdbL5d8ydMvyt137Fq0A8ev2l74WY5d01iF4NwYhAaaHwu77ztcGrlcSw==}
>>>>>>> 81651758
    peerDependencies:
      react: ^18.2.0
      starknet: 6.11.0
      type-fest: ^2.14.0

  '@dojoengine/recs@2.0.13':
    resolution: {integrity: sha512-Cgz4Unlnk2FSDoFTYKrJexX/KiSYPMFMxftxQkC+9LUKS5yNGkgFQM7xu4/L1HvpDAenL7NjUmH6ynRAS7Iifw==}

<<<<<<< HEAD
  '@dojoengine/state@1.0.0-alpha.21':
    resolution: {integrity: sha512-yBY6mf1StM3h99mz/R3+WcEWI4rulQRTLlM/M9BThwBuZv+xz0V1aeFQjq2cx7vU2t3HpQgZUKYTms4s+LZhhA==}
    peerDependencies:
      starknet: 6.11.0

  '@dojoengine/torii-client@1.0.0-alpha.21':
    resolution: {integrity: sha512-HhMcjrsDNqwWODU5A1PxM4y6NU+KRrPcGtt7bhCRBKUt3hftkWHtHkTVEH0KMgvX0nvoqBCkRB0wQYs+y4NpxA==}

  '@dojoengine/torii-wasm@1.0.0-alpha.21':
    resolution: {integrity: sha512-9uYaP8kbsmhnvrGbGRhh2WKFHIW4t+YJIrjCnnp+ve2SU26lzfY+u1M4j2ICrh08umXvhlTh7YbLc/iomj1eEg==}

  '@dojoengine/utils@1.0.0-alpha.21':
    resolution: {integrity: sha512-7o1/55TxZW1yWv0SUdDwfSY4k200IWleyhmpYmqchD68dih3lX8evGhnOsNqtdAMOcPENdCUal04LRHHSeJMkA==}
=======
  '@dojoengine/state@1.0.0-alpha.22':
    resolution: {integrity: sha512-iA/ShshfHlq220R2zgYK+RPjrYWO+p//lmamo97AaPXt2LV7YmscnR7B6A/TOXAwKNkF7UawGR5lk/+L5wv/0A==}
    peerDependencies:
      starknet: 6.11.0

  '@dojoengine/torii-client@1.0.0-alpha.22':
    resolution: {integrity: sha512-0oungBQ5lZ8o2SAGQ5hoTpipRcGf0ehxiGpN6YsQvGvFHenQesW1hbqjxe/x5sfNslKgxjSPl+nN6PR0HXfefQ==}

  '@dojoengine/torii-wasm@1.0.0-alpha.22':
    resolution: {integrity: sha512-YfOMnLshZXhIlKfIkfch9aLN9IMrN/+iZHFGmmEDYWcleD67IQ614AcmWXeu3Fji58BfFWWteP+e8jlTqzzLQw==}

  '@dojoengine/utils@1.0.0-alpha.22':
    resolution: {integrity: sha512-MLDVKO8lblGAAzveUMRUuDeBlOF2ieXXarhtYbsKoN4WN6mH3W/VvDK+/hac6/vTCgln5DafvpZHafGdAkfVnw==}
>>>>>>> 81651758
    peerDependencies:
      starknet: 6.11.0

  '@emotion/hash@0.9.2':
    resolution: {integrity: sha512-MyqliTZGuOm3+5ZRSaaBGP3USLw6+EGykkwZns2EPC5g8jJ4z9OrdZY9apkl3+UP9+sdz76YYkwCKP5gh8iY3g==}

  '@esbuild/aix-ppc64@0.19.12':
    resolution: {integrity: sha512-bmoCYyWdEL3wDQIVbcyzRyeKLgk2WtWLTWz1ZIAZF/EGbNOwSA6ew3PftJ1PqMiOOGu0OyFMzG53L0zqIpPeNA==}
    engines: {node: '>=12'}
    cpu: [ppc64]
    os: [aix]

  '@esbuild/aix-ppc64@0.21.5':
    resolution: {integrity: sha512-1SDgH6ZSPTlggy1yI6+Dbkiz8xzpHJEVAlF/AM1tHPLsf5STom9rwtjE4hKAF20FfXXNTFqEYXyJNWh1GiZedQ==}
    engines: {node: '>=12'}
    cpu: [ppc64]
    os: [aix]

  '@esbuild/aix-ppc64@0.23.1':
    resolution: {integrity: sha512-6VhYk1diRqrhBAqpJEdjASR/+WVRtfjpqKuNw11cLiaWpAT/Uu+nokB+UJnevzy/P9C/ty6AOe0dwueMrGh/iQ==}
    engines: {node: '>=18'}
    cpu: [ppc64]
    os: [aix]

  '@esbuild/android-arm64@0.19.12':
    resolution: {integrity: sha512-P0UVNGIienjZv3f5zq0DP3Nt2IE/3plFzuaS96vihvD0Hd6H/q4WXUGpCxD/E8YrSXfNyRPbpTq+T8ZQioSuPA==}
    engines: {node: '>=12'}
    cpu: [arm64]
    os: [android]

  '@esbuild/android-arm64@0.21.5':
    resolution: {integrity: sha512-c0uX9VAUBQ7dTDCjq+wdyGLowMdtR/GoC2U5IYk/7D1H1JYC0qseD7+11iMP2mRLN9RcCMRcjC4YMclCzGwS/A==}
    engines: {node: '>=12'}
    cpu: [arm64]
    os: [android]

  '@esbuild/android-arm64@0.23.1':
    resolution: {integrity: sha512-xw50ipykXcLstLeWH7WRdQuysJqejuAGPd30vd1i5zSyKK3WE+ijzHmLKxdiCMtH1pHz78rOg0BKSYOSB/2Khw==}
    engines: {node: '>=18'}
    cpu: [arm64]
    os: [android]

  '@esbuild/android-arm@0.19.12':
    resolution: {integrity: sha512-qg/Lj1mu3CdQlDEEiWrlC4eaPZ1KztwGJ9B6J+/6G+/4ewxJg7gqj8eVYWvao1bXrqGiW2rsBZFSX3q2lcW05w==}
    engines: {node: '>=12'}
    cpu: [arm]
    os: [android]

  '@esbuild/android-arm@0.21.5':
    resolution: {integrity: sha512-vCPvzSjpPHEi1siZdlvAlsPxXl7WbOVUBBAowWug4rJHb68Ox8KualB+1ocNvT5fjv6wpkX6o/iEpbDrf68zcg==}
    engines: {node: '>=12'}
    cpu: [arm]
    os: [android]

  '@esbuild/android-arm@0.23.1':
    resolution: {integrity: sha512-uz6/tEy2IFm9RYOyvKl88zdzZfwEfKZmnX9Cj1BHjeSGNuGLuMD1kR8y5bteYmwqKm1tj8m4cb/aKEorr6fHWQ==}
    engines: {node: '>=18'}
    cpu: [arm]
    os: [android]

  '@esbuild/android-x64@0.19.12':
    resolution: {integrity: sha512-3k7ZoUW6Q6YqhdhIaq/WZ7HwBpnFBlW905Fa4s4qWJyiNOgT1dOqDiVAQFwBH7gBRZr17gLrlFCRzF6jFh7Kew==}
    engines: {node: '>=12'}
    cpu: [x64]
    os: [android]

  '@esbuild/android-x64@0.21.5':
    resolution: {integrity: sha512-D7aPRUUNHRBwHxzxRvp856rjUHRFW1SdQATKXH2hqA0kAZb1hKmi02OpYRacl0TxIGz/ZmXWlbZgjwWYaCakTA==}
    engines: {node: '>=12'}
    cpu: [x64]
    os: [android]

  '@esbuild/android-x64@0.23.1':
    resolution: {integrity: sha512-nlN9B69St9BwUoB+jkyU090bru8L0NA3yFvAd7k8dNsVH8bi9a8cUAUSEcEEgTp2z3dbEDGJGfP6VUnkQnlReg==}
    engines: {node: '>=18'}
    cpu: [x64]
    os: [android]

  '@esbuild/darwin-arm64@0.19.12':
    resolution: {integrity: sha512-B6IeSgZgtEzGC42jsI+YYu9Z3HKRxp8ZT3cqhvliEHovq8HSX2YX8lNocDn79gCKJXOSaEot9MVYky7AKjCs8g==}
    engines: {node: '>=12'}
    cpu: [arm64]
    os: [darwin]

  '@esbuild/darwin-arm64@0.21.5':
    resolution: {integrity: sha512-DwqXqZyuk5AiWWf3UfLiRDJ5EDd49zg6O9wclZ7kUMv2WRFr4HKjXp/5t8JZ11QbQfUS6/cRCKGwYhtNAY88kQ==}
    engines: {node: '>=12'}
    cpu: [arm64]
    os: [darwin]

  '@esbuild/darwin-arm64@0.23.1':
    resolution: {integrity: sha512-YsS2e3Wtgnw7Wq53XXBLcV6JhRsEq8hkfg91ESVadIrzr9wO6jJDMZnCQbHm1Guc5t/CdDiFSSfWP58FNuvT3Q==}
    engines: {node: '>=18'}
    cpu: [arm64]
    os: [darwin]

  '@esbuild/darwin-x64@0.19.12':
    resolution: {integrity: sha512-hKoVkKzFiToTgn+41qGhsUJXFlIjxI/jSYeZf3ugemDYZldIXIxhvwN6erJGlX4t5h417iFuheZ7l+YVn05N3A==}
    engines: {node: '>=12'}
    cpu: [x64]
    os: [darwin]

  '@esbuild/darwin-x64@0.21.5':
    resolution: {integrity: sha512-se/JjF8NlmKVG4kNIuyWMV/22ZaerB+qaSi5MdrXtd6R08kvs2qCN4C09miupktDitvh8jRFflwGFBQcxZRjbw==}
    engines: {node: '>=12'}
    cpu: [x64]
    os: [darwin]

  '@esbuild/darwin-x64@0.23.1':
    resolution: {integrity: sha512-aClqdgTDVPSEGgoCS8QDG37Gu8yc9lTHNAQlsztQ6ENetKEO//b8y31MMu2ZaPbn4kVsIABzVLXYLhCGekGDqw==}
    engines: {node: '>=18'}
    cpu: [x64]
    os: [darwin]

  '@esbuild/freebsd-arm64@0.19.12':
    resolution: {integrity: sha512-4aRvFIXmwAcDBw9AueDQ2YnGmz5L6obe5kmPT8Vd+/+x/JMVKCgdcRwH6APrbpNXsPz+K653Qg8HB/oXvXVukA==}
    engines: {node: '>=12'}
    cpu: [arm64]
    os: [freebsd]

  '@esbuild/freebsd-arm64@0.21.5':
    resolution: {integrity: sha512-5JcRxxRDUJLX8JXp/wcBCy3pENnCgBR9bN6JsY4OmhfUtIHe3ZW0mawA7+RDAcMLrMIZaf03NlQiX9DGyB8h4g==}
    engines: {node: '>=12'}
    cpu: [arm64]
    os: [freebsd]

  '@esbuild/freebsd-arm64@0.23.1':
    resolution: {integrity: sha512-h1k6yS8/pN/NHlMl5+v4XPfikhJulk4G+tKGFIOwURBSFzE8bixw1ebjluLOjfwtLqY0kewfjLSrO6tN2MgIhA==}
    engines: {node: '>=18'}
    cpu: [arm64]
    os: [freebsd]

  '@esbuild/freebsd-x64@0.19.12':
    resolution: {integrity: sha512-EYoXZ4d8xtBoVN7CEwWY2IN4ho76xjYXqSXMNccFSx2lgqOG/1TBPW0yPx1bJZk94qu3tX0fycJeeQsKovA8gg==}
    engines: {node: '>=12'}
    cpu: [x64]
    os: [freebsd]

  '@esbuild/freebsd-x64@0.21.5':
    resolution: {integrity: sha512-J95kNBj1zkbMXtHVH29bBriQygMXqoVQOQYA+ISs0/2l3T9/kj42ow2mpqerRBxDJnmkUDCaQT/dfNXWX/ZZCQ==}
    engines: {node: '>=12'}
    cpu: [x64]
    os: [freebsd]

  '@esbuild/freebsd-x64@0.23.1':
    resolution: {integrity: sha512-lK1eJeyk1ZX8UklqFd/3A60UuZ/6UVfGT2LuGo3Wp4/z7eRTRYY+0xOu2kpClP+vMTi9wKOfXi2vjUpO1Ro76g==}
    engines: {node: '>=18'}
    cpu: [x64]
    os: [freebsd]

  '@esbuild/linux-arm64@0.19.12':
    resolution: {integrity: sha512-EoTjyYyLuVPfdPLsGVVVC8a0p1BFFvtpQDB/YLEhaXyf/5bczaGeN15QkR+O4S5LeJ92Tqotve7i1jn35qwvdA==}
    engines: {node: '>=12'}
    cpu: [arm64]
    os: [linux]

  '@esbuild/linux-arm64@0.21.5':
    resolution: {integrity: sha512-ibKvmyYzKsBeX8d8I7MH/TMfWDXBF3db4qM6sy+7re0YXya+K1cem3on9XgdT2EQGMu4hQyZhan7TeQ8XkGp4Q==}
    engines: {node: '>=12'}
    cpu: [arm64]
    os: [linux]

  '@esbuild/linux-arm64@0.23.1':
    resolution: {integrity: sha512-/93bf2yxencYDnItMYV/v116zff6UyTjo4EtEQjUBeGiVpMmffDNUyD9UN2zV+V3LRV3/on4xdZ26NKzn6754g==}
    engines: {node: '>=18'}
    cpu: [arm64]
    os: [linux]

  '@esbuild/linux-arm@0.19.12':
    resolution: {integrity: sha512-J5jPms//KhSNv+LO1S1TX1UWp1ucM6N6XuL6ITdKWElCu8wXP72l9MM0zDTzzeikVyqFE6U8YAV9/tFyj0ti+w==}
    engines: {node: '>=12'}
    cpu: [arm]
    os: [linux]

  '@esbuild/linux-arm@0.21.5':
    resolution: {integrity: sha512-bPb5AHZtbeNGjCKVZ9UGqGwo8EUu4cLq68E95A53KlxAPRmUyYv2D6F0uUI65XisGOL1hBP5mTronbgo+0bFcA==}
    engines: {node: '>=12'}
    cpu: [arm]
    os: [linux]

  '@esbuild/linux-arm@0.23.1':
    resolution: {integrity: sha512-CXXkzgn+dXAPs3WBwE+Kvnrf4WECwBdfjfeYHpMeVxWE0EceB6vhWGShs6wi0IYEqMSIzdOF1XjQ/Mkm5d7ZdQ==}
    engines: {node: '>=18'}
    cpu: [arm]
    os: [linux]

  '@esbuild/linux-ia32@0.19.12':
    resolution: {integrity: sha512-Thsa42rrP1+UIGaWz47uydHSBOgTUnwBwNq59khgIwktK6x60Hivfbux9iNR0eHCHzOLjLMLfUMLCypBkZXMHA==}
    engines: {node: '>=12'}
    cpu: [ia32]
    os: [linux]

  '@esbuild/linux-ia32@0.21.5':
    resolution: {integrity: sha512-YvjXDqLRqPDl2dvRODYmmhz4rPeVKYvppfGYKSNGdyZkA01046pLWyRKKI3ax8fbJoK5QbxblURkwK/MWY18Tg==}
    engines: {node: '>=12'}
    cpu: [ia32]
    os: [linux]

  '@esbuild/linux-ia32@0.23.1':
    resolution: {integrity: sha512-VTN4EuOHwXEkXzX5nTvVY4s7E/Krz7COC8xkftbbKRYAl96vPiUssGkeMELQMOnLOJ8k3BY1+ZY52tttZnHcXQ==}
    engines: {node: '>=18'}
    cpu: [ia32]
    os: [linux]

  '@esbuild/linux-loong64@0.19.12':
    resolution: {integrity: sha512-LiXdXA0s3IqRRjm6rV6XaWATScKAXjI4R4LoDlvO7+yQqFdlr1Bax62sRwkVvRIrwXxvtYEHHI4dm50jAXkuAA==}
    engines: {node: '>=12'}
    cpu: [loong64]
    os: [linux]

  '@esbuild/linux-loong64@0.21.5':
    resolution: {integrity: sha512-uHf1BmMG8qEvzdrzAqg2SIG/02+4/DHB6a9Kbya0XDvwDEKCoC8ZRWI5JJvNdUjtciBGFQ5PuBlpEOXQj+JQSg==}
    engines: {node: '>=12'}
    cpu: [loong64]
    os: [linux]

  '@esbuild/linux-loong64@0.23.1':
    resolution: {integrity: sha512-Vx09LzEoBa5zDnieH8LSMRToj7ir/Jeq0Gu6qJ/1GcBq9GkfoEAoXvLiW1U9J1qE/Y/Oyaq33w5p2ZWrNNHNEw==}
    engines: {node: '>=18'}
    cpu: [loong64]
    os: [linux]

  '@esbuild/linux-mips64el@0.19.12':
    resolution: {integrity: sha512-fEnAuj5VGTanfJ07ff0gOA6IPsvrVHLVb6Lyd1g2/ed67oU1eFzL0r9WL7ZzscD+/N6i3dWumGE1Un4f7Amf+w==}
    engines: {node: '>=12'}
    cpu: [mips64el]
    os: [linux]

  '@esbuild/linux-mips64el@0.21.5':
    resolution: {integrity: sha512-IajOmO+KJK23bj52dFSNCMsz1QP1DqM6cwLUv3W1QwyxkyIWecfafnI555fvSGqEKwjMXVLokcV5ygHW5b3Jbg==}
    engines: {node: '>=12'}
    cpu: [mips64el]
    os: [linux]

  '@esbuild/linux-mips64el@0.23.1':
    resolution: {integrity: sha512-nrFzzMQ7W4WRLNUOU5dlWAqa6yVeI0P78WKGUo7lg2HShq/yx+UYkeNSE0SSfSure0SqgnsxPvmAUu/vu0E+3Q==}
    engines: {node: '>=18'}
    cpu: [mips64el]
    os: [linux]

  '@esbuild/linux-ppc64@0.19.12':
    resolution: {integrity: sha512-nYJA2/QPimDQOh1rKWedNOe3Gfc8PabU7HT3iXWtNUbRzXS9+vgB0Fjaqr//XNbd82mCxHzik2qotuI89cfixg==}
    engines: {node: '>=12'}
    cpu: [ppc64]
    os: [linux]

  '@esbuild/linux-ppc64@0.21.5':
    resolution: {integrity: sha512-1hHV/Z4OEfMwpLO8rp7CvlhBDnjsC3CttJXIhBi+5Aj5r+MBvy4egg7wCbe//hSsT+RvDAG7s81tAvpL2XAE4w==}
    engines: {node: '>=12'}
    cpu: [ppc64]
    os: [linux]

  '@esbuild/linux-ppc64@0.23.1':
    resolution: {integrity: sha512-dKN8fgVqd0vUIjxuJI6P/9SSSe/mB9rvA98CSH2sJnlZ/OCZWO1DJvxj8jvKTfYUdGfcq2dDxoKaC6bHuTlgcw==}
    engines: {node: '>=18'}
    cpu: [ppc64]
    os: [linux]

  '@esbuild/linux-riscv64@0.19.12':
    resolution: {integrity: sha512-2MueBrlPQCw5dVJJpQdUYgeqIzDQgw3QtiAHUC4RBz9FXPrskyyU3VI1hw7C0BSKB9OduwSJ79FTCqtGMWqJHg==}
    engines: {node: '>=12'}
    cpu: [riscv64]
    os: [linux]

  '@esbuild/linux-riscv64@0.21.5':
    resolution: {integrity: sha512-2HdXDMd9GMgTGrPWnJzP2ALSokE/0O5HhTUvWIbD3YdjME8JwvSCnNGBnTThKGEB91OZhzrJ4qIIxk/SBmyDDA==}
    engines: {node: '>=12'}
    cpu: [riscv64]
    os: [linux]

  '@esbuild/linux-riscv64@0.23.1':
    resolution: {integrity: sha512-5AV4Pzp80fhHL83JM6LoA6pTQVWgB1HovMBsLQ9OZWLDqVY8MVobBXNSmAJi//Csh6tcY7e7Lny2Hg1tElMjIA==}
    engines: {node: '>=18'}
    cpu: [riscv64]
    os: [linux]

  '@esbuild/linux-s390x@0.19.12':
    resolution: {integrity: sha512-+Pil1Nv3Umes4m3AZKqA2anfhJiVmNCYkPchwFJNEJN5QxmTs1uzyy4TvmDrCRNT2ApwSari7ZIgrPeUx4UZDg==}
    engines: {node: '>=12'}
    cpu: [s390x]
    os: [linux]

  '@esbuild/linux-s390x@0.21.5':
    resolution: {integrity: sha512-zus5sxzqBJD3eXxwvjN1yQkRepANgxE9lgOW2qLnmr8ikMTphkjgXu1HR01K4FJg8h1kEEDAqDcZQtbrRnB41A==}
    engines: {node: '>=12'}
    cpu: [s390x]
    os: [linux]

  '@esbuild/linux-s390x@0.23.1':
    resolution: {integrity: sha512-9ygs73tuFCe6f6m/Tb+9LtYxWR4c9yg7zjt2cYkjDbDpV/xVn+68cQxMXCjUpYwEkze2RcU/rMnfIXNRFmSoDw==}
    engines: {node: '>=18'}
    cpu: [s390x]
    os: [linux]

  '@esbuild/linux-x64@0.19.12':
    resolution: {integrity: sha512-B71g1QpxfwBvNrfyJdVDexenDIt1CiDN1TIXLbhOw0KhJzE78KIFGX6OJ9MrtC0oOqMWf+0xop4qEU8JrJTwCg==}
    engines: {node: '>=12'}
    cpu: [x64]
    os: [linux]

  '@esbuild/linux-x64@0.21.5':
    resolution: {integrity: sha512-1rYdTpyv03iycF1+BhzrzQJCdOuAOtaqHTWJZCWvijKD2N5Xu0TtVC8/+1faWqcP9iBCWOmjmhoH94dH82BxPQ==}
    engines: {node: '>=12'}
    cpu: [x64]
    os: [linux]

  '@esbuild/linux-x64@0.23.1':
    resolution: {integrity: sha512-EV6+ovTsEXCPAp58g2dD68LxoP/wK5pRvgy0J/HxPGB009omFPv3Yet0HiaqvrIrgPTBuC6wCH1LTOY91EO5hQ==}
    engines: {node: '>=18'}
    cpu: [x64]
    os: [linux]

  '@esbuild/netbsd-x64@0.19.12':
    resolution: {integrity: sha512-3ltjQ7n1owJgFbuC61Oj++XhtzmymoCihNFgT84UAmJnxJfm4sYCiSLTXZtE00VWYpPMYc+ZQmB6xbSdVh0JWA==}
    engines: {node: '>=12'}
    cpu: [x64]
    os: [netbsd]

  '@esbuild/netbsd-x64@0.21.5':
    resolution: {integrity: sha512-Woi2MXzXjMULccIwMnLciyZH4nCIMpWQAs049KEeMvOcNADVxo0UBIQPfSmxB3CWKedngg7sWZdLvLczpe0tLg==}
    engines: {node: '>=12'}
    cpu: [x64]
    os: [netbsd]

  '@esbuild/netbsd-x64@0.23.1':
    resolution: {integrity: sha512-aevEkCNu7KlPRpYLjwmdcuNz6bDFiE7Z8XC4CPqExjTvrHugh28QzUXVOZtiYghciKUacNktqxdpymplil1beA==}
    engines: {node: '>=18'}
    cpu: [x64]
    os: [netbsd]

  '@esbuild/openbsd-arm64@0.23.1':
    resolution: {integrity: sha512-3x37szhLexNA4bXhLrCC/LImN/YtWis6WXr1VESlfVtVeoFJBRINPJ3f0a/6LV8zpikqoUg4hyXw0sFBt5Cr+Q==}
    engines: {node: '>=18'}
    cpu: [arm64]
    os: [openbsd]

  '@esbuild/openbsd-x64@0.19.12':
    resolution: {integrity: sha512-RbrfTB9SWsr0kWmb9srfF+L933uMDdu9BIzdA7os2t0TXhCRjrQyCeOt6wVxr79CKD4c+p+YhCj31HBkYcXebw==}
    engines: {node: '>=12'}
    cpu: [x64]
    os: [openbsd]

  '@esbuild/openbsd-x64@0.21.5':
    resolution: {integrity: sha512-HLNNw99xsvx12lFBUwoT8EVCsSvRNDVxNpjZ7bPn947b8gJPzeHWyNVhFsaerc0n3TsbOINvRP2byTZ5LKezow==}
    engines: {node: '>=12'}
    cpu: [x64]
    os: [openbsd]

  '@esbuild/openbsd-x64@0.23.1':
    resolution: {integrity: sha512-aY2gMmKmPhxfU+0EdnN+XNtGbjfQgwZj43k8G3fyrDM/UdZww6xrWxmDkuz2eCZchqVeABjV5BpildOrUbBTqA==}
    engines: {node: '>=18'}
    cpu: [x64]
    os: [openbsd]

  '@esbuild/sunos-x64@0.19.12':
    resolution: {integrity: sha512-HKjJwRrW8uWtCQnQOz9qcU3mUZhTUQvi56Q8DPTLLB+DawoiQdjsYq+j+D3s9I8VFtDr+F9CjgXKKC4ss89IeA==}
    engines: {node: '>=12'}
    cpu: [x64]
    os: [sunos]

  '@esbuild/sunos-x64@0.21.5':
    resolution: {integrity: sha512-6+gjmFpfy0BHU5Tpptkuh8+uw3mnrvgs+dSPQXQOv3ekbordwnzTVEb4qnIvQcYXq6gzkyTnoZ9dZG+D4garKg==}
    engines: {node: '>=12'}
    cpu: [x64]
    os: [sunos]

  '@esbuild/sunos-x64@0.23.1':
    resolution: {integrity: sha512-RBRT2gqEl0IKQABT4XTj78tpk9v7ehp+mazn2HbUeZl1YMdaGAQqhapjGTCe7uw7y0frDi4gS0uHzhvpFuI1sA==}
    engines: {node: '>=18'}
    cpu: [x64]
    os: [sunos]

  '@esbuild/win32-arm64@0.19.12':
    resolution: {integrity: sha512-URgtR1dJnmGvX864pn1B2YUYNzjmXkuJOIqG2HdU62MVS4EHpU2946OZoTMnRUHklGtJdJZ33QfzdjGACXhn1A==}
    engines: {node: '>=12'}
    cpu: [arm64]
    os: [win32]

  '@esbuild/win32-arm64@0.21.5':
    resolution: {integrity: sha512-Z0gOTd75VvXqyq7nsl93zwahcTROgqvuAcYDUr+vOv8uHhNSKROyU961kgtCD1e95IqPKSQKH7tBTslnS3tA8A==}
    engines: {node: '>=12'}
    cpu: [arm64]
    os: [win32]

  '@esbuild/win32-arm64@0.23.1':
    resolution: {integrity: sha512-4O+gPR5rEBe2FpKOVyiJ7wNDPA8nGzDuJ6gN4okSA1gEOYZ67N8JPk58tkWtdtPeLz7lBnY6I5L3jdsr3S+A6A==}
    engines: {node: '>=18'}
    cpu: [arm64]
    os: [win32]

  '@esbuild/win32-ia32@0.19.12':
    resolution: {integrity: sha512-+ZOE6pUkMOJfmxmBZElNOx72NKpIa/HFOMGzu8fqzQJ5kgf6aTGrcJaFsNiVMH4JKpMipyK+7k0n2UXN7a8YKQ==}
    engines: {node: '>=12'}
    cpu: [ia32]
    os: [win32]

  '@esbuild/win32-ia32@0.21.5':
    resolution: {integrity: sha512-SWXFF1CL2RVNMaVs+BBClwtfZSvDgtL//G/smwAc5oVK/UPu2Gu9tIaRgFmYFFKrmg3SyAjSrElf0TiJ1v8fYA==}
    engines: {node: '>=12'}
    cpu: [ia32]
    os: [win32]

  '@esbuild/win32-ia32@0.23.1':
    resolution: {integrity: sha512-BcaL0Vn6QwCwre3Y717nVHZbAa4UBEigzFm6VdsVdT/MbZ38xoj1X9HPkZhbmaBGUD1W8vxAfffbDe8bA6AKnQ==}
    engines: {node: '>=18'}
    cpu: [ia32]
    os: [win32]

  '@esbuild/win32-x64@0.19.12':
    resolution: {integrity: sha512-T1QyPSDCyMXaO3pzBkF96E8xMkiRYbUEZADd29SyPGabqxMViNoii+NcK7eWJAEoU6RZyEm5lVSIjTmcdoB9HA==}
    engines: {node: '>=12'}
    cpu: [x64]
    os: [win32]

  '@esbuild/win32-x64@0.21.5':
    resolution: {integrity: sha512-tQd/1efJuzPC6rCFwEvLtci/xNFcTZknmXs98FYDfGE4wP9ClFV98nyKrzJKVPMhdDnjzLhdUyMX4PsQAPjwIw==}
    engines: {node: '>=12'}
    cpu: [x64]
    os: [win32]

  '@esbuild/win32-x64@0.23.1':
    resolution: {integrity: sha512-BHpFFeslkWrXWyUPnbKm+xYYVYruCinGcftSBaa8zoF9hZO4BcSCFUvHVTtzpIY6YzUnYtuEhZ+C9iEXjxnasg==}
    engines: {node: '>=18'}
    cpu: [x64]
    os: [win32]

  '@eslint-community/eslint-utils@4.4.0':
    resolution: {integrity: sha512-1/sA4dwrzBAyeUoQ6oxahHKmrZvsnLCg4RfxW3ZFGGmQkSNQPFNLV9CUEFQP1x9EYXHTo5p6xdhZM1Ne9p/AfA==}
    engines: {node: ^12.22.0 || ^14.17.0 || >=16.0.0}
    peerDependencies:
      eslint: ^6.0.0 || ^7.0.0 || >=8.0.0

  '@eslint-community/regexpp@4.11.1':
    resolution: {integrity: sha512-m4DVN9ZqskZoLU5GlWZadwDnYo3vAEydiUayB9widCl9ffWx2IvPnp6n3on5rJmziJSw9Bv+Z3ChDVdMwXCY8Q==}
    engines: {node: ^12.0.0 || ^14.0.0 || >=16.0.0}

  '@eslint/config-array@0.18.0':
    resolution: {integrity: sha512-fTxvnS1sRMu3+JjXwJG0j/i4RT9u4qJ+lqS/yCGap4lH4zZGzQ7tu+xZqQmcMZq5OBZDL4QRxQzRjkWcGt8IVw==}
    engines: {node: ^18.18.0 || ^20.9.0 || >=21.1.0}

  '@eslint/core@0.6.0':
    resolution: {integrity: sha512-8I2Q8ykA4J0x0o7cg67FPVnehcqWTBehu/lmY+bolPFHGjh49YzGBMXTvpqVgEbBdvNCSxj6iFgiIyHzf03lzg==}
    engines: {node: ^18.18.0 || ^20.9.0 || >=21.1.0}

  '@eslint/eslintrc@2.1.4':
    resolution: {integrity: sha512-269Z39MS6wVJtsoUl10L60WdkhJVdPG24Q4eZTH3nnF6lpvSShEK3wQjDX9JRWAUPvPh7COouPpU9IrqaZFvtQ==}
    engines: {node: ^12.22.0 || ^14.17.0 || >=16.0.0}

  '@eslint/eslintrc@3.1.0':
    resolution: {integrity: sha512-4Bfj15dVJdoy3RfZmmo86RK1Fwzn6SstsvK9JS+BaVKqC6QQQQyXekNaC+g+LKNgkQ+2VhGAzm6hO40AhMR3zQ==}
    engines: {node: ^18.18.0 || ^20.9.0 || >=21.1.0}

  '@eslint/js@8.57.1':
    resolution: {integrity: sha512-d9zaMRSTIKDLhctzH12MtXvJKSSUhaHcjV+2Z+GK+EEY7XKpP5yR4x+N3TAcHTcu963nIr+TMcCb4DBCYX1z6Q==}
    engines: {node: ^12.22.0 || ^14.17.0 || >=16.0.0}

  '@eslint/js@9.11.1':
    resolution: {integrity: sha512-/qu+TWz8WwPWc7/HcIJKi+c+MOm46GdVaSlTTQcaqaL53+GsoA6MxWp5PtTx48qbSP7ylM1Kn7nhvkugfJvRSA==}
    engines: {node: ^18.18.0 || ^20.9.0 || >=21.1.0}

  '@eslint/object-schema@2.1.4':
    resolution: {integrity: sha512-BsWiH1yFGjXXS2yvrf5LyuoSIIbPrGUWob917o+BTKuZ7qJdxX8aJLRxs1fS9n6r7vESrq1OUqb68dANcFXuQQ==}
    engines: {node: ^18.18.0 || ^20.9.0 || >=21.1.0}

  '@eslint/plugin-kit@0.2.0':
    resolution: {integrity: sha512-vH9PiIMMwvhCx31Af3HiGzsVNULDbyVkHXwlemn/B0TFj/00ho3y55efXrUZTfQipxoHC5u4xq6zblww1zm1Ig==}
    engines: {node: ^18.18.0 || ^20.9.0 || >=21.1.0}

  '@floating-ui/core@1.6.8':
    resolution: {integrity: sha512-7XJ9cPU+yI2QeLS+FCSlqNFZJq8arvswefkZrYI1yQBbftw6FyrZOxYSh+9S7z7TpeWlRt9zJ5IhM1WIL334jA==}

  '@floating-ui/dom@1.6.11':
    resolution: {integrity: sha512-qkMCxSR24v2vGkhYDo/UzxfJN3D4syqSjyuTFz6C7XcpU1pASPRieNI0Kj5VP3/503mOfYiGY891ugBX1GlABQ==}

  '@floating-ui/react-dom@2.1.2':
    resolution: {integrity: sha512-06okr5cgPzMNBy+Ycse2A6udMi4bqwW/zgBF/rwjcNqWkyr82Mcg8b0vjX8OJpZFy/FKjJmw6wV7t44kK6kW7A==}
    peerDependencies:
      react: '>=16.8.0'
      react-dom: '>=16.8.0'

  '@floating-ui/react@0.26.24':
    resolution: {integrity: sha512-2ly0pCkZIGEQUq5H8bBK0XJmc1xIK/RM3tvVzY3GBER7IOD1UgmC2Y2tjj4AuS+TC+vTE1KJv2053290jua0Sw==}
    peerDependencies:
      react: '>=16.8.0'
      react-dom: '>=16.8.0'

  '@floating-ui/utils@0.2.8':
    resolution: {integrity: sha512-kym7SodPp8/wloecOpcmSnWJsK7M0E5Wg8UcFA+uO4B9s5d0ywXOEro/8HM9x0rW+TljRzul/14UYz3TleT3ig==}

  '@headlessui/react@1.7.19':
    resolution: {integrity: sha512-Ll+8q3OlMJfJbAKM/+/Y2q6PPYbryqNTXDbryx7SXLIDamkF6iQFbriYHga0dY44PvDhvvBWCx1Xj4U5+G4hOw==}
    engines: {node: '>=10'}
    peerDependencies:
      react: ^16 || ^17 || ^18
      react-dom: ^16 || ^17 || ^18

  '@hono/node-server@1.13.0':
    resolution: {integrity: sha512-kz323qIQkNQElEGroo/E9MKPDuIR5pkuk/XEWd50K+cSEKdmdiYx0PKWUdaNY2ecJYngtF+njDMsMKplL6zfEg==}
    engines: {node: '>=18.14.1'}
    peerDependencies:
      hono: ^4

  '@humanwhocodes/config-array@0.13.0':
    resolution: {integrity: sha512-DZLEEqFWQFiyK6h5YIeynKx7JlvCYWL0cImfSRXZ9l4Sg2efkFGTuFf6vzXjK1cq6IYkU+Eg/JizXw+TD2vRNw==}
    engines: {node: '>=10.10.0'}
    deprecated: Use @eslint/config-array instead

  '@humanwhocodes/module-importer@1.0.1':
    resolution: {integrity: sha512-bxveV4V8v5Yb4ncFTT3rPSgZBOpCkjfK0y4oVVVJwIuDVBRMDXrPyXRL988i5ap9m9bnyEEjWfm5WkBmtffLfA==}
    engines: {node: '>=12.22'}

  '@humanwhocodes/object-schema@2.0.3':
    resolution: {integrity: sha512-93zYdMES/c1D69yZiKDBj0V24vqNzB/koF26KPaagAfd3P/4gUlh3Dys5ogAK+Exi9QyzlD8x/08Zt7wIKcDcA==}
    deprecated: Use @eslint/object-schema instead

  '@humanwhocodes/retry@0.3.0':
    resolution: {integrity: sha512-d2CGZR2o7fS6sWB7DG/3a95bGKQyHMACZ5aW8qGkkqQpUoZV6C0X7Pc7l4ZNMZkfNBf4VWNe9E1jRsf0G146Ew==}
    engines: {node: '>=18.18'}

  '@isaacs/cliui@8.0.2':
    resolution: {integrity: sha512-O8jcjabXaleOG9DQ0+ARXWZBTfnP4WNAqzuiJK7ll44AmxGKv/J2M4TPjxjY3znBCfvBXFzucm1twdyFybFqEA==}
    engines: {node: '>=12'}

  '@istanbuljs/schema@0.1.3':
    resolution: {integrity: sha512-ZXRY4jNvVgSVQ8DL3LTcakaAtXwTVUxE81hslsyD2AtoXW/wVob10HkOJ1X/pAlcI7D+2YoZKg5do8G/w6RYgA==}
    engines: {node: '>=8'}

  '@jest/schemas@29.6.3':
    resolution: {integrity: sha512-mo5j5X+jIZmJQveBKeS/clAueipV7KgiX1vMgCxam1RNYiqE1w62n0/tJJnHtjW8ZHcQco5gY85jA3mi0L+nSA==}
    engines: {node: ^14.15.0 || ^16.10.0 || >=18.0.0}

  '@jridgewell/gen-mapping@0.3.5':
    resolution: {integrity: sha512-IzL8ZoEDIBRWEzlCcRhOaCupYyN5gdIK+Q6fbFdPDg6HqX6jpkItn7DFIpW9LQzXG6Df9sA7+OKnq0qlz/GaQg==}
    engines: {node: '>=6.0.0'}

  '@jridgewell/resolve-uri@3.1.2':
    resolution: {integrity: sha512-bRISgCIjP20/tbWSPWMEi54QVPRZExkuD9lJL+UIxUKtwVJA8wW1Trb1jMs1RFXo1CBTNZ/5hpC9QvmKWdopKw==}
    engines: {node: '>=6.0.0'}

  '@jridgewell/set-array@1.2.1':
    resolution: {integrity: sha512-R8gLRTZeyp03ymzP/6Lil/28tGeGEzhx1q2k703KGWRAI1VdvPIXdG70VJc2pAMw3NA6JKL5hhFu1sJX0Mnn/A==}
    engines: {node: '>=6.0.0'}

  '@jridgewell/sourcemap-codec@1.5.0':
    resolution: {integrity: sha512-gv3ZRaISU3fjPAgNsriBRqGWQL6quFx04YMPW/zD8XMLsU32mhCCbfbO6KZFLjvYpCZ8zyDEgqsgf+PwPaM7GQ==}

  '@jridgewell/trace-mapping@0.3.25':
    resolution: {integrity: sha512-vNk6aEwybGtawWmy/PzwnGDOjCkLWSD2wqvjGGAgOAwCGWySYXfYoxt00IJkTF+8Lb57DwOb3Aa0o9CApepiYQ==}

  '@latticexyz/schema-type@2.0.12':
    resolution: {integrity: sha512-QDnHU3iCQmY8e24CGR3hKUEprHrrNUfFTiUaSuj3J0d/x9iaIafYT2+dWydxgcpCmK4Xl7PgurvJiAVCmcLokg==}

  '@latticexyz/utils@2.0.12':
    resolution: {integrity: sha512-AwniovUlWY7YL92Mjz/3R0V9g8c5wYg5t3agRmMZ9wgktUB6BYZC65n+sKp88wUuN3DrMLb51UFZOycGh0JD2w==}

  '@latticexyz/utils@2.2.12':
    resolution: {integrity: sha512-NOEvz90dUqjFJPemIMRIjb++9kkYccNsVRdA1B3pEhltZ9AGsr3k8NF28RAzYqYrQpRIQ/YkEiGkfNFG9SBS9g==}

  '@latticexyz/utils@2.2.3':
    resolution: {integrity: sha512-ybm0bOtGTbUU2knlZ1++djE9LfnKlzi1D+TOjIOUtALJ/2cS2jGFJGGewdrs5mxzQDQNQLB2VIGeuwXasFikAg==}

  '@mdx-js/mdx@3.0.1':
    resolution: {integrity: sha512-eIQ4QTrOWyL3LWEe/bu6Taqzq2HQvHcyTMaOrI95P2/LmJE7AsfPfgJGuFLPVqBUE1BC1rik3VIhU+s9u72arA==}

  '@mdx-js/react@3.0.1':
    resolution: {integrity: sha512-9ZrPIU4MGf6et1m1ov3zKf+q9+deetI51zprKB1D/z3NOb+rUxxtEl3mCjW5wTGh6VhRdwPueh1oRzi6ezkA8A==}
    peerDependencies:
      '@types/react': '>=16'
      react: '>=16'

  '@mdx-js/rollup@3.0.1':
    resolution: {integrity: sha512-j0II91OCm4ld+l5QVgXXMQGxVVcAWIQJakYWi1dv5pefDHASJyCYER2TsdH7Alf958GoFSM7ugukWyvDq/UY4A==}
    peerDependencies:
      rollup: '>=2'

  '@mediapipe/tasks-vision@0.10.8':
    resolution: {integrity: sha512-Rp7ll8BHrKB3wXaRFKhrltwZl1CiXGdibPxuWXvqGnKTnv8fqa/nvftYNuSbf+pbJWKYCXdBtYTITdAUTGGh0Q==}

  '@module-federation/runtime@0.1.21':
    resolution: {integrity: sha512-/p4BhZ0SnjJuiL0wwu+FebFgIUJ9vM+oCY7CyprUHImyi/Y23ulI61WNWMVrKQGgdMoXQDQCL8RH4EnrVP2ZFw==}

  '@module-federation/sdk@0.1.21':
    resolution: {integrity: sha512-r7xPiAm+O4e+8Zvw+8b4ToeD0D0VJD004nHmt+Y8r/l98J2eA6di72Vn1FeyjtQbCrFtiMw3ts/dlqtcmIBipw==}

  '@monogrid/gainmap-js@3.0.6':
    resolution: {integrity: sha512-ireqJg7cw0tUn/JePDG8rAL7RyXgUKSDbjYdiygkrnye1WuKGLAWDBwF/ICwCwJ9iZBAF5caU8gSu+c34HLGdQ==}
    peerDependencies:
      three: '>= 0.159.0'

  '@noble/curves@1.0.0':
    resolution: {integrity: sha512-2upgEu0iLiDVDZkNLeFV2+ht0BAVgQnEmCk6JsOch9Rp8xfkMCbvbAZlA2pBHQc73dbl+vFOXfqkf4uemdn0bw==}

  '@noble/curves@1.2.0':
    resolution: {integrity: sha512-oYclrNgRaM9SsBUBVbb8M6DTV7ZHRTKugureoYEncY5c65HOmRzvSiTE3y5CYaPYJA/GVkrhXEoF0M3Ya9PMnw==}

  '@noble/curves@1.3.0':
    resolution: {integrity: sha512-t01iSXPuN+Eqzb4eBX0S5oubSqXbK/xXa1Ne18Hj8f9pStxztHCE2gfboSp/dZRLSqfuLpRK2nDXDK+W9puocA==}

  '@noble/curves@1.4.2':
    resolution: {integrity: sha512-TavHr8qycMChk8UwMld0ZDRvatedkzWfH8IiaeGCfymOP5i0hSCozz9vHOL0nkwk7HRMlFnAiKpS2jrUmSybcw==}

  '@noble/curves@1.6.0':
    resolution: {integrity: sha512-TlaHRXDehJuRNR9TfZDNQ45mMEd5dwUwmicsafcIX4SsNiqnCHKjE/1alYPd/lDRVhxdhUAlv8uEhMCI5zjIJQ==}
    engines: {node: ^14.21.3 || >=16}

  '@noble/hashes@1.3.0':
    resolution: {integrity: sha512-ilHEACi9DwqJB0pw7kv+Apvh50jiiSyR/cQ3y4W7lOR5mhvn/50FLUfsnfJz0BDZtl/RR16kXvptiv6q1msYZg==}

  '@noble/hashes@1.3.2':
    resolution: {integrity: sha512-MVC8EAQp7MvEcm30KWENFjgR+Mkmf+D189XJTkFIlwohU5hcBbn1ZkKq7KVTi2Hme3PMGF390DaL52beVrIihQ==}
    engines: {node: '>= 16'}

  '@noble/hashes@1.3.3':
    resolution: {integrity: sha512-V7/fPHgl+jsVPXqqeOzT8egNj2iBIVt+ECeMMG8TdcnTikP3oaBtUVqpT/gYCR68aEBJSF+XbYUxStjbFMqIIA==}
    engines: {node: '>= 16'}

  '@noble/hashes@1.4.0':
    resolution: {integrity: sha512-V1JJ1WTRUqHHrOSh597hURcMqVKVGL/ea3kv0gSnEdsEZ0/+VyPghM1lMNGc00z7CIQorSvbKpuJkxvuHbvdbg==}
    engines: {node: '>= 16'}

  '@noble/hashes@1.5.0':
    resolution: {integrity: sha512-1j6kQFb7QRru7eKN3ZDvRcP13rugwdxZqCjbiAVZfIJwgj2A65UmT4TgARXGlXgnRkORLTDTrO19ZErt7+QXgA==}
    engines: {node: ^14.21.3 || >=16}

  '@nodelib/fs.scandir@2.1.5':
    resolution: {integrity: sha512-vq24Bq3ym5HEQm2NKCr3yXDwjc7vTsEThRDnkp2DK9p1uqLR+DHurm/NOTo0KG7HYHU7eppKZj3MyqYuMBf62g==}
    engines: {node: '>= 8'}

  '@nodelib/fs.stat@2.0.5':
    resolution: {integrity: sha512-RkhPPp2zrqDAQA/2jNhnztcPAlv64XdhIp7a7454A5ovI7Bukxgt7MX7udwAu3zg1DcpPU0rz3VV1SeaqvY4+A==}
    engines: {node: '>= 8'}

  '@nodelib/fs.walk@1.2.8':
    resolution: {integrity: sha512-oGB+UxlgWcgQkgwo8GcEGwemoTFt3FIO9ababBmaGwXIoBKZ+GTy0pP185beGg7Llih/NSHSV2XAs1lnznocSg==}
    engines: {node: '>= 8'}

  '@pkgjs/parseargs@0.11.0':
    resolution: {integrity: sha512-+1VkjdD0QBLPodGrJUeqarH8VAIvQODIbwh9XpP5Syisf7YoQgsJKPNFoqqLQlu+VQ/tVSshMR6loPMn8U+dPg==}
    engines: {node: '>=14'}

  '@polka/url@1.0.0-next.25':
    resolution: {integrity: sha512-j7P6Rgr3mmtdkeDGTe0E/aYyWEWVtc5yFXtHCRHs28/jptDEWfaVOc5T7cblqy1XKPPfCxJc/8DwQ5YgLOZOVQ==}

  '@radix-ui/colors@3.0.0':
    resolution: {integrity: sha512-FUOsGBkHrYJwCSEtWRCIfQbZG7q1e6DgxCIOe1SUQzDe/7rXXeA47s8yCn6fuTNQAj1Zq4oTFi9Yjp3wzElcxg==}

  '@radix-ui/number@1.1.0':
    resolution: {integrity: sha512-V3gRzhVNU1ldS5XhAPTom1fOIo4ccrjjJgmE+LI2h/WaFpHmx0MQApT+KZHnx8abG6Avtfcz4WoEciMnpFT3HQ==}

  '@radix-ui/primitive@1.1.0':
    resolution: {integrity: sha512-4Z8dn6Upk0qk4P74xBhZ6Hd/w0mPEzOOLxy4xiPXOXqjF7jZS0VAKk7/x/H6FyY2zCkYJqePf1G5KmkmNJ4RBA==}

  '@radix-ui/react-accordion@1.2.0':
    resolution: {integrity: sha512-HJOzSX8dQqtsp/3jVxCU3CXEONF7/2jlGAB28oX8TTw1Dz8JYbEI1UcL8355PuLBE41/IRRMvCw7VkiK/jcUOQ==}
    peerDependencies:
      '@types/react': '*'
      '@types/react-dom': '*'
      react: ^16.8 || ^17.0 || ^18.0 || ^19.0 || ^19.0.0-rc
      react-dom: ^16.8 || ^17.0 || ^18.0 || ^19.0 || ^19.0.0-rc
    peerDependenciesMeta:
      '@types/react':
        optional: true
      '@types/react-dom':
        optional: true

  '@radix-ui/react-arrow@1.1.0':
    resolution: {integrity: sha512-FmlW1rCg7hBpEBwFbjHwCW6AmWLQM6g/v0Sn8XbP9NvmSZ2San1FpQeyPtufzOMSIx7Y4dzjlHoifhp+7NkZhw==}
    peerDependencies:
      '@types/react': '*'
      '@types/react-dom': '*'
      react: ^16.8 || ^17.0 || ^18.0 || ^19.0 || ^19.0.0-rc
      react-dom: ^16.8 || ^17.0 || ^18.0 || ^19.0 || ^19.0.0-rc
    peerDependenciesMeta:
      '@types/react':
        optional: true
      '@types/react-dom':
        optional: true

  '@radix-ui/react-collapsible@1.1.0':
    resolution: {integrity: sha512-zQY7Epa8sTL0mq4ajSJpjgn2YmCgyrG7RsQgLp3C0LQVkG7+Tf6Pv1CeNWZLyqMjhdPkBa5Lx7wYBeSu7uCSTA==}
    peerDependencies:
      '@types/react': '*'
      '@types/react-dom': '*'
      react: ^16.8 || ^17.0 || ^18.0 || ^19.0 || ^19.0.0-rc
      react-dom: ^16.8 || ^17.0 || ^18.0 || ^19.0 || ^19.0.0-rc
    peerDependenciesMeta:
      '@types/react':
        optional: true
      '@types/react-dom':
        optional: true

  '@radix-ui/react-collection@1.1.0':
    resolution: {integrity: sha512-GZsZslMJEyo1VKm5L1ZJY8tGDxZNPAoUeQUIbKeJfoi7Q4kmig5AsgLMYYuyYbfjd8fBmFORAIwYAkXMnXZgZw==}
    peerDependencies:
      '@types/react': '*'
      '@types/react-dom': '*'
      react: ^16.8 || ^17.0 || ^18.0 || ^19.0 || ^19.0.0-rc
      react-dom: ^16.8 || ^17.0 || ^18.0 || ^19.0 || ^19.0.0-rc
    peerDependenciesMeta:
      '@types/react':
        optional: true
      '@types/react-dom':
        optional: true

  '@radix-ui/react-compose-refs@1.1.0':
    resolution: {integrity: sha512-b4inOtiaOnYf9KWyO3jAeeCG6FeyfY6ldiEPanbUjWd+xIk5wZeHa8yVwmrJ2vderhu/BQvzCrJI0lHd+wIiqw==}
    peerDependencies:
      '@types/react': '*'
      react: ^16.8 || ^17.0 || ^18.0 || ^19.0 || ^19.0.0-rc
    peerDependenciesMeta:
      '@types/react':
        optional: true

  '@radix-ui/react-context@1.1.0':
    resolution: {integrity: sha512-OKrckBy+sMEgYM/sMmqmErVn0kZqrHPJze+Ql3DzYsDDp0hl0L62nx/2122/Bvps1qz645jlcu2tD9lrRSdf8A==}
    peerDependencies:
      '@types/react': '*'
      react: ^16.8 || ^17.0 || ^18.0 || ^19.0 || ^19.0.0-rc
    peerDependenciesMeta:
      '@types/react':
        optional: true

  '@radix-ui/react-dialog@1.1.1':
    resolution: {integrity: sha512-zysS+iU4YP3STKNS6USvFVqI4qqx8EpiwmT5TuCApVEBca+eRCbONi4EgzfNSuVnOXvC5UPHHMjs8RXO6DH9Bg==}
    peerDependencies:
      '@types/react': '*'
      '@types/react-dom': '*'
      react: ^16.8 || ^17.0 || ^18.0 || ^19.0 || ^19.0.0-rc
      react-dom: ^16.8 || ^17.0 || ^18.0 || ^19.0 || ^19.0.0-rc
    peerDependenciesMeta:
      '@types/react':
        optional: true
      '@types/react-dom':
        optional: true

  '@radix-ui/react-direction@1.1.0':
    resolution: {integrity: sha512-BUuBvgThEiAXh2DWu93XsT+a3aWrGqolGlqqw5VU1kG7p/ZH2cuDlM1sRLNnY3QcBS69UIz2mcKhMxDsdewhjg==}
    peerDependencies:
      '@types/react': '*'
      react: ^16.8 || ^17.0 || ^18.0 || ^19.0 || ^19.0.0-rc
    peerDependenciesMeta:
      '@types/react':
        optional: true

  '@radix-ui/react-dismissable-layer@1.1.0':
    resolution: {integrity: sha512-/UovfmmXGptwGcBQawLzvn2jOfM0t4z3/uKffoBlj724+n3FvBbZ7M0aaBOmkp6pqFYpO4yx8tSVJjx3Fl2jig==}
    peerDependencies:
      '@types/react': '*'
      '@types/react-dom': '*'
      react: ^16.8 || ^17.0 || ^18.0 || ^19.0 || ^19.0.0-rc
      react-dom: ^16.8 || ^17.0 || ^18.0 || ^19.0 || ^19.0.0-rc
    peerDependenciesMeta:
      '@types/react':
        optional: true
      '@types/react-dom':
        optional: true

  '@radix-ui/react-focus-guards@1.1.0':
    resolution: {integrity: sha512-w6XZNUPVv6xCpZUqb/yN9DL6auvpGX3C/ee6Hdi16v2UUy25HV2Q5bcflsiDyT/g5RwbPQ/GIT1vLkeRb+ITBw==}
    peerDependencies:
      '@types/react': '*'
      react: ^16.8 || ^17.0 || ^18.0 || ^19.0 || ^19.0.0-rc
    peerDependenciesMeta:
      '@types/react':
        optional: true

  '@radix-ui/react-focus-scope@1.1.0':
    resolution: {integrity: sha512-200UD8zylvEyL8Bx+z76RJnASR2gRMuxlgFCPAe/Q/679a/r0eK3MBVYMb7vZODZcffZBdob1EGnky78xmVvcA==}
    peerDependencies:
      '@types/react': '*'
      '@types/react-dom': '*'
      react: ^16.8 || ^17.0 || ^18.0 || ^19.0 || ^19.0.0-rc
      react-dom: ^16.8 || ^17.0 || ^18.0 || ^19.0 || ^19.0.0-rc
    peerDependenciesMeta:
      '@types/react':
        optional: true
      '@types/react-dom':
        optional: true

  '@radix-ui/react-icons@1.3.0':
    resolution: {integrity: sha512-jQxj/0LKgp+j9BiTXz3O3sgs26RNet2iLWmsPyRz2SIcR4q/4SbazXfnYwbAr+vLYKSfc7qxzyGQA1HLlYiuNw==}
    peerDependencies:
      react: ^16.x || ^17.x || ^18.x

  '@radix-ui/react-id@1.1.0':
    resolution: {integrity: sha512-EJUrI8yYh7WOjNOqpoJaf1jlFIH2LvtgAl+YcFqNCa+4hj64ZXmPkAKOFs/ukjz3byN6bdb/AVUqHkI8/uWWMA==}
    peerDependencies:
      '@types/react': '*'
      react: ^16.8 || ^17.0 || ^18.0 || ^19.0 || ^19.0.0-rc
    peerDependenciesMeta:
      '@types/react':
        optional: true

  '@radix-ui/react-label@2.1.0':
    resolution: {integrity: sha512-peLblDlFw/ngk3UWq0VnYaOLy6agTZZ+MUO/WhVfm14vJGML+xH4FAl2XQGLqdefjNb7ApRg6Yn7U42ZhmYXdw==}
    peerDependencies:
      '@types/react': '*'
      '@types/react-dom': '*'
      react: ^16.8 || ^17.0 || ^18.0 || ^19.0 || ^19.0.0-rc
      react-dom: ^16.8 || ^17.0 || ^18.0 || ^19.0 || ^19.0.0-rc
    peerDependenciesMeta:
      '@types/react':
        optional: true
      '@types/react-dom':
        optional: true

  '@radix-ui/react-navigation-menu@1.2.0':
    resolution: {integrity: sha512-OQ8tcwAOR0DhPlSY3e4VMXeHiol7la4PPdJWhhwJiJA+NLX0SaCaonOkRnI3gCDHoZ7Fo7bb/G6q25fRM2Y+3Q==}
    peerDependencies:
      '@types/react': '*'
      '@types/react-dom': '*'
      react: ^16.8 || ^17.0 || ^18.0 || ^19.0 || ^19.0.0-rc
      react-dom: ^16.8 || ^17.0 || ^18.0 || ^19.0 || ^19.0.0-rc
    peerDependenciesMeta:
      '@types/react':
        optional: true
      '@types/react-dom':
        optional: true

  '@radix-ui/react-popover@1.1.1':
    resolution: {integrity: sha512-3y1A3isulwnWhvTTwmIreiB8CF4L+qRjZnK1wYLO7pplddzXKby/GnZ2M7OZY3qgnl6p9AodUIHRYGXNah8Y7g==}
    peerDependencies:
      '@types/react': '*'
      '@types/react-dom': '*'
      react: ^16.8 || ^17.0 || ^18.0 || ^19.0 || ^19.0.0-rc
      react-dom: ^16.8 || ^17.0 || ^18.0 || ^19.0 || ^19.0.0-rc
    peerDependenciesMeta:
      '@types/react':
        optional: true
      '@types/react-dom':
        optional: true

  '@radix-ui/react-popper@1.2.0':
    resolution: {integrity: sha512-ZnRMshKF43aBxVWPWvbj21+7TQCvhuULWJ4gNIKYpRlQt5xGRhLx66tMp8pya2UkGHTSlhpXwmjqltDYHhw7Vg==}
    peerDependencies:
      '@types/react': '*'
      '@types/react-dom': '*'
      react: ^16.8 || ^17.0 || ^18.0 || ^19.0 || ^19.0.0-rc
      react-dom: ^16.8 || ^17.0 || ^18.0 || ^19.0 || ^19.0.0-rc
    peerDependenciesMeta:
      '@types/react':
        optional: true
      '@types/react-dom':
        optional: true

  '@radix-ui/react-portal@1.1.1':
    resolution: {integrity: sha512-A3UtLk85UtqhzFqtoC8Q0KvR2GbXF3mtPgACSazajqq6A41mEQgo53iPzY4i6BwDxlIFqWIhiQ2G729n+2aw/g==}
    peerDependencies:
      '@types/react': '*'
      '@types/react-dom': '*'
      react: ^16.8 || ^17.0 || ^18.0 || ^19.0 || ^19.0.0-rc
      react-dom: ^16.8 || ^17.0 || ^18.0 || ^19.0 || ^19.0.0-rc
    peerDependenciesMeta:
      '@types/react':
        optional: true
      '@types/react-dom':
        optional: true

  '@radix-ui/react-presence@1.1.0':
    resolution: {integrity: sha512-Gq6wuRN/asf9H/E/VzdKoUtT8GC9PQc9z40/vEr0VCJ4u5XvvhWIrSsCB6vD2/cH7ugTdSfYq9fLJCcM00acrQ==}
    peerDependencies:
      '@types/react': '*'
      '@types/react-dom': '*'
      react: ^16.8 || ^17.0 || ^18.0 || ^19.0 || ^19.0.0-rc
      react-dom: ^16.8 || ^17.0 || ^18.0 || ^19.0 || ^19.0.0-rc
    peerDependenciesMeta:
      '@types/react':
        optional: true
      '@types/react-dom':
        optional: true

  '@radix-ui/react-primitive@2.0.0':
    resolution: {integrity: sha512-ZSpFm0/uHa8zTvKBDjLFWLo8dkr4MBsiDLz0g3gMUwqgLHz9rTaRRGYDgvZPtBJgYCBKXkS9fzmoySgr8CO6Cw==}
    peerDependencies:
      '@types/react': '*'
      '@types/react-dom': '*'
      react: ^16.8 || ^17.0 || ^18.0 || ^19.0 || ^19.0.0-rc
      react-dom: ^16.8 || ^17.0 || ^18.0 || ^19.0 || ^19.0.0-rc
    peerDependenciesMeta:
      '@types/react':
        optional: true
      '@types/react-dom':
        optional: true

  '@radix-ui/react-roving-focus@1.1.0':
    resolution: {integrity: sha512-EA6AMGeq9AEeQDeSH0aZgG198qkfHSbvWTf1HvoDmOB5bBG/qTxjYMWUKMnYiV6J/iP/J8MEFSuB2zRU2n7ODA==}
    peerDependencies:
      '@types/react': '*'
      '@types/react-dom': '*'
      react: ^16.8 || ^17.0 || ^18.0 || ^19.0 || ^19.0.0-rc
      react-dom: ^16.8 || ^17.0 || ^18.0 || ^19.0 || ^19.0.0-rc
    peerDependenciesMeta:
      '@types/react':
        optional: true
      '@types/react-dom':
        optional: true

  '@radix-ui/react-select@2.1.1':
    resolution: {integrity: sha512-8iRDfyLtzxlprOo9IicnzvpsO1wNCkuwzzCM+Z5Rb5tNOpCdMvcc2AkzX0Fz+Tz9v6NJ5B/7EEgyZveo4FBRfQ==}
    peerDependencies:
      '@types/react': '*'
      '@types/react-dom': '*'
      react: ^16.8 || ^17.0 || ^18.0 || ^19.0 || ^19.0.0-rc
      react-dom: ^16.8 || ^17.0 || ^18.0 || ^19.0 || ^19.0.0-rc
    peerDependenciesMeta:
      '@types/react':
        optional: true
      '@types/react-dom':
        optional: true

  '@radix-ui/react-slot@1.1.0':
    resolution: {integrity: sha512-FUCf5XMfmW4dtYl69pdS4DbxKy8nj4M7SafBgPllysxmdachynNflAdp/gCsnYWNDnge6tI9onzMp5ARYc1KNw==}
    peerDependencies:
      '@types/react': '*'
      react: ^16.8 || ^17.0 || ^18.0 || ^19.0 || ^19.0.0-rc
    peerDependenciesMeta:
      '@types/react':
        optional: true

  '@radix-ui/react-tabs@1.1.0':
    resolution: {integrity: sha512-bZgOKB/LtZIij75FSuPzyEti/XBhJH52ExgtdVqjCIh+Nx/FW+LhnbXtbCzIi34ccyMsyOja8T0thCzoHFXNKA==}
    peerDependencies:
      '@types/react': '*'
      '@types/react-dom': '*'
      react: ^16.8 || ^17.0 || ^18.0 || ^19.0 || ^19.0.0-rc
      react-dom: ^16.8 || ^17.0 || ^18.0 || ^19.0 || ^19.0.0-rc
    peerDependenciesMeta:
      '@types/react':
        optional: true
      '@types/react-dom':
        optional: true

  '@radix-ui/react-tooltip@1.1.2':
    resolution: {integrity: sha512-9XRsLwe6Yb9B/tlnYCPVUd/TFS4J7HuOZW345DCeC6vKIxQGMZdx21RK4VoZauPD5frgkXTYVS5y90L+3YBn4w==}
    peerDependencies:
      '@types/react': '*'
      '@types/react-dom': '*'
      react: ^16.8 || ^17.0 || ^18.0 || ^19.0 || ^19.0.0-rc
      react-dom: ^16.8 || ^17.0 || ^18.0 || ^19.0 || ^19.0.0-rc
    peerDependenciesMeta:
      '@types/react':
        optional: true
      '@types/react-dom':
        optional: true

  '@radix-ui/react-use-callback-ref@1.1.0':
    resolution: {integrity: sha512-CasTfvsy+frcFkbXtSJ2Zu9JHpN8TYKxkgJGWbjiZhFivxaeW7rMeZt7QELGVLaYVfFMsKHjb7Ak0nMEe+2Vfw==}
    peerDependencies:
      '@types/react': '*'
      react: ^16.8 || ^17.0 || ^18.0 || ^19.0 || ^19.0.0-rc
    peerDependenciesMeta:
      '@types/react':
        optional: true

  '@radix-ui/react-use-controllable-state@1.1.0':
    resolution: {integrity: sha512-MtfMVJiSr2NjzS0Aa90NPTnvTSg6C/JLCV7ma0W6+OMV78vd8OyRpID+Ng9LxzsPbLeuBnWBA1Nq30AtBIDChw==}
    peerDependencies:
      '@types/react': '*'
      react: ^16.8 || ^17.0 || ^18.0 || ^19.0 || ^19.0.0-rc
    peerDependenciesMeta:
      '@types/react':
        optional: true

  '@radix-ui/react-use-escape-keydown@1.1.0':
    resolution: {integrity: sha512-L7vwWlR1kTTQ3oh7g1O0CBF3YCyyTj8NmhLR+phShpyA50HCfBFKVJTpshm9PzLiKmehsrQzTYTpX9HvmC9rhw==}
    peerDependencies:
      '@types/react': '*'
      react: ^16.8 || ^17.0 || ^18.0 || ^19.0 || ^19.0.0-rc
    peerDependenciesMeta:
      '@types/react':
        optional: true

  '@radix-ui/react-use-layout-effect@1.1.0':
    resolution: {integrity: sha512-+FPE0rOdziWSrH9athwI1R0HDVbWlEhd+FR+aSDk4uWGmSJ9Z54sdZVDQPZAinJhJXwfT+qnj969mCsT2gfm5w==}
    peerDependencies:
      '@types/react': '*'
      react: ^16.8 || ^17.0 || ^18.0 || ^19.0 || ^19.0.0-rc
    peerDependenciesMeta:
      '@types/react':
        optional: true

  '@radix-ui/react-use-previous@1.1.0':
    resolution: {integrity: sha512-Z/e78qg2YFnnXcW88A4JmTtm4ADckLno6F7OXotmkQfeuCVaKuYzqAATPhVzl3delXE7CxIV8shofPn3jPc5Og==}
    peerDependencies:
      '@types/react': '*'
      react: ^16.8 || ^17.0 || ^18.0 || ^19.0 || ^19.0.0-rc
    peerDependenciesMeta:
      '@types/react':
        optional: true

  '@radix-ui/react-use-rect@1.1.0':
    resolution: {integrity: sha512-0Fmkebhr6PiseyZlYAOtLS+nb7jLmpqTrJyv61Pe68MKYW6OWdRE2kI70TaYY27u7H0lajqM3hSMMLFq18Z7nQ==}
    peerDependencies:
      '@types/react': '*'
      react: ^16.8 || ^17.0 || ^18.0 || ^19.0 || ^19.0.0-rc
    peerDependenciesMeta:
      '@types/react':
        optional: true

  '@radix-ui/react-use-size@1.1.0':
    resolution: {integrity: sha512-XW3/vWuIXHa+2Uwcc2ABSfcCledmXhhQPlGbfcRXbiUQI5Icjcg19BGCZVKKInYbvUCut/ufbbLLPFC5cbb1hw==}
    peerDependencies:
      '@types/react': '*'
      react: ^16.8 || ^17.0 || ^18.0 || ^19.0 || ^19.0.0-rc
    peerDependenciesMeta:
      '@types/react':
        optional: true

  '@radix-ui/react-visually-hidden@1.1.0':
    resolution: {integrity: sha512-N8MDZqtgCgG5S3aV60INAB475osJousYpZ4cTJ2cFbMpdHS5Y6loLTH8LPtkj2QN0x93J30HT/M3qJXM0+lyeQ==}
    peerDependencies:
      '@types/react': '*'
      '@types/react-dom': '*'
      react: ^16.8 || ^17.0 || ^18.0 || ^19.0 || ^19.0.0-rc
      react-dom: ^16.8 || ^17.0 || ^18.0 || ^19.0 || ^19.0.0-rc
    peerDependenciesMeta:
      '@types/react':
        optional: true
      '@types/react-dom':
        optional: true

  '@radix-ui/rect@1.1.0':
    resolution: {integrity: sha512-A9+lCBZoaMJlVKcRBz2YByCG+Cp2t6nAnMnNba+XiWxnj6r4JUFqfsgwocMBZU9LPtdxC6wB56ySYpc7LQIoJg==}

  '@react-spring/animated@9.6.1':
    resolution: {integrity: sha512-ls/rJBrAqiAYozjLo5EPPLLOb1LM0lNVQcXODTC1SMtS6DbuBCPaKco5svFUQFMP2dso3O+qcC4k9FsKc0KxMQ==}
    peerDependencies:
      react: ^16.8.0 || ^17.0.0 || ^18.0.0

  '@react-spring/core@9.6.1':
    resolution: {integrity: sha512-3HAAinAyCPessyQNNXe5W0OHzRfa8Yo5P748paPcmMowZ/4sMfaZ2ZB6e5x5khQI8NusOHj8nquoutd6FRY5WQ==}
    peerDependencies:
      react: ^16.8.0 || ^17.0.0 || ^18.0.0

  '@react-spring/rafz@9.6.1':
    resolution: {integrity: sha512-v6qbgNRpztJFFfSE3e2W1Uz+g8KnIBs6SmzCzcVVF61GdGfGOuBrbjIcp+nUz301awVmREKi4eMQb2Ab2gGgyQ==}

  '@react-spring/shared@9.6.1':
    resolution: {integrity: sha512-PBFBXabxFEuF8enNLkVqMC9h5uLRBo6GQhRMQT/nRTnemVENimgRd+0ZT4yFnAQ0AxWNiJfX3qux+bW2LbG6Bw==}
    peerDependencies:
      react: ^16.8.0 || ^17.0.0 || ^18.0.0

  '@react-spring/three@9.6.1':
    resolution: {integrity: sha512-Tyw2YhZPKJAX3t2FcqvpLRb71CyTe1GvT3V+i+xJzfALgpk10uPGdGaQQ5Xrzmok1340DAeg2pR/MCfaW7b8AA==}
    peerDependencies:
      '@react-three/fiber': '>=6.0'
      react: ^16.8.0 || ^17.0.0 || ^18.0.0
      three: '>=0.126'

  '@react-spring/types@9.6.1':
    resolution: {integrity: sha512-POu8Mk0hIU3lRXB3bGIGe4VHIwwDsQyoD1F394OK7STTiX9w4dG3cTLljjYswkQN+hDSHRrj4O36kuVa7KPU8Q==}

  '@react-three/drei@9.112.0':
    resolution: {integrity: sha512-te+4tcNiRv3QizD04cg25oX51uUMVG5Y3iUaIX8tKi8aW3j7UM6XCFSKVYNOiT6P+d5h/ruSd5naX7oFvp3QOQ==}
    peerDependencies:
      '@react-three/fiber': '>=8.0'
      react: '>=18.0'
      react-dom: '>=18.0'
      three: '>=0.137'
    peerDependenciesMeta:
      react-dom:
        optional: true

  '@react-three/fiber@8.17.7':
    resolution: {integrity: sha512-52/TZ0pGdEtjs1bSCePrJe8+5hzYzC8/O4bwx0NXc3GZ3uRCr5Eu+CVsr7BUn2uxd825Zjbup0OXKSDRQ70qiQ==}
    peerDependencies:
      expo: '>=43.0'
      expo-asset: '>=8.4'
      expo-file-system: '>=11.0'
      expo-gl: '>=11.0'
      react: '>=18.0'
      react-dom: '>=18.0'
      react-native: '>=0.64'
      three: '>=0.133'
    peerDependenciesMeta:
      expo:
        optional: true
      expo-asset:
        optional: true
      expo-file-system:
        optional: true
      expo-gl:
        optional: true
      react-dom:
        optional: true
      react-native:
        optional: true

  '@react-three/postprocessing@2.16.2':
    resolution: {integrity: sha512-2ya1gXLDpzyfbELobi3rPHNNZZCrCfyq20GMYJD1yD7ZyBFSpRG9YSPMBnOal6A89kXanPBw273h6/Dqev0n7g==}
    peerDependencies:
      '@react-three/fiber': '>=8.0'
      react: '>=18.0'
      three: '>= 0.138.0'

  '@remix-run/router@1.19.2':
    resolution: {integrity: sha512-baiMx18+IMuD1yyvOGaHM9QrVUPGGG0jC+z+IPHnRJWUAUvaKuWKyE8gjDj2rzv3sz9zOGoRSPgeBVHRhZnBlA==}
    engines: {node: '>=14.0.0'}

  '@rollup/plugin-virtual@3.0.2':
    resolution: {integrity: sha512-10monEYsBp3scM4/ND4LNH5Rxvh3e/cVeL3jWTgZ2SrQ+BmUoQcopVQvnaMcOnykb1VkxUFuDAN+0FnpTFRy2A==}
    engines: {node: '>=14.0.0'}
    peerDependencies:
      rollup: ^1.20.0||^2.0.0||^3.0.0||^4.0.0
    peerDependenciesMeta:
      rollup:
        optional: true

  '@rollup/pluginutils@5.1.0':
    resolution: {integrity: sha512-XTIWOPPcpvyKI6L1NHo0lFlCyznUEyPmPY1mc3KpPVDYulHSTvyeLNVW00QTLIAFNhR3kYnJTQHeGqU4M3n09g==}
    engines: {node: '>=14.0.0'}
    peerDependencies:
      rollup: ^1.20.0||^2.0.0||^3.0.0||^4.0.0
    peerDependenciesMeta:
      rollup:
        optional: true

  '@rollup/rollup-android-arm-eabi@4.21.3':
    resolution: {integrity: sha512-MmKSfaB9GX+zXl6E8z4koOr/xU63AMVleLEa64v7R0QF/ZloMs5vcD1sHgM64GXXS1csaJutG+ddtzcueI/BLg==}
    cpu: [arm]
    os: [android]

  '@rollup/rollup-android-arm64@4.21.3':
    resolution: {integrity: sha512-zrt8ecH07PE3sB4jPOggweBjJMzI1JG5xI2DIsUbkA+7K+Gkjys6eV7i9pOenNSDJH3eOr/jLb/PzqtmdwDq5g==}
    cpu: [arm64]
    os: [android]

  '@rollup/rollup-darwin-arm64@4.21.3':
    resolution: {integrity: sha512-P0UxIOrKNBFTQaXTxOH4RxuEBVCgEA5UTNV6Yz7z9QHnUJ7eLX9reOd/NYMO3+XZO2cco19mXTxDMXxit4R/eQ==}
    cpu: [arm64]
    os: [darwin]

  '@rollup/rollup-darwin-x64@4.21.3':
    resolution: {integrity: sha512-L1M0vKGO5ASKntqtsFEjTq/fD91vAqnzeaF6sfNAy55aD+Hi2pBI5DKwCO+UNDQHWsDViJLqshxOahXyLSh3EA==}
    cpu: [x64]
    os: [darwin]

  '@rollup/rollup-linux-arm-gnueabihf@4.21.3':
    resolution: {integrity: sha512-btVgIsCjuYFKUjopPoWiDqmoUXQDiW2A4C3Mtmp5vACm7/GnyuprqIDPNczeyR5W8rTXEbkmrJux7cJmD99D2g==}
    cpu: [arm]
    os: [linux]

  '@rollup/rollup-linux-arm-musleabihf@4.21.3':
    resolution: {integrity: sha512-zmjbSphplZlau6ZTkxd3+NMtE4UKVy7U4aVFMmHcgO5CUbw17ZP6QCgyxhzGaU/wFFdTfiojjbLG3/0p9HhAqA==}
    cpu: [arm]
    os: [linux]

  '@rollup/rollup-linux-arm64-gnu@4.21.3':
    resolution: {integrity: sha512-nSZfcZtAnQPRZmUkUQwZq2OjQciR6tEoJaZVFvLHsj0MF6QhNMg0fQ6mUOsiCUpTqxTx0/O6gX0V/nYc7LrgPw==}
    cpu: [arm64]
    os: [linux]

  '@rollup/rollup-linux-arm64-musl@4.21.3':
    resolution: {integrity: sha512-MnvSPGO8KJXIMGlQDYfvYS3IosFN2rKsvxRpPO2l2cum+Z3exiExLwVU+GExL96pn8IP+GdH8Tz70EpBhO0sIQ==}
    cpu: [arm64]
    os: [linux]

  '@rollup/rollup-linux-powerpc64le-gnu@4.21.3':
    resolution: {integrity: sha512-+W+p/9QNDr2vE2AXU0qIy0qQE75E8RTwTwgqS2G5CRQ11vzq0tbnfBd6brWhS9bCRjAjepJe2fvvkvS3dno+iw==}
    cpu: [ppc64]
    os: [linux]

  '@rollup/rollup-linux-riscv64-gnu@4.21.3':
    resolution: {integrity: sha512-yXH6K6KfqGXaxHrtr+Uoy+JpNlUlI46BKVyonGiaD74ravdnF9BUNC+vV+SIuB96hUMGShhKV693rF9QDfO6nQ==}
    cpu: [riscv64]
    os: [linux]

  '@rollup/rollup-linux-s390x-gnu@4.21.3':
    resolution: {integrity: sha512-R8cwY9wcnApN/KDYWTH4gV/ypvy9yZUHlbJvfaiXSB48JO3KpwSpjOGqO4jnGkLDSk1hgjYkTbTt6Q7uvPf8eg==}
    cpu: [s390x]
    os: [linux]

  '@rollup/rollup-linux-x64-gnu@4.21.3':
    resolution: {integrity: sha512-kZPbX/NOPh0vhS5sI+dR8L1bU2cSO9FgxwM8r7wHzGydzfSjLRCFAT87GR5U9scj2rhzN3JPYVC7NoBbl4FZ0g==}
    cpu: [x64]
    os: [linux]

  '@rollup/rollup-linux-x64-musl@4.21.3':
    resolution: {integrity: sha512-S0Yq+xA1VEH66uiMNhijsWAafffydd2X5b77eLHfRmfLsRSpbiAWiRHV6DEpz6aOToPsgid7TI9rGd6zB1rhbg==}
    cpu: [x64]
    os: [linux]

  '@rollup/rollup-win32-arm64-msvc@4.21.3':
    resolution: {integrity: sha512-9isNzeL34yquCPyerog+IMCNxKR8XYmGd0tHSV+OVx0TmE0aJOo9uw4fZfUuk2qxobP5sug6vNdZR6u7Mw7Q+Q==}
    cpu: [arm64]
    os: [win32]

  '@rollup/rollup-win32-ia32-msvc@4.21.3':
    resolution: {integrity: sha512-nMIdKnfZfzn1Vsk+RuOvl43ONTZXoAPUUxgcU0tXooqg4YrAqzfKzVenqqk2g5efWh46/D28cKFrOzDSW28gTA==}
    cpu: [ia32]
    os: [win32]

  '@rollup/rollup-win32-x64-msvc@4.21.3':
    resolution: {integrity: sha512-fOvu7PCQjAj4eWDEuD8Xz5gpzFqXzGlxHZozHP4b9Jxv9APtdxL6STqztDzMLuRXEc4UpXGGhx029Xgm91QBeA==}
    cpu: [x64]
    os: [win32]

  '@rtsao/scc@1.1.0':
    resolution: {integrity: sha512-zt6OdqaDoOnJ1ZYsCYGt9YmWzDXl4vQdKTyJev62gFhRGKdx7mcT54V9KIjg+d2wi9EXsPvAPKe7i7WjfVWB8g==}

  '@scure/base@1.1.8':
    resolution: {integrity: sha512-6CyAclxj3Nb0XT7GHK6K4zK6k2xJm6E4Ft0Ohjt4WgegiFUHEtFb2CGzmPmGBwoIhrLsqNLYfLr04Y1GePrzZg==}

  '@scure/bip32@1.3.2':
    resolution: {integrity: sha512-N1ZhksgwD3OBlwTv3R6KFEcPojl/W4ElJOeCZdi+vuI5QmTFwLq3OFf2zd2ROpKvxFdgZ6hUpb0dx9bVNEwYCA==}

  '@scure/bip32@1.5.0':
    resolution: {integrity: sha512-8EnFYkqEQdnkuGBVpCzKxyIwDCBLDVj3oiX0EKUFre/tOjL/Hqba1D6n/8RcmaQy4f95qQFrO2A8Sr6ybh4NRw==}

  '@scure/bip39@1.2.1':
    resolution: {integrity: sha512-Z3/Fsz1yr904dduJD0NpiyRHhRYHdcnyh73FZWiV+/qhWi83wNJ3NWolYqCEN+ZWsUz2TWwajJggcRE9r1zUYg==}

  '@scure/starknet@1.0.0':
    resolution: {integrity: sha512-o5J57zY0f+2IL/mq8+AYJJ4Xpc1fOtDhr+mFQKbHnYFmm3WQrC+8zj2HEgxak1a+x86mhmBC1Kq305KUpVf0wg==}

  '@shikijs/core@1.21.0':
    resolution: {integrity: sha512-zAPMJdiGuqXpZQ+pWNezQAk5xhzRXBNiECFPcJLtUdsFM3f//G95Z15EHTnHchYycU8kIIysqGgxp8OVSj1SPQ==}

  '@shikijs/engine-javascript@1.21.0':
    resolution: {integrity: sha512-jxQHNtVP17edFW4/0vICqAVLDAxmyV31MQJL4U/Kg+heQALeKYVOWo0sMmEZ18FqBt+9UCdyqGKYE7bLRtk9mg==}

  '@shikijs/engine-oniguruma@1.21.0':
    resolution: {integrity: sha512-AIZ76XocENCrtYzVU7S4GY/HL+tgHGbVU+qhiDyNw1qgCA5OSi4B4+HY4BtAoJSMGuD/L5hfTzoRVbzEm2WTvg==}

  '@shikijs/rehype@1.21.0':
    resolution: {integrity: sha512-FTjnptME+i0BqoYMQjsZZLgTWI4To3h3nL8RJFqS51FDWMRhK/TtPRsDyY86gO1GTZduPZpIssxHqPPkTfdO/Q==}

  '@shikijs/transformers@1.21.0':
    resolution: {integrity: sha512-aA+XGGSzipcvqdsOYL8l6Q2RYiMuJNdhdt9eZnkJmW+wjSOixN/I7dBq3fISwvEMDlawrtuXM3eybLCEC+Fjlg==}

  '@shikijs/twoslash@1.21.0':
    resolution: {integrity: sha512-91HTpoIsx6vsJZ0DE1fs/jNeEAL5xJ5hWMVPUSp3iGHxOLH59nGrOcsjSgv4lKaxeE2i6VFvnPANQ5q8I5k2AQ==}

  '@shikijs/types@1.21.0':
    resolution: {integrity: sha512-tzndANDhi5DUndBtpojEq/42+dpUF2wS7wdCDQaFtIXm3Rd1QkrcVgSSRLOvEwexekihOXfbYJINW37g96tJRw==}

  '@shikijs/vscode-textmate@9.2.2':
    resolution: {integrity: sha512-TMp15K+GGYrWlZM8+Lnj9EaHEFmOen0WJBrfa17hF7taDOYthuPPV0GWzfd/9iMij0akS/8Yw2ikquH7uVi/fg==}

  '@sinclair/typebox@0.27.8':
    resolution: {integrity: sha512-+Fj43pSMwJs4KRrH/938Uf+uAELIgVBmQzg/q1YG10djyfA3TnrU8N8XzqCh/okZdszqBQTZf96idMfE5lnwTA==}

  '@starknet-io/types-js@0.7.7':
    resolution: {integrity: sha512-WLrpK7LIaIb8Ymxu6KF/6JkGW1sso988DweWu7p5QY/3y7waBIiPvzh27D9bX5KIJNRDyOoOVoHVEKYUYWZ/RQ==}

  '@starknet-react/chains@0.1.7':
    resolution: {integrity: sha512-UNh97I1SvuJKaAhKOmpEk8JcWuZWMlPG/ba2HcvFYL9x/47BKndJ+Da9V+iJFtkHUjreVnajT1snsaz1XMG+UQ==}

  '@starknet-react/core@2.3.0':
    resolution: {integrity: sha512-8g9d0Gs811gJnQJHVMxQoXYhv+y5/qug7NQ0lnJ51uytdBhr/Zz5wgeTHW4ZQ5Igljyvf+ks+yhp4P1iSvnSqA==}
    peerDependencies:
      get-starknet-core: ^3.2.0
      react: ^18.0
      starknet: ^5.25.0

  '@stitches/react@1.2.8':
    resolution: {integrity: sha512-9g9dWI4gsSVe8bNLlb+lMkBYsnIKCZTmvqvDG+Avnn69XfmHZKiaMrx7cgTaddq7aTPPmXiTsbFcUy0xgI4+wA==}
    peerDependencies:
      react: '>= 16.3.0'

  '@svgr/babel-plugin-add-jsx-attribute@8.0.0':
    resolution: {integrity: sha512-b9MIk7yhdS1pMCZM8VeNfUlSKVRhsHZNMl5O9SfaX0l0t5wjdgu4IDzGB8bpnGBBOjGST3rRFVsaaEtI4W6f7g==}
    engines: {node: '>=14'}
    peerDependencies:
      '@babel/core': ^7.0.0-0

  '@svgr/babel-plugin-remove-jsx-attribute@8.0.0':
    resolution: {integrity: sha512-BcCkm/STipKvbCl6b7QFrMh/vx00vIP63k2eM66MfHJzPr6O2U0jYEViXkHJWqXqQYjdeA9cuCl5KWmlwjDvbA==}
    engines: {node: '>=14'}
    peerDependencies:
      '@babel/core': ^7.0.0-0

  '@svgr/babel-plugin-remove-jsx-empty-expression@8.0.0':
    resolution: {integrity: sha512-5BcGCBfBxB5+XSDSWnhTThfI9jcO5f0Ai2V24gZpG+wXF14BzwxxdDb4g6trdOux0rhibGs385BeFMSmxtS3uA==}
    engines: {node: '>=14'}
    peerDependencies:
      '@babel/core': ^7.0.0-0

  '@svgr/babel-plugin-replace-jsx-attribute-value@8.0.0':
    resolution: {integrity: sha512-KVQ+PtIjb1BuYT3ht8M5KbzWBhdAjjUPdlMtpuw/VjT8coTrItWX6Qafl9+ji831JaJcu6PJNKCV0bp01lBNzQ==}
    engines: {node: '>=14'}
    peerDependencies:
      '@babel/core': ^7.0.0-0

  '@svgr/babel-plugin-svg-dynamic-title@8.0.0':
    resolution: {integrity: sha512-omNiKqwjNmOQJ2v6ge4SErBbkooV2aAWwaPFs2vUY7p7GhVkzRkJ00kILXQvRhA6miHnNpXv7MRnnSjdRjK8og==}
    engines: {node: '>=14'}
    peerDependencies:
      '@babel/core': ^7.0.0-0

  '@svgr/babel-plugin-svg-em-dimensions@8.0.0':
    resolution: {integrity: sha512-mURHYnu6Iw3UBTbhGwE/vsngtCIbHE43xCRK7kCw4t01xyGqb2Pd+WXekRRoFOBIY29ZoOhUCTEweDMdrjfi9g==}
    engines: {node: '>=14'}
    peerDependencies:
      '@babel/core': ^7.0.0-0

  '@svgr/babel-plugin-transform-react-native-svg@8.1.0':
    resolution: {integrity: sha512-Tx8T58CHo+7nwJ+EhUwx3LfdNSG9R2OKfaIXXs5soiy5HtgoAEkDay9LIimLOcG8dJQH1wPZp/cnAv6S9CrR1Q==}
    engines: {node: '>=14'}
    peerDependencies:
      '@babel/core': ^7.0.0-0

  '@svgr/babel-plugin-transform-svg-component@8.0.0':
    resolution: {integrity: sha512-DFx8xa3cZXTdb/k3kfPeaixecQLgKh5NVBMwD0AQxOzcZawK4oo1Jh9LbrcACUivsCA7TLG8eeWgrDXjTMhRmw==}
    engines: {node: '>=12'}
    peerDependencies:
      '@babel/core': ^7.0.0-0

  '@svgr/babel-preset@8.1.0':
    resolution: {integrity: sha512-7EYDbHE7MxHpv4sxvnVPngw5fuR6pw79SkcrILHJ/iMpuKySNCl5W1qcwPEpU+LgyRXOaAFgH0KhwD18wwg6ug==}
    engines: {node: '>=14'}
    peerDependencies:
      '@babel/core': ^7.0.0-0

  '@svgr/core@8.1.0':
    resolution: {integrity: sha512-8QqtOQT5ACVlmsvKOJNEaWmRPmcojMOzCz4Hs2BGG/toAp/K38LcsMRyLp349glq5AzJbCEeimEoxaX6v/fLrA==}
    engines: {node: '>=14'}

  '@svgr/hast-util-to-babel-ast@8.0.0':
    resolution: {integrity: sha512-EbDKwO9GpfWP4jN9sGdYwPBU0kdomaPIL2Eu4YwmgP+sJeXT+L7bMwJUBnhzfH8Q2qMBqZ4fJwpCyYsAN3mt2Q==}
    engines: {node: '>=14'}

  '@svgr/plugin-jsx@8.1.0':
    resolution: {integrity: sha512-0xiIyBsLlr8quN+WyuxooNW9RJ0Dpr8uOnH/xrCVO8GLUcwHISwj1AG0k+LFzteTkAA0GbX0kj9q6Dk70PTiPA==}
    engines: {node: '>=14'}
    peerDependencies:
      '@svgr/core': '*'

  '@svgr/plugin-svgo@8.1.0':
    resolution: {integrity: sha512-Ywtl837OGO9pTLIN/onoWLmDQ4zFUycI1g76vuKGEz6evR/ZTJlJuz3G/fIkb6OVBJ2g0o6CGJzaEjfmEo3AHA==}
    engines: {node: '>=14'}
    peerDependencies:
      '@svgr/core': '*'

  '@svgr/rollup@8.1.0':
    resolution: {integrity: sha512-0XR1poYvPQoPpmfDYLEqUGu5ePAQ4pdgN3VFsZBNAeze7qubVpsIY1o1R6PZpKep/DKu33GSm2NhwpCLkMs2Cw==}
    engines: {node: '>=14'}

  '@swc/core-darwin-arm64@1.7.26':
    resolution: {integrity: sha512-FF3CRYTg6a7ZVW4yT9mesxoVVZTrcSWtmZhxKCYJX9brH4CS/7PRPjAKNk6kzWgWuRoglP7hkjQcd6EpMcZEAw==}
    engines: {node: '>=10'}
    cpu: [arm64]
    os: [darwin]

  '@swc/core-darwin-x64@1.7.26':
    resolution: {integrity: sha512-az3cibZdsay2HNKmc4bjf62QVukuiMRh5sfM5kHR/JMTrLyS6vSw7Ihs3UTkZjUxkLTT8ro54LI6sV6sUQUbLQ==}
    engines: {node: '>=10'}
    cpu: [x64]
    os: [darwin]

  '@swc/core-linux-arm-gnueabihf@1.7.26':
    resolution: {integrity: sha512-VYPFVJDO5zT5U3RpCdHE5v1gz4mmR8BfHecUZTmD2v1JeFY6fv9KArJUpjrHEEsjK/ucXkQFmJ0jaiWXmpOV9Q==}
    engines: {node: '>=10'}
    cpu: [arm]
    os: [linux]

  '@swc/core-linux-arm64-gnu@1.7.26':
    resolution: {integrity: sha512-YKevOV7abpjcAzXrhsl+W48Z9mZvgoVs2eP5nY+uoMAdP2b3GxC0Df1Co0I90o2lkzO4jYBpTMcZlmUXLdXn+Q==}
    engines: {node: '>=10'}
    cpu: [arm64]
    os: [linux]

  '@swc/core-linux-arm64-musl@1.7.26':
    resolution: {integrity: sha512-3w8iZICMkQQON0uIcvz7+Q1MPOW6hJ4O5ETjA0LSP/tuKqx30hIniCGOgPDnv3UTMruLUnQbtBwVCZTBKR3Rkg==}
    engines: {node: '>=10'}
    cpu: [arm64]
    os: [linux]

  '@swc/core-linux-x64-gnu@1.7.26':
    resolution: {integrity: sha512-c+pp9Zkk2lqb06bNGkR2Looxrs7FtGDMA4/aHjZcCqATgp348hOKH5WPvNLBl+yPrISuWjbKDVn3NgAvfvpH4w==}
    engines: {node: '>=10'}
    cpu: [x64]
    os: [linux]

  '@swc/core-linux-x64-musl@1.7.26':
    resolution: {integrity: sha512-PgtyfHBF6xG87dUSSdTJHwZ3/8vWZfNIXQV2GlwEpslrOkGqy+WaiiyE7Of7z9AvDILfBBBcJvJ/r8u980wAfQ==}
    engines: {node: '>=10'}
    cpu: [x64]
    os: [linux]

  '@swc/core-win32-arm64-msvc@1.7.26':
    resolution: {integrity: sha512-9TNXPIJqFynlAOrRD6tUQjMq7KApSklK3R/tXgIxc7Qx+lWu8hlDQ/kVPLpU7PWvMMwC/3hKBW+p5f+Tms1hmA==}
    engines: {node: '>=10'}
    cpu: [arm64]
    os: [win32]

  '@swc/core-win32-ia32-msvc@1.7.26':
    resolution: {integrity: sha512-9YngxNcG3177GYdsTum4V98Re+TlCeJEP4kEwEg9EagT5s3YejYdKwVAkAsJszzkXuyRDdnHUpYbTrPG6FiXrQ==}
    engines: {node: '>=10'}
    cpu: [ia32]
    os: [win32]

  '@swc/core-win32-x64-msvc@1.7.26':
    resolution: {integrity: sha512-VR+hzg9XqucgLjXxA13MtV5O3C0bK0ywtLIBw/+a+O+Oc6mxFWHtdUeXDbIi5AiPbn0fjgVJMqYnyjGyyX8u0w==}
    engines: {node: '>=10'}
    cpu: [x64]
    os: [win32]

  '@swc/core@1.7.26':
    resolution: {integrity: sha512-f5uYFf+TmMQyYIoxkn/evWhNGuUzC730dFwAKGwBVHHVoPyak1/GvJUm6i1SKl+2Hrj9oN0i3WSoWWZ4pgI8lw==}
    engines: {node: '>=10'}
    peerDependencies:
      '@swc/helpers': '*'
    peerDependenciesMeta:
      '@swc/helpers':
        optional: true

  '@swc/counter@0.1.3':
    resolution: {integrity: sha512-e2BR4lsJkkRlKZ/qCHPw9ZaSxc0MVUd7gtbtaB7aMvHeJVYe8sOB8DBZkP2DtISHGSku9sCK6T6cnY0CtXrOCQ==}

  '@swc/types@0.1.12':
    resolution: {integrity: sha512-wBJA+SdtkbFhHjTMYH+dEH1y4VpfGdAc2Kw/LK09i9bXd/K6j6PkDcFCEzb6iVfZMkPRrl/q0e3toqTAJdkIVA==}

  '@tailwindcss/typography@0.5.15':
    resolution: {integrity: sha512-AqhlCXl+8grUz8uqExv5OTtgpjuVIwFTSXTrh8y9/pw6q2ek7fJ+Y8ZEVw7EB2DCcuCOtEjf9w3+J3rzts01uA==}
    peerDependencies:
      tailwindcss: '>=3.0.0 || insiders || >=4.0.0-alpha.20'

  '@tanstack/query-core@5.56.2':
    resolution: {integrity: sha512-gor0RI3/R5rVV3gXfddh1MM+hgl0Z4G7tj6Xxpq6p2I03NGPaJ8dITY9Gz05zYYb/EJq9vPas/T4wn9EaDPd4Q==}

  '@tanstack/react-query@5.56.2':
    resolution: {integrity: sha512-SR0GzHVo6yzhN72pnRhkEFRAHMsUo5ZPzAxfTMvUxFIDVS6W9LYUp6nXW3fcHVdg0ZJl8opSH85jqahvm6DSVg==}
    peerDependencies:
      react: ^18 || ^19

  '@tanstack/react-table@8.20.5':
    resolution: {integrity: sha512-WEHopKw3znbUZ61s9i0+i9g8drmDo6asTWbrQh8Us63DAk/M0FkmIqERew6P71HI75ksZ2Pxyuf4vvKh9rAkiA==}
    engines: {node: '>=12'}
    peerDependencies:
      react: '>=16.8'
      react-dom: '>=16.8'

  '@tanstack/react-virtual@3.10.8':
    resolution: {integrity: sha512-VbzbVGSsZlQktyLrP5nxE+vE1ZR+U0NFAWPbJLoG2+DKPwd2D7dVICTVIIaYlJqX1ZCEnYDbaOpmMwbsyhBoIA==}
    peerDependencies:
      react: ^16.8.0 || ^17.0.0 || ^18.0.0
      react-dom: ^16.8.0 || ^17.0.0 || ^18.0.0

  '@tanstack/table-core@8.20.5':
    resolution: {integrity: sha512-P9dF7XbibHph2PFRz8gfBKEXEY/HJPOhym8CHmjF8y3q5mWpKx9xtZapXQUWCgkqvsK0R46Azuz+VaxD4Xl+Tg==}
    engines: {node: '>=12'}

  '@tanstack/virtual-core@3.10.8':
    resolution: {integrity: sha512-PBu00mtt95jbKFi6Llk9aik8bnR3tR/oQP1o3TSi+iG//+Q2RTIzCEgKkHG8BB86kxMNW6O8wku+Lmi+QFR6jA==}

  '@trysound/sax@0.2.0':
    resolution: {integrity: sha512-L7z9BgrNEcYyUYtF+HaEfiS5ebkh9jXqbszz7pC0hRBPaatV0XjSD3+eHrpqFemQfgwiFF0QPIarnIihIDn7OA==}
    engines: {node: '>=10.13.0'}

  '@tweenjs/tween.js@23.1.3':
    resolution: {integrity: sha512-vJmvvwFxYuGnF2axRtPYocag6Clbb5YS7kLL+SO/TeVFzHqDIWrNKYtcsPMibjDx9O+bu+psAy9NKfWklassUA==}

  '@types/acorn@4.0.6':
    resolution: {integrity: sha512-veQTnWP+1D/xbxVrPC3zHnCZRjSrKfhbMUlEA43iMZLu7EsnTtkJklIuwrCPbOi8YkvDQAiW05VQQFvvz9oieQ==}

  '@types/babel__core@7.20.5':
    resolution: {integrity: sha512-qoQprZvz5wQFJwMDqeseRXWv3rqMvhgpbXFfVyWhbx9X47POIA6i/+dXefEmZKoAgOaTdaIgNSMqMIU61yRyzA==}

  '@types/babel__generator@7.6.8':
    resolution: {integrity: sha512-ASsj+tpEDsEiFr1arWrlN6V3mdfjRMZt6LtK/Vp/kreFLnr5QH5+DhvD5nINYZXzwJvXeGq+05iUXcAzVrqWtw==}

  '@types/babel__template@7.4.4':
    resolution: {integrity: sha512-h/NUaSyG5EyxBIp8YRxo4RMe2/qQgvyowRwVMzhYhBCONbW8PUsg4lkFMrhgZhUe5z3L3MiLDuvyJ/CaPa2A8A==}

  '@types/babel__traverse@7.20.6':
    resolution: {integrity: sha512-r1bzfrm0tomOI8g1SzvCaQHo6Lcv6zu0EA+W2kHrt8dyrHQxGzBBL4kdkzIS+jBMV+EYcMAEAqXqYaLJq5rOZg==}

  '@types/bun@1.1.11':
    resolution: {integrity: sha512-0N7D/H/8sbf9JMkaG5F3+I/cB4TlhKTkO9EskEWP8XDr8aVcDe4EywSnU4cnyZy6tar1dq70NeFNkqMEUigthw==}

  '@types/debounce@1.2.4':
    resolution: {integrity: sha512-jBqiORIzKDOToaF63Fm//haOCHuwQuLa2202RK4MozpA6lh93eCBc+/8+wZn5OzjJt3ySdc+74SXWXB55Ewtyw==}

  '@types/debug@4.1.12':
    resolution: {integrity: sha512-vIChWdVG3LG1SMxEvI/AK+FWJthlrqlTu7fbrlywTkkaONwk/UAGaULXRlf8vkzFBLVm0zkMdCquhL5aOjhXPQ==}

  '@types/draco3d@1.4.10':
    resolution: {integrity: sha512-AX22jp8Y7wwaBgAixaSvkoG4M/+PlAcm3Qs4OW8yT9DM4xUpWKeFhLueTAyZF39pviAdcDdeJoACapiAceqNcw==}

  '@types/estree-jsx@1.0.5':
    resolution: {integrity: sha512-52CcUVNFyfb1A2ALocQw/Dd1BQFNmSdkuC3BkZ6iqhdMfQz7JWOFRuJFloOzjk+6WijU56m9oKXFAXc7o3Towg==}

  '@types/estree@1.0.5':
    resolution: {integrity: sha512-/kYRxGDLWzHOB7q+wtSUQlFrtcdUccpfy+X+9iMBpHK8QLLhx2wIPYuS5DYtR9Wa/YlZAbIovy7qVdB1Aq6Lyw==}

  '@types/estree@1.0.6':
    resolution: {integrity: sha512-AYnb1nQyY49te+VRAVgmzfcgjYS91mY5P0TKUDCLEM+gNnA+3T6rWITXRLYCpahpqSQbN5cE+gHpnPyXjHWxcw==}

  '@types/hast@3.0.4':
    resolution: {integrity: sha512-WPs+bbQw5aCj+x6laNGWLH3wviHtoCv/P3+otBhbOhJgG8qtpdAMlTCxLtsTWA7LH1Oh/bFCHsBn0TPS5m30EQ==}

  '@types/json-schema@7.0.15':
    resolution: {integrity: sha512-5+fP8P8MFNC+AyZCDxrB2pkZFPGzqQWUzpSeuuVLvm8VMcorNYavBqoFcxK8bQz4Qsbn4oUEEem4wDLfcysGHA==}

  '@types/json5@0.0.29':
    resolution: {integrity: sha512-dRLjCWHYg4oaA77cxO64oO+7JwCwnIzkZPdrrC71jQmQtlhM556pwKo5bUzqvZndkVbeFLIIi+9TC40JNF5hNQ==}

  '@types/lodash@4.17.7':
    resolution: {integrity: sha512-8wTvZawATi/lsmNu10/j2hk1KEP0IvjubqPE3cu1Xz7xfXXt5oCq3SNUz4fMIP4XGF9Ky+Ue2tBA3hcS7LSBlA==}

  '@types/mdast@4.0.4':
    resolution: {integrity: sha512-kGaNbPh1k7AFzgpud/gMdvIm5xuECykRR+JnWKQno9TAXVa6WIVCGTPvYGekIDL4uwCZQSYbUxNBSb1aUo79oA==}

  '@types/mdx@2.0.13':
    resolution: {integrity: sha512-+OWZQfAYyio6YkJb3HLxDrvnx6SWWDbC0zVPfBRzUk0/nqoDyf6dNxQi3eArPe8rJ473nobTMQ/8Zk+LxJ+Yuw==}

  '@types/ms@0.7.34':
    resolution: {integrity: sha512-nG96G3Wp6acyAgJqGasjODb+acrI7KltPiRxzHPXnP3NgI28bpQDRv53olbqGXbfcgF5aiiHmO3xpwEpS5Ld9g==}

  '@types/node@20.12.14':
    resolution: {integrity: sha512-scnD59RpYD91xngrQQLGkE+6UrHUPzeKZWhhjBSa3HSkwjbQc38+q3RoIVEwxQGRw3M+j5hpNAM+lgV3cVormg==}

  '@types/node@20.16.5':
    resolution: {integrity: sha512-VwYCweNo3ERajwy0IUlqqcyZ8/A7Zwa9ZP3MnENWcB11AejO+tLy3pu850goUW2FC/IJMdZUfKpX/yxL1gymCA==}

  '@types/node@22.5.5':
    resolution: {integrity: sha512-Xjs4y5UPO/CLdzpgR6GirZJx36yScjh73+2NlLlkFRSoQN8B0DpfXPdZGnvVmLRLOsqDpOfTNv7D9trgGhmOIA==}

  '@types/offscreencanvas@2019.7.3':
    resolution: {integrity: sha512-ieXiYmgSRXUDeOntE1InxjWyvEelZGP63M+cGuquuRLuIKKT1osnkXjxev9B7d1nXSug5vpunx+gNlbVxMlC9A==}

  '@types/prop-types@15.7.13':
    resolution: {integrity: sha512-hCZTSvwbzWGvhqxp/RqVqwU999pBf2vp7hzIjiYOsl8wqOmUxkQ6ddw1cV3l8811+kdUFus/q4d1Y3E3SyEifA==}

  '@types/react-dom@18.3.0':
    resolution: {integrity: sha512-EhwApuTmMBmXuFOikhQLIBUn6uFg81SwLMOAUgodJF14SOBOCMdU04gDoYi0WOJJHD144TL32z4yDqCW3dnkQg==}

  '@types/react-reconciler@0.26.7':
    resolution: {integrity: sha512-mBDYl8x+oyPX/VBb3E638N0B7xG+SPk/EAMcVPeexqus/5aTpTphQi0curhhshOqRrc9t6OPoJfEUkbymse/lQ==}

  '@types/react-reconciler@0.28.8':
    resolution: {integrity: sha512-SN9c4kxXZonFhbX4hJrZy37yw9e7EIxcpHCxQv5JUS18wDE5ovkQKlqQEkufdJCCMfuI9BnjUJvhYeJ9x5Ra7g==}

  '@types/react@18.3.7':
    resolution: {integrity: sha512-KUnDCJF5+AiZd8owLIeVHqmW9yM4sqmDVf2JRJiBMFkGvkoZ4/WyV2lL4zVsoinmRS/W3FeEdZLEWFRofnT2FQ==}

  '@types/stats.js@0.17.3':
    resolution: {integrity: sha512-pXNfAD3KHOdif9EQXZ9deK82HVNaXP5ZIF5RP2QG6OQFNTaY2YIetfrE9t528vEreGQvEPRDDc8muaoYeK0SxQ==}

  '@types/three@0.163.0':
    resolution: {integrity: sha512-uIdDhsXRpQiBUkflBS/i1l3JX14fW6Ot9csed60nfbZNXHDTRsnV2xnTVwXcgbvTiboAR4IW+t+lTL5f1rqIqA==}

  '@types/unist@2.0.11':
    resolution: {integrity: sha512-CmBKiL6NNo/OqgmMn95Fk9Whlp2mtvIv+KNpQKN2F4SjvrEesubTRWGYSg+BnWZOnlCaSTU1sMpsBOzgbYhnsA==}

  '@types/unist@3.0.3':
    resolution: {integrity: sha512-ko/gIFJRv177XgZsZcBwnqJN5x/Gien8qNOn0D5bQU/zAzVf9Zt3BlcUiLqhV9y4ARk0GbT3tnUiPNgnTXzc/Q==}

  '@types/webxr@0.5.20':
    resolution: {integrity: sha512-JGpU6qiIJQKUuVSKx1GtQnHJGxRjtfGIhzO2ilq43VZZS//f1h1Sgexbdk+Lq+7569a6EYhOWrUpIruR/1Enmg==}

  '@types/ws@8.5.12':
    resolution: {integrity: sha512-3tPRkv1EtkDpzlgyKyI8pGsGZAGPEaXeu0DOj5DI25Ja91bdAYddYHbADRYVrZMRbfW+1l5YwXVDKohDJNQxkQ==}

  '@typescript-eslint/eslint-plugin@7.18.0':
    resolution: {integrity: sha512-94EQTWZ40mzBc42ATNIBimBEDltSJ9RQHCC8vc/PDbxi4k8dVwUAv4o98dk50M1zB+JGFxp43FP7f8+FP8R6Sw==}
    engines: {node: ^18.18.0 || >=20.0.0}
    peerDependencies:
      '@typescript-eslint/parser': ^7.0.0
      eslint: ^8.56.0
      typescript: '*'
    peerDependenciesMeta:
      typescript:
        optional: true

  '@typescript-eslint/eslint-plugin@8.8.0':
    resolution: {integrity: sha512-wORFWjU30B2WJ/aXBfOm1LX9v9nyt9D3jsSOxC3cCaTQGCW5k4jNpmjFv3U7p/7s4yvdjHzwtv2Sd2dOyhjS0A==}
    engines: {node: ^18.18.0 || ^20.9.0 || >=21.1.0}
    peerDependencies:
      '@typescript-eslint/parser': ^8.0.0 || ^8.0.0-alpha.0
      eslint: ^8.57.0 || ^9.0.0
      typescript: '*'
    peerDependenciesMeta:
      typescript:
        optional: true

  '@typescript-eslint/parser@6.21.0':
    resolution: {integrity: sha512-tbsV1jPne5CkFQCgPBcDOt30ItF7aJoZL997JSF7MhGQqOeT3svWRYxiqlfA5RUdlHN6Fi+EI9bxqbdyAUZjYQ==}
    engines: {node: ^16.0.0 || >=18.0.0}
    peerDependencies:
      eslint: ^7.0.0 || ^8.0.0
      typescript: '*'
    peerDependenciesMeta:
      typescript:
        optional: true

  '@typescript-eslint/parser@8.8.0':
    resolution: {integrity: sha512-uEFUsgR+tl8GmzmLjRqz+VrDv4eoaMqMXW7ruXfgThaAShO9JTciKpEsB+TvnfFfbg5IpujgMXVV36gOJRLtZg==}
    engines: {node: ^18.18.0 || ^20.9.0 || >=21.1.0}
    peerDependencies:
      eslint: ^8.57.0 || ^9.0.0
      typescript: '*'
    peerDependenciesMeta:
      typescript:
        optional: true

  '@typescript-eslint/parser@8.9.0':
    resolution: {integrity: sha512-U+BLn2rqTTHnc4FL3FJjxaXptTxmf9sNftJK62XLz4+GxG3hLHm/SUNaaXP5Y4uTiuYoL5YLy4JBCJe3+t8awQ==}
    engines: {node: ^18.18.0 || ^20.9.0 || >=21.1.0}
    peerDependencies:
      eslint: ^8.57.0 || ^9.0.0
      typescript: '*'
    peerDependenciesMeta:
      typescript:
        optional: true

  '@typescript-eslint/scope-manager@6.21.0':
    resolution: {integrity: sha512-OwLUIWZJry80O99zvqXVEioyniJMa+d2GrqpUTqi5/v5D5rOrppJVBPa0yKCblcigC0/aYAzxxqQ1B+DS2RYsg==}
    engines: {node: ^16.0.0 || >=18.0.0}

  '@typescript-eslint/scope-manager@7.18.0':
    resolution: {integrity: sha512-jjhdIE/FPF2B7Z1uzc6i3oWKbGcHb87Qw7AWj6jmEqNOfDFbJWtjt/XfwCpvNkpGWlcJaog5vTR+VV8+w9JflA==}
    engines: {node: ^18.18.0 || >=20.0.0}

  '@typescript-eslint/scope-manager@8.8.0':
    resolution: {integrity: sha512-EL8eaGC6gx3jDd8GwEFEV091210U97J0jeEHrAYvIYosmEGet4wJ+g0SYmLu+oRiAwbSA5AVrt6DxLHfdd+bUg==}
    engines: {node: ^18.18.0 || ^20.9.0 || >=21.1.0}

  '@typescript-eslint/scope-manager@8.9.0':
    resolution: {integrity: sha512-bZu9bUud9ym1cabmOYH9S6TnbWRzpklVmwqICeOulTCZ9ue2/pczWzQvt/cGj2r2o1RdKoZbuEMalJJSYw3pHQ==}
    engines: {node: ^18.18.0 || ^20.9.0 || >=21.1.0}

  '@typescript-eslint/type-utils@7.18.0':
    resolution: {integrity: sha512-XL0FJXuCLaDuX2sYqZUUSOJ2sG5/i1AAze+axqmLnSkNEVMVYLF+cbwlB2w8D1tinFuSikHmFta+P+HOofrLeA==}
    engines: {node: ^18.18.0 || >=20.0.0}
    peerDependencies:
      eslint: ^8.56.0
      typescript: '*'
    peerDependenciesMeta:
      typescript:
        optional: true

  '@typescript-eslint/type-utils@8.8.0':
    resolution: {integrity: sha512-IKwJSS7bCqyCeG4NVGxnOP6lLT9Okc3Zj8hLO96bpMkJab+10HIfJbMouLrlpyOr3yrQ1cA413YPFiGd1mW9/Q==}
    engines: {node: ^18.18.0 || ^20.9.0 || >=21.1.0}
    peerDependencies:
      typescript: '*'
    peerDependenciesMeta:
      typescript:
        optional: true

  '@typescript-eslint/types@6.21.0':
    resolution: {integrity: sha512-1kFmZ1rOm5epu9NZEZm1kckCDGj5UJEf7P1kliH4LKu/RkwpsfqqGmY2OOcUs18lSlQBKLDYBOGxRVtrMN5lpg==}
    engines: {node: ^16.0.0 || >=18.0.0}

  '@typescript-eslint/types@7.18.0':
    resolution: {integrity: sha512-iZqi+Ds1y4EDYUtlOOC+aUmxnE9xS/yCigkjA7XpTKV6nCBd3Hp/PRGGmdwnfkV2ThMyYldP1wRpm/id99spTQ==}
    engines: {node: ^18.18.0 || >=20.0.0}

  '@typescript-eslint/types@8.8.0':
    resolution: {integrity: sha512-QJwc50hRCgBd/k12sTykOJbESe1RrzmX6COk8Y525C9l7oweZ+1lw9JiU56im7Amm8swlz00DRIlxMYLizr2Vw==}
    engines: {node: ^18.18.0 || ^20.9.0 || >=21.1.0}

  '@typescript-eslint/types@8.9.0':
    resolution: {integrity: sha512-SjgkvdYyt1FAPhU9c6FiYCXrldwYYlIQLkuc+LfAhCna6ggp96ACncdtlbn8FmnG72tUkXclrDExOpEYf1nfJQ==}
    engines: {node: ^18.18.0 || ^20.9.0 || >=21.1.0}

  '@typescript-eslint/typescript-estree@6.21.0':
    resolution: {integrity: sha512-6npJTkZcO+y2/kr+z0hc4HwNfrrP4kNYh57ek7yCNlrBjWQ1Y0OS7jiZTkgumrvkX5HkEKXFZkkdFNkaW2wmUQ==}
    engines: {node: ^16.0.0 || >=18.0.0}
    peerDependencies:
      typescript: '*'
    peerDependenciesMeta:
      typescript:
        optional: true

  '@typescript-eslint/typescript-estree@7.18.0':
    resolution: {integrity: sha512-aP1v/BSPnnyhMHts8cf1qQ6Q1IFwwRvAQGRvBFkWlo3/lH29OXA3Pts+c10nxRxIBrDnoMqzhgdwVe5f2D6OzA==}
    engines: {node: ^18.18.0 || >=20.0.0}
    peerDependencies:
      typescript: '*'
    peerDependenciesMeta:
      typescript:
        optional: true

  '@typescript-eslint/typescript-estree@8.8.0':
    resolution: {integrity: sha512-ZaMJwc/0ckLz5DaAZ+pNLmHv8AMVGtfWxZe/x2JVEkD5LnmhWiQMMcYT7IY7gkdJuzJ9P14fRy28lUrlDSWYdw==}
    engines: {node: ^18.18.0 || ^20.9.0 || >=21.1.0}
    peerDependencies:
      typescript: '*'
    peerDependenciesMeta:
      typescript:
        optional: true

  '@typescript-eslint/typescript-estree@8.9.0':
    resolution: {integrity: sha512-9iJYTgKLDG6+iqegehc5+EqE6sqaee7kb8vWpmHZ86EqwDjmlqNNHeqDVqb9duh+BY6WCNHfIGvuVU3Tf9Db0g==}
    engines: {node: ^18.18.0 || ^20.9.0 || >=21.1.0}
    peerDependencies:
      typescript: '*'
    peerDependenciesMeta:
      typescript:
        optional: true

  '@typescript-eslint/utils@7.18.0':
    resolution: {integrity: sha512-kK0/rNa2j74XuHVcoCZxdFBMF+aq/vH83CXAOHieC+2Gis4mF8jJXT5eAfyD3K0sAxtPuwxaIOIOvhwzVDt/kw==}
    engines: {node: ^18.18.0 || >=20.0.0}
    peerDependencies:
      eslint: ^8.56.0

  '@typescript-eslint/utils@8.8.0':
    resolution: {integrity: sha512-QE2MgfOTem00qrlPgyByaCHay9yb1+9BjnMFnSFkUKQfu7adBXDTnCAivURnuPPAG/qiB+kzKkZKmKfaMT0zVg==}
    engines: {node: ^18.18.0 || ^20.9.0 || >=21.1.0}
    peerDependencies:
      eslint: ^8.57.0 || ^9.0.0

  '@typescript-eslint/visitor-keys@6.21.0':
    resolution: {integrity: sha512-JJtkDduxLi9bivAB+cYOVMtbkqdPOhZ+ZI5LC47MIRrDV4Yn2o+ZnW10Nkmr28xRpSpdJ6Sm42Hjf2+REYXm0A==}
    engines: {node: ^16.0.0 || >=18.0.0}

  '@typescript-eslint/visitor-keys@7.18.0':
    resolution: {integrity: sha512-cDF0/Gf81QpY3xYyJKDV14Zwdmid5+uuENhjH2EqFaF0ni+yAyq/LzMaIJdhNJXZI7uLzwIlA+V7oWoyn6Curg==}
    engines: {node: ^18.18.0 || >=20.0.0}

  '@typescript-eslint/visitor-keys@8.8.0':
    resolution: {integrity: sha512-8mq51Lx6Hpmd7HnA2fcHQo3YgfX1qbccxQOgZcb4tvasu//zXRaA1j5ZRFeCw/VRAdFi4mRM9DnZw0Nu0Q2d1g==}
    engines: {node: ^18.18.0 || ^20.9.0 || >=21.1.0}

  '@typescript-eslint/visitor-keys@8.9.0':
    resolution: {integrity: sha512-Ht4y38ubk4L5/U8xKUBfKNYGmvKvA1CANoxiTRMM+tOLk3lbF3DvzZCxJCRSE+2GdCMSh6zq9VZJc3asc1XuAA==}
    engines: {node: ^18.18.0 || ^20.9.0 || >=21.1.0}

  '@typescript/vfs@1.6.0':
    resolution: {integrity: sha512-hvJUjNVeBMp77qPINuUvYXj4FyWeeMMKZkxEATEU3hqBAQ7qdTBCUFT7Sp0Zu0faeEtFf+ldXxMEDr/bk73ISg==}
    peerDependencies:
      typescript: '*'

  '@ungap/structured-clone@1.2.0':
    resolution: {integrity: sha512-zuVdFrMJiuCDQUMCzQaD6KL28MjnqqN8XnAqiEq9PNm/hCPTSGfrXCOfwj1ow4LFb/tNymJPwsNbVePc1xFqrQ==}

  '@use-gesture/core@10.3.1':
    resolution: {integrity: sha512-WcINiDt8WjqBdUXye25anHiNxPc0VOrlT8F6LLkU6cycrOGUDyY/yyFmsg3k8i5OLvv25llc0QC45GhR/C8llw==}

  '@use-gesture/react@10.3.1':
    resolution: {integrity: sha512-Yy19y6O2GJq8f7CHf7L0nxL8bf4PZCPaVOCgJrusOeFHY1LvHgYXnmnXg6N5iwAnbgbZCDjo60SiM6IPJi9C5g==}
    peerDependencies:
      react: '>= 16.8.0'

  '@utsubo/events@0.1.7':
    resolution: {integrity: sha512-WB/GEj/0h27Bz8rJ0+CBtNz5mLT79ne1OjB7PUM4n0qLBqEDwm6yBzZC3j6tasHjlBPJDYZiBVIA1glaMlgZ5g==}
    peerDependencies:
      react: '>=16.8.0'
    peerDependenciesMeta:
      react:
        optional: true

  '@vanilla-extract/babel-plugin-debug-ids@1.0.6':
    resolution: {integrity: sha512-C188vUEYmw41yxg3QooTs8r1IdbDQQ2mH7L5RkORBnHx74QlmsNfqVmKwAVTgrlYt8JoRaWMtPfGm/Ql0BNQrA==}

  '@vanilla-extract/css@1.15.5':
    resolution: {integrity: sha512-N1nQebRWnXvlcmu9fXKVUs145EVwmWtMD95bpiEKtvehHDpUhmO1l2bauS7FGYKbi3dU1IurJbGpQhBclTr1ng==}

  '@vanilla-extract/dynamic@2.1.2':
    resolution: {integrity: sha512-9BGMciD8rO1hdSPIAh1ntsG4LPD3IYKhywR7VOmmz9OO4Lx1hlwkSg3E6X07ujFx7YuBfx0GDQnApG9ESHvB2A==}

  '@vanilla-extract/integration@6.5.0':
    resolution: {integrity: sha512-E2YcfO8vA+vs+ua+gpvy1HRqvgWbI+MTlUpxA8FvatOvybuNcWAY0CKwQ/Gpj7rswYKtC6C7+xw33emM6/ImdQ==}

  '@vanilla-extract/private@1.0.6':
    resolution: {integrity: sha512-ytsG/JLweEjw7DBuZ/0JCN4WAQgM9erfSTdS1NQY778hFQSZ6cfCDEZZ0sgVm4k54uNz6ImKB33AYvSR//fjxw==}

  '@vanilla-extract/vite-plugin@3.9.5':
    resolution: {integrity: sha512-CWI/CtrVW6i3HKccI6T7uGQkTJ8bd8Xl2UMBg3Pkr7dwWMmavXTeucV0I9KSbmXaYXSbEj+Q8c9y0xAZwtmTig==}
    peerDependencies:
      vite: ^2.2.3 || ^3.0.0 || ^4.0.3 || ^5.0.0

  '@vercel/analytics@1.3.1':
    resolution: {integrity: sha512-xhSlYgAuJ6Q4WQGkzYTLmXwhYl39sWjoMA3nHxfkvG+WdBT25c563a7QhwwKivEOZtPJXifYHR1m2ihoisbWyA==}
    peerDependencies:
      next: '>= 13'
      react: ^18 || ^19
    peerDependenciesMeta:
      next:
        optional: true
      react:
        optional: true

  '@vitejs/plugin-react@4.3.1':
    resolution: {integrity: sha512-m/V2syj5CuVnaxcUJOQRel/Wr31FFXRFlnOoq1TVtkCxsY5veGMTEmpWHndrhB2U8ScHtCQB1e+4hWYExQc6Lg==}
    engines: {node: ^14.18.0 || >=16.0.0}
    peerDependencies:
      vite: ^4.2.0 || ^5.0.0

  '@vitest/coverage-v8@2.1.1':
    resolution: {integrity: sha512-md/A7A3c42oTT8JUHSqjP5uKTWJejzUW4jalpvs+rZ27gsURsMU8DEb+8Jf8C6Kj2gwfSHJqobDNBuoqlm0cFw==}
    peerDependencies:
      '@vitest/browser': 2.1.1
      vitest: 2.1.1
    peerDependenciesMeta:
      '@vitest/browser':
        optional: true

  '@vitest/expect@1.6.0':
    resolution: {integrity: sha512-ixEvFVQjycy/oNgHjqsL6AZCDduC+tflRluaHIzKIsdbzkLn2U/iBnVeJwB6HsIjQBdfMR8Z0tRxKUsvFJEeWQ==}

  '@vitest/expect@2.1.1':
    resolution: {integrity: sha512-YeueunS0HiHiQxk+KEOnq/QMzlUuOzbU1Go+PgAsHvvv3tUkJPm9xWt+6ITNTlzsMXUjmgm5T+U7KBPK2qQV6w==}

  '@vitest/mocker@2.1.1':
    resolution: {integrity: sha512-LNN5VwOEdJqCmJ/2XJBywB11DLlkbY0ooDJW3uRX5cZyYCrc4PI/ePX0iQhE3BiEGiQmK4GE7Q/PqCkkaiPnrA==}
    peerDependencies:
      '@vitest/spy': 2.1.1
      msw: ^2.3.5
      vite: ^5.0.0
    peerDependenciesMeta:
      msw:
        optional: true
      vite:
        optional: true

  '@vitest/pretty-format@2.1.1':
    resolution: {integrity: sha512-SjxPFOtuINDUW8/UkElJYQSFtnWX7tMksSGW0vfjxMneFqxVr8YJ979QpMbDW7g+BIiq88RAGDjf7en6rvLPPQ==}

  '@vitest/runner@1.6.0':
    resolution: {integrity: sha512-P4xgwPjwesuBiHisAVz/LSSZtDjOTPYZVmNAnpHHSR6ONrf8eCJOFRvUwdHn30F5M1fxhqtl7QZQUk2dprIXAg==}

  '@vitest/runner@2.1.1':
    resolution: {integrity: sha512-uTPuY6PWOYitIkLPidaY5L3t0JJITdGTSwBtwMjKzo5O6RCOEncz9PUN+0pDidX8kTHYjO0EwUIvhlGpnGpxmA==}

  '@vitest/snapshot@1.6.0':
    resolution: {integrity: sha512-+Hx43f8Chus+DCmygqqfetcAZrDJwvTj0ymqjQq4CvmpKFSTVteEOBzCusu1x2tt4OJcvBflyHUE0DZSLgEMtQ==}

  '@vitest/snapshot@2.1.1':
    resolution: {integrity: sha512-BnSku1WFy7r4mm96ha2FzN99AZJgpZOWrAhtQfoxjUU5YMRpq1zmHRq7a5K9/NjqonebO7iVDla+VvZS8BOWMw==}

  '@vitest/spy@1.6.0':
    resolution: {integrity: sha512-leUTap6B/cqi/bQkXUu6bQV5TZPx7pmMBKBQiI0rJA8c3pB56ZsaTbREnF7CJfmvAS4V2cXIBAh/3rVwrrCYgw==}

  '@vitest/spy@2.1.1':
    resolution: {integrity: sha512-ZM39BnZ9t/xZ/nF4UwRH5il0Sw93QnZXd9NAZGRpIgj0yvVwPpLd702s/Cx955rGaMlyBQkZJ2Ir7qyY48VZ+g==}

  '@vitest/ui@2.1.1':
    resolution: {integrity: sha512-IIxo2LkQDA+1TZdPLYPclzsXukBWd5dX2CKpGqH8CCt8Wh0ZuDn4+vuQ9qlppEju6/igDGzjWF/zyorfsf+nHg==}
    peerDependencies:
      vitest: 2.1.1

  '@vitest/utils@1.6.0':
    resolution: {integrity: sha512-21cPiuGMoMZwiOHa2i4LXkMkMkCGzA+MVFV70jRwHo95dL4x/ts5GZhML1QWuy7yfp3WzK3lRvZi3JnXTYqrBw==}

  '@vitest/utils@2.1.1':
    resolution: {integrity: sha512-Y6Q9TsI+qJ2CC0ZKj6VBb+T8UPz593N113nnUykqwANqhgf3QkZeHFlusgKLTqrnVHbj/XDKZcDHol+dxVT+rQ==}

  abi-wan-kanabi@2.2.3:
    resolution: {integrity: sha512-JlqiAl9CPvTm5kKG0QXmVCWNWoC/XyRMOeT77cQlbxXWllgjf6SqUmaNqFon72C2o5OSZids+5FvLdsw6dvWaw==}
    hasBin: true

  abitype@1.0.0:
    resolution: {integrity: sha512-NMeMah//6bJ56H5XRj8QCV4AwuW6hB6zqz2LnhhLdcWVQOsXki6/Pn3APeqxCma62nXIcmZWdu1DlHWS74umVQ==}
    peerDependencies:
      typescript: '>=5.0.4'
      zod: ^3 >=3.22.0
    peerDependenciesMeta:
      typescript:
        optional: true
      zod:
        optional: true

  accepts@1.3.8:
    resolution: {integrity: sha512-PYAthTa2m2VKxuvSD3DPC/Gy+U+sOA1LAuT8mkmRuvw+NACSaeXEQ+NHcVF7rONl6qcaxV3Uuemwawk+7+SJLw==}
    engines: {node: '>= 0.6'}

  acorn-jsx@5.3.2:
    resolution: {integrity: sha512-rq9s+JNhf0IChjtDXxllJ7g41oZk5SlXtp0LHwyA5cejwn7vKmKp4pPri6YEePv2PU65sAsegbXtIinmDFDXgQ==}
    peerDependencies:
      acorn: ^6.0.0 || ^7.0.0 || ^8.0.0

  acorn-walk@8.3.4:
    resolution: {integrity: sha512-ueEepnujpqee2o5aIYnvHU6C0A42MNdsIDeqy5BydrkuC5R1ZuUFnm27EeFJGoEHJQgn3uleRvmTXaJgfXbt4g==}
    engines: {node: '>=0.4.0'}

  acorn@8.12.1:
    resolution: {integrity: sha512-tcpGyI9zbizT9JbV6oYE477V6mTlXvvi0T0G3SNIYE2apm/G5huBa1+K89VGeovbg+jycCrfhl3ADxErOuO6Jg==}
    engines: {node: '>=0.4.0'}
    hasBin: true

  agent-base@7.1.1:
    resolution: {integrity: sha512-H0TSyFNDMomMNJQBn8wFV5YC/2eJ+VXECwOadZJT554xP6cODZHPX3H9QMQECxvrgiSOP1pHjy1sMWQVYJOUOA==}
    engines: {node: '>= 14'}

  ajv@6.12.6:
    resolution: {integrity: sha512-j3fVLgvTo527anyYyJOGTYJbG+vnnQYvE0m5mmkc1TK+nxAppkCLMIL0aZ4dblVCNoGShhm+kzE4ZUykBoMg4g==}

  ansi-regex@5.0.1:
    resolution: {integrity: sha512-quJQXlTSUGL2LH9SUXo8VwsY4soanhgo6LNSm84E1LBcE8s3O0wpdiRzyR9z/ZZJMlMWv37qOOb9pdJlMUEKFQ==}
    engines: {node: '>=8'}

  ansi-regex@6.1.0:
    resolution: {integrity: sha512-7HSX4QQb4CspciLpVFwyRe79O3xsIZDDLER21kERQ71oaPodF8jL725AgJMFAYbooIqolJoRLuM81SpeUkpkvA==}
    engines: {node: '>=12'}

  ansi-styles@3.2.1:
    resolution: {integrity: sha512-VT0ZI6kZRdTh8YyJw3SMbYm/u+NqfsAxEpWO0Pf9sq8/e94WxxOpPKx9FR1FlyCtOVDNOQ+8ntlqFxiRc+r5qA==}
    engines: {node: '>=4'}

  ansi-styles@4.3.0:
    resolution: {integrity: sha512-zbB9rCJAT1rbjiVDb2hqKFHNYLxgtk8NURxZ3IZwD3F6NtxbXZQCnnSi1Lkx+IDohdPlFp222wVALIheZJQSEg==}
    engines: {node: '>=8'}

  ansi-styles@5.2.0:
    resolution: {integrity: sha512-Cxwpt2SfTzTtXcfOlzGEee8O+c+MmUgGrNiBcXnuWxuFJHe6a5Hz7qwhwe5OgaSYI0IJvkLqWX1ASG+cJOkEiA==}
    engines: {node: '>=10'}

  ansi-styles@6.2.1:
    resolution: {integrity: sha512-bN798gFfQX+viw3R7yrGWRqnrN2oRkEkUjjl4JNn4E8GxxbjtG3FbrEIIY3l8/hrwUwIeCZvi4QuOTP4MErVug==}
    engines: {node: '>=12'}

  ansicolors@0.3.2:
    resolution: {integrity: sha512-QXu7BPrP29VllRxH8GwB7x5iX5qWKAAMLqKQGWTeLWVlNHNOpVMJ91dsxQAIWXpjuW5wqvxu3Jd/nRjrJ+0pqg==}

  any-promise@1.3.0:
    resolution: {integrity: sha512-7UvmKalWRt1wgjL1RrGxoSJW/0QZFIegpeGvZG9kjp8vrRu55XTHbwnqq2GpXm9uLbcuhxm3IqX9OB4MZR1b2A==}

  anymatch@3.1.3:
    resolution: {integrity: sha512-KMReFUr0B4t+D+OBkjR3KYqvocp2XaSzO55UcB6mgQMd3KbcE+mWTyvVV7D/zsdEbNnV6acZUutkiHQXvTr1Rw==}
    engines: {node: '>= 8'}

  arg@5.0.2:
    resolution: {integrity: sha512-PYjyFOLKQ9y57JvQ6QLo8dAgNqswh8M1RMJYdQduT6xbWSgK36P/Z/v+p888pM69jMMfS8Xd8F6I1kQ/I9HUGg==}

  argparse@2.0.1:
    resolution: {integrity: sha512-8+9WqebbFzpX9OR+Wa6O29asIogeRMzcGtAINdpMHHyAg10f05aSFVBbcEqGf/PXw1EjAZ+q2/bEBg3DvurK3Q==}

  aria-hidden@1.2.4:
    resolution: {integrity: sha512-y+CcFFwelSXpLZk/7fMB2mUbGtX9lKycf1MWJ7CaTIERyitVlyQx6C+sxcROU2BAJ24OiZyK+8wj2i8AlBoS3A==}
    engines: {node: '>=10'}

  array-buffer-byte-length@1.0.1:
    resolution: {integrity: sha512-ahC5W1xgou+KTXix4sAO8Ki12Q+jf4i0+tmk3sC+zgcynshkHxzpXdImBehiUYKKKDwvfFiJl1tZt6ewscS1Mg==}
    engines: {node: '>= 0.4'}

  array-includes@3.1.8:
    resolution: {integrity: sha512-itaWrbYbqpGXkGhZPGUulwnhVf5Hpy1xiCFsGqyIGglbBxmG5vSjxQen3/WGOjPpNEv1RtBLKxbmVXm8HpJStQ==}
    engines: {node: '>= 0.4'}

  array-union@2.1.0:
    resolution: {integrity: sha512-HGyxoOTYUyCM6stUe6EJgnd4EoewAI7zMdfqO+kGjnlZmBDz/cR5pf8r/cR4Wq60sL/p0IkcjUEEPwS3GFrIyw==}
    engines: {node: '>=8'}

  array.prototype.findlast@1.2.5:
    resolution: {integrity: sha512-CVvd6FHg1Z3POpBLxO6E6zr+rSKEQ9L6rZHAaY7lLfhKsWYUBBOuMs0e9o24oopj6H+geRCX0YJ+TJLBK2eHyQ==}
    engines: {node: '>= 0.4'}

  array.prototype.findlastindex@1.2.5:
    resolution: {integrity: sha512-zfETvRFA8o7EiNn++N5f/kaCw221hrpGsDmcpndVupkPzEc1Wuf3VgC0qby1BbHs7f5DVYjgtEU2LLh5bqeGfQ==}
    engines: {node: '>= 0.4'}

  array.prototype.flat@1.3.2:
    resolution: {integrity: sha512-djYB+Zx2vLewY8RWlNCUdHjDXs2XOgm602S9E7P/UpHgfeHL00cRiIF+IN/G/aUJ7kGPb6yO/ErDI5V2s8iycA==}
    engines: {node: '>= 0.4'}

  array.prototype.flatmap@1.3.2:
    resolution: {integrity: sha512-Ewyx0c9PmpcsByhSW4r+9zDU7sGjFc86qf/kKtuSCRdhfbk0SNLLkaT5qvcHnRGgc5NP/ly/y+qkXkqONX54CQ==}
    engines: {node: '>= 0.4'}

  array.prototype.tosorted@1.1.4:
    resolution: {integrity: sha512-p6Fx8B7b7ZhL/gmUsAy0D15WhvDccw3mnGNbZpi3pmeJdxtWsj2jEaI4Y6oo3XiHfzuSgPwKc04MYt6KgvC/wA==}
    engines: {node: '>= 0.4'}

  arraybuffer.prototype.slice@1.0.3:
    resolution: {integrity: sha512-bMxMKAjg13EBSVscxTaYA4mRc5t1UAXa2kXiGTNfZ079HIWXEkKmkgFrh/nJqamaLSrXO5H4WFFkPEaLJWbs3A==}
    engines: {node: '>= 0.4'}

  assertion-error@1.1.0:
    resolution: {integrity: sha512-jgsaNduz+ndvGyFt3uSuWqvy4lCnIJiovtouQN5JZHOKCS2QuhEdbcQHFhVksz2N2U9hXJo8odG7ETyWlEeuDw==}

  assertion-error@2.0.1:
    resolution: {integrity: sha512-Izi8RQcffqCeNVgFigKli1ssklIbpHnCYc6AknXGYoB6grJqyeby7jv12JUQgmTAnIDnbck1uxksT4dzN3PWBA==}
    engines: {node: '>=12'}

  assign-symbols@1.0.0:
    resolution: {integrity: sha512-Q+JC7Whu8HhmTdBph/Tq59IoRtoy6KAm5zzPv00WdujX82lbAL8K7WVjne7vdCsAmbF4AYaDOPyO3k0kl8qIrw==}
    engines: {node: '>=0.10.0'}

  astring@1.9.0:
    resolution: {integrity: sha512-LElXdjswlqjWrPpJFg1Fx4wpkOCxj1TDHlSV4PlaRxHGWko024xICaa97ZkMfs6DRKlCguiAI+rbXv5GWwXIkg==}
    hasBin: true

  asynckit@0.4.0:
    resolution: {integrity: sha512-Oei9OH4tRh0YqU3GxhX79dM/mwVgvbZJaSNaRk+bshkj0S5cfHcgYakreBjrHwatXKbz+IoIdYLxrKim2MjW0Q==}

  attr-accept@2.2.2:
    resolution: {integrity: sha512-7prDjvt9HmqiZ0cl5CRjtS84sEyhsHP2coDkaZKRKVfCDo9s7iw7ChVmar78Gu9pC4SoR/28wFu/G5JJhTnqEg==}
    engines: {node: '>=4'}

  autoprefixer@10.4.20:
    resolution: {integrity: sha512-XY25y5xSv/wEoqzDyXXME4AFfkZI0P23z6Fs3YgymDnKJkCGOnkL0iTxCa85UTqaSgfcqyf3UA6+c7wUvx/16g==}
    engines: {node: ^10 || ^12 || >=14}
    hasBin: true
    peerDependencies:
      postcss: ^8.1.0

  available-typed-arrays@1.0.7:
    resolution: {integrity: sha512-wvUjBtSGN7+7SjNpq/9M2Tg350UZD3q62IFZLbRAR1bSMlCo1ZaeW+BJ+D090e4hIIZLBcTDWe4Mh4jvUDajzQ==}
    engines: {node: '>= 0.4'}

  babel-plugin-polyfill-corejs2@0.4.11:
    resolution: {integrity: sha512-sMEJ27L0gRHShOh5G54uAAPaiCOygY/5ratXuiyb2G46FmlSpc9eFCzYVyDiPxfNbwzA7mYahmjQc5q+CZQ09Q==}
    peerDependencies:
      '@babel/core': ^7.4.0 || ^8.0.0-0 <8.0.0

  babel-plugin-polyfill-corejs3@0.10.6:
    resolution: {integrity: sha512-b37+KR2i/khY5sKmWNVQAnitvquQbNdWy6lJdsr0kmquCKEEUgMKK4SboVM3HtfnZilfjr4MMQ7vY58FVWDtIA==}
    peerDependencies:
      '@babel/core': ^7.4.0 || ^8.0.0-0 <8.0.0

  babel-plugin-polyfill-regenerator@0.6.2:
    resolution: {integrity: sha512-2R25rQZWP63nGwaAswvDazbPXfrM3HwVoBXK6HcqeKrSrL/JqcC/rDcf95l4r7LXLyxDXc8uQDa064GubtCABg==}
    peerDependencies:
      '@babel/core': ^7.4.0 || ^8.0.0-0 <8.0.0

  bail@2.0.2:
    resolution: {integrity: sha512-0xO6mYd7JB2YesxDKplafRpsiOzPt9V02ddPCLbY1xYGPOX24NTyN50qnUxgCPcSoYMhKpAuBTjQoRZCAkUDRw==}

  balanced-match@1.0.2:
    resolution: {integrity: sha512-3oSeUO0TMV67hN1AmbXsK4yaqU7tjiHlbxRDZOpH0KW9+CeX4bRAaX0Anxt0tx2MrpRpWwQaPwIlISEJhYU5Pw==}

  base64-js@1.5.1:
    resolution: {integrity: sha512-AKpaYlHn8t4SVbOHCy+b5+KKgvR4vrsD8vbvrbiQJps7fKDTkjkDry6ji0rUJjC0kzbNePLwzxq8iypo41qeWA==}

  bcp-47-match@2.0.3:
    resolution: {integrity: sha512-JtTezzbAibu8G0R9op9zb3vcWZd9JF6M0xOYGPn0fNCd7wOpRB1mU2mH9T8gaBGbAAyIIVgB2G7xG0GP98zMAQ==}

  bidi-js@1.0.3:
    resolution: {integrity: sha512-RKshQI1R3YQ+n9YJz2QQ147P66ELpa1FQEg20Dk8oW9t2KgLbpDLLp9aGZ7y8WHSshDknG0bknqGw5/tyCs5tw==}

  binary-extensions@2.3.0:
    resolution: {integrity: sha512-Ceh+7ox5qe7LJuLHoY0feh3pHuUDHAcRUeyL2VYghZwfpkNIy/+8Ocg0a3UuSoYzavmylwuLWQOf3hl0jjMMIw==}
    engines: {node: '>=8'}

  bl@5.1.0:
    resolution: {integrity: sha512-tv1ZJHLfTDnXE6tMHv73YgSJaWR2AFuPwMntBe7XL/GBFHnT0CLnsHMogfk5+GzCDC5ZWarSCYaIGATZt9dNsQ==}

  boolbase@1.0.0:
    resolution: {integrity: sha512-JZOSA7Mo9sNGB8+UjSgzdLtokWAky1zbztM3WRLCbZ70/3cTANmQmOdR7y2g+J0e2WXywy1yS468tY+IruqEww==}

  brace-expansion@1.1.11:
    resolution: {integrity: sha512-iCuPHDFgrHX7H2vEI/5xpz07zSHB00TpugqhmYtVmMO6518mCuRMoOYFldEBl0g187ufozdaHgWKcYFb61qGiA==}

  brace-expansion@2.0.1:
    resolution: {integrity: sha512-XnAIvQ8eM+kC6aULx6wuQiwVsnzsi9d3WxzV3FpWTGA19F621kwdbsAcFKXgKUHZWsy+mY6iL1sHTxWEFCytDA==}

  braces@3.0.3:
    resolution: {integrity: sha512-yQbXgO/OSZVD2IsiLlro+7Hf6Q18EJrKSEsdoMzKePKXct3gvD8oLcOQdIzGupr5Fj+EDe8gO/lxc1BzfMpxvA==}
    engines: {node: '>=8'}

  browserslist@4.23.3:
    resolution: {integrity: sha512-btwCFJVjI4YWDNfau8RhZ+B1Q/VLoUITrm3RlP6y1tYGWIOa+InuYiRGXUBXo8nA1qKmHMyLB/iVQg5TT4eFoA==}
    engines: {node: ^6 || ^7 || ^8 || ^9 || ^10 || ^11 || ^12 || >=13.7}
    hasBin: true

  buffer@6.0.3:
    resolution: {integrity: sha512-FTiCpNxtwiZZHEZbcbTIcZjERVICn9yq/pDFkTl95/AxzD1naBctN7YO68riM/gLSDY7sdrMby8hofADYuuqOA==}

  bun-types@1.1.30:
    resolution: {integrity: sha512-mGh7NLisOXskBU62DxLS+/nwmLlCYHYAkCzdo4DZ9+fzrpP41hAdOqaN4DO6tQfenHb4pYb0/shw29k4/6I2yQ==}

  bundle-require@5.0.0:
    resolution: {integrity: sha512-GuziW3fSSmopcx4KRymQEJVbZUfqlCqcq7dvs6TYwKRZiegK/2buMxQTPs6MGlNv50wms1699qYO54R8XfRX4w==}
    engines: {node: ^12.20.0 || ^14.13.1 || >=16.0.0}
    peerDependencies:
      esbuild: '>=0.18'

  bytes@3.0.0:
    resolution: {integrity: sha512-pMhOfFDPiv9t5jjIXkHosWmkSyQbvsgEVNkz0ERHbuLh2T/7j4Mqqpz523Fe8MVY89KC6Sh/QfS2sM+SjgFDcw==}
    engines: {node: '>= 0.8'}

  cac@6.7.14:
    resolution: {integrity: sha512-b6Ilus+c3RrdDk+JhLKUAQfzzgLEPy6wcXqS7f/xe1EETvsDP6GORG7SFuOs6cID5YkqchW/LXZbX5bc8j7ZcQ==}
    engines: {node: '>=8'}

  call-bind@1.0.7:
    resolution: {integrity: sha512-GHTSNSYICQ7scH7sZ+M2rFopRoLh8t2bLSW6BbgrtLsahOIB5iyAVJf9GjWK3cYTDaMj4XdBpM1cA6pIS0Kv2w==}
    engines: {node: '>= 0.4'}

  callsites@3.1.0:
    resolution: {integrity: sha512-P8BjAsXvZS+VIDUI11hHCQEv74YT67YUi5JJFNWIqL235sBmjX4+qx9Muvls5ivyNENctx46xQLQ3aTuE7ssaQ==}
    engines: {node: '>=6'}

  camelcase-css@2.0.1:
    resolution: {integrity: sha512-QOSvevhslijgYwRx6Rv7zKdMF8lbRmx+uQGx2+vDc+KI/eBnsy9kit5aj23AgGu3pa4t9AgwbnXWqS+iOY+2aA==}
    engines: {node: '>= 6'}

  camelcase@6.3.0:
    resolution: {integrity: sha512-Gmy6FhYlCY7uOElZUSbxo2UCDH8owEk996gkbrpsgGtrJLM3J7jGxl9Ic7Qwwj4ivOE5AWZWRMecDdF7hqGjFA==}
    engines: {node: '>=10'}

  camera-controls@2.9.0:
    resolution: {integrity: sha512-TpCujnP0vqPppTXXJRYpvIy0xq9Tro6jQf2iYUxlDpPCNxkvE/XGaTuwIxnhINOkVP/ob2CRYXtY3iVYXeMEzA==}
    peerDependencies:
      three: '>=0.126.1'

  caniuse-lite@1.0.30001660:
    resolution: {integrity: sha512-GacvNTTuATm26qC74pt+ad1fW15mlQ/zuTzzY1ZoIzECTP8HURDfF43kNxPgf7H1jmelCBQTTbBNxdSXOA7Bqg==}

  cardinal@2.1.1:
    resolution: {integrity: sha512-JSr5eOgoEymtYHBjNWyjrMqet9Am2miJhlfKNdqLp6zoeAh0KN5dRAcxlecj5mAJrmQomgiOBj35xHLrFjqBpw==}
    hasBin: true

  ccount@2.0.1:
    resolution: {integrity: sha512-eyrF0jiFpY+3drT6383f1qhkbGsLSifNAjA61IUjZjmLCWjItY6LB9ft9YhoDgwfmclB2zhu51Lc7+95b8NRAg==}

  chai@4.5.0:
    resolution: {integrity: sha512-RITGBfijLkBddZvnn8jdqoTypxvqbOLYQkGGxXzeFjVHvudaPw0HNFD9x928/eUwYWd2dPCugVqspGALTZZQKw==}
    engines: {node: '>=4'}

  chai@5.1.1:
    resolution: {integrity: sha512-pT1ZgP8rPNqUgieVaEY+ryQr6Q4HXNg8Ei9UnLUrjN4IA7dvQC5JB+/kxVcPNDHyBcc/26CXPkbNzq3qwrOEKA==}
    engines: {node: '>=12'}

  chalk@2.4.2:
    resolution: {integrity: sha512-Mti+f9lpJNcwF4tWV8/OrTTtF1gZi+f8FqlyAdouralcFWFQWF2+NgCHShjkCb+IFBLq9buZwE1xckQU4peSuQ==}
    engines: {node: '>=4'}

  chalk@4.1.2:
    resolution: {integrity: sha512-oKnbhFyRIXpUuez8iBMmyEa4nbj4IOQyuhc/wy9kY7/WVPcwIO9VA668Pu8RkO7+0G76SLROeyw9CpQ061i4mA==}
    engines: {node: '>=10'}

  chalk@5.3.0:
    resolution: {integrity: sha512-dLitG79d+GV1Nb/VYcCDFivJeK1hiukt9QjRNVOsUtTy1rR1YJsmpGGTZ3qJos+uw7WmWF4wUwBd9jxjocFC2w==}
    engines: {node: ^12.17.0 || ^14.13 || >=16.0.0}

  character-entities-html4@2.1.0:
    resolution: {integrity: sha512-1v7fgQRj6hnSwFpq1Eu0ynr/CDEw0rXo2B61qXrLNdHZmPKgb7fqS1a2JwF0rISo9q77jDI8VMEHoApn8qDoZA==}

  character-entities-legacy@3.0.0:
    resolution: {integrity: sha512-RpPp0asT/6ufRm//AJVwpViZbGM/MkjQFxJccQRHmISF/22NBtsHqAWmL+/pmkPWoIUJdWyeVleTl1wydHATVQ==}

  character-entities@2.0.2:
    resolution: {integrity: sha512-shx7oQ0Awen/BRIdkjkvz54PnEEI/EjwXDSIZp86/KKdbafHh1Df/RYGBhn4hbe2+uKC9FnT5UCEdyPz3ai9hQ==}

  character-reference-invalid@2.0.1:
    resolution: {integrity: sha512-iBZ4F4wRbyORVsu0jPV7gXkOsGYjGHPmAyv+HiHG8gi5PtC9KI2j1+v8/tlibRvjoWX027ypmG/n0HtO5t7unw==}

  check-error@1.0.3:
    resolution: {integrity: sha512-iKEoDYaRmd1mxM90a2OEfWhjsjPpYPuQ+lMYsoxB126+t8fw7ySEO48nmDg5COTjxDI65/Y2OWpeEHk3ZOe8zg==}

  check-error@2.1.1:
    resolution: {integrity: sha512-OAlb+T7V4Op9OwdkjmguYRqncdlx5JiofwOAUkmTF+jNdHwzTaTs4sRAGpzLF3oOz5xAyDGrPgeIDFQmDOTiJw==}
    engines: {node: '>= 16'}

  chokidar@3.6.0:
    resolution: {integrity: sha512-7VT13fmjotKpGipCW9JEQAusEPE+Ei8nl6/g4FBAmIm0GOOLMua9NDDo/DWp0ZAxCr3cPq5ZpBqmPAQgDda2Pw==}
    engines: {node: '>= 8.10.0'}

  chroma-js@2.6.0:
    resolution: {integrity: sha512-BLHvCB9s8Z1EV4ethr6xnkl/P2YRFOGqfgvuMG/MyCbZPrTA+NeiByY6XvgF0zP4/2deU2CXnWyMa3zu1LqQ3A==}

  class-variance-authority@0.7.0:
    resolution: {integrity: sha512-jFI8IQw4hczaL4ALINxqLEXQbWcNjoSkloa4IaufXCJr6QawJyw7tuRysRsrE8w2p/4gGaxKIt/hX3qz/IbD1A==}

  cli-cursor@4.0.0:
    resolution: {integrity: sha512-VGtlMu3x/4DOtIUwEkRezxUZ2lBacNJCHash0N0WeZDBS+7Ux1dm3XWAgWYxLJFMMdOeXMHXorshEFhbMSGelg==}
    engines: {node: ^12.20.0 || ^14.13.1 || >=16.0.0}

  cli-spinners@2.9.2:
    resolution: {integrity: sha512-ywqV+5MmyL4E7ybXgKys4DugZbX0FC6LnwrhjuykIjnK9k8OQacQ7axGKnjDXWNhns0xot3bZI5h55H8yo9cJg==}
    engines: {node: '>=6'}

  client-only@0.0.1:
    resolution: {integrity: sha512-IV3Ou0jSMzZrd3pZ48nLkT9DA7Ag1pnPzaiQhpW7c3RbcqqzvzzVu+L8gfqMp/8IM2MQtSiqaCxrrcfu8I8rMA==}

  cliui@8.0.1:
    resolution: {integrity: sha512-BSeNnyus75C4//NQ9gQt1/csTXyo/8Sb+afLAkzAptFuMsod9HFokGNudZpi/oQV73hnVK+sR+5PVRMd+Dr7YQ==}
    engines: {node: '>=12'}

  clsx@1.2.1:
    resolution: {integrity: sha512-EcR6r5a8bj6pu3ycsa/E/cKVGuTgZJZdsyUYHOksG/UHIiKfjxzRxYJpyVBwYaQeOvghal9fcc4PidlgzugAQg==}
    engines: {node: '>=6'}

  clsx@2.0.0:
    resolution: {integrity: sha512-rQ1+kcj+ttHG0MKVGBUXwayCCF1oh39BF5COIpRzuCEv8Mwjv0XucrI2ExNTOn9IlLifGClWQcU9BrZORvtw6Q==}
    engines: {node: '>=6'}

  clsx@2.1.1:
    resolution: {integrity: sha512-eYm0QWBtUrBWZWG0d386OGAw16Z995PiOVo2B7bjWSbHedGl5e0ZWaq65kOGgUSNesEIDkB9ISbTg/JK9dhCZA==}
    engines: {node: '>=6'}

  collapse-white-space@2.1.0:
    resolution: {integrity: sha512-loKTxY1zCOuG4j9f6EPnuyyYkf58RnhhWTvRoZEokgB+WbdXehfjFviyOVYkqzEWz1Q5kRiZdBYS5SwxbQYwzw==}

  color-convert@1.9.3:
    resolution: {integrity: sha512-QfAUtd+vFdAtFQcC8CCyYt1fYWxSqAiK2cSD6zDB8N3cpsEBAvRxp9zOGg6G/SHHJYAT88/az/IuDGALsNVbGg==}

  color-convert@2.0.1:
    resolution: {integrity: sha512-RRECPsj7iu/xb5oKYcsFHSppFNnsj/52OVTRKb4zP5onXwVF3zVmmToNcOfGC+CRDpfK/U584fMg38ZHCaElKQ==}
    engines: {node: '>=7.0.0'}

  color-name@1.1.3:
    resolution: {integrity: sha512-72fSenhMw2HZMTVHeCA9KCmpEIbzWiQsjN+BHcBbS9vr1mtt+vJjPdksIBNUmKAW8TFUDPJK5SUU3QhE9NEXDw==}

  color-name@1.1.4:
    resolution: {integrity: sha512-dOy+3AuW3a2wNbZHIuMZpTcgjGuLU/uBL/ubcZF9OXbDo8ff4O8yVp5Bf0efS8uEoYo5q4Fx7dY9OgQGXgAsQA==}

  colord@2.9.3:
    resolution: {integrity: sha512-jeC1axXpnb0/2nn/Y1LPuLdgXBLH7aDcHu4KEKfqw3CUhX7ZpfBSlPKyqXE6btIgEzfWtrX3/tyBCaCvXvMkOw==}

  colors@1.4.0:
    resolution: {integrity: sha512-a+UqTh4kgZg/SlGvfbzDHpgRu7AAQOmmqRHJnxhRZICKFUT91brVhNNt58CMWU9PsBbv3PDCZUHbVxuDiH2mtA==}
    engines: {node: '>=0.1.90'}

  combined-stream@1.0.8:
    resolution: {integrity: sha512-FQN4MRfuJeHf7cBbBMJFXhKSDq+2kAArBlmRBvcvFE5BB1HZKXtSFASDhdlz9zOYwxh8lDdnvmMOe/+5cdoEdg==}
    engines: {node: '>= 0.8'}

  comma-separated-tokens@2.0.3:
    resolution: {integrity: sha512-Fu4hJdvzeylCfQPp9SGWidpzrMs7tTrlu6Vb8XGaRGck8QSNZJJp538Wrb60Lax4fPwR64ViY468OIUTbRlGZg==}

  commander@4.1.1:
    resolution: {integrity: sha512-NOKm8xhkzAjzFx8B2v5OAHT+u5pRQc2UCa2Vq9jYL/31o2wi9mxBA7LIFs3sV5VSC49z6pEhfbMULvShKj26WA==}
    engines: {node: '>= 6'}

  commander@7.2.0:
    resolution: {integrity: sha512-QrWXB+ZQSVPmIWIhtEO9H+gwHaMGYiF5ChvoJ+K9ZGHG/sVsa6yiesAD1GC/x46sET00Xlwo1u49RVVVzvcSkw==}
    engines: {node: '>= 10'}

  complex.js@2.1.1:
    resolution: {integrity: sha512-8njCHOTtFFLtegk6zQo0kkVX1rngygb/KQI6z1qZxlFI3scluC+LVTCFbrkWjBv4vvLlbQ9t88IPMC6k95VTTg==}

  compressible@2.0.18:
    resolution: {integrity: sha512-AF3r7P5dWxL8MxyITRMlORQNaOA2IkAFaTr4k7BUumjPtRpGDTZpl0Pb1XCO6JeDCBdp126Cgs9sMxqSjgYyRg==}
    engines: {node: '>= 0.6'}

  compression@1.7.4:
    resolution: {integrity: sha512-jaSIDzP9pZVS4ZfQ+TzvtiWhdpFhE2RDHz8QJkpX9SIpLq88VueF5jJw6t+6CUQcAoA6t+x89MLrWAqpfDE8iQ==}
    engines: {node: '>= 0.8.0'}

  concat-map@0.0.1:
    resolution: {integrity: sha512-/Srv4dswyQNBfohGpz9o6Yb3Gz3SrUDqBH5rTuhGR7ahtlbYKnVxw2bCFMRljaA7EXHaXZ8wsHdodFvbkhKmqg==}

  confbox@0.1.7:
    resolution: {integrity: sha512-uJcB/FKZtBMCJpK8MQji6bJHgu1tixKPxRLeGkNzBoOZzpnZUJm0jm2/sBDWcuBx1dYgxV4JU+g5hmNxCyAmdA==}

  consola@3.2.3:
    resolution: {integrity: sha512-I5qxpzLv+sJhTVEoLYNcTW+bThDCPsit0vLNKShZx6rLtpilNpmmeTPaeqJb9ZE9dV3DGaeby6Vuhrw38WjeyQ==}
    engines: {node: ^14.18.0 || >=16.10.0}

  convert-source-map@2.0.0:
    resolution: {integrity: sha512-Kvp459HrV2FEJ1CAsi1Ku+MY3kasH19TFykTz2xWmMeq6bk2NU3XXvfJ+Q61m0xktWwt+1HSYf3JZsTms3aRJg==}

  core-js-compat@3.38.1:
    resolution: {integrity: sha512-JRH6gfXxGmrzF3tZ57lFx97YARxCXPaMzPo6jELZhv88pBH5VXpQ+y0znKGlFnzuaihqhLbefxSJxWJMPtfDzw==}

  cosmiconfig@8.3.6:
    resolution: {integrity: sha512-kcZ6+W5QzcJ3P1Mt+83OUv/oHFqZHIx8DuxG6eZ5RGMERoLqp4BuGjhHLYGK+Kf5XVkQvqBSmAy/nGWN3qDgEA==}
    engines: {node: '>=14'}
    peerDependencies:
      typescript: '>=4.9.5'
    peerDependenciesMeta:
      typescript:
        optional: true

  create-vocs@1.0.0-alpha.5:
    resolution: {integrity: sha512-/Nr9taHX1SxL5t72DLFPYujqD8d5PDk0T8bJ9Fb/m7ck1lP20PBxHzF5IYnHI0BeTpIuGk/MQoLfT6JKpY6xnw==}
    hasBin: true

  cross-env@7.0.3:
    resolution: {integrity: sha512-+/HKd6EgcQCJGh2PSjZuUitQBQynKor4wrFbRg4DtAgS1aWO+gU52xpH7M9ScGgXSYmAVS9bIJ8EzuaGw0oNAw==}
    engines: {node: '>=10.14', npm: '>=6', yarn: '>=1'}
    hasBin: true

  cross-spawn@7.0.3:
    resolution: {integrity: sha512-iRDPJKUPVEND7dHPO8rkbOnPpyDygcDFtWjpeWNCgy8WP2rXcxXL8TskReQl6OrB2G7+UJrags1q15Fudc7G6w==}
    engines: {node: '>= 8'}

  css-select@5.1.0:
    resolution: {integrity: sha512-nwoRF1rvRRnnCqqY7updORDsuqKzqYJ28+oSMaJMMgOauh3fvwHqMS7EZpIPqK8GL+g9mKxF1vP/ZjSeNjEVHg==}

  css-selector-parser@3.0.5:
    resolution: {integrity: sha512-3itoDFbKUNx1eKmVpYMFyqKX04Ww9osZ+dLgrk6GEv6KMVeXUhUnp4I5X+evw+u3ZxVU6RFXSSRxlTeMh8bA+g==}

  css-tree@2.2.1:
    resolution: {integrity: sha512-OA0mILzGc1kCOCSJerOeqDxDQ4HOh+G8NbOJFOTgOCzpw7fCBubk0fEyxp8AgOL/jvLgYA/uV0cMbe43ElF1JA==}
    engines: {node: ^10 || ^12.20.0 || ^14.13.0 || >=15.0.0, npm: '>=7.0.0'}

  css-tree@2.3.1:
    resolution: {integrity: sha512-6Fv1DV/TYw//QF5IzQdqsNDjx/wc8TrMBZsqjL9eW01tWb7R7k/mq+/VXfJCl7SoD5emsJop9cOByJZfs8hYIw==}
    engines: {node: ^10 || ^12.20.0 || ^14.13.0 || >=15.0.0}

  css-what@6.1.0:
    resolution: {integrity: sha512-HTUrgRJ7r4dsZKU6GjmpfRK1O76h97Z8MfS1G0FozR+oF2kG6Vfe8JE6zwrkbxigziPHinCJ+gCPjA9EaBDtRw==}
    engines: {node: '>= 6'}

  cssesc@3.0.0:
    resolution: {integrity: sha512-/Tb/JcjK111nNScGob5MNtsntNM1aCNUDipB/TkwZFhyDrrE47SOx/18wF2bbjgc3ZzCSKW1T5nt5EbFoAz/Vg==}
    engines: {node: '>=4'}
    hasBin: true

  cssfontparser@1.2.1:
    resolution: {integrity: sha512-6tun4LoZnj7VN6YeegOVb67KBX/7JJsqvj+pv3ZA7F878/eN33AbGa5b/S/wXxS/tcp8nc40xRUrsPlxIyNUPg==}

  csso@5.0.5:
    resolution: {integrity: sha512-0LrrStPOdJj+SPCCrGhzryycLjwcgUSHBtxNA8aIDxf0GLsRh1cKYhB00Gd1lDOS4yGH69+SNn13+TWbVHETFQ==}
    engines: {node: ^10 || ^12.20.0 || ^14.13.0 || >=15.0.0, npm: '>=7.0.0'}

  cssstyle@4.1.0:
    resolution: {integrity: sha512-h66W1URKpBS5YMI/V8PyXvTMFT8SupJ1IzoIV8IeBC/ji8WVmrO8dGlTi+2dh6whmdk6BiKJLD/ZBkhWbcg6nA==}
    engines: {node: '>=18'}

  csstype@3.1.3:
    resolution: {integrity: sha512-M1uQkMl8rQK/szD0LNhtqxIPLpimGm8sOBwU7lLnCpSbTyY3yeU1Vc7l4KT5zT4s/yOxHH5O7tIuuLOCnLADRw==}

  data-urls@5.0.0:
    resolution: {integrity: sha512-ZYP5VBHshaDAiVZxjbRVcFJpc+4xGgT0bK3vzy1HLN8jTO975HEbuYzZJcHoQEY5K1a0z8YayJkyVETa08eNTg==}
    engines: {node: '>=18'}

  data-view-buffer@1.0.1:
    resolution: {integrity: sha512-0lht7OugA5x3iJLOWFhWK/5ehONdprk0ISXqVFn/NFrDu+cuc8iADFrGQz5BnRK7LLU3JmkbXSxaqX+/mXYtUA==}
    engines: {node: '>= 0.4'}

  data-view-byte-length@1.0.1:
    resolution: {integrity: sha512-4J7wRJD3ABAzr8wP+OcIcqq2dlUKp4DVflx++hs5h5ZKydWMI6/D/fAot+yh6g2tHh8fLFTvNOaVN357NvSrOQ==}
    engines: {node: '>= 0.4'}

  data-view-byte-offset@1.0.0:
    resolution: {integrity: sha512-t/Ygsytq+R995EJ5PZlD4Cu56sWa8InXySaViRzw9apusqsOO2bQP+SbYzAhR0pFKoB+43lYy8rWban9JSuXnA==}
    engines: {node: '>= 0.4'}

  debounce@1.2.1:
    resolution: {integrity: sha512-XRRe6Glud4rd/ZGQfiV1ruXSfbvfJedlV9Y6zOlP+2K04vBYiJEte6stfFkCP03aMnY5tsipamumUjL14fofug==}

  debug@2.6.9:
    resolution: {integrity: sha512-bC7ElrdJaJnPbAP+1EotYvqZsb3ecl5wi6Bfi6BJTUcNowp6cvspg0jXznRTKDjm/E7AdgFBVeAPVMNcKGsHMA==}
    peerDependencies:
      supports-color: '*'
    peerDependenciesMeta:
      supports-color:
        optional: true

  debug@3.2.7:
    resolution: {integrity: sha512-CFjzYYAi4ThfiQvizrFQevTTXHtnCqWfe7x1AhgEscTz6ZbLbfoLRLPugTQyBth6f8ZERVUSyWHFD/7Wu4t1XQ==}
    peerDependencies:
      supports-color: '*'
    peerDependenciesMeta:
      supports-color:
        optional: true

  debug@4.3.7:
    resolution: {integrity: sha512-Er2nc/H7RrMXZBFCEim6TCmMk02Z8vLC2Rbi1KEBggpo0fS6l0S1nnapwmIi3yW/+GOJap1Krg4w0Hg80oCqgQ==}
    engines: {node: '>=6.0'}
    peerDependencies:
      supports-color: '*'
    peerDependenciesMeta:
      supports-color:
        optional: true

  decimal.js@10.4.3:
    resolution: {integrity: sha512-VBBaLc1MgL5XpzgIP7ny5Z6Nx3UrRkIViUkPUdtl9aya5amy3De1gsUUSB1g3+3sExYNjCAsAznmukyxCb1GRA==}

  decode-named-character-reference@1.0.2:
    resolution: {integrity: sha512-O8x12RzrUF8xyVcY0KJowWsmaJxQbmy0/EtnNtHRpsOcT7dFk5W598coHqBVpmWo1oQQfsCqfCmkZN5DJrZVdg==}

  dedent@1.5.3:
    resolution: {integrity: sha512-NHQtfOOW68WD8lgypbLA5oT+Bt0xXJhiYvoR6SmmNXZfpzOGXwdKWmcwG8N7PwVVWV3eF/68nmD9BaJSsTBhyQ==}
    peerDependencies:
      babel-plugin-macros: ^3.1.0
    peerDependenciesMeta:
      babel-plugin-macros:
        optional: true

  deep-eql@4.1.4:
    resolution: {integrity: sha512-SUwdGfqdKOwxCPeVYjwSyRpJ7Z+fhpwIAtmCUdZIWZ/YP5R9WAsyuSgpLVDi9bjWoN2LXHNss/dk3urXtdQxGg==}
    engines: {node: '>=6'}

  deep-eql@5.0.2:
    resolution: {integrity: sha512-h5k/5U50IJJFpzfL6nO9jaaumfjO/f2NjK/oYB2Djzm4p9L+3T9qWpZqZ2hAbLPuuYq9wrU08WQyBTL5GbPk5Q==}
    engines: {node: '>=6'}

  deep-is@0.1.4:
    resolution: {integrity: sha512-oIPzksmTg4/MriiaYGO+okXDT7ztn/w3Eptv/+gSIdMdKsJo0u4CfYNFJPy+4SKMuCqGw2wxnA+URMg3t8a/bQ==}

  deep-object-diff@1.1.9:
    resolution: {integrity: sha512-Rn+RuwkmkDwCi2/oXOFS9Gsr5lJZu/yTGpK7wAaAIE75CC+LCGEZHpY6VQJa/RoJcrmaA/docWJZvYohlNkWPA==}

  deepmerge@4.3.1:
    resolution: {integrity: sha512-3sUqbMEc77XqpdNO7FRyRog+eW3ph+GYCbj+rK+uYyRMuwsVy0rMiVtPn+QJlKFvWP/1PYpapqYn0Me2knFn+A==}
    engines: {node: '>=0.10.0'}

  define-data-property@1.1.4:
    resolution: {integrity: sha512-rBMvIzlpA8v6E+SJZoo++HAYqsLrkg7MSfIinMPFhmkorw7X+dOXVJQs+QT69zGkzMyfDnIMN2Wid1+NbL3T+A==}
    engines: {node: '>= 0.4'}

  define-properties@1.2.1:
    resolution: {integrity: sha512-8QmQKqEASLd5nx0U1B1okLElbUuuttJ/AnYmRXbbbGDWh6uS208EjD4Xqq/I9wK7u0v6O08XhTWnt5XtEbR6Dg==}
    engines: {node: '>= 0.4'}

  delayed-stream@1.0.0:
    resolution: {integrity: sha512-ZySD7Nf91aLB0RxL4KGrKHBXl7Eds1DAmEdcoVawXnLD7SDhpNgtuII2aAkg7a7QS41jxPSZ17p4VdGnMHk3MQ==}
    engines: {node: '>=0.4.0'}

  depd@2.0.0:
    resolution: {integrity: sha512-g7nH6P6dyDioJogAAGprGpCtVImJhpPk/roCzdb3fIh61/s/nPsfR6onyMwkCAR/OlC3yBC0lESvUoQEAssIrw==}
    engines: {node: '>= 0.8'}

  dequal@2.0.3:
    resolution: {integrity: sha512-0je+qPKHEMohvfRTCEo3CrPG6cAzAYgmzKyxRiYSSDkS6eGJdyVJm7WaYA5ECaAD9wLB2T4EEeymA5aFVcYXCA==}
    engines: {node: '>=6'}

  destroy@1.2.0:
    resolution: {integrity: sha512-2sJGJTaXIIaR1w4iJSNoN0hnMY7Gpc/n8D4qSCJw8QqFWXf7cuAgnEHxBpweaVcPevC2l3KpjYCx3NypQQgaJg==}
    engines: {node: '>= 0.8', npm: 1.2.8000 || >= 1.4.16}

  detect-gpu@5.0.48:
    resolution: {integrity: sha512-AdG8ur7loIIIzG8XBjNiLk6Seq4jGp7GAL2TEsjq7etgK8ia6ha3rTbBCRCHsnwYiLqYn4uWJfS7hVwZz7DKNQ==}

  detect-node-es@1.1.0:
    resolution: {integrity: sha512-ypdmJU/TbBby2Dxibuv7ZLW3Bs1QEmM7nHjEANfohJLvE0XVujisn1qPJcZxg+qDucsr+bP6fLD1rPS3AhJ7EQ==}

  detect-package-manager@3.0.2:
    resolution: {integrity: sha512-8JFjJHutStYrfWwzfretQoyNGoZVW1Fsrp4JO9spa7h/fBfwgTMEIy4/LBzRDGsxwVPHU0q+T9YvwLDJoOApLQ==}
    engines: {node: '>=12'}

  devlop@1.1.0:
    resolution: {integrity: sha512-RWmIqhcFf1lRYBvNmr7qTNuyCt/7/ns2jbpp1+PalgE/rDQcBT0fioSMUpJ93irlUhC5hrg4cYqe6U+0ImW0rA==}

  didyoumean@1.2.2:
    resolution: {integrity: sha512-gxtyfqMg7GKyhQmb056K7M3xszy/myH8w+B4RT+QXBQsvAOdc3XymqDDPHx1BgPgsdAA5SIifona89YtRATDzw==}

  diff-sequences@29.6.3:
    resolution: {integrity: sha512-EjePK1srD3P08o2j4f0ExnylqRs5B9tJjcp9t1krH2qRi8CCdsYfwe9JgSLurFBWwq4uOlipzfk5fHNvwFKr8Q==}
    engines: {node: ^14.15.0 || ^16.10.0 || >=18.0.0}

  dir-glob@3.0.1:
    resolution: {integrity: sha512-WkrWp9GR4KXfKGYzOLmTuGVi1UWFfws377n9cc55/tb6DuqyF6pcQ5AbiHEshaDpY9v6oaSr2XCDidGmMwdzIA==}
    engines: {node: '>=8'}

  direction@2.0.1:
    resolution: {integrity: sha512-9S6m9Sukh1cZNknO1CWAr2QAWsbKLafQiyM5gZ7VgXHeuaoUwffKN4q6NC4A/Mf9iiPlOXQEKW/Mv/mh9/3YFA==}
    hasBin: true

  dlv@1.1.3:
    resolution: {integrity: sha512-+HlytyjlPKnIG8XuRG8WvmBP8xs8P71y+SKKS6ZXWoEgLuePxtDoUEiH7WkdePWrQ5JBpE6aoVqfZfJUQkjXwA==}

  doctrine@2.1.0:
    resolution: {integrity: sha512-35mSku4ZXK0vfCuHEDAwt55dg2jNajHZ1odvF+8SSr82EsZY4QmXfuWso8oEd8zRhVObSN18aM0CjSdoBX7zIw==}
    engines: {node: '>=0.10.0'}

  doctrine@3.0.0:
    resolution: {integrity: sha512-yS+Q5i3hBf7GBkd4KG8a7eBNNWNGLTaEwwYWUijIYM7zrlYDM0BFXHjjPWlWZ1Rg7UaddZeIDmi9jF3HmqiQ2w==}
    engines: {node: '>=6.0.0'}

  dom-serializer@2.0.0:
    resolution: {integrity: sha512-wIkAryiqt/nV5EQKqQpo3SToSOV9J0DnbJqwK7Wv/Trc92zIAYZ4FlMu+JPFW1DfGFt81ZTCGgDEabffXeLyJg==}

  domelementtype@2.3.0:
    resolution: {integrity: sha512-OLETBj6w0OsagBwdXnPdN0cnMfF9opN69co+7ZrbfPGrdpPVNBUj02spi6B1N7wChLQiPn4CSH/zJvXw56gmHw==}

  domhandler@5.0.3:
    resolution: {integrity: sha512-cgwlv/1iFQiFnU96XXgROh8xTeetsnJiDsTc7TYCLFd9+/WNkIqPTxiM/8pSd8VIrhXGTf1Ny1q1hquVqDJB5w==}
    engines: {node: '>= 4'}

  domutils@3.1.0:
    resolution: {integrity: sha512-H78uMmQtI2AhgDJjWeQmHwJJ2bLPD3GMmO7Zja/ZZh84wkm+4ut+IUnUdRa8uCGX88DiVx1j6FRe1XfxEgjEZA==}

  dot-case@3.0.4:
    resolution: {integrity: sha512-Kv5nKlh6yRrdrGvxeJ2e5y2eRUpkUosIW4A2AS38zwSz27zu7ufDwQPi5Jhs3XAlGNetl3bmnGhQsMtkKJnj3w==}

  dotenv@16.4.5:
    resolution: {integrity: sha512-ZmdL2rui+eB2YwhsWzjInR8LldtZHGDoQ1ugH85ppHKwpUHL7j7rN0Ti9NCnGiQbhaZ11FpR+7ao1dNsmduNUg==}
    engines: {node: '>=12'}

  draco3d@1.5.7:
    resolution: {integrity: sha512-m6WCKt/erDXcw+70IJXnG7M3awwQPAsZvJGX5zY7beBqpELw6RDGkYVU0W43AFxye4pDZ5i2Lbyc/NNGqwjUVQ==}

  eastasianwidth@0.2.0:
    resolution: {integrity: sha512-I88TYZWc9XiYHRQ4/3c5rjjfgkjhLyW2luGIheGERbNQ6OY7yTybanSpDXZa8y7VUP9YmDcYa+eyq4ca7iLqWA==}

  ee-first@1.1.1:
    resolution: {integrity: sha512-WMwm9LhRUo+WUaRN+vRuETqG89IgZphVSNkdFgeb6sS/E4OrDIN7t48CAewSHXc6C8lefD8KKfr5vY61brQlow==}

  electron-to-chromium@1.5.24:
    resolution: {integrity: sha512-0x0wLCmpdKFCi9ulhvYZebgcPmHTkFVUfU2wzDykadkslKwT4oAmDTHEKLnlrDsMGZe4B+ksn8quZfZjYsBetA==}

  emoji-regex@10.4.0:
    resolution: {integrity: sha512-EC+0oUMY1Rqm4O6LLrgjtYDvcVYTy7chDnM4Q7030tP4Kwj3u/pR6gP9ygnp2CJMK5Gq+9Q2oqmrFJAz01DXjw==}

  emoji-regex@8.0.0:
    resolution: {integrity: sha512-MSjYzcWNOA0ewAHpz0MxpYFvwg6yjy1NG3xteoqz644VCo/RPgnr1/GGt+ic3iJTzQ8Eu3TdM14SawnVUmGE6A==}

  emoji-regex@9.2.2:
    resolution: {integrity: sha512-L18DaJsXSUk2+42pv8mLs5jJT2hqFkFE4j21wOmgbUqsZ2hL72NsUU785g9RXgo3s0ZNgVl42TiHp3ZtOv/Vyg==}

  encodeurl@1.0.2:
    resolution: {integrity: sha512-TPJXq8JqFaVYm2CWmPvnP2Iyo4ZSM7/QKcSmuMLDObfpH5fi7RUGmd/rTDf+rut/saiDiQEeVTNgAmJEdAOx0w==}
    engines: {node: '>= 0.8'}

  encodeurl@2.0.0:
    resolution: {integrity: sha512-Q0n9HRi4m6JuGIV1eFlmvJB7ZEVxu93IrMyiMsGC0lrMJMWzRgx6WGquyfQgZVb31vhGgXnfmPNNXmxnOkRBrg==}
    engines: {node: '>= 0.8'}

  encoding@0.1.13:
    resolution: {integrity: sha512-ETBauow1T35Y/WZMkio9jiM0Z5xjHHmJ4XmjZOq1l/dXz3lr2sRn87nJy20RupqSh1F2m3HHPSp8ShIPQJrJ3A==}

  enhanced-resolve@5.17.1:
    resolution: {integrity: sha512-LMHl3dXhTcfv8gM4kEzIUeTQ+7fpdA0l2tUf34BddXPkz2A5xJ5L/Pchd5BL6rdccM9QGvu0sWZzK1Z1t4wwyg==}
    engines: {node: '>=10.13.0'}

  entities@4.5.0:
    resolution: {integrity: sha512-V0hjH4dGPh9Ao5p0MoRY6BVqtwCjhz6vI5LT8AJ55H+4g9/4vbHx1I54fS0XuclLhDHArPQCiMjDxjaL8fPxhw==}
    engines: {node: '>=0.12'}

  error-ex@1.3.2:
    resolution: {integrity: sha512-7dFHNmqeFSEt2ZBsCriorKnn3Z2pj+fd9kmI6QoWw4//DL+icEBfc0U7qJCisqrTsKTjw4fNFy2pW9OqStD84g==}

  es-abstract@1.23.3:
    resolution: {integrity: sha512-e+HfNH61Bj1X9/jLc5v1owaLYuHdeHHSQlkhCBiTK8rBvKaULl/beGMxwrMXjpYrv4pz22BlY570vVePA2ho4A==}
    engines: {node: '>= 0.4'}

  es-define-property@1.0.0:
    resolution: {integrity: sha512-jxayLKShrEqqzJ0eumQbVhTYQM27CfT1T35+gCgDFoL82JLsXqTJ76zv6A0YLOgEnLUMvLzsDsGIrl8NFpT2gQ==}
    engines: {node: '>= 0.4'}

  es-errors@1.3.0:
    resolution: {integrity: sha512-Zf5H2Kxt2xjTvbJvP2ZWLEICxA6j+hAmMzIlypy4xcBg1vKVnx89Wy0GbS+kf5cwCVFFzdCFh2XSCFNULS6csw==}
    engines: {node: '>= 0.4'}

  es-iterator-helpers@1.0.19:
    resolution: {integrity: sha512-zoMwbCcH5hwUkKJkT8kDIBZSz9I6mVG//+lDCinLCGov4+r7NIy0ld8o03M0cJxl2spVf6ESYVS6/gpIfq1FFw==}
    engines: {node: '>= 0.4'}

  es-object-atoms@1.0.0:
    resolution: {integrity: sha512-MZ4iQ6JwHOBQjahnjwaC1ZtIBH+2ohjamzAO3oaHcXYup7qxjF2fixyH+Q71voWHeOkI2q/TnJao/KfXYIZWbw==}
    engines: {node: '>= 0.4'}

  es-set-tostringtag@2.0.3:
    resolution: {integrity: sha512-3T8uNMC3OQTHkFUsFq8r/BwAXLHvU/9O9mE0fBc/MY5iq/8H7ncvO947LmYA6ldWw9Uh8Yhf25zu6n7nML5QWQ==}
    engines: {node: '>= 0.4'}

  es-shim-unscopables@1.0.2:
    resolution: {integrity: sha512-J3yBRXCzDu4ULnQwxyToo/OjdMx6akgVC7K6few0a7F/0wLtmKKN7I73AH5T2836UuXRqN7Qg+IIUw/+YJksRw==}

  es-to-primitive@1.2.1:
    resolution: {integrity: sha512-QCOllgZJtaUo9miYBcLChTUaHNjJF3PYs1VidD7AwiEj1kYxKeQTctLAezAOH5ZKRH0g2IgPn6KwB4IT8iRpvA==}
    engines: {node: '>= 0.4'}

  esbuild@0.19.12:
    resolution: {integrity: sha512-aARqgq8roFBj054KvQr5f1sFu0D65G+miZRCuJyJ0G13Zwx7vRar5Zhn2tkQNzIXcBrNVsv/8stehpj+GAjgbg==}
    engines: {node: '>=12'}
    hasBin: true

  esbuild@0.21.5:
    resolution: {integrity: sha512-mg3OPMV4hXywwpoDxu3Qda5xCKQi+vCTZq8S9J/EpkhB2HzKXq4SNFZE3+NK93JYxc8VMSep+lOUSC/RVKaBqw==}
    engines: {node: '>=12'}
    hasBin: true

  esbuild@0.23.1:
    resolution: {integrity: sha512-VVNz/9Sa0bs5SELtn3f7qhJCDPCF5oMEl5cO9/SSinpE9hbPVvxbd572HH5AKiP7WD8INO53GgfDDhRjkylHEg==}
    engines: {node: '>=18'}
    hasBin: true

  escalade@3.2.0:
    resolution: {integrity: sha512-WUj2qlxaQtO4g6Pq5c29GTcWGDyd8itL8zTlipgECz3JesAiiOKotd8JU6otB3PACgG6xkJUyVhboMS+bje/jA==}
    engines: {node: '>=6'}

  escape-html@1.0.3:
    resolution: {integrity: sha512-NiSupZ4OeuGwr68lGIeym/ksIZMJodUGOSCZ/FSnTxcrekbvqrgdUxlJOMpijaKZVjAJrWrGs/6Jy8OMuyj9ow==}

  escape-latex@1.2.0:
    resolution: {integrity: sha512-nV5aVWW1K0wEiUIEdZ4erkGGH8mDxGyxSeqPzRNtWP7ataw+/olFObw7hujFWlVjNsaDFw5VZ5NzVSIqRgfTiw==}

  escape-string-regexp@1.0.5:
    resolution: {integrity: sha512-vbRorB5FUQWvla16U8R/qgaFIya2qGzwDrNmCZuYKrbdSUMG6I1ZCGQRefkRVhuOkIGVne7BQ35DSfo1qvJqFg==}
    engines: {node: '>=0.8.0'}

  escape-string-regexp@4.0.0:
    resolution: {integrity: sha512-TtpcNJ3XAzx3Gq8sWRzJaVajRs0uVxA2YAkdb1jm2YkPz4G6egUFAyA3n5vtEIZefPk5Wa4UXbKuS5fKkJWdgA==}
    engines: {node: '>=10'}

  escape-string-regexp@5.0.0:
    resolution: {integrity: sha512-/veY75JbMK4j1yjvuUxuVsiS/hr/4iHs9FTT6cgTexxdE0Ly/glccBAkloH/DofkjRbZU3bnoj38mOmhkZ0lHw==}
    engines: {node: '>=12'}

  eslint-compat-utils@0.5.1:
    resolution: {integrity: sha512-3z3vFexKIEnjHE3zCMRo6fn/e44U7T1khUjg+Hp0ZQMCigh28rALD0nPFBcGZuiLC5rLZa2ubQHDRln09JfU2Q==}
    engines: {node: '>=12'}
    peerDependencies:
      eslint: '>=6.0.0'

  eslint-config-standard-with-typescript@43.0.1:
    resolution: {integrity: sha512-WfZ986+qzIzX6dcr4yGUyVb/l9N3Z8wPXCc5z/70fljs3UbWhhV+WxrfgsqMToRzuuyX9MqZ974pq2UPhDTOcA==}
    deprecated: Please use eslint-config-love, instead.
    peerDependencies:
      '@typescript-eslint/eslint-plugin': ^6.4.0
      eslint: ^8.0.1
      eslint-plugin-import: ^2.25.2
      eslint-plugin-n: '^15.0.0 || ^16.0.0 '
      eslint-plugin-promise: ^6.0.0
      typescript: '*'

  eslint-config-standard@17.1.0:
    resolution: {integrity: sha512-IwHwmaBNtDK4zDHQukFDW5u/aTb8+meQWZvNFWkiGmbWjD6bqyuSSBxxXKkCftCUzc1zwCH2m/baCNDLGmuO5Q==}
    engines: {node: '>=12.0.0'}
    peerDependencies:
      eslint: ^8.0.1
      eslint-plugin-import: ^2.25.2
      eslint-plugin-n: '^15.0.0 || ^16.0.0 '
      eslint-plugin-promise: ^6.0.0

  eslint-import-resolver-node@0.3.9:
    resolution: {integrity: sha512-WFj2isz22JahUv+B788TlO3N6zL3nNJGU8CcZbPZvVEkBPaJdCV4vy5wyghty5ROFbCRnm132v8BScu5/1BQ8g==}

  eslint-module-utils@2.12.0:
    resolution: {integrity: sha512-wALZ0HFoytlyh/1+4wuZ9FJCD/leWHQzzrxJ8+rebyReSLk7LApMyd3WJaLVoN+D5+WIdJyDK1c6JnE65V4Zyg==}
    engines: {node: '>=4'}
    peerDependencies:
      '@typescript-eslint/parser': '*'
      eslint: '*'
      eslint-import-resolver-node: '*'
      eslint-import-resolver-typescript: '*'
      eslint-import-resolver-webpack: '*'
    peerDependenciesMeta:
      '@typescript-eslint/parser':
        optional: true
      eslint:
        optional: true
      eslint-import-resolver-node:
        optional: true
      eslint-import-resolver-typescript:
        optional: true
      eslint-import-resolver-webpack:
        optional: true

  eslint-plugin-es-x@7.8.0:
    resolution: {integrity: sha512-7Ds8+wAAoV3T+LAKeu39Y5BzXCrGKrcISfgKEqTS4BDN8SFEDQd0S43jiQ8vIa3wUKD07qitZdfzlenSi8/0qQ==}
    engines: {node: ^14.18.0 || >=16.0.0}
    peerDependencies:
      eslint: '>=8'

  eslint-plugin-import@2.31.0:
    resolution: {integrity: sha512-ixmkI62Rbc2/w8Vfxyh1jQRTdRTF52VxwRVHl/ykPAmqG+Nb7/kNn+byLP0LxPgI7zWA16Jt82SybJInmMia3A==}
    engines: {node: '>=4'}
    peerDependencies:
      '@typescript-eslint/parser': '*'
      eslint: ^2 || ^3 || ^4 || ^5 || ^6 || ^7.2.0 || ^8 || ^9
    peerDependenciesMeta:
      '@typescript-eslint/parser':
        optional: true

  eslint-plugin-n@17.11.1:
    resolution: {integrity: sha512-93IUD82N6tIEgjztVI/l3ElHtC2wTa9boJHrD8iN+NyDxjxz/daZUZKfkedjBZNdg6EqDk4irybUsiPwDqXAEA==}
    engines: {node: ^18.18.0 || ^20.9.0 || >=21.1.0}
    peerDependencies:
      eslint: '>=8.23.0'

  eslint-plugin-promise@6.6.0:
    resolution: {integrity: sha512-57Zzfw8G6+Gq7axm2Pdo3gW/Rx3h9Yywgn61uE/3elTCOePEHVrn2i5CdfBwA1BLK0Q0WqctICIUSqXZW/VprQ==}
    engines: {node: ^12.22.0 || ^14.17.0 || >=16.0.0}
    peerDependencies:
      eslint: ^7.0.0 || ^8.0.0 || ^9.0.0

  eslint-plugin-react-hooks@5.1.0-rc-fb9a90fa48-20240614:
    resolution: {integrity: sha512-xsiRwaDNF5wWNC4ZHLut+x/YcAxksUd9Rizt7LaEn3bV8VyYRpXnRJQlLOfYaVy9esk4DFP4zPPnoNVjq5Gc0w==}
    engines: {node: '>=10'}
    peerDependencies:
      eslint: ^3.0.0 || ^4.0.0 || ^5.0.0 || ^6.0.0 || ^7.0.0 || ^8.0.0-0 || ^9.0.0

  eslint-plugin-react-refresh@0.4.12:
    resolution: {integrity: sha512-9neVjoGv20FwYtCP6CB1dzR1vr57ZDNOXst21wd2xJ/cTlM2xLq0GWVlSNTdMn/4BtP6cHYBMCSp1wFBJ9jBsg==}
    peerDependencies:
      eslint: '>=7'

  eslint-plugin-react@7.37.1:
    resolution: {integrity: sha512-xwTnwDqzbDRA8uJ7BMxPs/EXRB3i8ZfnOIp8BsxEQkT0nHPp+WWceqGgo6rKb9ctNi8GJLDT4Go5HAWELa/WMg==}
    engines: {node: '>=4'}
    peerDependencies:
      eslint: ^3 || ^4 || ^5 || ^6 || ^7 || ^8 || ^9.7

  eslint-scope@7.2.2:
    resolution: {integrity: sha512-dOt21O7lTMhDM+X9mB4GX+DZrZtCUJPL/wlcTqxyrx5IvO0IYtILdtrQGQp+8n5S0gwSVmOf9NQrjMOgfQZlIg==}
    engines: {node: ^12.22.0 || ^14.17.0 || >=16.0.0}

  eslint-scope@8.1.0:
    resolution: {integrity: sha512-14dSvlhaVhKKsa9Fx1l8A17s7ah7Ef7wCakJ10LYk6+GYmP9yDti2oq2SEwcyndt6knfcZyhyxwY3i9yL78EQw==}
    engines: {node: ^18.18.0 || ^20.9.0 || >=21.1.0}

  eslint-visitor-keys@3.4.3:
    resolution: {integrity: sha512-wpc+LXeiyiisxPlEkUzU6svyS1frIO3Mgxj1fdy7Pm8Ygzguax2N3Fa/D/ag1WqbOprdI+uY6wMUl8/a2G+iag==}
    engines: {node: ^12.22.0 || ^14.17.0 || >=16.0.0}

  eslint-visitor-keys@4.1.0:
    resolution: {integrity: sha512-Q7lok0mqMUSf5a/AdAZkA5a/gHcO6snwQClVNNvFKCAVlxXucdU8pKydU5ZVZjBx5xr37vGbFFWtLQYreLzrZg==}
    engines: {node: ^18.18.0 || ^20.9.0 || >=21.1.0}

  eslint@8.57.1:
    resolution: {integrity: sha512-ypowyDxpVSYpkXr9WPv2PAZCtNip1Mv5KTW0SCurXv/9iOpcrH9PaqUElksqEB6pChqHGDRCFTyrZlGhnLNGiA==}
    engines: {node: ^12.22.0 || ^14.17.0 || >=16.0.0}
    deprecated: This version is no longer supported. Please see https://eslint.org/version-support for other options.
    hasBin: true

  eslint@9.11.1:
    resolution: {integrity: sha512-MobhYKIoAO1s1e4VUrgx1l1Sk2JBR/Gqjjgw8+mfgoLE2xwsHur4gdfTxyTgShrhvdVFTaJSgMiQBl1jv/AWxg==}
    engines: {node: ^18.18.0 || ^20.9.0 || >=21.1.0}
    hasBin: true
    peerDependencies:
      jiti: '*'
    peerDependenciesMeta:
      jiti:
        optional: true

  espree@10.2.0:
    resolution: {integrity: sha512-upbkBJbckcCNBDBDXEbuhjbP68n+scUd3k/U2EkyM9nw+I/jPiL4cLF/Al06CF96wRltFda16sxDFrxsI1v0/g==}
    engines: {node: ^18.18.0 || ^20.9.0 || >=21.1.0}

  espree@9.6.1:
    resolution: {integrity: sha512-oruZaFkjorTpF32kDSI5/75ViwGeZginGGy2NoOSg3Q9bnwlnmDm4HLnkl0RE3n+njDXR037aY1+x58Z/zFdwQ==}
    engines: {node: ^12.22.0 || ^14.17.0 || >=16.0.0}

  esprima@4.0.1:
    resolution: {integrity: sha512-eGuFFw7Upda+g4p+QHvnW0RyTX/SVeJBDM/gCtMARO0cLuT2HcEKnTPvhjV6aGeqrCB/sbNop0Kszm0jsaWU4A==}
    engines: {node: '>=4'}
    hasBin: true

  esquery@1.6.0:
    resolution: {integrity: sha512-ca9pw9fomFcKPvFLXhBKUK90ZvGibiGOvRJNbjljY7s7uq/5YO4BOzcYtJqExdx99rF6aAcnRxHmcUHcz6sQsg==}
    engines: {node: '>=0.10'}

  esrecurse@4.3.0:
    resolution: {integrity: sha512-KmfKL3b6G+RXvP8N1vr3Tq1kL/oCFgn2NYXEtqP8/L3pKapUA4G8cFVaoF3SU323CD4XypR/ffioHmkti6/Tag==}
    engines: {node: '>=4.0'}

  estraverse@5.3.0:
    resolution: {integrity: sha512-MMdARuVEQziNTeJD8DgMqmhwR11BRQ/cBP+pLtYdSTnf3MIO8fFeiINEbX36ZdNlfU/7A9f3gUw49B3oQsvwBA==}
    engines: {node: '>=4.0'}

  estree-util-attach-comments@3.0.0:
    resolution: {integrity: sha512-cKUwm/HUcTDsYh/9FgnuFqpfquUbwIqwKM26BVCGDPVgvaCl/nDCCjUfiLlx6lsEZ3Z4RFxNbOQ60pkaEwFxGw==}

  estree-util-build-jsx@3.0.1:
    resolution: {integrity: sha512-8U5eiL6BTrPxp/CHbs2yMgP8ftMhR5ww1eIKoWRMlqvltHF8fZn5LRDvTKuxD3DUn+shRbLGqXemcP51oFCsGQ==}

  estree-util-is-identifier-name@3.0.0:
    resolution: {integrity: sha512-hFtqIDZTIUZ9BXLb8y4pYGyk6+wekIivNVTcmvk8NoOh+VeRn5y6cEHzbURrWbfp1fIqdVipilzj+lfaadNZmg==}

  estree-util-to-js@2.0.0:
    resolution: {integrity: sha512-WDF+xj5rRWmD5tj6bIqRi6CkLIXbbNQUcxQHzGysQzvHmdYG2G7p/Tf0J0gpxGgkeMZNTIjT/AoSvC9Xehcgdg==}

  estree-util-value-to-estree@3.1.2:
    resolution: {integrity: sha512-S0gW2+XZkmsx00tU2uJ4L9hUT7IFabbml9pHh2WQqFmAbxit++YGZne0sKJbNwkj9Wvg9E4uqWl4nCIFQMmfag==}

  estree-util-visit@2.0.0:
    resolution: {integrity: sha512-m5KgiH85xAhhW8Wta0vShLcUvOsh3LLPI2YVwcbio1l7E09NTLL1EyMZFM1OyWowoH0skScNbhOPl4kcBgzTww==}

  estree-walker@2.0.2:
    resolution: {integrity: sha512-Rfkk/Mp/DL7JVje3u18FxFujQlTNR2q6QfMSMB7AvCBx91NGj/ba3kCfza0f6dVDbw7YlRf/nDrn7pQrCCyQ/w==}

  estree-walker@3.0.3:
    resolution: {integrity: sha512-7RUKfXgSMMkzt6ZuXmqapOurLGPPfgj6l9uRZ7lRGolvk0y2yocc35LdcxKC5PQZdn2DMqioAQ2NoWcrTKmm6g==}

  esutils@2.0.3:
    resolution: {integrity: sha512-kVscqXk4OCp68SZ0dkgEKVi6/8ij300KBWTJq32P/dYeWTSwK41WyTxalN1eRmA5Z9UU/LX9D7FWSmV9SAYx6g==}
    engines: {node: '>=0.10.0'}

  etag@1.8.1:
    resolution: {integrity: sha512-aIL5Fx7mawVa300al2BnEE4iNvo1qETxLrPI/o05L7z6go7fCw1J6EQmbK4FmJ2AS7kgVF/KEZWufBfdClMcPg==}
    engines: {node: '>= 0.6'}

  eval@0.1.8:
    resolution: {integrity: sha512-EzV94NYKoO09GLXGjXj9JIlXijVck4ONSr5wiCWDvhsvj5jxSrzTmRU/9C1DyB6uToszLs8aifA6NQ7lEQdvFw==}
    engines: {node: '>= 0.8'}

  eventemitter3@4.0.7:
    resolution: {integrity: sha512-8guHBZCwKnFhYdHr2ysuRWErTwhoN2X8XELRlrRwpmfeY2jjuUN4taQMsULKUVo1K4DvZl+0pgfyoysHxvmvEw==}

  eventemitter3@5.0.1:
    resolution: {integrity: sha512-GWkBvjiSZK87ELrYOSESUYeVIc9mvLLf/nXalMOS5dYrgZq9o5OVkbZAVM06CVxYsCwH9BDZFPlQTlPA1j4ahA==}

  execa@5.1.1:
    resolution: {integrity: sha512-8uSpZZocAZRBAPIEINJj3Lo9HyGitllczc27Eh5YYojjMFMn8yHMDMaUHE2Jqfq05D/wucwI4JGURyXt1vchyg==}
    engines: {node: '>=10'}

  execa@8.0.1:
    resolution: {integrity: sha512-VyhnebXciFV2DESc+p6B+y0LjSm0krU4OgJN44qFAhBY0TJ+1V61tYD2+wHusZ6F9n5K+vl8k0sTy7PEfV4qpg==}
    engines: {node: '>=16.17'}

  extend-shallow@2.0.1:
    resolution: {integrity: sha512-zCnTtlxNoAiDc3gqY2aYAWFx7XWWiasuF2K8Me5WbN8otHKTUKBwjPtNpRs/rbUZm7KxWAaNj7P1a/p52GbVug==}
    engines: {node: '>=0.10.0'}

  extend-shallow@3.0.2:
    resolution: {integrity: sha512-BwY5b5Ql4+qZoefgMj2NUmx+tehVTH/Kf4k1ZEtOHNFcm2wSxMRo992l6X3TIgni2eZVTZ85xMOjF31fwZAj6Q==}
    engines: {node: '>=0.10.0'}

  extend@3.0.2:
    resolution: {integrity: sha512-fjquC59cD7CyW6urNXK0FBufkZcoiGG80wTuPujX590cB5Ttln20E2UB4S/WARVqhXffZl2LNgS+gQdPIIim/g==}

  fast-deep-equal@3.1.3:
    resolution: {integrity: sha512-f3qQ9oQy9j2AhBe/H9VC91wLmKBCCU/gDOnKNAYG5hswO7BLKj09Hc5HYNz9cGI++xlpDCIgDaitVs03ATR84Q==}

  fast-glob@3.3.2:
    resolution: {integrity: sha512-oX2ruAFQwf/Orj8m737Y5adxDQO0LAB7/S5MnxCdTNDd4p6BsyIVsv9JQsATbTSq8KHRpLwIHbVlUNatxd+1Ow==}
    engines: {node: '>=8.6.0'}

  fast-json-stable-stringify@2.1.0:
    resolution: {integrity: sha512-lhd/wF+Lk98HZoTCtlVraHtfh5XYijIjalXck7saUtuanSDyLMxnHhSXEDJqHxD7msR8D0uCmqlkwjCV8xvwHw==}

  fast-levenshtein@2.0.6:
    resolution: {integrity: sha512-DCXu6Ifhqcks7TZKY3Hxp3y6qphY5SJZmrWMDrKcERSOXWQdMhU9Ig/PYrzyw/ul9jOIyh0N4M0tbC5hodg8dw==}

  fastq@1.17.1:
    resolution: {integrity: sha512-sRVD3lWVIXWg6By68ZN7vho9a1pQcN/WBFaAAsDDFzlJjvoGx0P8z7V1t72grFJfJhu3YPZBuu25f7Kaw2jN1w==}

  fault@2.0.1:
    resolution: {integrity: sha512-WtySTkS4OKev5JtpHXnib4Gxiurzh5NCGvWrFaZ34m6JehfTUhKZvn9njTfw48t6JumVQOmrKqpmGcdwxnhqBQ==}

  fdir@6.3.0:
    resolution: {integrity: sha512-QOnuT+BOtivR77wYvCWHfGt9s4Pz1VIMbD463vegT5MLqNXy8rYFT/lPVEqf/bhYeT6qmqrNHhsX+rWwe3rOCQ==}
    peerDependencies:
      picomatch: ^3 || ^4
    peerDependenciesMeta:
      picomatch:
        optional: true

  fetch-cookie@3.0.1:
    resolution: {integrity: sha512-ZGXe8Y5Z/1FWqQ9q/CrJhkUD73DyBU9VF0hBQmEO/wPHe4A9PKTjplFDLeFX8aOsYypZUcX5Ji/eByn3VCVO3Q==}

  fflate@0.6.10:
    resolution: {integrity: sha512-IQrh3lEPM93wVCEczc9SaAOvkmcoQn/G8Bo1e8ZPlY3X3bnAxWaBdvTdvM1hP62iZp0BXWDy4vTAy4fF0+Dlpg==}

  fflate@0.8.2:
    resolution: {integrity: sha512-cPJU47OaAoCbg0pBvzsgpTPhmhqI5eJjh/JIu8tPj5q+T7iLvW/JAYUqmE7KOB4R1ZyEhzBaIQpQpardBF5z8A==}

  file-entry-cache@6.0.1:
    resolution: {integrity: sha512-7Gps/XWymbLk2QLYK4NzpMOrYjMhdIxXuIvy2QBsLE6ljuodKvdkWs/cpyJJ3CVIVpH0Oi1Hvg1ovbMzLdFBBg==}
    engines: {node: ^10.12.0 || >=12.0.0}

  file-entry-cache@8.0.0:
    resolution: {integrity: sha512-XXTUwCvisa5oacNGRP9SfNtYBNAMi+RPwBFmblZEF7N7swHYQS6/Zfk7SRwx4D5j3CH211YNRco1DEMNVfZCnQ==}
    engines: {node: '>=16.0.0'}

  file-selector@0.5.0:
    resolution: {integrity: sha512-s8KNnmIDTBoD0p9uJ9uD0XY38SCeBOtj0UMXyQSLg1Ypfrfj8+dAvwsLjYQkQ2GjhVtp2HrnF5cJzMhBjfD8HA==}
    engines: {node: '>= 10'}

  fill-range@7.1.1:
    resolution: {integrity: sha512-YsGpe3WHLK8ZYi4tWDg2Jy3ebRz2rXowDxnld4bkQB00cc/1Zw9AWnC0i9ztDJitivtQvaI9KaLyKrc+hBW0yg==}
    engines: {node: '>=8'}

  find-up@5.0.0:
    resolution: {integrity: sha512-78/PXT1wlLLDgTzDs7sjq9hzz0vXD+zn+7wypEe4fXQxCmdmqfGsEPQxmiCSQI3ajFV91bVSsvNtrJRiW6nGng==}
    engines: {node: '>=10'}

  flat-cache@3.2.0:
    resolution: {integrity: sha512-CYcENa+FtcUKLmhhqyctpclsq7QF38pKjZHsGNiSQF5r4FtoKDWabFDl3hzaEQMvT1LHEysw5twgLvpYYb4vbw==}
    engines: {node: ^10.12.0 || >=12.0.0}

  flat-cache@4.0.1:
    resolution: {integrity: sha512-f7ccFPK3SXFHpx15UIGyRJ/FJQctuKZ0zVuN3frBo4HnK3cay9VEW0R6yPYFHC0AgqhukPzKjq22t5DmAyqGyw==}
    engines: {node: '>=16'}

  flatted@3.3.1:
    resolution: {integrity: sha512-X8cqMLLie7KsNUDSdzeN8FYK9rEt4Dt67OsG/DNGnYTSDBG4uFAJFBnUeiV+zCVAvwFy56IjM9sH51jVaEhNxw==}

  for-each@0.3.3:
    resolution: {integrity: sha512-jqYfLp7mo9vIyQf8ykW2v7A+2N4QjeCeI5+Dz9XraiO1ign81wjiH7Fb9vSOWvQfNtmSa4H2RoQTrrXivdUZmw==}

  for-in@1.0.2:
    resolution: {integrity: sha512-7EwmXrOjyL+ChxMhmG5lnW9MPt1aIeZEwKhQzoBUdTV0N3zuwWDZYVJatDvZ2OyzPUvdIAZDsCetk3coyMfcnQ==}
    engines: {node: '>=0.10.0'}

  foreground-child@3.3.0:
    resolution: {integrity: sha512-Ld2g8rrAyMYFXBhEqMz8ZAHBi4J4uS1i/CxGMDnjyFWddMXLVcDp051DZfu+t7+ab7Wv6SMqpWmyFIj5UbfFvg==}
    engines: {node: '>=14'}

  form-data@4.0.0:
    resolution: {integrity: sha512-ETEklSGi5t0QMZuiXoA/Q6vcnxcLQP5vdugSpuAyi6SVGi2clPPp+xgEhuMaHC+zGgn31Kd235W35f7Hykkaww==}
    engines: {node: '>= 6'}

  format@0.2.2:
    resolution: {integrity: sha512-wzsgA6WOq+09wrU1tsJ09udeR/YZRaeArL9e1wPbFg3GG2yDnC2ldKpxs4xunpFF9DgqCqOIra3bc1HWrJ37Ww==}
    engines: {node: '>=0.4.x'}

  fraction.js@4.3.4:
    resolution: {integrity: sha512-pwiTgt0Q7t+GHZA4yaLjObx4vXmmdcS0iSJ19o8d/goUGgItX9UZWKWNnLHehxviD8wU2IWRsnR8cD5+yOJP2Q==}

  fraction.js@4.3.7:
    resolution: {integrity: sha512-ZsDfxO51wGAXREY55a7la9LScWpwv9RxIrYABrlvOFBlH/ShPnrtsXeuUIfXKKOVicNxQ+o8JTbJvjS4M89yew==}

  framer-motion@11.5.4:
    resolution: {integrity: sha512-E+tb3/G6SO69POkdJT+3EpdMuhmtCh9EWuK4I1DnIC23L7tFPrl8vxP+LSovwaw6uUr73rUbpb4FgK011wbRJQ==}
    peerDependencies:
      '@emotion/is-prop-valid': '*'
      react: ^18.0.0
      react-dom: ^18.0.0
    peerDependenciesMeta:
      '@emotion/is-prop-valid':
        optional: true
      react:
        optional: true
      react-dom:
        optional: true

  fresh@0.5.2:
    resolution: {integrity: sha512-zJ2mQYM18rEFOudeV4GShTGIQ7RbzA7ozbU9I/XBpm7kqgMywgmylMwXHxZJmkVoYkna9d2pVXVXPdYTP9ej8Q==}
    engines: {node: '>= 0.6'}

  fs-extra@10.1.0:
    resolution: {integrity: sha512-oRXApq54ETRj4eMiFzGnHWGy+zo5raudjuxN0b8H7s/RU2oW0Wvsx9O0ACRN/kRq9E8Vu/ReskGB5o3ji+FzHQ==}
    engines: {node: '>=12'}

  fs-extra@11.2.0:
    resolution: {integrity: sha512-PmDi3uwK5nFuXh7XDTlVnS17xJS7vW36is2+w3xcv8SVxiB4NyATf4ctkVY5bkSjX0Y4nbvZCq1/EjtEyr9ktw==}
    engines: {node: '>=14.14'}

  fs.realpath@1.0.0:
    resolution: {integrity: sha512-OO0pH2lK6a0hZnAdau5ItzHPI6pUlvI7jMVnxUQRtw4owF2wk8lOSabtGDCTP4Ggrg2MbGnWO9X8K1t4+fGMDw==}

  fsevents@2.3.3:
    resolution: {integrity: sha512-5xoDfX+fL7faATnagmWPpbFtwh/R77WmMMqqHGS65C3vvB0YHrgF+B1YmZ3441tMj5n63k0212XNoJwzlhffQw==}
    engines: {node: ^8.16.0 || ^10.6.0 || >=11.0.0}
    os: [darwin]

  function-bind@1.1.2:
    resolution: {integrity: sha512-7XHNxH7qX9xG5mIwxkhumTox/MIRNcOgDrxWsMt2pAr23WHp6MrRlN7FBSFpCpr+oVO0F744iUgR82nJMfG2SA==}

  function.prototype.name@1.1.6:
    resolution: {integrity: sha512-Z5kx79swU5P27WEayXM1tBi5Ze/lbIyiNgU3qyXUOf9b2rgXYyF9Dy9Cx+IQv/Lc8WCG6L82zwUPpSS9hGehIg==}
    engines: {node: '>= 0.4'}

  functions-have-names@1.2.3:
    resolution: {integrity: sha512-xckBUXyTIqT97tq2x2AMb+g163b5JFysYk0x4qxNFwbfQkmNZoiRHb6sPzI9/QV33WeuvVYBUIiD4NzNIyqaRQ==}

  gensync@1.0.0-beta.2:
    resolution: {integrity: sha512-3hN7NaskYvMDLQY55gnW3NQ+mesEAepTqlg+VEbj7zzqEMBVNhzcGYYeqFo/TlYz6eQiFcp1HcsCZO+nGgS8zg==}
    engines: {node: '>=6.9.0'}

  get-caller-file@2.0.5:
    resolution: {integrity: sha512-DyFP3BM/3YHTQOCUL/w0OZHR0lpKeGrxotcHWcqNEdnltqFwXVfhEBQ94eIo34AfQpo0rGki4cyIiftY06h2Fg==}
    engines: {node: 6.* || 8.* || >= 10.*}

  get-func-name@2.0.2:
    resolution: {integrity: sha512-8vXOvuE167CtIc3OyItco7N/dpRtBbYOsPsXCz7X/PMnlGjYjSGuZJgM1Y7mmew7BKf9BqvLX2tnOVy1BBUsxQ==}

  get-intrinsic@1.2.4:
    resolution: {integrity: sha512-5uYhsJH8VJBTv7oslg4BznJYhDoRI6waYCxMmCdnTrcCrHA/fCFKoTFz2JKKE0HdDFUF7/oQuhzumXJK7paBRQ==}
    engines: {node: '>= 0.4'}

  get-nonce@1.0.1:
    resolution: {integrity: sha512-FJhYRoDaiatfEkUK8HKlicmu/3SGFD51q3itKDGoSTysQJBnfOcxU5GxnhE1E6soB76MbT0MBtnKJuXyAx+96Q==}
    engines: {node: '>=6'}

  get-starknet-core@3.3.3:
    resolution: {integrity: sha512-IscL4lAigJpc/9Idkg07sdyUOXkB+/goTDQm8EhMGn/nIAW4rn04d+D47ils75drNQIfZZKDIIZrWrbIKvjoWA==}
    peerDependencies:
      starknet: ^5.18.0

  get-starknet-core@4.0.0:
    resolution: {integrity: sha512-6pLmidQZkC3wZsrHY99grQHoGpuuXqkbSP65F8ov1/JsEI8DDLkhsAuLCKFzNOK56cJp+f1bWWfTJ57e9r5eqQ==}

  get-stream@6.0.1:
    resolution: {integrity: sha512-ts6Wi+2j3jQjqi70w5AlN8DFnkSwC+MqmxEzdEALB2qXZYV3X/b1CTfgPLGJNMeAWxdPfU8FO1ms3NUfaHCPYg==}
    engines: {node: '>=10'}

  get-stream@8.0.1:
    resolution: {integrity: sha512-VaUJspBffn/LMCJVoMvSAdmscJyS1auj5Zulnn5UoYcY531UWmdwhRWkcGKnGU93m5HSXP9LP2usOryrBtQowA==}
    engines: {node: '>=16'}

  get-symbol-description@1.0.2:
    resolution: {integrity: sha512-g0QYk1dZBxGwk+Ngc+ltRH2IBp2f7zBkBMBJZCDerh6EhlhSR6+9irMCuT/09zD6qkarHUSn529sK/yL4S27mg==}
    engines: {node: '>= 0.4'}

  get-tsconfig@4.8.1:
    resolution: {integrity: sha512-k9PN+cFBmaLWtVz29SkUoqU5O0slLuHJXt/2P+tMVFT+phsSGXGkp9t3rQIqdz0e+06EHNGs3oM6ZX1s2zHxRg==}

  get-value@2.0.6:
    resolution: {integrity: sha512-Ln0UQDlxH1BapMu3GPtf7CuYNwRZf2gwCuPqbyG6pB8WfmFpzqcy4xtAaAMUhnNqjMKTiCPZG2oMT3YSx8U2NA==}
    engines: {node: '>=0.10.0'}

  github-slugger@2.0.0:
    resolution: {integrity: sha512-IaOQ9puYtjrkq7Y0Ygl9KDZnrf/aiUJYUpVf89y8kyaxbRG7Y1SrX/jaumrv81vc61+kiMempujsM3Yw7w5qcw==}

  glob-parent@5.1.2:
    resolution: {integrity: sha512-AOIgSQCepiJYwP3ARnGx+5VnTu2HBYdzbGP45eLw1vr3zB3vZLeyed1sC9hnbcOc9/SrMyM5RPQrkGz4aS9Zow==}
    engines: {node: '>= 6'}

  glob-parent@6.0.2:
    resolution: {integrity: sha512-XxwI8EOhVQgWp6iDL+3b0r86f4d6AX6zSU55HfB4ydCEuXLXc5FcYeOu+nnGftS4TEju/11rt4KJPTMgbfmv4A==}
    engines: {node: '>=10.13.0'}

  glob@10.4.5:
    resolution: {integrity: sha512-7Bv8RF0k6xjo7d4A/PxYLbUCfb6c+Vpd2/mB2yRDlew7Jb5hEXiCD9ibfO7wpk8i4sevK6DFny9h7EYbM3/sHg==}
    hasBin: true

  glob@7.2.3:
    resolution: {integrity: sha512-nFR0zLpU2YCaRxwoCJvL6UvCH2JFyFVIvwTLsIf21AuHlMskA1hhTdk+LlYJtOlYt9v6dvszD2BGRqBL+iQK9Q==}
    deprecated: Glob versions prior to v9 are no longer supported

  globals@11.12.0:
    resolution: {integrity: sha512-WOBp/EEGUiIsJSp7wcv/y6MO+lV9UoncWqxuFfm8eBwzWNgyfBd6Gz+IeKQ9jCmyhoH99g15M3T+QaVHFjizVA==}
    engines: {node: '>=4'}

  globals@13.24.0:
    resolution: {integrity: sha512-AhO5QUcj8llrbG09iWhPU2B204J1xnPeL8kQmVorSsy+Sjj1sk8gIyh6cUocGmH4L0UuhAJy+hJMRA4mgA4mFQ==}
    engines: {node: '>=8'}

  globals@14.0.0:
    resolution: {integrity: sha512-oahGvuMGQlPw/ivIYBjVSrWAfWLBeku5tpPE2fOPLi+WHffIWbuh2tCjhyQhTBPMf5E9jDEH4FOmTYgYwbKwtQ==}
    engines: {node: '>=18'}

  globals@15.9.0:
    resolution: {integrity: sha512-SmSKyLLKFbSr6rptvP8izbyxJL4ILwqO9Jg23UA0sDlGlu58V59D1//I3vlc0KJphVdUR7vMjHIplYnzBxorQA==}
    engines: {node: '>=18'}

  globalthis@1.0.4:
    resolution: {integrity: sha512-DpLKbNU4WylpxJykQujfCcwYWiV/Jhm50Goo0wrVILAv5jOr9d+H+UR3PhSCD2rCCEIg0uc+G+muBTwD54JhDQ==}
    engines: {node: '>= 0.4'}

  globby@11.1.0:
    resolution: {integrity: sha512-jhIXaOzy1sb8IyocaruWSn1TjmnBVs8Ayhcy83rmxNJ8q2uWKCAj3CnJY+KpGSXCueAPc0i05kVvVKtP1t9S3g==}
    engines: {node: '>=10'}

  globby@13.2.2:
    resolution: {integrity: sha512-Y1zNGV+pzQdh7H39l9zgB4PJqjRNqydvdYCDG4HFXM4XuvSaQQlEc91IU1yALL8gUTDomgBAfz3XJdmUS+oo0w==}
    engines: {node: ^12.20.0 || ^14.13.1 || >=16.0.0}

  glsl-noise@0.0.0:
    resolution: {integrity: sha512-b/ZCF6amfAUb7dJM/MxRs7AetQEahYzJ8PtgfrmEdtw6uyGOr+ZSGtgjFm6mfsBkxJ4d2W7kg+Nlqzqvn3Bc0w==}

  gopd@1.0.1:
    resolution: {integrity: sha512-d65bNlIadxvpb/A2abVdlqKqV563juRnZ1Wtk6s1sIR8uNsXR70xqIzVqxVf1eTqDunwT2MkczEeaezCKTZhwA==}

  graceful-fs@4.2.11:
    resolution: {integrity: sha512-RbJ5/jmFcNNCcDV5o9eTnBLJ/HszWV0P73bc+Ff4nS/rJj+YaS6IGyiOL0VoBYX+l1Wrl3k63h/KrH+nhJ0XvQ==}

  graphemer@1.4.0:
    resolution: {integrity: sha512-EtKwoO6kxCL9WO5xipiHTZlSzBm7WLT627TqC/uVRd0HKmq8NXyebnNYxDoBi7wt8eTWrUrKXCOVaFq9x1kgag==}

  gsap@3.12.5:
    resolution: {integrity: sha512-srBfnk4n+Oe/ZnMIOXt3gT605BX9x5+rh/prT2F1SsNJsU1XuMiP0E2aptW481OnonOGACZWBqseH5Z7csHxhQ==}

  has-bigints@1.0.2:
    resolution: {integrity: sha512-tSvCKtBr9lkF0Ex0aQiP9N+OpV4zi2r/Nee5VkRDbaqv35RLYMzbwQfFSZZH0kR+Rd6302UJZ2p/bJCEoR3VoQ==}

  has-flag@3.0.0:
    resolution: {integrity: sha512-sKJf1+ceQBr4SMkvQnBDNDtf4TXpVhVGateu0t918bl30FnbE2m4vNLX+VWe/dpjlb+HugGYzW7uQXH98HPEYw==}
    engines: {node: '>=4'}

  has-flag@4.0.0:
    resolution: {integrity: sha512-EykJT/Q1KjTWctppgIAgfSO0tKVuZUjhgMr17kqTumMl6Afv3EISleU7qZUzoXDFTAHTDC4NOoG/ZxU3EvlMPQ==}
    engines: {node: '>=8'}

  has-property-descriptors@1.0.2:
    resolution: {integrity: sha512-55JNKuIW+vq4Ke1BjOTjM2YctQIvCT7GFzHwmfZPGo5wnrgkid0YQtnAleFSqumZm4az3n2BS+erby5ipJdgrg==}

  has-proto@1.0.3:
    resolution: {integrity: sha512-SJ1amZAJUiZS+PhsVLf5tGydlaVB8EdFpaSO4gmiUKUOxk8qzn5AIy4ZeJUmh22znIdk/uMAUT2pl3FxzVUH+Q==}
    engines: {node: '>= 0.4'}

  has-symbols@1.0.3:
    resolution: {integrity: sha512-l3LCuF6MgDNwTDKkdYGEihYjt5pRPbEg46rtlmnSPlUbgmB8LOIrKJbYYFBSbnPaJexMKtiPO8hmeRjRz2Td+A==}
    engines: {node: '>= 0.4'}

  has-tostringtag@1.0.2:
    resolution: {integrity: sha512-NqADB8VjPFLM2V0VvHUewwwsw0ZWBaIdgo+ieHtK3hasLz4qeCRjYcqfB6AQrBggRKppKF8L52/VqdVsO47Dlw==}
    engines: {node: '>= 0.4'}

  hasown@2.0.2:
    resolution: {integrity: sha512-0hJU9SCPvmMzIBdZFqNPXWa6dqh7WdH0cII9y+CyS8rG3nL48Bclra9HmKhVVUHyPWNH5Y7xDwAB7bfgSjkUMQ==}
    engines: {node: '>= 0.4'}

  hast-util-classnames@3.0.0:
    resolution: {integrity: sha512-tI3JjoGDEBVorMAWK4jNRsfLMYmih1BUOG3VV36pH36njs1IEl7xkNrVTD2mD2yYHmQCa5R/fj61a8IAF4bRaQ==}

  hast-util-has-property@3.0.0:
    resolution: {integrity: sha512-MNilsvEKLFpV604hwfhVStK0usFY/QmM5zX16bo7EjnAEGofr5YyI37kzopBlZJkHD4t887i+q/C8/tr5Q94cA==}

  hast-util-heading-rank@3.0.0:
    resolution: {integrity: sha512-EJKb8oMUXVHcWZTDepnr+WNbfnXKFNf9duMesmr4S8SXTJBJ9M4Yok08pu9vxdJwdlGRhVumk9mEhkEvKGifwA==}

  hast-util-is-element@3.0.0:
    resolution: {integrity: sha512-Val9mnv2IWpLbNPqc/pUem+a7Ipj2aHacCwgNfTiK0vJKl0LF+4Ba4+v1oPHFpf3bLYmreq0/l3Gud9S5OH42g==}

  hast-util-parse-selector@4.0.0:
    resolution: {integrity: sha512-wkQCkSYoOGCRKERFWcxMVMOcYE2K1AaNLU8DXS9arxnLOUEWbOXKXiJUNzEpqZ3JOKpnha3jkFrumEjVliDe7A==}

  hast-util-select@6.0.2:
    resolution: {integrity: sha512-hT/SD/d/Meu+iobvgkffo1QecV8WeKWxwsNMzcTJsKw1cKTQKSR/7ArJeURLNJF9HDjp9nVoORyNNJxrvBye8Q==}

  hast-util-to-estree@3.1.0:
    resolution: {integrity: sha512-lfX5g6hqVh9kjS/B9E2gSkvHH4SZNiQFiqWS0x9fENzEl+8W12RqdRxX6d/Cwxi30tPQs3bIO+aolQJNp1bIyw==}

  hast-util-to-html@9.0.3:
    resolution: {integrity: sha512-M17uBDzMJ9RPCqLMO92gNNUDuBSq10a25SDBI08iCCxmorf4Yy6sYHK57n9WAbRAAaU+DuR4W6GN9K4DFZesYg==}

  hast-util-to-jsx-runtime@2.3.0:
    resolution: {integrity: sha512-H/y0+IWPdsLLS738P8tDnrQ8Z+dj12zQQ6WC11TIM21C8WFVoIxcqWXf2H3hiTVZjF1AWqoimGwrTWecWrnmRQ==}

  hast-util-to-string@3.0.0:
    resolution: {integrity: sha512-OGkAxX1Ua3cbcW6EJ5pT/tslVb90uViVkcJ4ZZIMW/R33DX/AkcJcRrPebPwJkHYwlDHXz4aIwvAAaAdtrACFA==}

  hast-util-to-string@3.0.1:
    resolution: {integrity: sha512-XelQVTDWvqcl3axRfI0xSeoVKzyIFPwsAGSLIsKdJKQMXDYJS4WYrBNF/8J7RdhIcFI2BOHgAifggsvsxp/3+A==}

  hast-util-whitespace@3.0.0:
    resolution: {integrity: sha512-88JUN06ipLwsnv+dVn+OIYOvAuvBMy/Qoi6O7mQHxdPXpjy+Cd6xRkWwux7DKO+4sYILtLBRIKgsdpS2gQc7qw==}

  hastscript@8.0.0:
    resolution: {integrity: sha512-dMOtzCEd3ABUeSIISmrETiKuyydk1w0pa+gE/uormcTpSYuaNJPbX1NU3JLyscSLjwAQM8bWMhhIlnCqnRvDTw==}

  hls.js@1.3.5:
    resolution: {integrity: sha512-uybAvKS6uDe0MnWNEPnO0krWVr+8m2R0hJ/viql8H3MVK+itq8gGQuIYoFHL3rECkIpNH98Lw8YuuWMKZxp3Ew==}

  hono@3.12.12:
    resolution: {integrity: sha512-5IAMJOXfpA5nT+K0MNjClchzz0IhBHs2Szl7WFAhrFOsbtQsYmNynFyJRg/a3IPsmCfxcrf8txUGiNShXpK5Rg==}
    engines: {node: '>=16.0.0'}

  howler@2.2.4:
    resolution: {integrity: sha512-iARIBPgcQrwtEr+tALF+rapJ8qSc+Set2GJQl7xT1MQzWaVkFebdJhR3alVlSiUf5U7nAANKuj3aWpwerocD5w==}

  html-encoding-sniffer@4.0.0:
    resolution: {integrity: sha512-Y22oTqIU4uuPgEemfz7NDJz6OeKf12Lsu+QC+s3BVpda64lTiMYCyGwg5ki4vFxkMwQdeZDl2adZoqUgdFuTgQ==}
    engines: {node: '>=18'}

  html-escaper@2.0.2:
    resolution: {integrity: sha512-H2iMtd0I4Mt5eYiapRdIDjp+XzelXQ0tFE4JS7YFwFevXXMmOp9myNrUvCg0D6ws8iqkRPBfKHgbwig1SmlLfg==}

  html-void-elements@3.0.0:
    resolution: {integrity: sha512-bEqo66MRXsUGxWHV5IP0PUiAWwoEjba4VCzg0LjFJBpchPaTfyfCKTG6bc5F8ucKec3q5y6qOdGyYTSBEvhCrg==}

  http-errors@2.0.0:
    resolution: {integrity: sha512-FtwrG/euBzaEjYeRqOgly7G0qviiXoJWnvEH2Z1plBdXgbyjv34pHTSb9zoeHMyDy33+DWy5Wt9Wo+TURtOYSQ==}
    engines: {node: '>= 0.8'}

  http-proxy-agent@7.0.2:
    resolution: {integrity: sha512-T1gkAiYYDWYx3V5Bmyu7HcfcvL7mUrTWiM6yOfa3PIphViJ/gFPbvidQ+veqSOHci/PxBcDabeUNCzpOODJZig==}
    engines: {node: '>= 14'}

  https-proxy-agent@7.0.5:
    resolution: {integrity: sha512-1e4Wqeblerz+tMKPIq2EMGiiWW1dIjZOksyHWSUm1rmuvw/how9hBHZ38lAGj5ID4Ik6EdkOw7NmWPy6LAwalw==}
    engines: {node: '>= 14'}

  human-signals@2.1.0:
    resolution: {integrity: sha512-B4FFZ6q/T2jhhksgkbEW3HBvWIfDW85snkQgawt07S7J5QXTk6BkNV+0yAeZrM5QpMAdYlocGoljn0sJ/WQkFw==}
    engines: {node: '>=10.17.0'}

  human-signals@5.0.0:
    resolution: {integrity: sha512-AXcZb6vzzrFAUE61HnN4mpLqd/cSIwNQjtNWR0euPm6y0iqx3G4gOXaIDdtdDwZmhwe82LA6+zinmW4UBWVePQ==}
    engines: {node: '>=16.17.0'}

  iconv-lite@0.6.3:
    resolution: {integrity: sha512-4fCk79wshMdzMp2rH06qWrJE4iolqLhCUH+OiuIgU++RB0+94NlDL81atO7GX55uUKueo0txHNtvEyI6D7WdMw==}
    engines: {node: '>=0.10.0'}

  ieee754@1.2.1:
    resolution: {integrity: sha512-dcyqhDvX1C46lXZcVqCpK+FtMRQVdIMN6/Df5js2zouUsqG7I6sFxitIC+7KYK29KdXOLHdu9zL4sFnoVQnqaA==}

  ignore@5.3.2:
    resolution: {integrity: sha512-hsBTNUqQTDwkWtcdYI2i06Y/nUBEsNEDJKjWdigLvegy8kDuJAS8uRlpkkcQpyEXL0Z/pjDy5HBmMjRCJ2gq+g==}
    engines: {node: '>= 4'}

  immediate@3.0.6:
    resolution: {integrity: sha512-XXOFtyqDjNDAQxVfYxuF7g9Il/IbWmmlQg2MYKOH8ExIT1qg6xc4zyS3HaEEATgs1btfzxq15ciUiY7gjSXRGQ==}

  immutable@4.3.7:
    resolution: {integrity: sha512-1hqclzwYwjRDFLjcFxOM5AYkkG0rpFPpr1RLPMEuGczoS7YA8gLhy8SWXYRAA/XwfEHpfo3cw5JGioS32fnMRw==}

  import-fresh@3.3.0:
    resolution: {integrity: sha512-veYYhQa+D1QBKznvhUHxb8faxlrwUnxseDAbAp457E0wLNio2bOSKnjYDhMj+YiAq61xrMGhQk9iXVk5FzgQMw==}
    engines: {node: '>=6'}

  imurmurhash@0.1.4:
    resolution: {integrity: sha512-JmXMZ6wuvDmLiHEml9ykzqO6lwFbof0GG4IkcGaENdCRDDmMVnny7s5HsIgHCbaq0w2MyPhDqkhTUgS2LU2PHA==}
    engines: {node: '>=0.8.19'}

  inflight@1.0.6:
    resolution: {integrity: sha512-k92I/b08q4wvFscXCLvqfsHCrjrF7yiXsQuIVvVE7N82W3+aqpzuUdBbfhWcy/FZR3/4IgflMgKLOsvPDrGCJA==}
    deprecated: This module is not supported, and leaks memory. Do not use it. Check out lru-cache if you want a good and tested way to coalesce async requests by a key value, which is much more comprehensive and powerful.

  inherits@2.0.4:
    resolution: {integrity: sha512-k/vGaX4/Yla3WzyMCvTQOXYeIHvqOKtnqBduzTHpzpQZzAskKMhZ2K+EnBiSM9zGSoIFeMpXKxa4dYeZIQqewQ==}

  inline-style-parser@0.1.1:
    resolution: {integrity: sha512-7NXolsK4CAS5+xvdj5OMMbI962hU/wvwoxk+LWR9Ek9bVtyuuYScDN6eS0rUm6TxApFpw7CX1o4uJzcd4AyD3Q==}

  inline-style-parser@0.2.4:
    resolution: {integrity: sha512-0aO8FkhNZlj/ZIbNi7Lxxr12obT7cL1moPfE4tg1LkX7LlLfC6DeX4l2ZEud1ukP9jNQyNnfzQVqwbwmAATY4Q==}

  internal-slot@1.0.7:
    resolution: {integrity: sha512-NGnrKwXzSms2qUUih/ILZ5JBqNTSa1+ZmP6flaIp6KmSElgE9qdndzS3cqjrDovwFdmwsGsLdeFgB6suw+1e9g==}
    engines: {node: '>= 0.4'}

  invariant@2.2.4:
    resolution: {integrity: sha512-phJfQVBuaJM5raOpJjSfkiD6BpbCE4Ns//LaXl6wGYtUBY83nWS6Rf9tXm2e8VaK60JEjYldbPif/A2B1C2gNA==}

  is-alphabetical@2.0.1:
    resolution: {integrity: sha512-FWyyY60MeTNyeSRpkM2Iry0G9hpr7/9kD40mD/cGQEuilcZYS4okz8SN2Q6rLCJ8gbCt6fN+rC+6tMGS99LaxQ==}

  is-alphanumerical@2.0.1:
    resolution: {integrity: sha512-hmbYhX/9MUMF5uh7tOXyK/n0ZvWpad5caBA17GsC6vyuCqaWliRG5K1qS9inmUhEMaOBIW7/whAnSwveW/LtZw==}

  is-array-buffer@3.0.4:
    resolution: {integrity: sha512-wcjaerHw0ydZwfhiKbXJWLDY8A7yV7KhjQOpb83hGgGfId/aQa4TOvwyzn2PuswW2gPCYEL/nEAiSVpdOj1lXw==}
    engines: {node: '>= 0.4'}

  is-arrayish@0.2.1:
    resolution: {integrity: sha512-zz06S8t0ozoDXMG+ube26zeCTNXcKIPJZJi8hBrF4idCLms4CG9QtK7qBl1boi5ODzFpjswb5JPmHCbMpjaYzg==}

  is-async-function@2.0.0:
    resolution: {integrity: sha512-Y1JXKrfykRJGdlDwdKlLpLyMIiWqWvuSd17TvZk68PLAOGOoF4Xyav1z0Xhoi+gCYjZVeC5SI+hYFOfvXmGRCA==}
    engines: {node: '>= 0.4'}

  is-bigint@1.0.4:
    resolution: {integrity: sha512-zB9CruMamjym81i2JZ3UMn54PKGsQzsJeo6xvN3HJJ4CAsQNB6iRutp2To77OfCNuoxspsIhzaPoO1zyCEhFOg==}

  is-binary-path@2.1.0:
    resolution: {integrity: sha512-ZMERYes6pDydyuGidse7OsHxtbI7WVeUEozgR/g7rd0xUimYNlvZRE/K2MgZTjWy725IfelLeVcEM97mmtRGXw==}
    engines: {node: '>=8'}

  is-boolean-object@1.1.2:
    resolution: {integrity: sha512-gDYaKHJmnj4aWxyj6YHyXVpdQawtVLHU5cb+eztPGczf6cjuTdwve5ZIEfgXqH4e57An1D1AKf8CZ3kYrQRqYA==}
    engines: {node: '>= 0.4'}

  is-buffer@2.0.5:
    resolution: {integrity: sha512-i2R6zNFDwgEHJyQUtJEk0XFi1i0dPFn/oqjK3/vPCcDeJvW5NQ83V8QbicfF1SupOaB0h8ntgBC2YiE7dfyctQ==}
    engines: {node: '>=4'}

  is-callable@1.2.7:
    resolution: {integrity: sha512-1BC0BVFhS/p0qtw6enp8e+8OD0UrK0oFLztSjNzhcKA3WDuJxxAPXzPuPtKkjEY9UUoEWlX/8fgKeu2S8i9JTA==}
    engines: {node: '>= 0.4'}

  is-core-module@2.15.1:
    resolution: {integrity: sha512-z0vtXSwucUJtANQWldhbtbt7BnL0vxiFjIdDLAatwhDYty2bad6s+rijD6Ri4YuYJubLzIJLUidCh09e1djEVQ==}
    engines: {node: '>= 0.4'}

  is-data-view@1.0.1:
    resolution: {integrity: sha512-AHkaJrsUVW6wq6JS8y3JnM/GJF/9cf+k20+iDzlSaJrinEo5+7vRiteOSwBhHRiAyQATN1AmY4hwzxJKPmYf+w==}
    engines: {node: '>= 0.4'}

  is-date-object@1.0.5:
    resolution: {integrity: sha512-9YQaSxsAiSwcvS33MBk3wTCVnWK+HhF8VZR2jRxehM16QcVOdHqPn4VPHmRK4lSr38n9JriurInLcP90xsYNfQ==}
    engines: {node: '>= 0.4'}

  is-decimal@2.0.1:
    resolution: {integrity: sha512-AAB9hiomQs5DXWcRB1rqsxGUstbRroFOPPVAomNk/3XHR5JyEZChOyTWe2oayKnsSsr/kcGqF+z6yuH6HHpN0A==}

  is-extendable@0.1.1:
    resolution: {integrity: sha512-5BMULNob1vgFX6EjQw5izWDxrecWK9AM72rugNr0TFldMOi0fj6Jk+zeKIt0xGj4cEfQIJth4w3OKWOJ4f+AFw==}
    engines: {node: '>=0.10.0'}

  is-extendable@1.0.1:
    resolution: {integrity: sha512-arnXMxT1hhoKo9k1LZdmlNyJdDDfy2v0fXjFlmok4+i8ul/6WlbVge9bhM74OpNPQPMGUToDtz+KXa1PneJxOA==}
    engines: {node: '>=0.10.0'}

  is-extglob@2.1.1:
    resolution: {integrity: sha512-SbKbANkN603Vi4jEZv49LeVJMn4yGwsbzZworEoyEiutsN3nJYdbO36zfhGJ6QEDpOZIFkDtnq5JRxmvl3jsoQ==}
    engines: {node: '>=0.10.0'}

  is-finalizationregistry@1.0.2:
    resolution: {integrity: sha512-0by5vtUJs8iFQb5TYUHHPudOR+qXYIMKtiUzvLIZITZUjknFmziyBJuLhVRc+Ds0dREFlskDNJKYIdIzu/9pfw==}

  is-fullwidth-code-point@3.0.0:
    resolution: {integrity: sha512-zymm5+u+sCsSWyD9qNaejV3DFvhCKclKdizYaJUuHA83RLjb7nSuGnddCHGv0hk+KY7BMAlsWeK4Ueg6EV6XQg==}
    engines: {node: '>=8'}

  is-generator-function@1.0.10:
    resolution: {integrity: sha512-jsEjy9l3yiXEQ+PsXdmBwEPcOxaXWLspKdplFUVI9vq1iZgIekeC0L167qeu86czQaxed3q/Uzuw0swL0irL8A==}
    engines: {node: '>= 0.4'}

  is-glob@4.0.3:
    resolution: {integrity: sha512-xelSayHH36ZgE7ZWhli7pW34hNbNl8Ojv5KVmkJD4hBdD3th8Tfk9vYasLM+mXWOZhFkgZfxhLSnrwRr4elSSg==}
    engines: {node: '>=0.10.0'}

  is-hexadecimal@2.0.1:
    resolution: {integrity: sha512-DgZQp241c8oO6cA1SbTEWiXeoxV42vlcJxgH+B3hi1AiqqKruZR3ZGF8In3fj4+/y/7rHvlOZLZtgJ/4ttYGZg==}

  is-interactive@2.0.0:
    resolution: {integrity: sha512-qP1vozQRI+BMOPcjFzrjXuQvdak2pHNUMZoeG2eRbiSqyvbEf/wQtEOTOX1guk6E3t36RkaqiSt8A/6YElNxLQ==}
    engines: {node: '>=12'}

  is-map@2.0.3:
    resolution: {integrity: sha512-1Qed0/Hr2m+YqxnM09CjA2d/i6YZNfF6R2oRAOj36eUdS6qIV/huPJNSEpKbupewFs+ZsJlxsjjPbc0/afW6Lw==}
    engines: {node: '>= 0.4'}

  is-negative-zero@2.0.3:
    resolution: {integrity: sha512-5KoIu2Ngpyek75jXodFvnafB6DJgr3u8uuK0LEZJjrU19DrMD3EVERaR8sjz8CCGgpZvxPl9SuE1GMVPFHx1mw==}
    engines: {node: '>= 0.4'}

  is-number-object@1.0.7:
    resolution: {integrity: sha512-k1U0IRzLMo7ZlYIfzRu23Oh6MiIFasgpb9X76eqfFZAqwH44UI4KTBvBYIZ1dSL9ZzChTB9ShHfLkR4pdW5krQ==}
    engines: {node: '>= 0.4'}

  is-number@7.0.0:
    resolution: {integrity: sha512-41Cifkg6e8TylSpdtTpeLVMqvSBEVzTttHvERD741+pnZ8ANv0004MRL43QKPDlK9cGvNp6NZWZUBlbGXYxxng==}
    engines: {node: '>=0.12.0'}

  is-path-inside@3.0.3:
    resolution: {integrity: sha512-Fd4gABb+ycGAmKou8eMftCupSir5lRxqf4aD/vd0cD2qc4HL07OjCeuHMr8Ro4CoMaeCKDB0/ECBOVWjTwUvPQ==}
    engines: {node: '>=8'}

  is-plain-obj@4.1.0:
    resolution: {integrity: sha512-+Pgi+vMuUNkJyExiMBt5IlFoMyKnr5zhJ4Uspz58WOhBF5QoIZkFyNHIbBAtHwzVAgk5RtndVNsDRN61/mmDqg==}
    engines: {node: '>=12'}

  is-plain-object@2.0.4:
    resolution: {integrity: sha512-h5PpgXkWitc38BBMYawTYMWJHFZJVnBquFE57xFpjB8pJFiF6gZ+bU+WyI/yqXiFR5mdLsgYNaPe8uao6Uv9Og==}
    engines: {node: '>=0.10.0'}

  is-potential-custom-element-name@1.0.1:
    resolution: {integrity: sha512-bCYeRA2rVibKZd+s2625gGnGF/t7DSqDs4dP7CrLA1m7jKWz6pps0LpYLJN8Q64HtmPKJ1hrN3nzPNKFEKOUiQ==}

  is-promise@2.2.2:
    resolution: {integrity: sha512-+lP4/6lKUBfQjZ2pdxThZvLUAafmZb8OAxFb8XXtiQmS35INgr85hdOGoEs124ez1FCnZJt6jau/T+alh58QFQ==}

  is-reference@3.0.2:
    resolution: {integrity: sha512-v3rht/LgVcsdZa3O2Nqs+NMowLOxeOm7Ay9+/ARQ2F+qEoANRcqrjAZKGN0v8ymUetZGgkp26LTnGT7H0Qo9Pg==}

  is-regex@1.1.4:
    resolution: {integrity: sha512-kvRdxDsxZjhzUX07ZnLydzS1TU/TJlTUHHY4YLL87e37oUA49DfkLqgy+VjFocowy29cKvcSiu+kIv728jTTVg==}
    engines: {node: '>= 0.4'}

  is-set@2.0.3:
    resolution: {integrity: sha512-iPAjerrse27/ygGLxw+EBR9agv9Y6uLeYVJMu+QNCoouJ1/1ri0mGrcWpfCqFZuzzx3WjtwxG098X+n4OuRkPg==}
    engines: {node: '>= 0.4'}

  is-shared-array-buffer@1.0.3:
    resolution: {integrity: sha512-nA2hv5XIhLR3uVzDDfCIknerhx8XUKnstuOERPNNIinXG7v9u+ohXF67vxm4TPTEPU6lm61ZkwP3c9PCB97rhg==}
    engines: {node: '>= 0.4'}

  is-stream@2.0.1:
    resolution: {integrity: sha512-hFoiJiTl63nn+kstHGBtewWSKnQLpyb155KHheA1l39uvtO9nWIop1p3udqPcUd/xbF1VLMO4n7OI6p7RbngDg==}
    engines: {node: '>=8'}

  is-stream@3.0.0:
    resolution: {integrity: sha512-LnQR4bZ9IADDRSkvpqMGvt/tEJWclzklNgSw48V5EAaAeDd6qGvN8ei6k5p0tvxSR171VmGyHuTiAOfxAbr8kA==}
    engines: {node: ^12.20.0 || ^14.13.1 || >=16.0.0}

  is-string@1.0.7:
    resolution: {integrity: sha512-tE2UXzivje6ofPW7l23cjDOMa09gb7xlAqG6jG5ej6uPV32TlWP3NKPigtaGeHNu9fohccRYvIiZMfOOnOYUtg==}
    engines: {node: '>= 0.4'}

  is-symbol@1.0.4:
    resolution: {integrity: sha512-C/CPBqKWnvdcxqIARxyOh4v1UUEOCHpgDa0WYgpKDFMszcrPcffg5uhwSgPCLD2WWxmq6isisz87tzT01tuGhg==}
    engines: {node: '>= 0.4'}

  is-typed-array@1.1.13:
    resolution: {integrity: sha512-uZ25/bUAlUY5fR4OKT4rZQEBrzQWYV9ZJYGGsUmEJ6thodVJ1HX64ePQ6Z0qPWP+m+Uq6e9UugrE38jeYsDSMw==}
    engines: {node: '>= 0.4'}

  is-unicode-supported@1.3.0:
    resolution: {integrity: sha512-43r2mRvz+8JRIKnWJ+3j8JtjRKZ6GmjzfaE/qiBJnikNnYv/6bagRJ1kUhNk8R5EX/GkobD+r+sfxCPJsiKBLQ==}
    engines: {node: '>=12'}

  is-weakmap@2.0.2:
    resolution: {integrity: sha512-K5pXYOm9wqY1RgjpL3YTkF39tni1XajUIkawTLUo9EZEVUFga5gSQJF8nNS7ZwJQ02y+1YCNYcMh+HIf1ZqE+w==}
    engines: {node: '>= 0.4'}

  is-weakref@1.0.2:
    resolution: {integrity: sha512-qctsuLZmIQ0+vSSMfoVvyFe2+GSEvnmZ2ezTup1SBse9+twCCeial6EEi3Nc2KFcf6+qz2FBPnjXsk8xhKSaPQ==}

  is-weakset@2.0.3:
    resolution: {integrity: sha512-LvIm3/KWzS9oRFHugab7d+M/GcBXuXX5xZkzPmN+NxihdQlZUQ4dWuSV1xR/sq6upL1TJEDrfBgRepHFdBtSNQ==}
    engines: {node: '>= 0.4'}

  isarray@2.0.5:
    resolution: {integrity: sha512-xHjhDr3cNBK0BzdUJSPXZntQUx/mwMS5Rw4A7lPJ90XGAO6ISP/ePDNuo0vhqOZU+UD5JoodwCAAoZQd3FeAKw==}

  isexe@2.0.0:
    resolution: {integrity: sha512-RHxMLp9lnKHGHRng9QFhRCMbYAcVpn69smSGcq3f36xjgVVWThj4qqLbTLlq7Ssj8B+fIQ1EuCEGI2lKsyQeIw==}

  isobject@3.0.1:
    resolution: {integrity: sha512-WhB9zCku7EGTj/HQQRz5aUQEUeoQZH2bWcltRErOpymJ4boYE6wL9Tbr23krRPSZ+C5zqNSrSw+Cc7sZZ4b7vg==}
    engines: {node: '>=0.10.0'}

  isomorphic-fetch@3.0.0:
    resolution: {integrity: sha512-qvUtwJ3j6qwsF3jLxkZ72qCgjMysPzDfeV240JHiGZsANBYd+EEuu35v7dfrJ9Up0Ak07D7GGSkGhCHTqg/5wA==}

  isows@1.0.3:
    resolution: {integrity: sha512-2cKei4vlmg2cxEjm3wVSqn8pcoRF/LX/wpifuuNquFO4SQmPwarClT+SUCA2lt+l581tTeZIPIZuIDo2jWN1fg==}
    peerDependencies:
      ws: '*'

  istanbul-lib-coverage@3.2.2:
    resolution: {integrity: sha512-O8dpsF+r0WV/8MNRKfnmrtCWhuKjxrq2w+jpzBL5UZKTi2LeVWnWOmWRxFlesJONmc+wLAGvKQZEOanko0LFTg==}
    engines: {node: '>=8'}

  istanbul-lib-report@3.0.1:
    resolution: {integrity: sha512-GCfE1mtsHGOELCU8e/Z7YWzpmybrx/+dSTfLrvY8qRmaY6zXTKWn6WQIjaAFw069icm6GVMNkgu0NzI4iPZUNw==}
    engines: {node: '>=10'}

  istanbul-lib-source-maps@5.0.6:
    resolution: {integrity: sha512-yg2d+Em4KizZC5niWhQaIomgf5WlL4vOOjZ5xGCmF8SnPE/mDWWXgvRExdcpCgh9lLRRa1/fSYp2ymmbJ1pI+A==}
    engines: {node: '>=10'}

  istanbul-reports@3.1.7:
    resolution: {integrity: sha512-BewmUXImeuRk2YY0PVbxgKAysvhRPUQE0h5QRM++nVWyubKGV0l8qQ5op8+B2DOmwSe63Jivj0BjkPQVf8fP5g==}
    engines: {node: '>=8'}

  iterator.prototype@1.1.2:
    resolution: {integrity: sha512-DR33HMMr8EzwuRL8Y9D3u2BMj8+RqSE850jfGu59kS7tbmPLzGkZmVSfyCFSDxuZiEY6Rzt3T2NA/qU+NwVj1w==}

  its-fine@1.2.5:
    resolution: {integrity: sha512-fXtDA0X0t0eBYAGLVM5YsgJGsJ5jEmqZEPrGbzdf5awjv0xE7nqv3TVnvtUF060Tkes15DbDAKW/I48vsb6SyA==}
    peerDependencies:
      react: '>=18.0'

  jackspeak@3.4.3:
    resolution: {integrity: sha512-OGlZQpz2yfahA/Rd1Y8Cd9SIEsqvXkLVoSw/cgwhnhFMDbsQFeZYoJJ7bIZBS9BcamUW96asq/npPWugM+RQBw==}

  javascript-natural-sort@0.7.1:
    resolution: {integrity: sha512-nO6jcEfZWQXDhOiBtG2KvKyEptz7RVbpGP4vTD2hLBdmNQSsCiicO2Ioinv6UI4y9ukqnBpy+XZ9H6uLNgJTlw==}

  javascript-stringify@2.1.0:
    resolution: {integrity: sha512-JVAfqNPTvNq3sB/VHQJAFxN/sPgKnsKrCwyRt15zwNCdrMMJDdcEOdubuy+DuJYYdm0ox1J4uzEuYKkN+9yhVg==}

  jest-canvas-mock@2.5.2:
    resolution: {integrity: sha512-vgnpPupjOL6+L5oJXzxTxFrlGEIbHdZqFU+LFNdtLxZ3lRDCl17FlTMM7IatoRQkrcyOTMlDinjUguqmQ6bR2A==}

  jiti@1.21.6:
    resolution: {integrity: sha512-2yTgeWTWzMWkHu6Jp9NKgePDaYHbntiwvYuuJLbbN9vl7DC9DvXKOB2BC3ZZ92D3cvV/aflH0osDfwpHepQ53w==}
    hasBin: true

  joycon@3.1.1:
    resolution: {integrity: sha512-34wB/Y7MW7bzjKRjUKTa46I2Z7eV62Rkhva+KkopW7Qvv/OSWBqvkSY7vusOPrNuZcUG3tApvdVgNB8POj3SPw==}
    engines: {node: '>=10'}

  js-cookie@3.0.5:
    resolution: {integrity: sha512-cEiJEAEoIbWfCZYKWhVwFuvPX1gETRYPw6LlaTKoxD3s2AkXzkCjnp6h0V77ozyqj0jakteJ4YqDJT830+lVGw==}
    engines: {node: '>=14'}

  js-tokens@4.0.0:
    resolution: {integrity: sha512-RdJUflcE3cUzKiMqQgsCu06FPu9UdIJO0beYbPhHN4k6apgJtifcoCtT9bcxOpYBtpD2kCM6Sbzg4CausW/PKQ==}

  js-tokens@9.0.0:
    resolution: {integrity: sha512-WriZw1luRMlmV3LGJaR6QOJjWwgLUTf89OwT2lUOyjX2dJGBwgmIkbcz+7WFZjrZM635JOIR517++e/67CP9dQ==}

  js-yaml@4.1.0:
    resolution: {integrity: sha512-wpxZs9NoxZaJESJGIZTyDEaYpl0FKSA+FB9aJiyemKhMwkxQg63h4T1KJgUGHpTqPDNRcmmYLugrRjJlBtWvRA==}
    hasBin: true

  jsdom@24.1.3:
    resolution: {integrity: sha512-MyL55p3Ut3cXbeBEG7Hcv0mVM8pp8PBNWxRqchZnSfAiES1v1mRnMeFfaHWIPULpwsYfvO+ZmMZz5tGCnjzDUQ==}
    engines: {node: '>=18'}
    peerDependencies:
      canvas: ^2.11.2
    peerDependenciesMeta:
      canvas:
        optional: true

  jsesc@0.5.0:
    resolution: {integrity: sha512-uZz5UnB7u4T9LvwmFqXii7pZSouaRPorGs5who1Ip7VO0wxanFvBL7GkM6dTHlgX+jhBApRetaWpnDabOeTcnA==}
    hasBin: true

  jsesc@2.5.2:
    resolution: {integrity: sha512-OYu7XEzjkCQ3C5Ps3QIZsQfNpqoJyZZA99wd9aWd05NCtC5pWOkShK2mkL6HXQR6/Cy2lbNdPlZBpuQHXE63gA==}
    engines: {node: '>=4'}
    hasBin: true

  json-buffer@3.0.1:
    resolution: {integrity: sha512-4bV5BfR2mqfQTJm+V5tPPdf+ZpuhiIvTuAB5g8kcrXOZpTT/QwwVRWBywX1ozr6lEuPdbHxwaJlm9G6mI2sfSQ==}

  json-parse-even-better-errors@2.3.1:
    resolution: {integrity: sha512-xyFwyhro/JEof6Ghe2iz2NcXoj2sloNsWr/XsERDK/oiPCfaNhl5ONfp+jQdAZRQQ0IJWNzH9zIZF7li91kh2w==}

  json-schema-traverse@0.4.1:
    resolution: {integrity: sha512-xbbCH5dCYU5T8LcEhhuh7HJ88HXuW3qsI3Y0zOZFKfZEHcpWiHU/Jxzk629Brsab/mMiHQti9wMP+845RPe3Vg==}

  json-stable-stringify-without-jsonify@1.0.1:
    resolution: {integrity: sha512-Bdboy+l7tA3OGW6FjyFHWkP5LuByj1Tk33Ljyq0axyzdk9//JSi2u3fP1QSmd1KNwq6VOKYGlAu87CisVir6Pw==}

  json5@1.0.2:
    resolution: {integrity: sha512-g1MWMLBiz8FKi1e4w0UyVL3w+iJceWAFBAaBnnGKOpNa5f8TLktkbre1+s6oICydWAm+HRUGTmI+//xv2hvXYA==}
    hasBin: true

  json5@2.2.3:
    resolution: {integrity: sha512-XmOWe7eyHYH14cLdVPoyg+GOH3rYX++KpzrylJwSW98t3Nk+U8XOl8FWKOgwtzdb8lXGf6zYwDUzeHMWfxasyg==}
    engines: {node: '>=6'}
    hasBin: true

  jsonfile@6.1.0:
    resolution: {integrity: sha512-5dgndWOriYSm5cnYaJNhalLNDKOqFwyDB/rr1E9ZsGciGvKPs8R2xYGCacuf3z6K1YKDz182fd+fY3cn3pMqXQ==}

  jsx-ast-utils@3.3.5:
    resolution: {integrity: sha512-ZZow9HBI5O6EPgSJLUb8n2NKgmVWTwCvHGwFuJlMjvLFqlGG6pjirPhtdsseaLZjSibD8eegzmYpUZwoIlj2cQ==}
    engines: {node: '>=4.0'}

  keyv@4.5.4:
    resolution: {integrity: sha512-oxVHkHR/EJf2CNXnWxRLW6mg7JyCCUcG0DtEGmL2ctUo1PNTin1PUil+r/+4r5MpVgC/fn1kjsx7mjSujKqIpw==}

  leva@0.9.35:
    resolution: {integrity: sha512-sp/ZbHGrrzM+eq+wIAc9X7C5qFagNERYkwaulKI/xy0XrDPV67jLUSSqTCFSoSc0Uk96j3oephYoO/6I8mZNuw==}
    peerDependencies:
      react: '>=16.8.0'
      react-dom: '>=16.8.0'

  levn@0.4.1:
    resolution: {integrity: sha512-+bT2uH4E5LGE7h/n3evcS/sQlJXCpIp6ym8OWJ5eV6+67Dsql/LaaT7qJBAt2rzfoa/5QBGBhxDix1dMt2kQKQ==}
    engines: {node: '>= 0.8.0'}

  lie@3.3.0:
    resolution: {integrity: sha512-UaiMJzeWRlEujzAuw5LokY1L5ecNQYZKfmyZ9L7wDHb/p5etKaxXhohBcrw0EYby+G/NA52vRSN4N39dxHAIwQ==}

  lil-gui@0.19.2:
    resolution: {integrity: sha512-nU8j4ND702ouGfQZoaTN4dfXxacvGOAVK0DtmZBVcUYUAeYQXLQAjAN50igMHiba3T5jZyKEjXZU+Ntm1Qs6ZQ==}

  lilconfig@2.1.0:
    resolution: {integrity: sha512-utWOt/GHzuUxnLKxB6dk81RoOeoNeHgbrXiuGk4yyF5qlRz+iIVWu56E2fqGHFrXz0QNUhLB/8nKqvRH66JKGQ==}
    engines: {node: '>=10'}

  lilconfig@3.1.2:
    resolution: {integrity: sha512-eop+wDAvpItUys0FWkHIKeC9ybYrTGbU41U5K7+bttZZeohvnY7M9dZ5kB21GNWiFT2q1OoPTvncPCgSOVO5ow==}
    engines: {node: '>=14'}

  lines-and-columns@1.2.4:
    resolution: {integrity: sha512-7ylylesZQ/PV29jhEDl3Ufjo6ZX7gCqJr5F7PKrqc93v7fzSymt1BpwEU8nAUXs8qzzvqhbjhK5QZg6Mt/HkBg==}

  load-tsconfig@0.2.5:
    resolution: {integrity: sha512-IXO6OCs9yg8tMKzfPZ1YmheJbZCiEsnBdcB03l0OcfK9prKnJb96siuHCr5Fl37/yo9DnKU+TLpxzTUspw9shg==}
    engines: {node: ^12.20.0 || ^14.13.1 || >=16.0.0}

  local-pkg@0.5.0:
    resolution: {integrity: sha512-ok6z3qlYyCDS4ZEU27HaU6x/xZa9Whf8jD4ptH5UZTQYZVYeb9bnZ3ojVhiJNLiXK1Hfc0GNbLXcmZ5plLDDBg==}
    engines: {node: '>=14'}

  locate-path@6.0.0:
    resolution: {integrity: sha512-iPZK6eYjbxRu3uB4/WZ3EsEIMJFMqAoopl3R+zuq0UjcAm/MO6KCweDgPfP3elTztoKP3KtnVHxTn2NHBSDVUw==}
    engines: {node: '>=10'}

  lodash.castarray@4.4.0:
    resolution: {integrity: sha512-aVx8ztPv7/2ULbArGJ2Y42bG1mEQ5mGjpdvrbJcJFU3TbYybe+QlLS4pst9zV52ymy2in1KpFPiZnAOATxD4+Q==}

  lodash.debounce@4.0.8:
    resolution: {integrity: sha512-FT1yDzDYEoYWhnSGnpE/4Kj1fLZkDFyqRb7fNt6FdYOSxlUWAtp42Eh6Wb0rGIv/m9Bgo7x4GhQbm5Ys4SG5ow==}

  lodash.isplainobject@4.0.6:
    resolution: {integrity: sha512-oSXzaWypCMHkPC3NvBEaPHf0KsA5mvPrOPgQWDsbg8n7orZ290M0BmC/jgRZ4vcJ6DTAhjrsSYgdsW/F+MFOBA==}

  lodash.merge@4.6.2:
    resolution: {integrity: sha512-0KpjqXRVvrYyCsX1swR/XTK0va6VQkQM6MNo7PqW77ByjAhoARA8EfrP1N4+KlKj8YS0ZUCtRT/YUuhyYDujIQ==}

  lodash.sortby@4.7.0:
    resolution: {integrity: sha512-HDWXG8isMntAyRF5vZ7xKuEvOhT4AhlRt/3czTSjvGUxjYCBVRQY48ViDHyfYz9VIoBkW4TMGQNapx+l3RUwdA==}

  lodash@4.17.21:
    resolution: {integrity: sha512-v2kDEe57lecTulaDIuNTPy3Ry4gLGJ6Z1O3vE1krgXZNrsQ+LFTGHVxVjcXPs17LhbZVGedAJv8XZ1tvj5FvSg==}

  log-symbols@5.1.0:
    resolution: {integrity: sha512-l0x2DvrW294C9uDCoQe1VSU4gf529FkSZ6leBl4TiqZH/e+0R7hSfHQBNut2mNygDgHwvYHfFLn6Oxb3VWj2rA==}
    engines: {node: '>=12'}

  longest-streak@3.1.0:
    resolution: {integrity: sha512-9Ri+o0JYgehTaVBBDoMqIl8GXtbWg711O3srftcHhZ0dqnETqLaoIK0x17fUw9rFSlK/0NlsKe0Ahhyl5pXE2g==}

  loose-envify@1.4.0:
    resolution: {integrity: sha512-lyuxPGr/Wfhrlem2CL/UcnUc1zcqKAImBDzukY7Y5F/yQiNdko6+fRLevlw1HgMySw7f611UIY408EtxRSoK3Q==}
    hasBin: true

  lossless-json@4.0.1:
    resolution: {integrity: sha512-l0L+ppmgPDnb+JGxNLndPtJZGNf6+ZmVaQzoxQm3u6TXmhdnsA+YtdVR8DjzZd/em58686CQhOFDPewfJ4l7MA==}

  loupe@2.3.7:
    resolution: {integrity: sha512-zSMINGVYkdpYSOBmLi0D1Uo7JU9nVdQKrHxC8eYlV+9YKK9WePqAlL7lSlorG/U2Fw1w0hTBmaa/jrQ3UbPHtA==}

  loupe@3.1.1:
    resolution: {integrity: sha512-edNu/8D5MKVfGVFRhFf8aAxiTM6Wumfz5XsaatSxlD3w4R1d/WEKUTydCdPGbl9K7QG/Ca3GnDV2sIKIpXRQcw==}

  lower-case@2.0.2:
    resolution: {integrity: sha512-7fm3l3NAF9WfN6W3JOmf5drwpVqX78JtoGJ3A6W0a6ZnldM41w2fV5D490psKFTpMds8TJse/eHLFFsNHHjHgg==}

  lru-cache@10.4.3:
    resolution: {integrity: sha512-JNAzZcXrCt42VGLuYz0zfAzDfAvJWW6AfYlDBQyDV5DClI2m5sAmK+OIO7s59XfsRsWHp02jAJrRadPRGTt6SQ==}

  lru-cache@5.1.1:
    resolution: {integrity: sha512-KpNARQA3Iwv+jTA0utUVVbrh+Jlrr1Fv0e56GGzAFOXN7dk/FviaDW8LHmK52DlcH4WP2n6gI8vN1aesBFgo9w==}

  lucide-react@0.365.0:
    resolution: {integrity: sha512-sJYpPyyzGHI4B3pys+XSFnE4qtSWc68rFnDLxbNNKjkLST5XSx9DNn5+1Z3eFgFiw39PphNRiVBSVb+AL3oKwA==}
    peerDependencies:
      react: ^16.5.1 || ^17.0.0 || ^18.0.0

  maath@0.10.8:
    resolution: {integrity: sha512-tRvbDF0Pgqz+9XUa4jjfgAQ8/aPKmQdWXilFu2tMy4GWj4NOsx99HlULO4IeREfbO3a0sA145DZYyvXPkybm0g==}
    peerDependencies:
      '@types/three': '>=0.134.0'
      three: '>=0.134.0'

  maath@0.6.0:
    resolution: {integrity: sha512-dSb2xQuP7vDnaYqfoKzlApeRcR2xtN8/f7WV/TMAkBC8552TwTLtOO0JTcSygkYMjNDPoo6V01jTw/aPi4JrMw==}
    peerDependencies:
      '@types/three': '>=0.144.0'
      three: '>=0.144.0'

  magic-string@0.30.11:
    resolution: {integrity: sha512-+Wri9p0QHMy+545hKww7YAu5NyzF8iomPL/RQazugQ9+Ez4Ic3mERMd8ZTX5rfK944j+560ZJi8iAwgak1Ac7A==}

  magicast@0.3.5:
    resolution: {integrity: sha512-L0WhttDl+2BOsybvEOLK7fW3UA0OQ0IQ2d6Zl2x/a6vVRs3bAY0ECOSHHeL5jD+SbOpOCUEi0y1DgHEn9Qn1AQ==}

  make-dir@4.0.0:
    resolution: {integrity: sha512-hXdUTZYIVOt1Ex//jAQi+wTZZpUpwBj/0QsOzqegb3rGMMeJiSEu5xLHnYfBrRV4RH2+OCSOO95Is/7x1WJ4bw==}
    engines: {node: '>=10'}

  mark.js@8.11.1:
    resolution: {integrity: sha512-1I+1qpDt4idfgLQG+BNWmrqku+7/2bi5nLf4YwF8y8zXvmfiTBY3PV3ZibfrjBueCByROpuBjLLFCajqkgYoLQ==}

  markdown-extensions@2.0.0:
    resolution: {integrity: sha512-o5vL7aDWatOTX8LzaS1WMoaoxIiLRQJuIKKe2wAw6IeULDHaqbiqiggmx+pKvZDb1Sj+pE46Sn1T7lCqfFtg1Q==}
    engines: {node: '>=16'}

  markdown-table@3.0.3:
    resolution: {integrity: sha512-Z1NL3Tb1M9wH4XESsCDEksWoKTdlUafKc4pt0GRwjUyXaCFZ+dc3g2erqB6zm3szA2IUSi7VnPI+o/9jnxh9hw==}

  mathjs@12.4.3:
    resolution: {integrity: sha512-oHdGPDbp7gO873xxG90RLq36IuicuKvbpr/bBG5g9c8Obm/VsKVrK9uoRZZHUodohzlnmCEqfDzbR3LH6m+aAQ==}
    engines: {node: '>= 18'}
    hasBin: true

  mdast-util-directive@3.0.0:
    resolution: {integrity: sha512-JUpYOqKI4mM3sZcNxmF/ox04XYFFkNwr0CFlrQIkCwbvH0xzMCqkMqAde9wRd80VAhaUrwFwKm2nxretdT1h7Q==}

  mdast-util-find-and-replace@3.0.1:
    resolution: {integrity: sha512-SG21kZHGC3XRTSUhtofZkBzZTJNM5ecCi0SK2IMKmSXR8vO3peL+kb1O0z7Zl83jKtutG4k5Wv/W7V3/YHvzPA==}

  mdast-util-from-markdown@2.0.1:
    resolution: {integrity: sha512-aJEUyzZ6TzlsX2s5B4Of7lN7EQtAxvtradMMglCQDyaTFgse6CmtmdJ15ElnVRlCg1vpNyVtbem0PWzlNieZsA==}

  mdast-util-frontmatter@2.0.1:
    resolution: {integrity: sha512-LRqI9+wdgC25P0URIJY9vwocIzCcksduHQ9OF2joxQoyTNVduwLAFUzjoopuRJbJAReaKrNQKAZKL3uCMugWJA==}

  mdast-util-gfm-autolink-literal@2.0.1:
    resolution: {integrity: sha512-5HVP2MKaP6L+G6YaxPNjuL0BPrq9orG3TsrZ9YXbA3vDw/ACI4MEsnoDpn6ZNm7GnZgtAcONJyPhOP8tNJQavQ==}

  mdast-util-gfm-footnote@2.0.0:
    resolution: {integrity: sha512-5jOT2boTSVkMnQ7LTrd6n/18kqwjmuYqo7JUPe+tRCY6O7dAuTFMtTPauYYrMPpox9hlN0uOx/FL8XvEfG9/mQ==}

  mdast-util-gfm-strikethrough@2.0.0:
    resolution: {integrity: sha512-mKKb915TF+OC5ptj5bJ7WFRPdYtuHv0yTRxK2tJvi+BDqbkiG7h7u/9SI89nRAYcmap2xHQL9D+QG/6wSrTtXg==}

  mdast-util-gfm-table@2.0.0:
    resolution: {integrity: sha512-78UEvebzz/rJIxLvE7ZtDd/vIQ0RHv+3Mh5DR96p7cS7HsBhYIICDBCu8csTNWNO6tBWfqXPWekRuj2FNOGOZg==}

  mdast-util-gfm-task-list-item@2.0.0:
    resolution: {integrity: sha512-IrtvNvjxC1o06taBAVJznEnkiHxLFTzgonUdy8hzFVeDun0uTjxxrRGVaNFqkU1wJR3RBPEfsxmU6jDWPofrTQ==}

  mdast-util-gfm@3.0.0:
    resolution: {integrity: sha512-dgQEX5Amaq+DuUqf26jJqSK9qgixgd6rYDHAv4aTBuA92cTknZlKpPfa86Z/s8Dj8xsAQpFfBmPUHWJBWqS4Bw==}

  mdast-util-mdx-expression@2.0.1:
    resolution: {integrity: sha512-J6f+9hUp+ldTZqKRSg7Vw5V6MqjATc+3E4gf3CFNcuZNWD8XdyI6zQ8GqH7f8169MM6P7hMBRDVGnn7oHB9kXQ==}

  mdast-util-mdx-jsx@3.1.3:
    resolution: {integrity: sha512-bfOjvNt+1AcbPLTFMFWY149nJz0OjmewJs3LQQ5pIyVGxP4CdOqNVJL6kTaM5c68p8q82Xv3nCyFfUnuEcH3UQ==}

  mdast-util-mdx@3.0.0:
    resolution: {integrity: sha512-JfbYLAW7XnYTTbUsmpu0kdBUVe+yKVJZBItEjwyYJiDJuZ9w4eeaqks4HQO+R7objWgS2ymV60GYpI14Ug554w==}

  mdast-util-mdxjs-esm@2.0.1:
    resolution: {integrity: sha512-EcmOpxsZ96CvlP03NghtH1EsLtr0n9Tm4lPUJUBccV9RwUOneqSycg19n5HGzCf+10LozMRSObtVr3ee1WoHtg==}

  mdast-util-phrasing@4.1.0:
    resolution: {integrity: sha512-TqICwyvJJpBwvGAMZjj4J2n0X8QWp21b9l0o7eXyVJ25YNWYbJDVIyD1bZXE6WtV6RmKJVYmQAKWa0zWOABz2w==}

  mdast-util-to-hast@13.2.0:
    resolution: {integrity: sha512-QGYKEuUsYT9ykKBCMOEDLsU5JRObWQusAolFMeko/tYPufNkRffBAQjIE+99jbA87xv6FgmjLtwjh9wBWajwAA==}

  mdast-util-to-markdown@2.1.0:
    resolution: {integrity: sha512-SR2VnIEdVNCJbP6y7kVTJgPLifdr8WEU440fQec7qHoHOUz/oJ2jmNRqdDQ3rbiStOXb2mCDGTuwsK5OPUgYlQ==}

  mdast-util-to-string@4.0.0:
    resolution: {integrity: sha512-0H44vDimn51F0YwvxSJSm0eCDOJTRlmN0R1yBh4HLj9wiV1Dn0QoXGbvFAWj2hSItVTlCmBF1hqKlIyUBVFLPg==}

  mdn-data@2.0.28:
    resolution: {integrity: sha512-aylIc7Z9y4yzHYAJNuESG3hfhC+0Ibp/MAMiaOZgNv4pmEdFyfZhhhny4MNiAfWdBQ1RQ2mfDWmM1x8SvGyp8g==}

  mdn-data@2.0.30:
    resolution: {integrity: sha512-GaqWWShW4kv/G9IEucWScBx9G1/vsFZZJUO+tD26M8J8z3Kw5RDQjaoZe03YAClgeS/SWPOcb4nkFBTEi5DUEA==}

  media-query-parser@2.0.2:
    resolution: {integrity: sha512-1N4qp+jE0pL5Xv4uEcwVUhIkwdUO3S/9gML90nqKA7v7FcOS5vUtatfzok9S9U1EJU8dHWlcv95WLnKmmxZI9w==}

  merge-stream@2.0.0:
    resolution: {integrity: sha512-abv/qOcuPfk3URPfDzmZU1LKmuw8kT+0nIHvKrKgFrwifol/doWcdA4ZqsWQ8ENrFKkd67Mfpo/LovbIUsbt3w==}

  merge-value@1.0.0:
    resolution: {integrity: sha512-fJMmvat4NeKz63Uv9iHWcPDjCWcCkoiRoajRTEO8hlhUC6rwaHg0QCF9hBOTjZmm4JuglPckPSTtcuJL5kp0TQ==}
    engines: {node: '>=0.10.0'}

  merge2@1.4.1:
    resolution: {integrity: sha512-8q7VEgMJW4J8tcfVPy8g09NcQwZdbwFEqhe/WZkoIzjn/3TGDwtOCYtXGxA3O8tPzpczCCDgv+P2P5y00ZJOOg==}
    engines: {node: '>= 8'}

  meshline@3.3.1:
    resolution: {integrity: sha512-/TQj+JdZkeSUOl5Mk2J7eLcYTLiQm2IDzmlSvYm7ov15anEcDJ92GHqqazxTSreeNgfnYu24kiEvvv0WlbCdFQ==}
    peerDependencies:
      three: '>=0.137'

  meshoptimizer@0.18.1:
    resolution: {integrity: sha512-ZhoIoL7TNV4s5B6+rx5mC//fw8/POGyNxS/DZyCJeiZ12ScLfVwRE/GfsxwiTkMYYD5DmK2/JXnEVXqL4rF+Sw==}

  micro-starknet@0.2.3:
    resolution: {integrity: sha512-6XBcC+GerlwJSR4iA0VaeXtS2wrayWFcA4PEzrJPMuFmWCaUtuGIq5K/DB5F/XgnL54/zl2Bxo690Lj7mYVA8A==}

  micromark-core-commonmark@2.0.1:
    resolution: {integrity: sha512-CUQyKr1e///ZODyD1U3xit6zXwy1a8q2a1S1HKtIlmgvurrEpaw/Y9y6KSIbF8P59cn/NjzHyO+Q2fAyYLQrAA==}

  micromark-extension-directive@3.0.1:
    resolution: {integrity: sha512-VGV2uxUzhEZmaP7NSFo2vtq7M2nUD+WfmYQD+d8i/1nHbzE+rMy9uzTvUybBbNiVbrhOZibg3gbyoARGqgDWyg==}

  micromark-extension-frontmatter@2.0.0:
    resolution: {integrity: sha512-C4AkuM3dA58cgZha7zVnuVxBhDsbttIMiytjgsM2XbHAB2faRVaHRle40558FBN+DJcrLNCoqG5mlrpdU4cRtg==}

  micromark-extension-gfm-autolink-literal@2.1.0:
    resolution: {integrity: sha512-oOg7knzhicgQ3t4QCjCWgTmfNhvQbDDnJeVu9v81r7NltNCVmhPy1fJRX27pISafdjL+SVc4d3l48Gb6pbRypw==}

  micromark-extension-gfm-footnote@2.1.0:
    resolution: {integrity: sha512-/yPhxI1ntnDNsiHtzLKYnE3vf9JZ6cAisqVDauhp4CEHxlb4uoOTxOCJ+9s51bIB8U1N1FJ1RXOKTIlD5B/gqw==}

  micromark-extension-gfm-strikethrough@2.1.0:
    resolution: {integrity: sha512-ADVjpOOkjz1hhkZLlBiYA9cR2Anf8F4HqZUO6e5eDcPQd0Txw5fxLzzxnEkSkfnD0wziSGiv7sYhk/ktvbf1uw==}

  micromark-extension-gfm-table@2.1.0:
    resolution: {integrity: sha512-Ub2ncQv+fwD70/l4ou27b4YzfNaCJOvyX4HxXU15m7mpYY+rjuWzsLIPZHJL253Z643RpbcP1oeIJlQ/SKW67g==}

  micromark-extension-gfm-tagfilter@2.0.0:
    resolution: {integrity: sha512-xHlTOmuCSotIA8TW1mDIM6X2O1SiX5P9IuDtqGonFhEK0qgRI4yeC6vMxEV2dgyr2TiD+2PQ10o+cOhdVAcwfg==}

  micromark-extension-gfm-task-list-item@2.1.0:
    resolution: {integrity: sha512-qIBZhqxqI6fjLDYFTBIa4eivDMnP+OZqsNwmQ3xNLE4Cxwc+zfQEfbs6tzAo2Hjq+bh6q5F+Z8/cksrLFYWQQw==}

  micromark-extension-gfm@3.0.0:
    resolution: {integrity: sha512-vsKArQsicm7t0z2GugkCKtZehqUm31oeGBV/KVSorWSy8ZlNAv7ytjFhvaryUiCUJYqs+NoE6AFhpQvBTM6Q4w==}

  micromark-extension-mdx-expression@3.0.0:
    resolution: {integrity: sha512-sI0nwhUDz97xyzqJAbHQhp5TfaxEvZZZ2JDqUo+7NvyIYG6BZ5CPPqj2ogUoPJlmXHBnyZUzISg9+oUmU6tUjQ==}

  micromark-extension-mdx-jsx@3.0.1:
    resolution: {integrity: sha512-vNuFb9czP8QCtAQcEJn0UJQJZA8Dk6DXKBqx+bg/w0WGuSxDxNr7hErW89tHUY31dUW4NqEOWwmEUNhjTFmHkg==}

  micromark-extension-mdx-md@2.0.0:
    resolution: {integrity: sha512-EpAiszsB3blw4Rpba7xTOUptcFeBFi+6PY8VnJ2hhimH+vCQDirWgsMpz7w1XcZE7LVrSAUGb9VJpG9ghlYvYQ==}

  micromark-extension-mdxjs-esm@3.0.0:
    resolution: {integrity: sha512-DJFl4ZqkErRpq/dAPyeWp15tGrcrrJho1hKK5uBS70BCtfrIFg81sqcTVu3Ta+KD1Tk5vAtBNElWxtAa+m8K9A==}

  micromark-extension-mdxjs@3.0.0:
    resolution: {integrity: sha512-A873fJfhnJ2siZyUrJ31l34Uqwy4xIFmvPY1oj+Ean5PHcPBYzEsvqvWGaWcfEIr11O5Dlw3p2y0tZWpKHDejQ==}

  micromark-factory-destination@2.0.0:
    resolution: {integrity: sha512-j9DGrQLm/Uhl2tCzcbLhy5kXsgkHUrjJHg4fFAeoMRwJmJerT9aw4FEhIbZStWN8A3qMwOp1uzHr4UL8AInxtA==}

  micromark-factory-label@2.0.0:
    resolution: {integrity: sha512-RR3i96ohZGde//4WSe/dJsxOX6vxIg9TimLAS3i4EhBAFx8Sm5SmqVfR8E87DPSR31nEAjZfbt91OMZWcNgdZw==}

  micromark-factory-mdx-expression@2.0.2:
    resolution: {integrity: sha512-5E5I2pFzJyg2CtemqAbcyCktpHXuJbABnsb32wX2U8IQKhhVFBqkcZR5LRm1WVoFqa4kTueZK4abep7wdo9nrw==}

  micromark-factory-space@2.0.0:
    resolution: {integrity: sha512-TKr+LIDX2pkBJXFLzpyPyljzYK3MtmllMUMODTQJIUfDGncESaqB90db9IAUcz4AZAJFdd8U9zOp9ty1458rxg==}

  micromark-factory-title@2.0.0:
    resolution: {integrity: sha512-jY8CSxmpWLOxS+t8W+FG3Xigc0RDQA9bKMY/EwILvsesiRniiVMejYTE4wumNc2f4UbAa4WsHqe3J1QS1sli+A==}

  micromark-factory-whitespace@2.0.0:
    resolution: {integrity: sha512-28kbwaBjc5yAI1XadbdPYHX/eDnqaUFVikLwrO7FDnKG7lpgxnvk/XGRhX/PN0mOZ+dBSZ+LgunHS+6tYQAzhA==}

  micromark-util-character@2.1.0:
    resolution: {integrity: sha512-KvOVV+X1yLBfs9dCBSopq/+G1PcgT3lAK07mC4BzXi5E7ahzMAF8oIupDDJ6mievI6F+lAATkbQQlQixJfT3aQ==}

  micromark-util-chunked@2.0.0:
    resolution: {integrity: sha512-anK8SWmNphkXdaKgz5hJvGa7l00qmcaUQoMYsBwDlSKFKjc6gjGXPDw3FNL3Nbwq5L8gE+RCbGqTw49FK5Qyvg==}

  micromark-util-classify-character@2.0.0:
    resolution: {integrity: sha512-S0ze2R9GH+fu41FA7pbSqNWObo/kzwf8rN/+IGlW/4tC6oACOs8B++bh+i9bVyNnwCcuksbFwsBme5OCKXCwIw==}

  micromark-util-combine-extensions@2.0.0:
    resolution: {integrity: sha512-vZZio48k7ON0fVS3CUgFatWHoKbbLTK/rT7pzpJ4Bjp5JjkZeasRfrS9wsBdDJK2cJLHMckXZdzPSSr1B8a4oQ==}

  micromark-util-decode-numeric-character-reference@2.0.1:
    resolution: {integrity: sha512-bmkNc7z8Wn6kgjZmVHOX3SowGmVdhYS7yBpMnuMnPzDq/6xwVA604DuOXMZTO1lvq01g+Adfa0pE2UKGlxL1XQ==}

  micromark-util-decode-string@2.0.0:
    resolution: {integrity: sha512-r4Sc6leeUTn3P6gk20aFMj2ntPwn6qpDZqWvYmAG6NgvFTIlj4WtrAudLi65qYoaGdXYViXYw2pkmn7QnIFasA==}

  micromark-util-encode@2.0.0:
    resolution: {integrity: sha512-pS+ROfCXAGLWCOc8egcBvT0kf27GoWMqtdarNfDcjb6YLuV5cM3ioG45Ys2qOVqeqSbjaKg72vU+Wby3eddPsA==}

  micromark-util-events-to-acorn@2.0.2:
    resolution: {integrity: sha512-Fk+xmBrOv9QZnEDguL9OI9/NQQp6Hz4FuQ4YmCb/5V7+9eAh1s6AYSvL20kHkD67YIg7EpE54TiSlcsf3vyZgA==}

  micromark-util-html-tag-name@2.0.0:
    resolution: {integrity: sha512-xNn4Pqkj2puRhKdKTm8t1YHC/BAjx6CEwRFXntTaRf/x16aqka6ouVoutm+QdkISTlT7e2zU7U4ZdlDLJd2Mcw==}

  micromark-util-normalize-identifier@2.0.0:
    resolution: {integrity: sha512-2xhYT0sfo85FMrUPtHcPo2rrp1lwbDEEzpx7jiH2xXJLqBuy4H0GgXk5ToU8IEwoROtXuL8ND0ttVa4rNqYK3w==}

  micromark-util-resolve-all@2.0.0:
    resolution: {integrity: sha512-6KU6qO7DZ7GJkaCgwBNtplXCvGkJToU86ybBAUdavvgsCiG8lSSvYxr9MhwmQ+udpzywHsl4RpGJsYWG1pDOcA==}

  micromark-util-sanitize-uri@2.0.0:
    resolution: {integrity: sha512-WhYv5UEcZrbAtlsnPuChHUAsu/iBPOVaEVsntLBIdpibO0ddy8OzavZz3iL2xVvBZOpolujSliP65Kq0/7KIYw==}

  micromark-util-subtokenize@2.0.1:
    resolution: {integrity: sha512-jZNtiFl/1aY73yS3UGQkutD0UbhTt68qnRpw2Pifmz5wV9h8gOVsN70v+Lq/f1rKaU/W8pxRe8y8Q9FX1AOe1Q==}

  micromark-util-symbol@2.0.0:
    resolution: {integrity: sha512-8JZt9ElZ5kyTnO94muPxIGS8oyElRJaiJO8EzV6ZSyGQ1Is8xwl4Q45qU5UOg+bGH4AikWziz0iN4sFLWs8PGw==}

  micromark-util-types@2.0.0:
    resolution: {integrity: sha512-oNh6S2WMHWRZrmutsRmDDfkzKtxF+bc2VxLC9dvtrDIRFln627VsFP6fLMgTryGDljgLPjkrzQSDcPrjPyDJ5w==}

  micromark@4.0.0:
    resolution: {integrity: sha512-o/sd0nMof8kYff+TqcDx3VSrgBTcZpSvYcAHIfHhv5VAuNmisCxjhx6YmxS8PFEpb9z5WKWKPdzf0jM23ro3RQ==}

  micromatch@4.0.8:
    resolution: {integrity: sha512-PXwfBhYu0hBCPw8Dn0E+WDYb7af3dSLVWKi3HGv84IdF4TyFoC0ysxFd0Goxw7nSv4T/PzEJQxsYsEiFCKo2BA==}
    engines: {node: '>=8.6'}

  mime-db@1.52.0:
    resolution: {integrity: sha512-sPU4uV7dYlvtWJxwwxHD0PuihVNiE7TyAbQ5SWxDCB9mUYvOgroQOwYQQOKPJ8CIbE+1ETVlOoK1UC2nU3gYvg==}
    engines: {node: '>= 0.6'}

  mime-db@1.53.0:
    resolution: {integrity: sha512-oHlN/w+3MQ3rba9rqFr6V/ypF10LSkdwUysQL7GkXoTgIWeV+tcXGA852TBxH+gsh8UWoyhR1hKcoMJTuWflpg==}
    engines: {node: '>= 0.6'}

  mime-types@2.1.35:
    resolution: {integrity: sha512-ZDY+bPm5zTTF+YpCrAU9nK0UgICYPT0QtT1NZWFv4s++TNkcgVaT0g6+4R2uI4MjQjzysHB1zxuWL50hzaeXiw==}
    engines: {node: '>= 0.6'}

  mime@1.6.0:
    resolution: {integrity: sha512-x0Vn8spI+wuJ1O6S7gnbaQg8Pxh4NNHb7KSINmEWKiPE4RKOplvijn+NkmYmmRgP68mc70j2EbeTFRsrswaQeg==}
    engines: {node: '>=4'}
    hasBin: true

  mimic-fn@2.1.0:
    resolution: {integrity: sha512-OqbOk5oEQeAZ8WXWydlu9HJjz9WVdEIvamMCcXmuqUYjTknH/sqsWvhQ3vgwKFRR1HpjvNBKQ37nbJgYzGqGcg==}
    engines: {node: '>=6'}

  mimic-fn@4.0.0:
    resolution: {integrity: sha512-vqiC06CuhBTUdZH+RYl8sFrL096vA45Ok5ISO6sE/Mr1jRbGH4Csnhi8f3wKVl7x8mO4Au7Ir9D3Oyv1VYMFJw==}
    engines: {node: '>=12'}

  minimatch@3.1.2:
    resolution: {integrity: sha512-J7p63hRiAjw1NDEww1W7i37+ByIrOWO5XQQAzZ3VOcL0PNybwpfmV/N05zFAzwQ9USyEcX6t3UO+K5aqBQOIHw==}

  minimatch@9.0.3:
    resolution: {integrity: sha512-RHiac9mvaRw0x3AYRgDC1CxAP7HTcNrrECeA8YYJeWnpo+2Q5CegtZjaotWTWxDG3UeGA1coE05iH1mPjT/2mg==}
    engines: {node: '>=16 || 14 >=14.17'}

  minimatch@9.0.5:
    resolution: {integrity: sha512-G6T0ZX48xgozx7587koeX9Ys2NYy6Gmv//P89sEte9V9whIapMNF4idKxnW2QtCcLiTWlb/wfCabAtAFWhhBow==}
    engines: {node: '>=16 || 14 >=14.17'}

  minimist@1.2.8:
    resolution: {integrity: sha512-2yyAR8qBkN3YuheJanUpWC5U3bb5osDywNB8RzDVlDwDHbocAJveqqj1u8+SVD7jkWT4yvsHCpWqqWqAxb0zCA==}

  minipass@7.1.2:
    resolution: {integrity: sha512-qOOzS1cBTWYF4BH8fVePDBOO9iptMnGUEZwNc/cMWnTV2nVLZ7VoNWEPHkYczZA0pdoA7dl6e7FL659nX9S2aw==}
    engines: {node: '>=16 || 14 >=14.17'}

  minisearch@6.3.0:
    resolution: {integrity: sha512-ihFnidEeU8iXzcVHy74dhkxh/dn8Dc08ERl0xwoMMGqp4+LvRSCgicb+zGqWthVokQKvCSxITlh3P08OzdTYCQ==}

  mixin-deep@1.3.2:
    resolution: {integrity: sha512-WRoDn//mXBiJ1H40rqa3vH0toePwSsGb45iInWlTySa+Uu4k3tYUSxa2v1KqAiLtvlrSzaExqS1gtk96A9zvEA==}
    engines: {node: '>=0.10.0'}

  mlly@1.7.1:
    resolution: {integrity: sha512-rrVRZRELyQzrIUAVMHxP97kv+G786pHmOKzuFII8zDYahFBS7qnHh2AlYSl1GAHhaMPCz6/oHjVMcfFYgFYHgA==}

  mobx@6.13.2:
    resolution: {integrity: sha512-GIubI2qf+P6lG6rSEG0T2pg3jV9/0+O0ncF09+0umRe75+Cbnh1KNLM1GvbTY9RSc7QuU+LcPNZfxDY8B+3XRg==}

  modern-ahocorasick@1.0.1:
    resolution: {integrity: sha512-yoe+JbhTClckZ67b2itRtistFKf8yPYelHLc7e5xAwtNAXxM6wJTUx2C7QeVSJFDzKT7bCIFyBVybPMKvmB9AA==}

  moo-color@1.0.3:
    resolution: {integrity: sha512-i/+ZKXMDf6aqYtBhuOcej71YSlbjT3wCO/4H1j8rPvxDJEifdwgg5MaFyu6iYAT8GBZJg2z0dkgK4YMzvURALQ==}

  mrmime@2.0.0:
    resolution: {integrity: sha512-eu38+hdgojoyq63s+yTpN4XMBdt5l8HhMhc4VKLO9KM5caLIBvUm4thi7fFaxyTmCKeNnXZ5pAlBwCUnhA09uw==}
    engines: {node: '>=10'}

  ms@2.0.0:
    resolution: {integrity: sha512-Tpp60P6IUJDTuOq/5Z8cdskzJujfwqfOTkrwIwj7IRISpnkJnT6SyJ4PCPnGMoFjC9ddhal5KVIYtAt97ix05A==}

  ms@2.1.3:
    resolution: {integrity: sha512-6FlzubTLZG3J2a/NVCAleEhjzq5oxgHyaCU9yYXvcLsvoVaHJq/s5xXI6/XXP6tz7R9xAOtHnSO/tXtF3WRTlA==}

  mz@2.7.0:
    resolution: {integrity: sha512-z81GNO7nnYMEhrGh9LeymoE4+Yr0Wn5McHIZMK5cfQCl+NDX08sCZgUc9/6MHni9IWuFLm1Z3HTCXu2z9fN62Q==}

  n8ao@1.9.2:
    resolution: {integrity: sha512-Y4FZmgsqoZbFWGxSLxymiFSYpt/CNxU5p65+SevEIPzfs2uv6oiZHOuaBLv6+CF+0s1nSBFIOs+BrOxF8aOnmw==}
    peerDependencies:
      postprocessing: '>=6.30.0'
      three: '>=0.137'

  nanoid@3.3.7:
    resolution: {integrity: sha512-eSRppjcPIatRIMC1U6UngP8XFcz8MQWGQdt1MTBQ7NaAmvXDfvNxbvWV3x2y6CdEUciCSsDHDQZbhYaB8QEo2g==}
    engines: {node: ^10 || ^12 || ^13.7 || ^14 || >=15.0.1}
    hasBin: true

  natural-compare@1.4.0:
    resolution: {integrity: sha512-OWND8ei3VtNC9h7V60qff3SVobHr996CTwgxubgyQYEpg290h9J0buyECNNJexkFm5sOajh5G116RYA1c8ZMSw==}

  negotiator@0.6.3:
    resolution: {integrity: sha512-+EUsqGPLsM+j/zdChZjsnX51g4XrHFOIXwfnCVPGlQk/k5giakcKsuxCObBRu6DSm9opw/O6slWbJdghQM4bBg==}
    engines: {node: '>= 0.6'}

  no-case@3.0.4:
    resolution: {integrity: sha512-fgAN3jGAh+RoxUGZHTSOLJIqUc2wmoBwGR4tbpNAKmmovFoWq0OdRkb0VkldReO2a2iBT/OEulG9XSUc10r3zg==}

  node-fetch@2.7.0:
    resolution: {integrity: sha512-c4FRfUm/dbcWZ7U+1Wq0AwCyFL+3nt2bEw05wfxSz+DWpWsitgmSgYmy2dQdWyKC1694ELPqMs/YzUSNozLt8A==}
    engines: {node: 4.x || >=6.0.0}
    peerDependencies:
      encoding: ^0.1.0
    peerDependenciesMeta:
      encoding:
        optional: true

  node-releases@2.0.18:
    resolution: {integrity: sha512-d9VeXT4SJ7ZeOqGX6R5EM022wpL+eWPooLI+5UpWn2jCT1aosUQEhQP214x33Wkwx3JQMvIm+tIoVOdodFS40g==}

  normalize-path@3.0.0:
    resolution: {integrity: sha512-6eZs5Ls3WtCisHWp9S2GUy8dqkpGi4BVSz3GaqiE6ezub0512ESztXUwUB6C6IKbQkY2Pnb/mD4WYojCRwcwLA==}
    engines: {node: '>=0.10.0'}

  normalize-range@0.1.2:
    resolution: {integrity: sha512-bdok/XvKII3nUpklnV6P2hxtMNrCboOjAcyBuQnWEhO665FwrSNRxU+AqpsyvO6LgGYPspN+lu5CLtw4jPRKNA==}
    engines: {node: '>=0.10.0'}

  not@0.1.0:
    resolution: {integrity: sha512-5PDmaAsVfnWUgTUbJ3ERwn7u79Z0dYxN9ErxCpVJJqe2RK0PJ3z+iFUxuqjwtlDDegXvtWoxD/3Fzxox7tFGWA==}

  npm-run-path@4.0.1:
    resolution: {integrity: sha512-S48WzZW777zhNIrn7gxOlISNAqi9ZC/uQFnRdbeIHhZhCA6UqpkOT8T1G7BvfdgP4Er8gF4sUbaS0i7QvIfCWw==}
    engines: {node: '>=8'}

  npm-run-path@5.3.0:
    resolution: {integrity: sha512-ppwTtiJZq0O/ai0z7yfudtBpWIoxM8yE6nHi1X47eFR2EWORqfbu6CnPlNsjeN683eT0qG6H/Pyf9fCcvjnnnQ==}
    engines: {node: ^12.20.0 || ^14.13.1 || >=16.0.0}

  nth-check@2.1.1:
    resolution: {integrity: sha512-lqjrjmaOoAnWfMmBPL+XNnynZh2+swxiX3WUE0s4yEHI6m+AwrK2UZOimIRl3X/4QctVqS8AiZjFqyOGrMXb/w==}

  nwsapi@2.2.12:
    resolution: {integrity: sha512-qXDmcVlZV4XRtKFzddidpfVP4oMSGhga+xdMc25mv8kaLUHtgzCDhUxkrN8exkGdTlLNaXj7CV3GtON7zuGZ+w==}

  object-assign@4.1.1:
    resolution: {integrity: sha512-rJgTQnkUnH1sFw8yT6VSU3zD3sWmu6sZhIseY8VX+GRu3P6F7Fu+JNDoXfklElbLJSnc3FUQHVe4cU5hj+BcUg==}
    engines: {node: '>=0.10.0'}

  object-hash@3.0.0:
    resolution: {integrity: sha512-RSn9F68PjH9HqtltsSnqYC1XXoWe9Bju5+213R98cNGttag9q9yAOTzdbsqvIa7aNm5WffBZFpWYr2aWrklWAw==}
    engines: {node: '>= 6'}

  object-inspect@1.13.2:
    resolution: {integrity: sha512-IRZSRuzJiynemAXPYtPe5BoI/RESNYR7TYm50MC5Mqbd3Jmw5y790sErYw3V6SryFJD64b74qQQs9wn5Bg/k3g==}
    engines: {node: '>= 0.4'}

  object-keys@1.1.1:
    resolution: {integrity: sha512-NuAESUOUMrlIXOfHKzD6bpPu3tYt3xvjNdRIQ+FeT0lNb4K8WR70CaDxhuNguS2XG+GjkyMwOzsN5ZktImfhLA==}
    engines: {node: '>= 0.4'}

  object.assign@4.1.5:
    resolution: {integrity: sha512-byy+U7gp+FVwmyzKPYhW2h5l3crpmGsxl7X2s8y43IgxvG4g3QZ6CffDtsNQy1WsmZpQbO+ybo0AlW7TY6DcBQ==}
    engines: {node: '>= 0.4'}

  object.entries@1.1.8:
    resolution: {integrity: sha512-cmopxi8VwRIAw/fkijJohSfpef5PdN0pMQJN6VC/ZKvn0LIknWD8KtgY6KlQdEc4tIjcQ3HxSMmnvtzIscdaYQ==}
    engines: {node: '>= 0.4'}

  object.fromentries@2.0.8:
    resolution: {integrity: sha512-k6E21FzySsSK5a21KRADBd/NGneRegFO5pLHfdQLpRDETUNJueLXs3WCzyQ3tFRDYgbq3KHGXfTbi2bs8WQ6rQ==}
    engines: {node: '>= 0.4'}

  object.groupby@1.0.3:
    resolution: {integrity: sha512-+Lhy3TQTuzXI5hevh8sBGqbmurHbbIjAi0Z4S63nthVLmLxfbj4T54a4CfZrXIrt9iP4mVAPYMo/v99taj3wjQ==}
    engines: {node: '>= 0.4'}

  object.values@1.2.0:
    resolution: {integrity: sha512-yBYjY9QX2hnRmZHAjG/f13MzmBzxzYgQhFrke06TTyKY5zSTEqkOeukBzIdVA3j3ulu8Qa3MbVFShV7T2RmGtQ==}
    engines: {node: '>= 0.4'}

  on-finished@2.4.1:
    resolution: {integrity: sha512-oVlzkg3ENAhCk2zdv7IJwd/QUD4z2RxRwpkcGY8psCVcCYZNq4wYnVWALHM+brtuJjePWiYF/ClmuDr8Ch5+kg==}
    engines: {node: '>= 0.8'}

  on-headers@1.0.2:
    resolution: {integrity: sha512-pZAE+FJLoyITytdqK0U5s+FIpjN0JP3OzFi/u8Rx+EV5/W+JTWGXG8xFzevE7AjBfDqHv/8vL8qQsIhHnqRkrA==}
    engines: {node: '>= 0.8'}

  once@1.4.0:
    resolution: {integrity: sha512-lNaJgI+2Q5URQBkccEKHTQOPaXdUxnZZElQTZY0MFUAuaEqe1E+Nyvgdz/aIyNi6Z9MzO5dv1H8n58/GELp3+w==}

  onetime@5.1.2:
    resolution: {integrity: sha512-kbpaSSGJTWdAY5KPVeMOKXSrPtr8C8C7wodJbcsd51jRnmD+GZu8Y0VoU6Dm5Z4vWr0Ig/1NKuWRKf7j5aaYSg==}
    engines: {node: '>=6'}

  onetime@6.0.0:
    resolution: {integrity: sha512-1FlR+gjXK7X+AsAHso35MnyN5KqGwJRi/31ft6x0M194ht7S+rWAvd7PHss9xSKMzE0asv1pyIHaJYq+BbacAQ==}
    engines: {node: '>=12'}

  oniguruma-to-js@0.4.3:
    resolution: {integrity: sha512-X0jWUcAlxORhOqqBREgPMgnshB7ZGYszBNspP+tS9hPD3l13CdaXcHbgImoHUHlrvGx/7AvFEkTRhAGYh+jzjQ==}

  optionator@0.9.4:
    resolution: {integrity: sha512-6IpQ7mKUxRcZNLIObR0hz7lxsapSSIYNZJwXPGeF0mTVqGKFIXj1DQcMoT22S3ROcLyY/rz0PWaWZ9ayWmad9g==}
    engines: {node: '>= 0.8.0'}

  ora@7.0.1:
    resolution: {integrity: sha512-0TUxTiFJWv+JnjWm4o9yvuskpEJLXTcng8MJuKd+SzAzp2o+OP3HWqNhB4OdJRt1Vsd9/mR0oyaEYlOnL7XIRw==}
    engines: {node: '>=16'}

  outdent@0.8.0:
    resolution: {integrity: sha512-KiOAIsdpUTcAXuykya5fnVVT+/5uS0Q1mrkRHcF89tpieSmY33O/tmc54CqwA+bfhbtEfZUNLHaPUiB9X3jt1A==}

  p-limit@3.1.0:
    resolution: {integrity: sha512-TYOanM3wGwNGsZN2cVTYPArw454xnXj5qmWF1bEoAc4+cU/ol7GVh7odevjp1FNHduHc3KZMcFduxU5Xc6uJRQ==}
    engines: {node: '>=10'}

  p-limit@5.0.0:
    resolution: {integrity: sha512-/Eaoq+QyLSiXQ4lyYV23f14mZRQcXnxfHrN0vCai+ak9G0pp9iEQukIIZq5NccEvwRB8PUnZT0KsOoDCINS1qQ==}
    engines: {node: '>=18'}

  p-locate@5.0.0:
    resolution: {integrity: sha512-LaNjtRWUBY++zB5nE/NwcaoMylSPk+S+ZHNB1TzdbMJMny6dynpAGt7X/tl/QYq3TIeE6nxHppbo2LGymrG5Pw==}
    engines: {node: '>=10'}

  package-json-from-dist@1.0.0:
    resolution: {integrity: sha512-dATvCeZN/8wQsGywez1mzHtTlP22H8OEfPrVMLNr4/eGa+ijtLn/6M5f0dY8UKNrC2O9UCU6SSoG3qRKnt7STw==}

  pako@2.1.0:
    resolution: {integrity: sha512-w+eufiZ1WuJYgPXbV/PO3NCMEc3xqylkKHzp8bxp1uW4qaSNQUkwmLLEc3kKsfz8lpV1F8Ht3U1Cm+9Srog2ug==}

  parent-module@1.0.1:
    resolution: {integrity: sha512-GQ2EWRpQV8/o+Aw8YqtfZZPfNRWZYkbidE9k5rpl/hC3vtHHBfGm2Ifi6qWV+coDGkrUKZAxE3Lot5kcsRlh+g==}
    engines: {node: '>=6'}

  parse-entities@4.0.1:
    resolution: {integrity: sha512-SWzvYcSJh4d/SGLIOQfZ/CoNv6BTlI6YEQ7Nj82oDVnRpwe/Z/F1EMx42x3JAOwGBlCjeCH0BRJQbQ/opHL17w==}

  parse-json@5.2.0:
    resolution: {integrity: sha512-ayCKvm/phCGxOkYRSCM82iDwct8/EonSEgCSxWxD7ve6jHggsFl4fZVQBPRNgQoKiuV/odhFrGzQXZwbifC8Rg==}
    engines: {node: '>=8'}

  parse5@7.1.2:
    resolution: {integrity: sha512-Czj1WaSVpaoj0wbhMzLmWD69anp2WH7FXMB9n1Sy8/ZFF9jolSQVMu1Ij5WIyGmcBmhk7EOndpO4mIpihVqAXw==}

  parseurl@1.3.3:
    resolution: {integrity: sha512-CiyeOxFT/JZyN5m0z9PfXw4SCBJ6Sygz1Dpl0wqjlhDEGGBP1GnsUVEL0p63hoG1fcj3fHynXi9NYO4nWOL+qQ==}
    engines: {node: '>= 0.8'}

  path-exists@4.0.0:
    resolution: {integrity: sha512-ak9Qy5Q7jYb2Wwcey5Fpvg2KoAc/ZIhLSLOSBmRmygPsGwkVVt0fZa0qrtMz+m6tJTAHfZQ8FnmB4MG4LWy7/w==}
    engines: {node: '>=8'}

  path-is-absolute@1.0.1:
    resolution: {integrity: sha512-AVbw3UJ2e9bq64vSaS9Am0fje1Pa8pbGqTTsmXfaIiMpnr5DlDhfJOuLj9Sf95ZPVDAUerDfEk88MPmPe7UCQg==}
    engines: {node: '>=0.10.0'}

  path-key@3.1.1:
    resolution: {integrity: sha512-ojmeN0qd+y0jszEtoY48r0Peq5dwMEkIlCOu6Q5f41lfkswXuKtYrhgoTpLnyIcHm24Uhqx+5Tqm2InSwLhE6Q==}
    engines: {node: '>=8'}

  path-key@4.0.0:
    resolution: {integrity: sha512-haREypq7xkM7ErfgIyA0z+Bj4AGKlMSdlQE2jvJo6huWD1EdkKYV+G/T4nq0YEF2vgTT8kqMFKo1uHn950r4SQ==}
    engines: {node: '>=12'}

  path-parse@1.0.7:
    resolution: {integrity: sha512-LDJzPVEEEPR+y48z93A0Ed0yXb8pAByGWo/k5YYdYgpY2/2EsOsksJrq7lOHxryrVOn1ejG6oAp8ahvOIQD8sw==}

  path-scurry@1.11.1:
    resolution: {integrity: sha512-Xa4Nw17FS9ApQFJ9umLiJS4orGjm7ZzwUrwamcGQuHSzDyth9boKDaycYdDcZDuqYATXw4HFXgaqWTctW/v1HA==}
    engines: {node: '>=16 || 14 >=14.18'}

  path-type@4.0.0:
    resolution: {integrity: sha512-gDKb8aZMDeD/tZWs9P6+q0J9Mwkdl6xMV8TjnGP3qJVJ06bdMgkbBlLU8IdfOsIsFz2BW1rNVT3XuNEl8zPAvw==}
    engines: {node: '>=8'}

  pathe@1.1.2:
    resolution: {integrity: sha512-whLdWMYL2TwI08hn8/ZqAbrVemu0LNaNNJZX73O6qaIdCTfXutsLhMkjdENX0qhsQ9uIimo4/aQOmXkoon2nDQ==}

  pathval@1.1.1:
    resolution: {integrity: sha512-Dp6zGqpTdETdR63lehJYPeIOqpiNBNtc7BpWSLrOje7UaIsE5aY92r/AunQA7rsXvet3lrJ3JnZX29UPTKXyKQ==}

  pathval@2.0.0:
    resolution: {integrity: sha512-vE7JKRyES09KiunauX7nd2Q9/L7lhok4smP9RZTDeD4MVs72Dp2qNFVz39Nz5a0FVEW0BJR6C0DYrq6unoziZA==}
    engines: {node: '>= 14.16'}

  periscopic@3.1.0:
    resolution: {integrity: sha512-vKiQ8RRtkl9P+r/+oefh25C3fhybptkHKCZSPlcXiJux2tJF55GnEj3BVn4A5gKfq9NWWXXrxkHBwVPUfH0opw==}

  picocolors@1.1.0:
    resolution: {integrity: sha512-TQ92mBOW0l3LeMeyLV6mzy/kWr8lkd/hp3mTg7wYK7zJhuBStmGMBG0BdeDZS/dZx1IukaX6Bk11zcln25o1Aw==}

  picomatch@2.3.1:
    resolution: {integrity: sha512-JU3teHTNjmE2VCGFzuY8EXzCDVwEqB2a8fsIvwaStHhAWJEeVd1o1QD80CU6+ZdEXXSLbSsuLwJjkCBWqRQUVA==}
    engines: {node: '>=8.6'}

  picomatch@4.0.2:
    resolution: {integrity: sha512-M7BAV6Rlcy5u+m6oPhAPFgJTzAioX/6B0DxyvDlo9l8+T3nLKbrczg2WLUyzd45L8RqfUMyGPzekbMvX2Ldkwg==}
    engines: {node: '>=12'}

  pify@2.3.0:
    resolution: {integrity: sha512-udgsAY+fTnvv7kI7aaxbqwWNb0AHiB0qBO89PZKPkoTmGOgdbrHDKD+0B2X4uTfJ/FT1R09r9gTsjUjNJotuog==}
    engines: {node: '>=0.10.0'}

  pirates@4.0.6:
    resolution: {integrity: sha512-saLsH7WeYYPiD25LDuLRRY/i+6HaPYr6G1OUlN39otzkSTxKnubR9RTxS3/Kk50s1g2JTgFwWQDQyplC5/SHZg==}
    engines: {node: '>= 6'}

  pkg-types@1.2.0:
    resolution: {integrity: sha512-+ifYuSSqOQ8CqP4MbZA5hDpb97n3E8SVWdJe+Wms9kj745lmd3b7EZJiqvmLwAlmRfjrI7Hi5z3kdBJ93lFNPA==}

  possible-typed-array-names@1.0.0:
    resolution: {integrity: sha512-d7Uw+eZoloe0EHDIYoe+bQ5WXnGMOpmiZFTuMWCwpjzzkL2nTjcKiAk4hh8TjnGye2TwWOk3UXucZ+3rbmBa8Q==}
    engines: {node: '>= 0.4'}

  postcss-import@15.1.0:
    resolution: {integrity: sha512-hpr+J05B2FVYUAXHeK1YyI267J/dDDhMU6B6civm8hSY1jYJnBXxzKDKDswzJmtLHryrjhnDjqqp/49t8FALew==}
    engines: {node: '>=14.0.0'}
    peerDependencies:
      postcss: ^8.0.0

  postcss-js@4.0.1:
    resolution: {integrity: sha512-dDLF8pEO191hJMtlHFPRa8xsizHaM82MLfNkUHdUtVEV3tgTp5oj+8qbEqYM57SLfc74KSbw//4SeJma2LRVIw==}
    engines: {node: ^12 || ^14 || >= 16}
    peerDependencies:
      postcss: ^8.4.21

  postcss-load-config@4.0.2:
    resolution: {integrity: sha512-bSVhyJGL00wMVoPUzAVAnbEoWyqRxkjv64tUl427SKnPrENtq6hJwUojroMz2VB+Q1edmi4IfrAPpami5VVgMQ==}
    engines: {node: '>= 14'}
    peerDependencies:
      postcss: '>=8.0.9'
      ts-node: '>=9.0.0'
    peerDependenciesMeta:
      postcss:
        optional: true
      ts-node:
        optional: true

  postcss-load-config@6.0.1:
    resolution: {integrity: sha512-oPtTM4oerL+UXmx+93ytZVN82RrlY/wPUV8IeDxFrzIjXOLF1pN+EmKPLbubvKHT2HC20xXsCAH2Z+CKV6Oz/g==}
    engines: {node: '>= 18'}
    peerDependencies:
      jiti: '>=1.21.0'
      postcss: '>=8.0.9'
      tsx: ^4.8.1
      yaml: ^2.4.2
    peerDependenciesMeta:
      jiti:
        optional: true
      postcss:
        optional: true
      tsx:
        optional: true
      yaml:
        optional: true

  postcss-nested@6.2.0:
    resolution: {integrity: sha512-HQbt28KulC5AJzG+cZtj9kvKB93CFCdLvog1WFLf1D+xmMvPGlBstkpTEZfK5+AN9hfJocyBFCNiqyS48bpgzQ==}
    engines: {node: '>=12.0'}
    peerDependencies:
      postcss: ^8.2.14

  postcss-selector-parser@6.0.10:
    resolution: {integrity: sha512-IQ7TZdoaqbT+LCpShg46jnZVlhWD2w6iQYAcYXfHARZ7X1t/UGhhceQDs5X0cGqKvYlHNOuv7Oa1xmb0oQuA3w==}
    engines: {node: '>=4'}

  postcss-selector-parser@6.1.2:
    resolution: {integrity: sha512-Q8qQfPiZ+THO/3ZrOrO0cJJKfpYCagtMUkXbnEfmgUjwXg6z/WBeOyS9APBBPCTSiDV+s4SwQGu8yFsiMRIudg==}
    engines: {node: '>=4'}

  postcss-value-parser@4.2.0:
    resolution: {integrity: sha512-1NNCs6uurfkVbeXG4S8JFT9t19m45ICnif8zWLd5oPSZ50QnwMfK+H3jv408d4jw/7Bttv5axS5IiHoLaVNHeQ==}

  postcss@8.4.47:
    resolution: {integrity: sha512-56rxCq7G/XfB4EkXq9Egn5GCqugWvDFjafDOThIdMBsI15iqPqR5r15TfSr1YPYeEI19YeaXMCbY6u88Y76GLQ==}
    engines: {node: ^10 || ^12 || >=14}

  postprocessing@6.36.2:
    resolution: {integrity: sha512-a1qZjpm0Vrozat7YFtYOEvwElWz/ukhxoA+K7HzDVeor20vzacREMnJZL5GTj6TFVr7/ma3W0qD03Go0V5gQOA==}
    peerDependencies:
      three: '>= 0.157.0 < 0.169.0'

  potpack@1.0.2:
    resolution: {integrity: sha512-choctRBIV9EMT9WGAZHn3V7t0Z2pMQyl0EZE6pFc/6ml3ssw7Dlf/oAOvFwjm1HVsqfQN8GfeFyJ+d8tRzqueQ==}

  prelude-ls@1.2.1:
    resolution: {integrity: sha512-vkcDPrRZo1QZLbn5RLGPpg/WmIQ65qoWWhcGKf/b5eplkkarX0m9z8ppCat4mlOqUsWpyNuYgO3VRyrYHSzX5g==}
    engines: {node: '>= 0.8.0'}

  prettier@3.1.1:
    resolution: {integrity: sha512-22UbSzg8luF4UuZtzgiUOfcGM8s4tjBv6dJRT7j275NXsy2jb4aJa4NNveul5x4eqlF1wuhuR2RElK71RvmVaw==}
    engines: {node: '>=14'}
    hasBin: true

  pretty-format@29.7.0:
    resolution: {integrity: sha512-Pdlw/oPxN+aXdmM9R00JVC9WVFoCLTKJvDVLgmJ+qAffBMxsV85l/Lu7sNx4zSzPyoL2euImuEwHhOXdEgNFZQ==}
    engines: {node: ^14.15.0 || ^16.10.0 || >=18.0.0}

  promise-worker-transferable@1.0.4:
    resolution: {integrity: sha512-bN+0ehEnrXfxV2ZQvU2PetO0n4gqBD4ulq3MI1WOPLgr7/Mg9yRQkX5+0v1vagr74ZTsl7XtzlaYDo2EuCeYJw==}

  prop-types@15.8.1:
    resolution: {integrity: sha512-oj87CgZICdulUohogVAR7AjlC0327U4el4L6eAvOqCeudMDVU0NThNaV+b9Df4dXgSP1gXMTnPdhfe/2qDH5cg==}

  property-information@6.5.0:
    resolution: {integrity: sha512-PgTgs/BlvHxOu8QuEN7wi5A0OmXaBcHpmCSTehcs6Uuu9IkDIEo13Hy7n898RHfrQ49vKCoGeWZSaAK01nwVig==}

  proxy-deep@3.1.1:
    resolution: {integrity: sha512-kppbvLUNJ4IOMZds9/4gz/rtT5OFiesy3XosLsgMKlF3vb6GA5Y3ptyDlzKLcOcUBW+zaY+RiMINTsgE+O6e+Q==}

  psl@1.9.0:
    resolution: {integrity: sha512-E/ZsdU4HLs/68gYzgGTkMicWTLPdAftJLfJFlLUAAKZGkStNU72sZjT66SnMDVOfOWY/YAoiD7Jxa9iHvngcag==}

  punycode@2.3.1:
    resolution: {integrity: sha512-vYt7UD1U9Wg6138shLtLOvdAu+8DsC/ilFtEVHcH+wydcSpNE20AfSOduf6MkRFahL5FY7X1oU7nKVZFtfq8Fg==}
    engines: {node: '>=6'}

  querystringify@2.2.0:
    resolution: {integrity: sha512-FIqgj2EUvTa7R50u0rGsyTftzjYmv/a3hO345bZNrqabNqjtgiDMgmo4mkUjd+nzU5oF3dClKqFIPUKybUyqoQ==}

  queue-microtask@1.2.3:
    resolution: {integrity: sha512-NuaNSa6flKT5JaSYQzJok04JzTL1CA6aGhv5rfLW3PgqA+M2ChpZQnAC8h8i4ZFkBS8X5RqkDBHA7r4hej3K9A==}

  r3f-perf@7.2.1:
    resolution: {integrity: sha512-asMr55SqotdT7qtd4gCHGdISGUOL5D3W62LnSm/9lkDIaC/eYg0oh8Vdu3LuyT19tS/O6x1nbPZ11UGdrDJKkA==}
    peerDependencies:
      '@react-three/fiber': '>=8.0'
      dom: '*'
      react: '>=18.0'
      react-dom: '>=18.0'
      three: '>=0.133'
    peerDependenciesMeta:
      '@react-three/fiber':
        optional: true
      dom:
        optional: true
      react-dom:
        optional: true

  range-parser@1.2.1:
    resolution: {integrity: sha512-Hrgsx+orqoygnmhFbKaHE6c296J+HTAQXoxEF6gNupROmmGJRoyzfG3ccAveqCBrwr/2yxQ5BVd/GTl5agOwSg==}
    engines: {node: '>= 0.6'}

  react-colorful@5.6.1:
    resolution: {integrity: sha512-1exovf0uGTGyq5mXQT0zgQ80uvj2PCwvF8zY1RN9/vbJVSjSo3fsB/4L3ObbF7u70NduSiK4xu4Y6q1MHoUGEw==}
    peerDependencies:
      react: '>=16.8.0'
      react-dom: '>=16.8.0'

  react-composer@5.0.3:
    resolution: {integrity: sha512-1uWd07EME6XZvMfapwZmc7NgCZqDemcvicRi3wMJzXsQLvZ3L7fTHVyPy1bZdnWXM4iPjYuNE+uJ41MLKeTtnA==}
    peerDependencies:
      react: ^15.0.0 || ^16.0.0 || ^17.0.0 || ^18.0.0

  react-dom@18.3.1:
    resolution: {integrity: sha512-5m4nQKp+rZRb09LNH59GM4BxTh9251/ylbKIbpe7TpGxfJ+9kv6BLkLBXIjjspbgbnIBNqlI23tRnTWT0snUIw==}
    peerDependencies:
      react: ^18.3.1

  react-draggable@4.4.6:
    resolution: {integrity: sha512-LtY5Xw1zTPqHkVmtM3X8MUOxNDOUhv/khTgBgrUvwaS064bwVvxT+q5El0uUFNx5IEPKXuRejr7UqLwBIg5pdw==}
    peerDependencies:
      react: '>= 16.3.0'
      react-dom: '>= 16.3.0'

  react-dropzone@12.1.0:
    resolution: {integrity: sha512-iBYHA1rbopIvtzokEX4QubO6qk5IF/x3BtKGu74rF2JkQDXnwC4uO/lHKpaw4PJIV6iIAYOlwLv2FpiGyqHNog==}
    engines: {node: '>= 10.13'}
    peerDependencies:
      react: '>= 16.8'

  react-fast-compare@3.2.2:
    resolution: {integrity: sha512-nsO+KSNgo1SbJqJEYRE9ERzo7YtYbou/OqjSQKxV7jcKox7+usiUVZOAC+XnDOABXggQTno0Y1CpVnuWEc1boQ==}

  react-helmet@6.1.0:
    resolution: {integrity: sha512-4uMzEY9nlDlgxr61NL3XbKRy1hEkXmKNXhjbAIOVw5vcFrsdYbH2FEwcNyWvWinl103nXgzYNlns9ca+8kFiWw==}
    peerDependencies:
      react: '>=16.3.0'

  react-intersection-observer@9.13.1:
    resolution: {integrity: sha512-tSzDaTy0qwNPLJHg8XZhlyHTgGW6drFKTtvjdL+p6um12rcnp8Z5XstE+QNBJ7c64n5o0Lj4ilUleA41bmDoMw==}
    peerDependencies:
      react: ^15.0.0 || ^16.0.0 || ^17.0.0 || ^18.0.0 || ^19.0.0
      react-dom: ^15.0.0 || ^16.0.0 || ^17.0.0 || ^18.0.0 || ^19.0.0
    peerDependenciesMeta:
      react-dom:
        optional: true

  react-is@16.13.1:
    resolution: {integrity: sha512-24e6ynE2H+OKt4kqsOvNd8kBpV65zoxbA4BVsEOB3ARVWQki/DHzaUoC5KuON/BiccDaCCTZBuOcfZs70kR8bQ==}

  react-is@18.3.1:
    resolution: {integrity: sha512-/LLMVyas0ljjAtoYiPqYiL8VWXzUUdThrmU5+n20DZv+a+ClRoevUzw5JxU+Ieh5/c87ytoTBV9G1FiKfNJdmg==}

  react-reconciler@0.27.0:
    resolution: {integrity: sha512-HmMDKciQjYmBRGuuhIaKA1ba/7a+UsM5FzOZsMO2JYHt9Jh8reCb7j1eDC95NOyUlKM9KRyvdx0flBuDvYSBoA==}
    engines: {node: '>=0.10.0'}
    peerDependencies:
      react: ^18.0.0

  react-refresh@0.14.2:
    resolution: {integrity: sha512-jCvmsr+1IUSMUyzOkRcvnVbX3ZYC6g9TDrDbFuFmRDq7PD4yaGbLKNQL6k2jnArV8hjYxh7hVhAZB6s9HDGpZA==}
    engines: {node: '>=0.10.0'}

  react-remove-scroll-bar@2.3.6:
    resolution: {integrity: sha512-DtSYaao4mBmX+HDo5YWYdBWQwYIQQshUV/dVxFxK+KM26Wjwp1gZ6rv6OC3oujI6Bfu6Xyg3TwK533AQutsn/g==}
    engines: {node: '>=10'}
    peerDependencies:
      '@types/react': ^16.8.0 || ^17.0.0 || ^18.0.0
      react: ^16.8.0 || ^17.0.0 || ^18.0.0
    peerDependenciesMeta:
      '@types/react':
        optional: true

  react-remove-scroll@2.5.7:
    resolution: {integrity: sha512-FnrTWO4L7/Bhhf3CYBNArEG/yROV0tKmTv7/3h9QCFvH6sndeFf1wPqOcbFVu5VAulS5dV1wGT3GZZ/1GawqiA==}
    engines: {node: '>=10'}
    peerDependencies:
      '@types/react': ^16.8.0 || ^17.0.0 || ^18.0.0
      react: ^16.8.0 || ^17.0.0 || ^18.0.0
    peerDependenciesMeta:
      '@types/react':
        optional: true

  react-router-dom@6.26.2:
    resolution: {integrity: sha512-z7YkaEW0Dy35T3/QKPYB1LjMK2R1fxnHO8kWpUMTBdfVzZrWOiY9a7CtN8HqdWtDUWd5FY6Dl8HFsqVwH4uOtQ==}
    engines: {node: '>=14.0.0'}
    peerDependencies:
      react: '>=16.8'
      react-dom: '>=16.8'

  react-router@6.26.2:
    resolution: {integrity: sha512-tvN1iuT03kHgOFnLPfLJ8V95eijteveqdOSk+srqfePtQvqCExB8eHOYnlilbOcyJyKnYkr1vJvf7YqotAJu1A==}
    engines: {node: '>=14.0.0'}
    peerDependencies:
      react: '>=16.8'

  react-side-effect@2.1.2:
    resolution: {integrity: sha512-PVjOcvVOyIILrYoyGEpDN3vmYNLdy1CajSFNt4TDsVQC5KpTijDvWVoR+/7Rz2xT978D8/ZtFceXxzsPwZEDvw==}
    peerDependencies:
      react: ^16.3.0 || ^17.0.0 || ^18.0.0

  react-style-singleton@2.2.1:
    resolution: {integrity: sha512-ZWj0fHEMyWkHzKYUr2Bs/4zU6XLmq9HsgBURm7g5pAVfyn49DgUiNgY2d4lXRlYSiCif9YBGpQleewkcqddc7g==}
    engines: {node: '>=10'}
    peerDependencies:
      '@types/react': ^16.8.0 || ^17.0.0 || ^18.0.0
      react: ^16.8.0 || ^17.0.0 || ^18.0.0
    peerDependenciesMeta:
      '@types/react':
        optional: true

  react-toastify@10.0.5:
    resolution: {integrity: sha512-mNKt2jBXJg4O7pSdbNUfDdTsK9FIdikfsIE/yUCxbAEXl4HMyJaivrVFcn3Elvt5xvCQYhUZm+hqTIu1UXM3Pw==}
    peerDependencies:
      react: '>=18'
      react-dom: '>=18'

  react@18.3.1:
    resolution: {integrity: sha512-wS+hAgJShR0KhEvPJArfuPVN1+Hz1t0Y6n5jLrGQbkb4urgPE/0Rve+1kMB1v/oWgHgm4WIcV+i7F2pTVj+2iQ==}
    engines: {node: '>=0.10.0'}

  read-cache@1.0.0:
    resolution: {integrity: sha512-Owdv/Ft7IjOgm/i0xvNDZ1LrRANRfew4b2prF3OWMQLxLfu3bS8FVhCsrSCMK4lR56Y9ya+AThoTpDCTxCmpRA==}

  readable-stream@3.6.2:
    resolution: {integrity: sha512-9u/sniCrY3D5WdsERHzHE4G2YCXqoG5FTHUiCC4SIbr6XcLZBY05ya9EKjYek9O5xOAwjGq+1JdGBAS7Q9ScoA==}
    engines: {node: '>= 6'}

  readdirp@3.6.0:
    resolution: {integrity: sha512-hOS089on8RduqdbhvQ5Z37A0ESjsqz6qnRcffsMU3495FuTdqSm+7bhJ29JvIOsBDEEnan5DPu9t3To9VRlMzA==}
    engines: {node: '>=8.10.0'}

  redeyed@2.1.1:
    resolution: {integrity: sha512-FNpGGo1DycYAdnrKFxCMmKYgo/mILAqtRYbkdQD8Ep/Hk2PQ5+aEAEx+IU713RTDmuBaH0c8P5ZozurNu5ObRQ==}

  reflect.getprototypeof@1.0.6:
    resolution: {integrity: sha512-fmfw4XgoDke3kdI6h4xcUz1dG8uaiv5q9gcEwLS4Pnth2kxT+GZ7YehS1JTMGBQmtV7Y4GFGbs2re2NqhdozUg==}
    engines: {node: '>= 0.4'}

  regenerate-unicode-properties@10.2.0:
    resolution: {integrity: sha512-DqHn3DwbmmPVzeKj9woBadqmXxLvQoQIwu7nopMc72ztvxVmVk2SBhSnx67zuye5TP+lJsb/TBQsjLKhnDf3MA==}
    engines: {node: '>=4'}

  regenerate@1.4.2:
    resolution: {integrity: sha512-zrceR/XhGYU/d/opr2EKO7aRHUeiBI8qjtfHqADTwZd6Szfy16la6kqD0MIUs5z5hx6AaKa+PixpPrR289+I0A==}

  regenerator-runtime@0.14.1:
    resolution: {integrity: sha512-dYnhHh0nJoMfnkZs6GmmhFknAGRrLznOu5nc9ML+EJxGvrx6H7teuevqVqCuPcPK//3eDrrjQhehXVx9cnkGdw==}

  regenerator-transform@0.15.2:
    resolution: {integrity: sha512-hfMp2BoF0qOk3uc5V20ALGDS2ddjQaLrdl7xrGXvAIow7qeWRM2VA2HuCHkUKk9slq3VwEwLNK3DFBqDfPGYtg==}

  regex@4.3.2:
    resolution: {integrity: sha512-kK/AA3A9K6q2js89+VMymcboLOlF5lZRCYJv3gzszXFHBr6kO6qLGzbm+UIugBEV8SMMKCTR59txoY6ctRHYVw==}

  regexp.prototype.flags@1.5.2:
    resolution: {integrity: sha512-NcDiDkTLuPR+++OCKB0nWafEmhg/Da8aUPLPMQbK+bxKKCm1/S5he+AqYa4PlMCVBalb4/yxIRub6qkEx5yJbw==}
    engines: {node: '>= 0.4'}

  regexpu-core@5.3.2:
    resolution: {integrity: sha512-RAM5FlZz+Lhmo7db9L298p2vHP5ZywrVXmVXpmAD9GuL5MPH6t9ROw1iA/wfHkQ76Qe7AaPF0nGuim96/IrQMQ==}
    engines: {node: '>=4'}

  regjsparser@0.9.1:
    resolution: {integrity: sha512-dQUtn90WanSNl+7mQKcXAgZxvUe7Z0SqXlgzv0za4LwiUhyzBC58yQO3liFoUgu8GiJVInAhJjkj1N0EtQ5nkQ==}
    hasBin: true

  rehype-autolink-headings@7.1.0:
    resolution: {integrity: sha512-rItO/pSdvnvsP4QRB1pmPiNHUskikqtPojZKJPPPAVx9Hj8i8TwMBhofrrAYRhYOOBZH9tgmG5lPqDLuIWPWmw==}

  rehype-class-names@1.0.14:
    resolution: {integrity: sha512-eFBt6Qxb7K77y6P82tUtN9rKpU7guWlaK4XA4RrrSFHkUTCvr2D3cgb9OR5d4t1AaGOvR59FH9nRwUnbpn9AEg==}

  rehype-slug@6.0.0:
    resolution: {integrity: sha512-lWyvf/jwu+oS5+hL5eClVd3hNdmwM1kAC0BUvEGD19pajQMIzcNUd/k9GsfQ+FfECvX+JE+e9/btsKH0EjJT6A==}

  remark-directive@3.0.0:
    resolution: {integrity: sha512-l1UyWJ6Eg1VPU7Hm/9tt0zKtReJQNOA4+iDMAxTyZNWnJnFlbS/7zhiel/rogTLQ2vMYwDzSJa4BiVNqGlqIMA==}

  remark-frontmatter@5.0.0:
    resolution: {integrity: sha512-XTFYvNASMe5iPN0719nPrdItC9aU0ssC4v14mH1BCi1u0n1gAocqcujWUrByftZTbLhRtiKRyjYTSIOcr69UVQ==}

  remark-gfm@4.0.0:
    resolution: {integrity: sha512-U92vJgBPkbw4Zfu/IiW2oTZLSL3Zpv+uI7My2eq8JxKgqraFdU8YUGicEJCEgSbeaG+QDFqIcwwfMTOEelPxuA==}

  remark-mdx-frontmatter@4.0.0:
    resolution: {integrity: sha512-PZzAiDGOEfv1Ua7exQ8S5kKxkD8CDaSb4nM+1Mprs6u8dyvQifakh+kCj6NovfGXW+bTvrhjaR3srzjS2qJHKg==}

  remark-mdx@3.0.1:
    resolution: {integrity: sha512-3Pz3yPQ5Rht2pM5R+0J2MrGoBSrzf+tJG94N+t/ilfdh8YLyyKYtidAYwTveB20BoHAcwIopOUqhcmh2F7hGYA==}

  remark-parse@11.0.0:
    resolution: {integrity: sha512-FCxlKLNGknS5ba/1lmpYijMUzX2esxW5xQqjWxw2eHFfS2MSdaHVINFmhjo+qN1WhZhNimq0dZATN9pH0IDrpA==}

  remark-rehype@11.1.0:
    resolution: {integrity: sha512-z3tJrAs2kIs1AqIIy6pzHmAHlF1hWQ+OdY4/hv+Wxe35EhyLKcajL33iUEn3ScxtFox9nUvRufR/Zre8Q08H/g==}

  remark-stringify@11.0.0:
    resolution: {integrity: sha512-1OSmLd3awB/t8qdoEOMazZkNsfVTeY4fTsgzcQFdXNq8ToTN4ZGwrMnlda4K6smTFKD+GRV6O48i6Z4iKgPPpw==}

  require-directory@2.1.1:
    resolution: {integrity: sha512-fGxEI7+wsG9xrvdjsrlmL22OMTTiHRwAMroiEeMgq8gzoLC/PQr7RsRDSTLUg/bZAZtF+TVIkHc6/4RIKrui+Q==}
    engines: {node: '>=0.10.0'}

  require-from-string@2.0.2:
    resolution: {integrity: sha512-Xf0nWe6RseziFMu+Ap9biiUbmplq6S9/p+7w7YXP/JBHhrUDDUhwa+vANyubuqfZWTveU//DYVGsDG7RKL/vEw==}
    engines: {node: '>=0.10.0'}

  require-like@0.1.2:
    resolution: {integrity: sha512-oyrU88skkMtDdauHDuKVrgR+zuItqr6/c//FXzvmxRGMexSDc6hNvJInGW3LL46n+8b50RykrvwSUIIQH2LQ5A==}

  requires-port@1.0.0:
    resolution: {integrity: sha512-KigOCHcocU3XODJxsu8i/j8T9tzT4adHiecwORRQ0ZZFcp7ahwXuRU1m+yuO90C5ZUyGeGfocHDI14M3L3yDAQ==}

  resolve-from@4.0.0:
    resolution: {integrity: sha512-pb/MYmXstAkysRFx8piNI1tGFNQIFA3vkE3Gq4EuA1dF6gHp/+vgZqsCGJapvy8N3Q+4o7FwvquPJcnZ7RYy4g==}
    engines: {node: '>=4'}

  resolve-from@5.0.0:
    resolution: {integrity: sha512-qYg9KP24dD5qka9J47d0aVky0N+b4fTU89LN9iDnjB5waksiC49rvMB0PrUJQGoTmH50XPiqOvAjDfaijGxYZw==}
    engines: {node: '>=8'}

  resolve-pkg-maps@1.0.0:
    resolution: {integrity: sha512-seS2Tj26TBVOC2NIc2rOe2y2ZO7efxITtLZcGSOnHHNOQ7CkiUBfw0Iw2ck6xkIhPwLhKNLS8BO+hEpngQlqzw==}

  resolve@1.22.8:
    resolution: {integrity: sha512-oKWePCxqpd6FlLvGV1VU0x7bkPmmCNolxzjMf4NczoDnQcIWrAF+cPtZn5i6n+RfD2d9i0tzpKnG6Yk168yIyw==}
    hasBin: true

  resolve@2.0.0-next.5:
    resolution: {integrity: sha512-U7WjGVG9sH8tvjW5SmGbQuui75FiyjAX72HX15DwBBwF9dNiQZRQAg9nnPhYy+TUnE0+VcrttuvNI8oSxZcocA==}
    hasBin: true

  restore-cursor@4.0.0:
    resolution: {integrity: sha512-I9fPXU9geO9bHOt9pHHOhOkYerIMsmVaWB0rA2AI9ERh/+x/i7MV5HKBNrg+ljO5eoPVgCcnFuRjJ9uH6I/3eg==}
    engines: {node: ^12.20.0 || ^14.13.1 || >=16.0.0}

  reusify@1.0.4:
    resolution: {integrity: sha512-U9nH88a3fc/ekCF1l0/UP1IosiuIjyTh7hBvXVMHYgVcfGvt897Xguj2UOLDeI5BG2m7/uwyaLVT6fbtCwTyzw==}
    engines: {iojs: '>=1.0.0', node: '>=0.10.0'}

  rimraf@3.0.2:
    resolution: {integrity: sha512-JZkJMZkAGFFPP2YqXZXPbMlMBgsxzE8ILs4lMIX/2o0L9UBw9O/Y3o6wFw/i9YLapcUJWwqbi3kdxIPdC62TIA==}
    deprecated: Rimraf versions prior to v4 are no longer supported
    hasBin: true

  rollup@4.21.3:
    resolution: {integrity: sha512-7sqRtBNnEbcBtMeRVc6VRsJMmpI+JU1z9VTvW8D4gXIYQFz0aLcsE6rRkyghZkLfEgUZgVvOG7A5CVz/VW5GIA==}
    engines: {node: '>=18.0.0', npm: '>=8.0.0'}
    hasBin: true

  rrweb-cssom@0.7.1:
    resolution: {integrity: sha512-TrEMa7JGdVm0UThDJSx7ddw5nVm3UJS9o9CCIZ72B1vSyEZoziDqBYP3XIoi/12lKrJR8rE3jeFHMok2F/Mnsg==}

  run-parallel@1.2.0:
    resolution: {integrity: sha512-5l4VyZR86LZ/lDxZTR6jqL8AFE2S0IFLMP26AbjsLVADxHdhB/c0GUsH+y39UfCi3dzz8OlQuPmnaJOMoDHQBA==}

  rxjs@7.5.5:
    resolution: {integrity: sha512-sy+H0pQofO95VDmFLzyaw9xNJU4KTRSwQIGM6+iG3SypAtCiLDzpeG8sJrNCWn2Up9km+KhkvTdbkrdy+yzZdw==}

  rxjs@7.8.1:
    resolution: {integrity: sha512-AA3TVj+0A2iuIoQkWEK/tqFjBq2j+6PO6Y0zJcvzLAFhEFIO3HL0vls9hWLncZbAAbK0mar7oZ4V079I/qPMxg==}

  safe-array-concat@1.1.2:
    resolution: {integrity: sha512-vj6RsCsWBCf19jIeHEfkRMw8DPiBb+DMXklQ/1SGDHOMlHdPUkZXFQ2YdplS23zESTijAcurb1aSgJA3AgMu1Q==}
    engines: {node: '>=0.4'}

  safe-buffer@5.1.2:
    resolution: {integrity: sha512-Gd2UZBJDkXlY7GbJxfsE8/nvKkUEU1G38c1siN6QP6a9PT9MmHB8GnpscSmMJSoF8LOIrt8ud/wPtojys4G6+g==}

  safe-buffer@5.2.1:
    resolution: {integrity: sha512-rp3So07KcdmmKbGvgaNxQSJr7bGVSVk5S9Eq1F+ppbRo70+YeaDxkw5Dd8NPN+GD6bjnYm2VuPuCXmpuYvmCXQ==}

  safe-regex-test@1.0.3:
    resolution: {integrity: sha512-CdASjNJPvRa7roO6Ra/gLYBTzYzzPyyBXxIMdGW3USQLyjWEls2RgW5UBTXaQVp+OrpeCK3bLem8smtmheoRuw==}
    engines: {node: '>= 0.4'}

  safer-buffer@2.1.2:
    resolution: {integrity: sha512-YZo3K82SD7Riyi0E1EQPojLz7kpepnSQI9IyPbHHg1XXXevb5dJI7tpyN2ADxGcQbHG7vcyRHk0cbwqcQriUtg==}

  saxes@6.0.0:
    resolution: {integrity: sha512-xAg7SOnEhrm5zI3puOOKyy1OMcMlIJZYNJY7xLBwSze0UjhPLnWfj2GF2EpT0jmzaJKIWKHLsaSSajf35bcYnA==}
    engines: {node: '>=v12.22.7'}

  scheduler@0.21.0:
    resolution: {integrity: sha512-1r87x5fz9MXqswA2ERLo0EbOAU74DpIUO090gIasYTqlVoJeMcl+Z1Rg7WHz+qtPujhS/hGIt9kxZOYBV3faRQ==}

  scheduler@0.23.2:
    resolution: {integrity: sha512-UOShsPwz7NrMUqhR6t0hWjFduvOzbtv7toDH1/hIrfRNIDBnnBWd0CwJTGvTpngVlmwGCdP9/Zl/tVrDqcuYzQ==}

  seedrandom@3.0.5:
    resolution: {integrity: sha512-8OwmbklUNzwezjGInmZ+2clQmExQPvomqjL7LFqOYqtmuxRgQYqOD3mHaU+MvZn5FLUeVxVfQjwLZW/n/JFuqg==}

  semver@6.3.1:
    resolution: {integrity: sha512-BR7VvDCVHO+q2xBEWskxS6DJE1qRnb7DxzUrogb71CWoSficBxYsiAGd+Kl0mmq/MprG9yArRkyrQxTO6XjMzA==}
    hasBin: true

  semver@7.6.3:
    resolution: {integrity: sha512-oVekP1cKtI+CTDvHWYFUcMtsK/00wmAEfyqKfNdARm8u1wNVhSgaX7A8d4UuIlUI5e84iEwOhs7ZPYRmzU9U6A==}
    engines: {node: '>=10'}
    hasBin: true

  send@0.19.0:
    resolution: {integrity: sha512-dW41u5VfLXu8SJh5bwRmyYUbAoSB3c9uQh6L8h/KtsFREPWpbX1lrljJo186Jc4nmci/sGUZ9a0a0J2zgfq2hw==}
    engines: {node: '>= 0.8.0'}

  serve-static@1.16.2:
    resolution: {integrity: sha512-VqpjJZKadQB/PEbEwvFdO43Ax5dFBZ2UECszz8bQ7pi7wt//PWe1P6MN7eCnjsatYtBT6EuiClbjSWP2WrIoTw==}
    engines: {node: '>= 0.8.0'}

  server-only@0.0.1:
    resolution: {integrity: sha512-qepMx2JxAa5jjfzxG79yPPq+8BuFToHd1hm7kI+Z4zAq1ftQiP7HcxMhDDItrbtwVeLg/cY2JnKnrcFkmiswNA==}

  set-cookie-parser@2.7.0:
    resolution: {integrity: sha512-lXLOiqpkUumhRdFF3k1osNXCy9akgx/dyPZ5p8qAg9seJzXr5ZrlqZuWIMuY6ejOsVLE6flJ5/h3lsn57fQ/PQ==}

  set-function-length@1.2.2:
    resolution: {integrity: sha512-pgRc4hJ4/sNjWCSS9AmnS40x3bNMDTknHgL5UaMBTMyJnU90EgWh1Rz+MC9eFu4BuN/UwZjKQuY/1v3rM7HMfg==}
    engines: {node: '>= 0.4'}

  set-function-name@2.0.2:
    resolution: {integrity: sha512-7PGFlmtwsEADb0WYyvCMa1t+yke6daIG4Wirafur5kcf+MhUnPms1UeR0CKQdTZD81yESwMHbtn+TR+dMviakQ==}
    engines: {node: '>= 0.4'}

  set-value@2.0.1:
    resolution: {integrity: sha512-JxHc1weCN68wRY0fhCoXpyK55m/XPHafOmK4UWD7m2CI14GMcFypt4w/0+NV5f/ZMby2F6S2wwA7fgynh9gWSw==}
    engines: {node: '>=0.10.0'}

  setprototypeof@1.2.0:
    resolution: {integrity: sha512-E5LDX7Wrp85Kil5bhZv46j8jOeboKq5JMmYM3gVGdGH8xFpPWXUMsNrlODCrkoxMEeNi/XZIwuRvY4XNwYMJpw==}

  shebang-command@2.0.0:
    resolution: {integrity: sha512-kHxr2zZpYtdmrN1qDjrrX/Z1rR1kG8Dx+gkpK1G4eXmvXswmcE1hTWBWYUzlraYw1/yZp6YuDY77YtvbN0dmDA==}
    engines: {node: '>=8'}

  shebang-regex@3.0.0:
    resolution: {integrity: sha512-7++dFhtcx3353uBaq8DDR4NuxBetBzC7ZQOhmTQInHEd6bSrXdiEyzCvG07Z44UYdLShWUyXt5M/yhz8ekcb1A==}
    engines: {node: '>=8'}

  shiki@1.21.0:
    resolution: {integrity: sha512-apCH5BoWTrmHDPGgg3RF8+HAAbEL/CdbYr8rMw7eIrdhCkZHdVGat5mMNlRtd1erNG01VPMIKHNQ0Pj2HMAiog==}

  side-channel@1.0.6:
    resolution: {integrity: sha512-fDW/EZ6Q9RiO8eFG8Hj+7u/oW+XrPTIChwCOM2+th2A6OblDtYYIpve9m+KvI9Z4C9qSEXlaGR6bTEYHReuglA==}
    engines: {node: '>= 0.4'}

  siginfo@2.0.0:
    resolution: {integrity: sha512-ybx0WO1/8bSBLEWXZvEd7gMW3Sn3JFlW3TvX1nREbDLRNQNaeNN8WK0meBwPdAaOI7TtRRRJn/Es1zhrrCHu7g==}

  signal-exit@3.0.7:
    resolution: {integrity: sha512-wnD2ZE+l+SPC/uoS0vXeE9L1+0wuaMqKlfz9AMUo38JsyLSBWSFcHR1Rri62LZc12vLr1gb3jl7iwQhgwpAbGQ==}

  signal-exit@4.1.0:
    resolution: {integrity: sha512-bzyZ1e88w9O1iNJbKnOlvYTrWPDl46O1bG0D3XInv+9tkPrxrN8jUUTiFlDkkmKWgn1M6CfIA13SuGqOa9Korw==}
    engines: {node: '>=14'}

  sirv@2.0.4:
    resolution: {integrity: sha512-94Bdh3cC2PKrbgSOUqTiGPWVZeSiXfKOVZNJniWoqrWrRkB1CJzBU3NEbiTsPcYy1lDsANA/THzS+9WBiy5nfQ==}
    engines: {node: '>= 10'}

  sisteransi@1.0.5:
    resolution: {integrity: sha512-bLGGlR1QxBcynn2d5YmDX4MGjlZvy2MRBDRNHLJ8VI6l6+9FUiyTFNJ0IveOSP0bcXgVDPRcfGqA0pjaqUpfVg==}

  slash@3.0.0:
    resolution: {integrity: sha512-g9Q1haeby36OSStwb4ntCGGGaKsaVSjQ68fBxoQcutl5fS1vuY18H3wSt3jFyFtrkx+Kz0V1G85A4MyAdDMi2Q==}
    engines: {node: '>=8'}

  slash@4.0.0:
    resolution: {integrity: sha512-3dOsAHXXUkQTpOYcoAxLIorMTp4gIQr5IW3iVb7A7lFIp0VHhnynm9izx6TssdrIcVIESAlVjtnO2K8bg+Coew==}
    engines: {node: '>=12'}

  snake-case@3.0.4:
    resolution: {integrity: sha512-LAOh4z89bGQvl9pFfNF8V146i7o7/CqFPbqzYgP+yYzDIDeS9HaNFtXABamRW+AQzEVODcvE79ljJ+8a9YSdMg==}

  source-map-js@1.2.1:
    resolution: {integrity: sha512-UXWMKhLOwVKb728IUtQPXxfYU+usdybtUrK/8uGE8CQMvrhOpwvzDBwj0QhSL7MQc7vIsISBG8VQ8+IDQxpfQA==}
    engines: {node: '>=0.10.0'}

  source-map@0.7.4:
    resolution: {integrity: sha512-l3BikUxvPOcn5E74dZiq5BGsTb5yEwhaTSzccU6t4sDOH8NWJCstKO5QT2CvtFoK6F0saL7p9xHAqHOlCPJygA==}
    engines: {node: '>= 8'}

  source-map@0.8.0-beta.0:
    resolution: {integrity: sha512-2ymg6oRBpebeZi9UUNsgQ89bhx01TcTkmNTGnNO88imTmbSgy4nfujrgVEFKWpMTEGA11EDkTt7mqObTPdigIA==}
    engines: {node: '>= 8'}

  space-separated-tokens@2.0.2:
    resolution: {integrity: sha512-PEGlAwrG8yXGXRjW32fGbg66JAlOAwbObuqVoJpv/mRgoWDQfgH1wDPvtzWyUSNAXBGSk8h755YDbbcEy3SH2Q==}

  split-string@3.1.0:
    resolution: {integrity: sha512-NzNVhJDYpwceVVii8/Hu6DKfD2G+NrQHlS/V/qgv763EYudVwEcMQNxd2lh+0VrUByXN/oJkl5grOhYWvQUYiw==}
    engines: {node: '>=0.10.0'}

  stackback@0.0.2:
    resolution: {integrity: sha512-1XMJE5fQo1jGH6Y/7ebnwPOBEkIEnT4QF32d5R1+VXdXveM0IBMJt8zfaxX1P3QhVwrYe+576+jkANtSS2mBbw==}

  starknet@6.11.0:
    resolution: {integrity: sha512-u50KrGDi9fbu1Ogu7ynwF/tSeFlp3mzOg1/Y5x50tYFICImo3OfY4lOz9OtYDk404HK4eUujKkhov9tG7GAKlg==}

  stats-gl@2.2.8:
    resolution: {integrity: sha512-94G5nZvduDmzxBS7K0lYnynYwreZpkknD8g5dZmU6mpwIhy3caCrjAm11Qm1cbyx7mqix7Fp00RkbsonzKWnoQ==}

  stats.js@0.17.0:
    resolution: {integrity: sha512-hNKz8phvYLPEcRkeG1rsGmV5ChMjKDAWU7/OJJdDErPBNChQXxCo3WZurGpnWc6gZhAzEPFad1aVgyOANH1sMw==}

  statuses@2.0.1:
    resolution: {integrity: sha512-RwNA9Z/7PrK06rYLIzFMlaF+l73iwpzsqRIFgbMLbTcLD6cOao82TaWefPXQvB2fOC4AjuYSEndS7N/mTCbkdQ==}
    engines: {node: '>= 0.8'}

  std-env@3.7.0:
    resolution: {integrity: sha512-JPbdCEQLj1w5GilpiHAx3qJvFndqybBysA3qUOnznweH4QbNYUsW/ea8QzSrnh0vNsezMMw5bcVool8lM0gwzg==}

  stdin-discarder@0.1.0:
    resolution: {integrity: sha512-xhV7w8S+bUwlPTb4bAOUQhv8/cSS5offJuX8GQGq32ONF0ZtDWKfkdomM3HMRA+LhX6um/FZ0COqlwsjD53LeQ==}
    engines: {node: ^12.20.0 || ^14.13.1 || >=16.0.0}

  string-width@4.2.3:
    resolution: {integrity: sha512-wKyQRQpjJ0sIp62ErSZdGsjMJWsap5oRNihHhu6G7JVO/9jIB6UyevL+tXuOqrng8j/cxKTWyWUwvSTriiZz/g==}
    engines: {node: '>=8'}

  string-width@5.1.2:
    resolution: {integrity: sha512-HnLOCR3vjcY8beoNLtcjZ5/nxn2afmME6lhrDrebokqMap+XbeW8n9TXpPDOqdGK5qcI3oT0GKTW6wC7EMiVqA==}
    engines: {node: '>=12'}

  string-width@6.1.0:
    resolution: {integrity: sha512-k01swCJAgQmuADB0YIc+7TuatfNvTBVOoaUWJjTB9R4VJzR5vNWzf5t42ESVZFPS8xTySF7CAdV4t/aaIm3UnQ==}
    engines: {node: '>=16'}

  string.prototype.matchall@4.0.11:
    resolution: {integrity: sha512-NUdh0aDavY2og7IbBPenWqR9exH+E26Sv8e0/eTe1tltDGZL+GtBkDAnnyBtmekfK6/Dq3MkcGtzXFEd1LQrtg==}
    engines: {node: '>= 0.4'}

  string.prototype.repeat@1.0.0:
    resolution: {integrity: sha512-0u/TldDbKD8bFCQ/4f5+mNRrXwZ8hg2w7ZR8wa16e8z9XpePWl3eGEcUD0OXpEH/VJH/2G3gjUtR3ZOiBe2S/w==}

  string.prototype.trim@1.2.9:
    resolution: {integrity: sha512-klHuCNxiMZ8MlsOihJhJEBJAiMVqU3Z2nEXWfWnIqjN0gEFS9J9+IxKozWWtQGcgoa1WUZzLjKPTr4ZHNFTFxw==}
    engines: {node: '>= 0.4'}

  string.prototype.trimend@1.0.8:
    resolution: {integrity: sha512-p73uL5VCHCO2BZZ6krwwQE3kCzM7NKmis8S//xEC6fQonchbum4eP6kR4DLEjQFO3Wnj3Fuo8NM0kOSjVdHjZQ==}

  string.prototype.trimstart@1.0.8:
    resolution: {integrity: sha512-UXSH262CSZY1tfu3G3Secr6uGLCFVPMhIqHjlgCUtCCcgihYc/xKs9djMTMUOb2j1mVSeU8EU6NWc/iQKU6Gfg==}
    engines: {node: '>= 0.4'}

  string_decoder@1.3.0:
    resolution: {integrity: sha512-hkRX8U1WjJFd8LsDJ2yQ/wWWxaopEsABU1XfkM8A+j0+85JAGppt16cr1Whg6KIbb4okU6Mql6BOj+uup/wKeA==}

  stringify-entities@4.0.4:
    resolution: {integrity: sha512-IwfBptatlO+QCJUo19AqvrPNqlVMpW9YEL2LIVY+Rpv2qsjCGxaDLNRgeGsQWJhfItebuJhsGSLjaBbNSQ+ieg==}

  strip-ansi@6.0.1:
    resolution: {integrity: sha512-Y38VPSHcqkFrCpFnQ9vuSXmquuv5oXOKpGeT6aGrr3o3Gc9AlVa6JBfUSOCnbxGGZF+/0ooI7KrPuUSztUdU5A==}
    engines: {node: '>=8'}

  strip-ansi@7.1.0:
    resolution: {integrity: sha512-iq6eVVI64nQQTRYq2KtEg2d2uU7LElhTJwsH4YzIHZshxlgZms/wIc4VoDQTlG/IvVIrBKG06CrZnp0qv7hkcQ==}
    engines: {node: '>=12'}

  strip-bom@3.0.0:
    resolution: {integrity: sha512-vavAMRXOgBVNF6nyEEmL3DBK19iRpDcoIwW+swQ+CbGiu7lju6t+JklA1MHweoWtadgt4ISVUsXLyDq34ddcwA==}
    engines: {node: '>=4'}

  strip-final-newline@2.0.0:
    resolution: {integrity: sha512-BrpvfNAE3dcvq7ll3xVumzjKjZQ5tI1sEUIKr3Uoks0XUl45St3FlatVqef9prk4jRDzhW6WZg+3bk93y6pLjA==}
    engines: {node: '>=6'}

  strip-final-newline@3.0.0:
    resolution: {integrity: sha512-dOESqjYr96iWYylGObzd39EuNTa5VJxyvVAEm5Jnh7KGo75V43Hk1odPQkNDyXNmUR6k+gEiDVXnjB8HJ3crXw==}
    engines: {node: '>=12'}

  strip-json-comments@3.1.1:
    resolution: {integrity: sha512-6fPc+R4ihwqP6N/aIv2f1gMH8lOVtWQHoqC4yK6oSDVVocumAsfCqjkXnqiYMhmMwS/mEHLp7Vehlt3ql6lEig==}
    engines: {node: '>=8'}

  strip-literal@2.1.0:
    resolution: {integrity: sha512-Op+UycaUt/8FbN/Z2TWPBLge3jWrP3xj10f3fnYxf052bKuS3EKs1ZQcVGjnEMdsNVAM+plXRdmjrZ/KgG3Skw==}

  style-to-object@0.4.4:
    resolution: {integrity: sha512-HYNoHZa2GorYNyqiCaBgsxvcJIn7OHq6inEga+E6Ke3m5JkoqpQbnFssk4jwe+K7AhGa2fcha4wSOf1Kn01dMg==}

  style-to-object@1.0.8:
    resolution: {integrity: sha512-xT47I/Eo0rwJmaXC4oilDGDWLohVhR6o/xAQcPQN8q6QBuZVL8qMYL85kLmST5cPjAorwvqIA4qXTRQoYHaL6g==}

  sucrase@3.35.0:
    resolution: {integrity: sha512-8EbVDiu9iN/nESwxeSxDKe0dunta1GOlHufmSSXxMD2z2/tMZpDMpvXQGsc+ajGo8y2uYUmixaSRUc/QPoQ0GA==}
    engines: {node: '>=16 || 14 >=14.17'}
    hasBin: true

  supports-color@5.5.0:
    resolution: {integrity: sha512-QjVjwdXIt408MIiAqCX4oUKsgU2EqAGzs2Ppkm4aQYbjm+ZEWEcW4SfFNTr4uMNZma0ey4f5lgLrkB0aX0QMow==}
    engines: {node: '>=4'}

  supports-color@7.2.0:
    resolution: {integrity: sha512-qpCAvRl9stuOHveKsn7HncJRvv501qIacKzQlO/+Lwxc9+0q2wLyv4Dfvt80/DPn2pqOBsJdDiogXGR9+OvwRw==}
    engines: {node: '>=8'}

  supports-preserve-symlinks-flag@1.0.0:
    resolution: {integrity: sha512-ot0WnXS9fgdkgIcePe6RHNk1WA8+muPa6cSjeR3V8K27q9BB1rTE3R1p7Hv0z1ZyAc8s6Vvv8DIyWf681MAt0w==}
    engines: {node: '>= 0.4'}

  suspend-react@0.1.3:
    resolution: {integrity: sha512-aqldKgX9aZqpoDp3e8/BZ8Dm7x1pJl+qI3ZKxDN0i/IQTWUwBx/ManmlVJ3wowqbno6c2bmiIfs+Um6LbsjJyQ==}
    peerDependencies:
      react: '>=17.0'

  svg-parser@2.0.4:
    resolution: {integrity: sha512-e4hG1hRwoOdRb37cIMSgzNsxyzKfayW6VOflrwvR+/bzrkyxY/31WkbgnQpgtrNp1SdpJvpUAGTa/ZoiPNDuRQ==}

  svgo@3.3.2:
    resolution: {integrity: sha512-OoohrmuUlBs8B8o6MB2Aevn+pRIH9zDALSR+6hhqVfa6fRwG/Qw9VUMSMW9VNg2CFc/MTIfabtdOVl9ODIJjpw==}
    engines: {node: '>=14.0.0'}
    hasBin: true

  symbol-tree@3.2.4:
    resolution: {integrity: sha512-9QNk5KwDF+Bvz+PyObkmSYjI5ksVUYtjW7AU22r2NKcfLJcXp96hkDWU3+XndOsUb+AQ9QhfzfCT2O+CNWT5Tw==}

  tabbable@6.2.0:
    resolution: {integrity: sha512-Cat63mxsVJlzYvN51JmVXIgNoUokrIaT2zLclCXjRd8boZ0004U4KCs/sToJ75C6sdlByWxpYnb5Boif1VSFew==}

  tailwind-merge@2.5.2:
    resolution: {integrity: sha512-kjEBm+pvD+6eAwzJL2Bi+02/9LFLal1Gs61+QB7HvTfQQ0aXwC5LGT8PEt1gS0CWKktKe6ysPTAy3cBC5MeiIg==}

  tailwindcss-animate@1.0.7:
    resolution: {integrity: sha512-bl6mpH3T7I3UFxuvDEXLxy/VuFxBk5bbzplh7tXI68mwMokNYd1t9qPBHlnyTwfa4JGC4zP516I1hYYtQ/vspA==}
    peerDependencies:
      tailwindcss: '>=3.0.0 || insiders'

  tailwindcss@3.4.12:
    resolution: {integrity: sha512-Htf/gHj2+soPb9UayUNci/Ja3d8pTmu9ONTfh4QY8r3MATTZOzmv6UYWF7ZwikEIC8okpfqmGqrmDehua8mF8w==}
    engines: {node: '>=14.0.0'}
    hasBin: true

  tapable@2.2.1:
    resolution: {integrity: sha512-GNzQvQTOIP6RyTfE2Qxb8ZVlNmw0n88vp1szwWRimP02mnTsx3Wtn5qRdqY9w2XduFNUgvOwhNnQsjwCp+kqaQ==}
    engines: {node: '>=6'}

  test-exclude@7.0.1:
    resolution: {integrity: sha512-pFYqmTw68LXVjeWJMST4+borgQP2AyMNbg1BpZh9LbyhUeNkeaPF9gzfPGUAnSMV3qPYdWUwDIjjCLiSDOl7vg==}
    engines: {node: '>=18'}

  text-table@0.2.0:
    resolution: {integrity: sha512-N+8UisAXDGk8PFXP4HAzVR9nbfmVJ3zYLAWiTIoqC5v5isinhr+r5uaO8+7r3BMfuNIufIsA7RdpVgacC2cSpw==}

  thenify-all@1.6.0:
    resolution: {integrity: sha512-RNxQH/qI8/t3thXJDwcstUO4zeqo64+Uy/+sNVRBx4Xn2OX+OZ9oP+iJnNFqplFra2ZUVeKCSa2oVWi3T4uVmA==}
    engines: {node: '>=0.8'}

  thenify@3.3.1:
    resolution: {integrity: sha512-RVZSIV5IG10Hk3enotrhvz0T9em6cyHBLkH/YAZuKqd8hRkKhSfCGIcP2KUY0EPxndzANBmNllzWPwak+bheSw==}

  three-csg-ts@3.2.0:
    resolution: {integrity: sha512-oTYg8kdal6qgHDbso/6VzA12Udf2ic2uXhf0XlJzuSP+Gs0OUR5gTHSZ7GotAE+M/QcVlw41eOwiWZVnJG5/8w==}
    peerDependencies:
      '@types/three': '>= 0.154.0'
      three: '>= 0.154.0'

  three-csg@1.0.0:
    resolution: {integrity: sha512-dSwkYcgapojo+U8WiTSwcHmwngue6+7y0wNV7KTwz6htRhIHBtucCYeUmPAf6ldi6FKsRIH4znwW7V7bT0q+fg==}

  three-mesh-bvh@0.7.8:
    resolution: {integrity: sha512-BGEZTOIC14U0XIRw3tO4jY7IjP7n7v24nv9JXS1CyeVRWOCkcOMhRnmENUjuV39gktAw4Ofhr0OvIAiTspQrrw==}
    deprecated: Deprecated due to three.js version incompatibility. Please use v0.8.0, instead.
    peerDependencies:
      three: '>= 0.151.0'

  three-stdlib@2.33.0:
    resolution: {integrity: sha512-V/uycBuqQOP/3Z+FBtpMdj2Ds5PyfJ3VDfMzktEmG4niOIzv7q1y5uMSbMcng0+057m1l0N147FQxsodQo9zBg==}
    peerDependencies:
      three: '>=0.128.0'

  three@0.166.1:
    resolution: {integrity: sha512-LtuafkKHHzm61AQA1be2MAYIw1IjmhOUxhBa0prrLpEMWbV7ijvxCRHjSgHPGp2493wLBzwKV46tA9nivLEgKg==}

  tiny-emitter@2.1.0:
    resolution: {integrity: sha512-NB6Dk1A9xgQPMoGqC5CVXn123gWyte215ONT5Pp5a0yt4nlEoO1ZWeCwpncaekPHXO60i47ihFnZPiRPjRMq4Q==}

  tinybench@2.9.0:
    resolution: {integrity: sha512-0+DUvqWMValLmha6lr4kD8iAMK1HzV0/aKnCtWb9v9641TnP/MFb7Pc2bxoxQjTXAErryXVgUOfv2YqNllqGeg==}

  tinyexec@0.3.0:
    resolution: {integrity: sha512-tVGE0mVJPGb0chKhqmsoosjsS+qUnJVGJpZgsHYQcGoPlG3B51R3PouqTgEGH2Dc9jjFyOqOpix6ZHNMXp1FZg==}

  tinyglobby@0.2.6:
    resolution: {integrity: sha512-NbBoFBpqfcgd1tCiO8Lkfdk+xrA7mlLR9zgvZcZWQQwU63XAfUePyd6wZBaU93Hqw347lHnwFzttAkemHzzz4g==}
    engines: {node: '>=12.0.0'}

  tinypool@0.8.4:
    resolution: {integrity: sha512-i11VH5gS6IFeLY3gMBQ00/MmLncVP7JLXOw1vlgkytLmJK7QnEr7NXf0LBdxfmNPAeyetukOk0bOYrJrFGjYJQ==}
    engines: {node: '>=14.0.0'}

  tinypool@1.0.1:
    resolution: {integrity: sha512-URZYihUbRPcGv95En+sz6MfghfIc2OJ1sv/RmhWZLouPY0/8Vo80viwPvg3dlaS9fuq7fQMEfgRRK7BBZThBEA==}
    engines: {node: ^18.0.0 || >=20.0.0}

  tinyrainbow@1.2.0:
    resolution: {integrity: sha512-weEDEq7Z5eTHPDh4xjX789+fHfF+P8boiFB+0vbWzpbnbsEr/GRaohi/uMKxg8RZMXnl1ItAi/IUHWMsjDV7kQ==}
    engines: {node: '>=14.0.0'}

  tinyspy@2.2.1:
    resolution: {integrity: sha512-KYad6Vy5VDWV4GH3fjpseMQ/XU2BhIYP7Vzd0LG44qRWm/Yt2WCOTicFdvmgo6gWaqooMQCawTtILVQJupKu7A==}
    engines: {node: '>=14.0.0'}

  tinyspy@3.0.2:
    resolution: {integrity: sha512-n1cw8k1k0x4pgA2+9XrOkFydTerNcJ1zWCO5Nn9scWHTD+5tp8dghT2x1uduQePZTZgd3Tupf+x9BxJjeJi77Q==}
    engines: {node: '>=14.0.0'}

  to-fast-properties@2.0.0:
    resolution: {integrity: sha512-/OaKK0xYrs3DmxRYqL/yDc+FxFUVYhDlXMhRmv3z915w2HF1tnN1omB354j8VUGO/hbRzyD6Y3sA7v7GS/ceog==}
    engines: {node: '>=4'}

  to-regex-range@5.0.1:
    resolution: {integrity: sha512-65P7iz6X5yEr1cwcgvQxbbIw7Uk3gOy5dIdtZ4rDveLqhrdJP+Li/Hx6tyK0NEb+2GCyneCMJiGqrADCSNk8sQ==}
    engines: {node: '>=8.0'}

  toidentifier@1.0.1:
    resolution: {integrity: sha512-o5sSPKEkg/DIQNmH43V0/uerLrpzVedkUh8tGNvaeXpfpuwjKenlSox/2O/BTlZUtEe+JG7s5YhEz608PlAHRA==}
    engines: {node: '>=0.6'}

  toml@3.0.0:
    resolution: {integrity: sha512-y/mWCZinnvxjTKYhJ+pYxwD0mRLVvOtdS2Awbgxln6iEnt4rk0yBxeSBHkGJcPucRiG0e55mwWp+g/05rsrd6w==}

  totalist@3.0.1:
    resolution: {integrity: sha512-sf4i37nQ2LBx4m3wB74y+ubopq6W/dIzXg0FDGjsYnZHVa1Da8FH853wlL2gtUhg+xJXjfk3kUZS3BRoQeoQBQ==}
    engines: {node: '>=6'}

  tough-cookie@4.1.4:
    resolution: {integrity: sha512-Loo5UUvLD9ScZ6jh8beX1T6sO1w2/MpCRpEP7V280GKMVUQ0Jzar2U3UJPsrdbziLEMMhu3Ujnq//rhiFuIeag==}
    engines: {node: '>=6'}

  tr46@0.0.3:
    resolution: {integrity: sha512-N3WMsuqV66lT30CrXNbEjx4GEwlow3v6rr4mCcv6prnfwhS01rkgyFdjPNBYd9br7LpXV1+Emh01fHnq2Gdgrw==}

  tr46@1.0.1:
    resolution: {integrity: sha512-dTpowEjclQ7Kgx5SdBkqRzVhERQXov8/l9Ft9dVM9fmg0W0KQSVaXX9T4i6twCPNtYiZM53lpSSUAwJbFPOHxA==}

  tr46@5.0.0:
    resolution: {integrity: sha512-tk2G5R2KRwBd+ZN0zaEXpmzdKyOYksXwywulIX95MBODjSzMIuQnQ3m8JxgbhnL1LeVo7lqQKsYa1O3Htl7K5g==}
    engines: {node: '>=18'}

  tree-kill@1.2.2:
    resolution: {integrity: sha512-L0Orpi8qGpRG//Nd+H90vFB+3iHnue1zSSGmNOOCh1GLJ7rUKVwV2HvijphGQS2UmhUZewS9VgvxYIdgr+fG1A==}
    hasBin: true

  trim-lines@3.0.1:
    resolution: {integrity: sha512-kRj8B+YHZCc9kQYdWfJB2/oUl9rA99qbowYYBtr4ui4mZyAQ2JpvVBd/6U2YloATfqBhBTSMhTpgBHtU0Mf3Rg==}

  troika-three-text@0.49.1:
    resolution: {integrity: sha512-lXGWxgjJP9kw4i4Wh+0k0Q/7cRfS6iOME4knKht/KozPu9GcFA9NnNpRvehIhrUawq9B0ZRw+0oiFHgRO+4Wig==}
    peerDependencies:
      three: '>=0.125.0'

  troika-three-utils@0.49.0:
    resolution: {integrity: sha512-umitFL4cT+Fm/uONmaQEq4oZlyRHWwVClaS6ZrdcueRvwc2w+cpNQ47LlJKJswpqtMFWbEhOLy0TekmcPZOdYA==}
    peerDependencies:
      three: '>=0.125.0'

  troika-worker-utils@0.49.0:
    resolution: {integrity: sha512-1xZHoJrG0HFfCvT/iyN41DvI/nRykiBtHqFkGaGgJwq5iXfIZFBiPPEHFpPpgyKM3Oo5ITHXP5wM2TNQszYdVg==}

  trough@2.2.0:
    resolution: {integrity: sha512-tmMpK00BjZiUyVyvrBK7knerNgmgvcV/KLVyuma/SC+TQN167GrMRciANTz09+k3zW8L8t60jWO1GpfkZdjTaw==}

  ts-api-utils@1.3.0:
    resolution: {integrity: sha512-UQMIo7pb8WRomKR1/+MFVLTroIvDVtMX3K6OUir8ynLyzB8Jeriont2bTAtmNPa1ekAgN7YPDyf6V+ygrdU+eQ==}
    engines: {node: '>=16'}
    peerDependencies:
      typescript: '>=4.2.0'

  ts-interface-checker@0.1.13:
    resolution: {integrity: sha512-Y/arvbn+rrz3JCKl9C4kVNfTfSm2/mEp5FSz5EsZSANGPSlQrpRI5M4PKF+mJnE52jOO90PnPSc3Ur3bTQw0gA==}

  ts-mixer@6.0.4:
    resolution: {integrity: sha512-ufKpbmrugz5Aou4wcr5Wc1UUFWOLhq+Fm6qa6P0w0K5Qw2yhaUoiWszhCVuNQyNwrlGiscHOmqYoAox1PtvgjA==}

  tsconfig-paths@3.15.0:
    resolution: {integrity: sha512-2Ac2RgzDe/cn48GvOe3M+o82pEFewD3UPbyoUHHdKasHwJKjds4fLXWf/Ux5kATBKN20oaFGu+jbElp1pos0mg==}

  tslib@2.7.0:
    resolution: {integrity: sha512-gLXCKdN1/j47AiHiOkJN69hJmcbGTHI0ImLmbYLHykhgeN0jVGola9yVjFgzCUklsZQMW55o+dW7IXv3RCXDzA==}

  tsup@8.3.0:
    resolution: {integrity: sha512-ALscEeyS03IomcuNdFdc0YWGVIkwH1Ws7nfTbAPuoILvEV2hpGQAY72LIOjglGo4ShWpZfpBqP/jpQVCzqYQag==}
    engines: {node: '>=18'}
    hasBin: true
    peerDependencies:
      '@microsoft/api-extractor': ^7.36.0
      '@swc/core': ^1
      postcss: ^8.4.12
      typescript: '>=4.5.0'
    peerDependenciesMeta:
      '@microsoft/api-extractor':
        optional: true
      '@swc/core':
        optional: true
      postcss:
        optional: true
      typescript:
        optional: true

  tsx@4.16.2:
    resolution: {integrity: sha512-C1uWweJDgdtX2x600HjaFaucXTilT7tgUZHbOE4+ypskZ1OP8CRCSDkCxG6Vya9EwaFIVagWwpaVAn5wzypaqQ==}
    engines: {node: '>=18.0.0'}
    hasBin: true

  tunnel-rat@0.1.2:
    resolution: {integrity: sha512-lR5VHmkPhzdhrM092lI2nACsLO4QubF0/yoOhzX7c+wIpbN1GjHNzCc91QlpxBi+cnx8vVJ+Ur6vL5cEoQPFpQ==}

  twoslash-protocol@0.2.11:
    resolution: {integrity: sha512-rp+nkOWbKfJnBTDZtnIaBGjnU+4CaMhqu6db2UU7byU96rH8X4hao4BOxYw6jdZc85Lhv5pOfcjgfHeQyLzndQ==}

  twoslash-protocol@0.2.12:
    resolution: {integrity: sha512-5qZLXVYfZ9ABdjqbvPc4RWMr7PrpPaaDSeaYY55vl/w1j6H6kzsWK/urAEIXlzYlyrFmyz1UbwIt+AA0ck+wbg==}

  twoslash@0.2.11:
    resolution: {integrity: sha512-392Qkcu5sD2hROLZ+XPywChreDGJ8Yu5nnK/Moxfti/R39q0Q39MaV7iHjz92B5qucyjsQFnKMdYIzafX5T8dg==}
    peerDependencies:
      typescript: '*'

  twoslash@0.2.12:
    resolution: {integrity: sha512-tEHPASMqi7kqwfJbkk7hc/4EhlrKCSLcur+TcvYki3vhIfaRMXnXjaYFgXpoZRbT6GdprD4tGuVBEmTpUgLBsw==}
    peerDependencies:
      typescript: '*'

  type-check@0.4.0:
    resolution: {integrity: sha512-XleUoc9uwGXqjWwXaUTZAmzMcFZ5858QA2vvx1Ur5xIcixXIP+8LnFDgRplU30us6teqdlskFfu+ae4K79Ooew==}
    engines: {node: '>= 0.8.0'}

  type-detect@4.1.0:
    resolution: {integrity: sha512-Acylog8/luQ8L7il+geoSxhEkazvkslg7PSNKOX59mbB9cOveP5aq9h74Y7YU8yDpJwetzQQrfIwtf4Wp4LKcw==}
    engines: {node: '>=4'}

  type-fest@0.20.2:
    resolution: {integrity: sha512-Ne+eE4r0/iWnpAxD852z3A+N0Bt5RN//NjJwRd2VFHEmrywxf5vsZlh4R6lixl6B+wz/8d+maTSAkN1FIkI3LQ==}
    engines: {node: '>=10'}

  type-fest@0.21.3:
    resolution: {integrity: sha512-t0rzBq87m3fVcduHDUFhKmyyX+9eo6WQjZvf51Ea/M0Q7+T374Jp1aUiyUl0GKxp8M/OETVHSDvmkyPgvX+X2w==}
    engines: {node: '>=10'}

  typed-array-buffer@1.0.2:
    resolution: {integrity: sha512-gEymJYKZtKXzzBzM4jqa9w6Q1Jjm7x2d+sh19AdsD4wqnMPDYyvwpsIc2Q/835kHuo3BEQ7CjelGhfTsoBb2MQ==}
    engines: {node: '>= 0.4'}

  typed-array-byte-length@1.0.1:
    resolution: {integrity: sha512-3iMJ9q0ao7WE9tWcaYKIptkNBuOIcZCCT0d4MRvuuH88fEoEH62IuQe0OtraD3ebQEoTRk8XCBoknUNc1Y67pw==}
    engines: {node: '>= 0.4'}

  typed-array-byte-offset@1.0.2:
    resolution: {integrity: sha512-Ous0vodHa56FviZucS2E63zkgtgrACj7omjwd/8lTEMEPFFyjfixMZ1ZXenpgCFBBt4EC1J2XsyVS2gkG0eTFA==}
    engines: {node: '>= 0.4'}

  typed-array-length@1.0.6:
    resolution: {integrity: sha512-/OxDN6OtAk5KBpGb28T+HZc2M+ADtvRxXrKKbUwtsLgdoxgX13hyy7ek6bFRl5+aBs2yZzB0c4CnQfAtVypW/g==}
    engines: {node: '>= 0.4'}

  typed-function@4.2.1:
    resolution: {integrity: sha512-EGjWssW7Tsk4DGfE+5yluuljS1OGYWiI1J6e8puZz9nTMM51Oug8CD5Zo4gWMsOhq5BI+1bF+rWTm4Vbj3ivRA==}
    engines: {node: '>= 18'}

  typescript-eslint@8.8.0:
    resolution: {integrity: sha512-BjIT/VwJ8+0rVO01ZQ2ZVnjE1svFBiRczcpr1t1Yxt7sT25VSbPfrJtDsQ8uQTy2pilX5nI9gwxhUyLULNentw==}
    engines: {node: ^18.18.0 || ^20.9.0 || >=21.1.0}
    peerDependencies:
      typescript: '*'
    peerDependenciesMeta:
      typescript:
        optional: true

  typescript@5.4.4:
    resolution: {integrity: sha512-dGE2Vv8cpVvw28v8HCPqyb08EzbBURxDpuhJvTrusShUfGnhHBafDsLdS1EhhxyL6BJQE+2cT3dDPAv+MQ6oLw==}
    engines: {node: '>=14.17'}
    hasBin: true

  typescript@5.6.2:
    resolution: {integrity: sha512-NW8ByodCSNCwZeghjN3o+JX5OFH0Ojg6sadjEKY4huZ52TqbJTJnDo5+Tw98lSy63NZvi4n+ez5m2u5d4PkZyw==}
    engines: {node: '>=14.17'}
    hasBin: true

  ua-parser-js@1.0.39:
    resolution: {integrity: sha512-k24RCVWlEcjkdOxYmVJgeD/0a1TiSpqLg+ZalVGV9lsnr4yqu0w7tX/x2xX6G4zpkgQnRf89lxuZ1wsbjXM8lw==}
    hasBin: true

  ufo@1.5.4:
    resolution: {integrity: sha512-UsUk3byDzKd04EyoZ7U4DOlxQaD14JUKQl6/P7wiX4FNvUfm3XL246n9W5AmqwW5RSFJ27NAuM0iLscAOYUiGQ==}

  unbox-primitive@1.0.2:
    resolution: {integrity: sha512-61pPlCD9h51VoreyJ0BReideM3MDKMKnh6+V9L08331ipq6Q8OFXZYiqP6n/tbHx4s5I9uRhcye6BrbkizkBDw==}

  undici-types@5.26.5:
    resolution: {integrity: sha512-JlCMO+ehdEIKqlFxk6IfVoAUVmgz7cU7zD/h9XZ0qzeosSHmUJVOzSQvvYSYWXkFXC+IfLKSIffhv0sVZup6pA==}

  undici-types@6.19.8:
    resolution: {integrity: sha512-ve2KP6f/JnbPBFyobGHuerC9g1FYGn/F8n1LWTwNxCEzd6IfqTwUQcNXgEtmmQ6DlRrC1hrSrBnCZPokRrDHjw==}

  unicode-canonical-property-names-ecmascript@2.0.1:
    resolution: {integrity: sha512-dA8WbNeb2a6oQzAQ55YlT5vQAWGV9WXOsi3SskE3bcCdM0P4SDd+24zS/OCacdRq5BkdsRj9q3Pg6YyQoxIGqg==}
    engines: {node: '>=4'}

  unicode-match-property-ecmascript@2.0.0:
    resolution: {integrity: sha512-5kaZCrbp5mmbz5ulBkDkbY0SsPOjKqVS35VpL9ulMPfSl0J0Xsm+9Evphv9CoIZFwre7aJoa94AY6seMKGVN5Q==}
    engines: {node: '>=4'}

  unicode-match-property-value-ecmascript@2.2.0:
    resolution: {integrity: sha512-4IehN3V/+kkr5YeSSDDQG8QLqO26XpL2XP3GQtqwlT/QYSECAwFztxVHjlbh0+gjJ3XmNLS0zDsbgs9jWKExLg==}
    engines: {node: '>=4'}

  unicode-property-aliases-ecmascript@2.1.0:
    resolution: {integrity: sha512-6t3foTQI9qne+OZoVQB/8x8rk2k1eVy1gRXhV3oFQ5T6R1dqQ1xtin3XqSlx3+ATBkliTaR/hHyJBm+LVPNM8w==}
    engines: {node: '>=4'}

  unified@10.1.2:
    resolution: {integrity: sha512-pUSWAi/RAnVy1Pif2kAoeWNBa3JVrx0MId2LASj8G+7AiHWoKZNTomq6LG326T68U7/e263X6fTdcXIy7XnF7Q==}

  unified@11.0.5:
    resolution: {integrity: sha512-xKvGhPWw3k84Qjh8bI3ZeJjqnyadK+GEFtazSfZv/rKeTkTjOJho6mFqh2SM96iIcZokxiOpg78GazTSg8+KHA==}

  unist-util-is@6.0.0:
    resolution: {integrity: sha512-2qCTHimwdxLfz+YzdGfkqNlH0tLi9xjTnHddPmJwtIG9MGsdbutfTc4P+haPD7l7Cjxf/WZj+we5qfVPvvxfYw==}

  unist-util-position-from-estree@2.0.0:
    resolution: {integrity: sha512-KaFVRjoqLyF6YXCbVLNad/eS4+OfPQQn2yOd7zF/h5T/CSL2v8NpN6a5TPvtbXthAGw5nG+PuTtq+DdIZr+cRQ==}

  unist-util-position@5.0.0:
    resolution: {integrity: sha512-fucsC7HjXvkB5R3kTCO7kUjRdrS0BJt3M/FPxmHMBOm8JQi2BsHAHFsy27E0EolP8rp0NzXsJ+jNPyDWvOJZPA==}

  unist-util-stringify-position@3.0.3:
    resolution: {integrity: sha512-k5GzIBZ/QatR8N5X2y+drfpWG8IDBzdnVj6OInRNWm1oXrzydiaAT2OQiA8DPRRZyAKb9b6I2a6PxYklZD0gKg==}

  unist-util-stringify-position@4.0.0:
    resolution: {integrity: sha512-0ASV06AAoKCDkS2+xw5RXJywruurpbC4JZSm7nr7MOt1ojAzvyyaO+UxZf18j8FCF6kmzCZKcAgN/yu2gm2XgQ==}

  unist-util-visit-parents@6.0.1:
    resolution: {integrity: sha512-L/PqWzfTP9lzzEa6CKs0k2nARxTdZduw3zyh8d2NVBnsyvHjSX4TWse388YrrQKbvI8w20fGjGlhgT96WwKykw==}

  unist-util-visit@5.0.0:
    resolution: {integrity: sha512-MR04uvD+07cwl/yhVuVWAtw+3GOR/knlL55Nd/wAdblk27GCVt3lqpTivy/tkJcZoNPzTwS1Y+KMojlLDhoTzg==}

  universalify@0.2.0:
    resolution: {integrity: sha512-CJ1QgKmNg3CwvAv/kOFmtnEN05f0D/cn9QntgNOQlQF9dgvVTHj3t+8JPdjqawCHk7V/KA+fbUqzZ9XWhcqPUg==}
    engines: {node: '>= 4.0.0'}

  universalify@2.0.1:
    resolution: {integrity: sha512-gptHNQghINnc/vTGIk0SOFGFNXw7JVrlRUtConJRlvaw6DuX0wO5Jeko9sWrMBhh+PsYAZ7oXAiOnf/UKogyiw==}
    engines: {node: '>= 10.0.0'}

  update-browserslist-db@1.1.0:
    resolution: {integrity: sha512-EdRAaAyk2cUE1wOf2DkEhzxqOQvFOoRJFNS6NeyJ01Gp2beMRpBAINjM2iDXE3KCuKhwnvHIQCJm6ThL2Z+HzQ==}
    hasBin: true
    peerDependencies:
      browserslist: '>= 4.21.0'

  uri-js@4.4.1:
    resolution: {integrity: sha512-7rKUyy33Q1yc98pQ1DAmLtwX109F7TIfWlW1Ydo8Wl1ii1SeHieeh0HHfPeL2fMXK6z0s8ecKs9frCuLJvndBg==}

  url-join@4.0.1:
    resolution: {integrity: sha512-jk1+QP6ZJqyOiuEI9AEWQfju/nB2Pw466kbA0LEZljHwKeMgd9WrAEgEGxjPDD2+TNbbb37rTyhEfrCXfuKXnA==}

  url-parse@1.5.10:
    resolution: {integrity: sha512-WypcfiRhfeUP9vvF0j6rw0J3hrWrw6iZv3+22h6iRMJ/8z1Tj6XfLP4DsUix5MhMPnXpiHDoKyoZ/bdCkwBCiQ==}

  use-callback-ref@1.3.2:
    resolution: {integrity: sha512-elOQwe6Q8gqZgDA8mrh44qRTQqpIHDcZ3hXTLjBe1i4ph8XpNJnO+aQf3NaG+lriLopI4HMx9VjQLfPQ6vhnoA==}
    engines: {node: '>=10'}
    peerDependencies:
      '@types/react': ^16.8.0 || ^17.0.0 || ^18.0.0
      react: ^16.8.0 || ^17.0.0 || ^18.0.0
    peerDependenciesMeta:
      '@types/react':
        optional: true

  use-sidecar@1.1.2:
    resolution: {integrity: sha512-epTbsLuzZ7lPClpz2TyryBfztm7m+28DlEv2ZCQ3MDr5ssiwyOwGH/e5F9CkfWjJ1t4clvI58yF822/GUkjjhw==}
    engines: {node: '>=10'}
    peerDependencies:
      '@types/react': ^16.9.0 || ^17.0.0 || ^18.0.0
      react: ^16.8.0 || ^17.0.0 || ^18.0.0
    peerDependenciesMeta:
      '@types/react':
        optional: true

  use-sound@4.0.3:
    resolution: {integrity: sha512-L205pEUFIrLsGYsCUKHQVCt0ajs//YQOFbEQeNwaWaqQj3y3st4SuR+rvpMHLmv8hgTcfUFlvMQawZNI3OE18w==}
    peerDependencies:
      react: '>=16.8'

  use-sync-external-store@1.2.2:
    resolution: {integrity: sha512-PElTlVMwpblvbNqQ82d2n6RjStvdSoNe9FG28kNfz3WiXilJm4DdNkEzRhCZuIDwY8U08WVihhGR5iRqAwfDiw==}
    peerDependencies:
      react: ^16.8.0 || ^17.0.0 || ^18.0.0

  util-deprecate@1.0.2:
    resolution: {integrity: sha512-EPD5q1uXyFxJpCrLnCc1nHnq3gOa6DZBocAIiI2TaSCA7VCJ1UJDMagCzIkXNsUYfD1daK//LTEQ8xiIbrHtcw==}

  utility-types@3.11.0:
    resolution: {integrity: sha512-6Z7Ma2aVEWisaL6TvBCy7P8rm2LQoPv6dJ7ecIaIixHcwfbJ0x7mWdbcwlIM5IGQxPZSFYeqRCqlOOeKoJYMkw==}
    engines: {node: '>= 4'}

  uuid@10.0.0:
    resolution: {integrity: sha512-8XkAphELsDnEGrDxUOHB3RGvXz6TeuYSGEZBOjtTtPm2lwhGBjLgOzLHB63IUWfBpNucQjND6d3AOudO+H3RWQ==}
    hasBin: true

  uuid@9.0.1:
    resolution: {integrity: sha512-b+1eJOlsR9K8HJpow9Ok3fiWOWSIcIzXodvv0rQjVoOVNpWMpxf1wZNpt4y9h10odCNrqnYp1OBzRktckBe3sA==}
    hasBin: true

  v8n@1.5.1:
    resolution: {integrity: sha512-LdabyT4OffkyXFCe9UT+uMkxNBs5rcTVuZClvxQr08D5TUgo1OFKkoT65qYRCsiKBl/usHjpXvP4hHMzzDRj3A==}

  vary@1.1.2:
    resolution: {integrity: sha512-BNGbWLfd0eUPabhkXUVm0j8uuvREyTh5ovRa/dyow/BqAbZJyC+5fU+IzQOzmAKzYqYRAISoRhdQr3eIZ/PXqg==}
    engines: {node: '>= 0.8'}

  vfile-message@3.1.4:
    resolution: {integrity: sha512-fa0Z6P8HUrQN4BZaX05SIVXic+7kE3b05PWAtPuYP9QLHsLKYR7/AlLW3NtOrpXRLeawpDLMsVkmk5DG0NXgWw==}

  vfile-message@4.0.2:
    resolution: {integrity: sha512-jRDZ1IMLttGj41KcZvlrYAaI3CfqpLpfpf+Mfig13viT6NKvRzWZ+lXz0Y5D60w6uJIBAOGq9mSHf0gktF0duw==}

  vfile@5.3.7:
    resolution: {integrity: sha512-r7qlzkgErKjobAmyNIkkSpizsFPYiUPuJb5pNW1RB4JcYVZhs4lIbVqk8XPk033CV/1z8ss5pkax8SuhGpcG8g==}

  vfile@6.0.3:
    resolution: {integrity: sha512-KzIbH/9tXat2u30jf+smMwFCsno4wHVdNmzFyL+T/L3UGqqk6JKfVqOFOZEpZSHADH1k40ab6NUIXZq422ov3Q==}

  viem@2.9.20:
    resolution: {integrity: sha512-PHb1MrBHMrSZ8Ayuk3Y/6wUTcMbzlACQaM6AJBSv9kRKX3xYSZ/kehi+gvS0swQJeAlTQ4eZM7jsHQJNAOarmg==}
    peerDependencies:
      typescript: '>=5.0.4'
    peerDependenciesMeta:
      typescript:
        optional: true

  vite-node@1.6.0:
    resolution: {integrity: sha512-de6HJgzC+TFzOu0NTC4RAIsyf/DY/ibWDYQUcuEA84EMHhcefTUGkjFHKKEJhQN4A+6I0u++kr3l36ZF2d7XRw==}
    engines: {node: ^18.0.0 || >=20.0.0}
    hasBin: true

  vite-node@2.1.1:
    resolution: {integrity: sha512-N/mGckI1suG/5wQI35XeR9rsMsPqKXzq1CdUndzVstBj/HvyxxGctwnK6WX43NGt5L3Z5tcRf83g4TITKJhPrA==}
    engines: {node: ^18.0.0 || >=20.0.0}
    hasBin: true

  vite-plugin-svgr@4.2.0:
    resolution: {integrity: sha512-SC7+FfVtNQk7So0XMjrrtLAbEC8qjFPifyD7+fs/E6aaNdVde6umlVVh0QuwDLdOMu7vp5RiGFsB70nj5yo0XA==}
    peerDependencies:
      vite: ^2.6.0 || 3 || 4 || 5

  vite-plugin-top-level-await@1.4.4:
    resolution: {integrity: sha512-QyxQbvcMkgt+kDb12m2P8Ed35Sp6nXP+l8ptGrnHV9zgYDUpraO0CPdlqLSeBqvY2DToR52nutDG7mIHuysdiw==}
    peerDependencies:
      vite: '>=2.8'

  vite-plugin-wasm@3.3.0:
    resolution: {integrity: sha512-tVhz6w+W9MVsOCHzxo6SSMSswCeIw4HTrXEi6qL3IRzATl83jl09JVO1djBqPSwfjgnpVHNLYcaMbaDX5WB/pg==}
    peerDependencies:
      vite: ^2 || ^3 || ^4 || ^5

  vite@5.4.6:
    resolution: {integrity: sha512-IeL5f8OO5nylsgzd9tq4qD2QqI0k2CQLGrWD0rCN0EQJZpBK5vJAx0I+GDkMOXxQX/OfFHMuLIx6ddAxGX/k+Q==}
    engines: {node: ^18.0.0 || >=20.0.0}
    hasBin: true
    peerDependencies:
      '@types/node': ^18.0.0 || >=20.0.0
      less: '*'
      lightningcss: ^1.21.0
      sass: '*'
      sass-embedded: '*'
      stylus: '*'
      sugarss: '*'
      terser: ^5.4.0
    peerDependenciesMeta:
      '@types/node':
        optional: true
      less:
        optional: true
      lightningcss:
        optional: true
      sass:
        optional: true
      sass-embedded:
        optional: true
      stylus:
        optional: true
      sugarss:
        optional: true
      terser:
        optional: true

  vitest-canvas-mock@0.3.3:
    resolution: {integrity: sha512-3P968tYBpqYyzzOaVtqnmYjqbe13576/fkjbDEJSfQAkHtC5/UjuRHOhFEN/ZV5HVZIkaROBUWgazDKJ+Ibw+Q==}
    peerDependencies:
      vitest: '*'

  vitest@1.6.0:
    resolution: {integrity: sha512-H5r/dN06swuFnzNFhq/dnz37bPXnq8xB2xB5JOVk8K09rUtoeNN+LHWkoQ0A/i3hvbUKKcCei9KpbxqHMLhLLA==}
    engines: {node: ^18.0.0 || >=20.0.0}
    hasBin: true
    peerDependencies:
      '@edge-runtime/vm': '*'
      '@types/node': ^18.0.0 || >=20.0.0
      '@vitest/browser': 1.6.0
      '@vitest/ui': 1.6.0
      happy-dom: '*'
      jsdom: '*'
    peerDependenciesMeta:
      '@edge-runtime/vm':
        optional: true
      '@types/node':
        optional: true
      '@vitest/browser':
        optional: true
      '@vitest/ui':
        optional: true
      happy-dom:
        optional: true
      jsdom:
        optional: true

  vitest@2.1.1:
    resolution: {integrity: sha512-97We7/VC0e9X5zBVkvt7SGQMGrRtn3KtySFQG5fpaMlS+l62eeXRQO633AYhSTC3z7IMebnPPNjGXVGNRFlxBA==}
    engines: {node: ^18.0.0 || >=20.0.0}
    hasBin: true
    peerDependencies:
      '@edge-runtime/vm': '*'
      '@types/node': ^18.0.0 || >=20.0.0
      '@vitest/browser': 2.1.1
      '@vitest/ui': 2.1.1
      happy-dom: '*'
      jsdom: '*'
    peerDependenciesMeta:
      '@edge-runtime/vm':
        optional: true
      '@types/node':
        optional: true
      '@vitest/browser':
        optional: true
      '@vitest/ui':
        optional: true
      happy-dom:
        optional: true
      jsdom:
        optional: true

  vocs@1.0.0-alpha.61:
    resolution: {integrity: sha512-3lyuyRAqoeZ8cY5H16Knd3NXbSXXWYBLkkxkDoSFYslBekpuvotdsx8/47bKAGYJiX403XopkUcyWx2tnFYdnA==}
    hasBin: true
    peerDependencies:
      react: ^18.2.0
      react-dom: ^18.2.0

  w3c-xmlserializer@5.0.0:
    resolution: {integrity: sha512-o8qghlI8NZHU1lLPrpi2+Uq7abh4GGPpYANlalzWxyWteJOCsr/P+oPBA49TOLu5FTZO4d3F9MnWJfiMo4BkmA==}
    engines: {node: '>=18'}

  webgl-constants@1.1.1:
    resolution: {integrity: sha512-LkBXKjU5r9vAW7Gcu3T5u+5cvSvh5WwINdr0C+9jpzVB41cjQAP5ePArDtk/WHYdVj0GefCgM73BA7FlIiNtdg==}

  webgl-sdf-generator@1.1.1:
    resolution: {integrity: sha512-9Z0JcMTFxeE+b2x1LJTdnaT8rT8aEp7MVxkNwoycNmJWwPdzoXzMh0BjJSh/AEFP+KPYZUli814h8bJZFIZ2jA==}

  webidl-conversions@3.0.1:
    resolution: {integrity: sha512-2JAn3z8AR6rjK8Sm8orRC0h/bcl/DqL7tRPdGZ4I1CjdF+EaMLmYxBHyXuKL849eucPFhvBoxMsflfOb8kxaeQ==}

  webidl-conversions@4.0.2:
    resolution: {integrity: sha512-YQ+BmxuTgd6UXZW3+ICGfyqRyHXVlD5GtQr5+qjiNW7bF0cqrzX500HVXPBOvgXb5YnzDd+h0zqyv61KUD7+Sg==}

  webidl-conversions@7.0.0:
    resolution: {integrity: sha512-VwddBukDzu71offAQR975unBIGqfKZpM+8ZX6ySk8nYhVoo5CYaZyzt3YBvYtRtO+aoGlqxPg/B87NGVZ/fu6g==}
    engines: {node: '>=12'}

  whatwg-encoding@3.1.1:
    resolution: {integrity: sha512-6qN4hJdMwfYBtE3YBTTHhoeuUrDBPZmbQaxWAqSALV/MeEnR5z1xd8UKud2RAkFoPkmB+hli1TZSnyi84xz1vQ==}
    engines: {node: '>=18'}

  whatwg-fetch@3.6.20:
    resolution: {integrity: sha512-EqhiFU6daOA8kpjOWTL0olhVOF3i7OrFzSYiGsEMB8GcXS+RrzauAERX65xMeNWVqxA6HXH2m69Z9LaKKdisfg==}

  whatwg-mimetype@4.0.0:
    resolution: {integrity: sha512-QaKxh0eNIi2mE9p2vEdzfagOKHCcj1pJ56EEHGQOVxp8r9/iszLUUV7v89x9O1p/T+NlTM5W7jW6+cz4Fq1YVg==}
    engines: {node: '>=18'}

  whatwg-url@14.0.0:
    resolution: {integrity: sha512-1lfMEm2IEr7RIV+f4lUNPOqfFL+pO+Xw3fJSqmjX9AbXcXcYOkCe1P6+9VBZB6n94af16NfZf+sSk0JCBZC9aw==}
    engines: {node: '>=18'}

  whatwg-url@5.0.0:
    resolution: {integrity: sha512-saE57nupxk6v3HY35+jzBwYa0rKSy0XR8JSxZPwgLr7ys0IBzhGviA1/TUGJLmSVqs8pb9AnvICXEuOHLprYTw==}

  whatwg-url@7.1.0:
    resolution: {integrity: sha512-WUu7Rg1DroM7oQvGWfOiAK21n74Gg+T4elXEQYkOhtyLeWiJFoOGLXPKI/9gzIie9CtwVLm8wtw6YJdKyxSjeg==}

  which-boxed-primitive@1.0.2:
    resolution: {integrity: sha512-bwZdv0AKLpplFY2KZRX6TvyuN7ojjr7lwkg6ml0roIy9YeuSr7JS372qlNW18UQYzgYK9ziGcerWqZOmEn9VNg==}

  which-builtin-type@1.1.4:
    resolution: {integrity: sha512-bppkmBSsHFmIMSl8BO9TbsyzsvGjVoppt8xUiGzwiu/bhDCGxnpOKCxgqj6GuyHE0mINMDecBFPlOm2hzY084w==}
    engines: {node: '>= 0.4'}

  which-collection@1.0.2:
    resolution: {integrity: sha512-K4jVyjnBdgvc86Y6BkaLZEN933SwYOuBFkdmBu9ZfkcAbdVbpITnDmjvZ/aQjRXQrv5EPkTnD1s39GiiqbngCw==}
    engines: {node: '>= 0.4'}

  which-typed-array@1.1.15:
    resolution: {integrity: sha512-oV0jmFtUky6CXfkqehVvBP/LSWJ2sy4vWMioiENyJLePrBO/yKyV9OyJySfAKosh+RYkIl5zJCNZ8/4JncrpdA==}
    engines: {node: '>= 0.4'}

  which@2.0.2:
    resolution: {integrity: sha512-BLI3Tl1TW3Pvl70l3yq3Y64i+awpwXqsGBYWkkqMtnbXgrMD+yj7rhW0kuEDxzJaYXGjEW5ogapKNMEKNMjibA==}
    engines: {node: '>= 8'}
    hasBin: true

  why-is-node-running@2.3.0:
    resolution: {integrity: sha512-hUrmaWBdVDcxvYqnyh09zunKzROWjbZTiNy8dBEjkS7ehEDQibXJ7XvlmtbwuTclUiIyN+CyXQD4Vmko8fNm8w==}
    engines: {node: '>=8'}
    hasBin: true

  word-wrap@1.2.5:
    resolution: {integrity: sha512-BN22B5eaMMI9UMtjrGd5g5eCYPpCPDUy0FJXbYsaT5zYxjFOckS53SQDE3pWkVoWpHXVb3BrYcEN4Twa55B5cA==}
    engines: {node: '>=0.10.0'}

  wouter@2.12.1:
    resolution: {integrity: sha512-G7a6JMSLSNcu6o8gdOfIzqxuo8Qx1qs+9rpVnlurH69angsSFPZP5gESNuVNeJct/MGpQg191pDo4HUjTx7IIQ==}
    peerDependencies:
      react: '>=16.8.0'

  wrap-ansi@7.0.0:
    resolution: {integrity: sha512-YVGIj2kamLSTxw6NsZjoBxfSwsn0ycdesmc4p+Q21c5zPuZ1pl+NfxVdxPtdHvmNVOQ6XSYG4AUtyt/Fi7D16Q==}
    engines: {node: '>=10'}

  wrap-ansi@8.1.0:
    resolution: {integrity: sha512-si7QWI6zUMq56bESFvagtmzMdGOtoxfR+Sez11Mobfc7tm+VkUckk9bW2UeffTGVUbOksxmSw0AA2gs8g71NCQ==}
    engines: {node: '>=12'}

  wrappy@1.0.2:
    resolution: {integrity: sha512-l4Sp/DRseor9wL6EvV2+TuQn63dMkPjZ/sp9XkghTEbV9KlPS1xUsZ3u7/IQO4wxtcFB4bgpQPRcR3QCvezPcQ==}

  ws@8.13.0:
    resolution: {integrity: sha512-x9vcZYTrFPC7aSIbj7sRCYo7L/Xb8Iy+pW0ng0wt2vCJv7M9HOMy0UoN3rr+IFC7hb7vXoqS+P9ktyLLLhO+LA==}
    engines: {node: '>=10.0.0'}
    peerDependencies:
      bufferutil: ^4.0.1
      utf-8-validate: '>=5.0.2'
    peerDependenciesMeta:
      bufferutil:
        optional: true
      utf-8-validate:
        optional: true

  ws@8.18.0:
    resolution: {integrity: sha512-8VbfWfHLbbwu3+N6OKsOMpBdT4kXPDDB9cJk2bJ6mh9ucxdlnNvH1e+roYkKmN9Nxw2yjz7VzeO9oOz2zJ04Pw==}
    engines: {node: '>=10.0.0'}
    peerDependencies:
      bufferutil: ^4.0.1
      utf-8-validate: '>=5.0.2'
    peerDependenciesMeta:
      bufferutil:
        optional: true
      utf-8-validate:
        optional: true

  xml-name-validator@5.0.0:
    resolution: {integrity: sha512-EvGK8EJ3DhaHfbRlETOWAS5pO9MZITeauHKJyb8wyajUfQUenkIg2MvLDTZ4T/TgIcm3HU0TFBgWWboAZ30UHg==}
    engines: {node: '>=18'}

  xmlchars@2.2.0:
    resolution: {integrity: sha512-JZnDKK8B0RCDw84FNdDAIpZK+JuJw+s7Lz8nksI7SIuU3UXJJslUthsi+uWBUYOwPFwW7W7PRLRfUKpxjtjFCw==}

  y18n@5.0.8:
    resolution: {integrity: sha512-0pfFzegeDWJHJIAmTLRP2DwHjdF5s7jo9tuztdQxAhINCdvS+3nGINqPd00AphqJR/0LhANUS6/+7SCb98YOfA==}
    engines: {node: '>=10'}

  yallist@3.1.1:
    resolution: {integrity: sha512-a4UGQaWPH59mOXUYnAG2ewncQS4i4F43Tv3JoAM+s2VDAmS9NsK8GpDMLrCHPksFT7h3K6TOoUNn2pb7RoXx4g==}

  yaml@2.5.1:
    resolution: {integrity: sha512-bLQOjaX/ADgQ20isPJRvF0iRUHIxVhYvr53Of7wGcWlO2jvtUlH5m87DsmulFVxRpNLOnI4tB6p/oh8D7kpn9Q==}
    engines: {node: '>= 14'}
    hasBin: true

  yargs-parser@21.1.1:
    resolution: {integrity: sha512-tVpsJW7DdjecAiFpbIB1e3qxIQsE6NoPc5/eTdrbbIC4h0LVsWhnoa3g+m2HclBIujHzsxZ4VJVA+GUuc2/LBw==}
    engines: {node: '>=12'}

  yargs@17.7.2:
    resolution: {integrity: sha512-7dSzzRQ++CKnNI/krKnYRV7JKKPUXMEh61soaHKg9mrWEhzFWhFnxPxGl+69cD1Ou63C13NUPCnmIcrvqCuM6w==}
    engines: {node: '>=12'}

  yocto-queue@0.1.0:
    resolution: {integrity: sha512-rVksvsnNCdJ/ohGc6xgPwyN8eheCxsiLM8mxuE/t/mOVqJewPuO1miLpTHQiRgTKCLexL4MeAFVagts7HmNZ2Q==}
    engines: {node: '>=10'}

  yocto-queue@1.1.1:
    resolution: {integrity: sha512-b4JR1PFR10y1mKjhHY9LaGo6tmrgjit7hxVIeAmyMw3jegXR4dhYqLaQF5zMXZxY7tLpMyJeLjr1C4rLmkVe8g==}
    engines: {node: '>=12.20'}

  zod@3.23.8:
    resolution: {integrity: sha512-XBx9AXhXktjUqnepgTiE5flcKIYWi/rme0Eaj+5Y0lftuGBq+jyRu/md4WnuxqgP1ubdpNCsYEYPxrzVHD8d6g==}

  zustand@3.7.2:
    resolution: {integrity: sha512-PIJDIZKtokhof+9+60cpockVOq05sJzHCriyvaLBmEJixseQ1a5Kdov6fWZfWOu5SK9c+FhH1jU0tntLxRJYMA==}
    engines: {node: '>=12.7.0'}
    peerDependencies:
      react: '>=16.8'
    peerDependenciesMeta:
      react:
        optional: true

  zustand@4.5.5:
    resolution: {integrity: sha512-+0PALYNJNgK6hldkgDq2vLrw5f6g/jCInz52n9RTpropGgeAf/ioFUCdtsjCqu4gNhW9D01rUQBROoRjdzyn2Q==}
    engines: {node: '>=12.7.0'}
    peerDependencies:
      '@types/react': '>=16.8'
      immer: '>=9.0.6'
      react: '>=16.8'
    peerDependenciesMeta:
      '@types/react':
        optional: true
      immer:
        optional: true
      react:
        optional: true

  zwitch@2.0.4:
    resolution: {integrity: sha512-bXE4cR/kVZhKZX/RjPEflHaKVhUVl85noU3v6b8apfQEc1x4A+zBxjZ4lN8LqGd6WZ3dl98pY4o717VFmoPp+A==}

snapshots:

  '@adraffy/ens-normalize@1.10.0': {}

  '@alloc/quick-lru@5.2.0': {}

  '@ampproject/remapping@2.3.0':
    dependencies:
      '@jridgewell/gen-mapping': 0.3.5
      '@jridgewell/trace-mapping': 0.3.25

  '@babel/code-frame@7.24.7':
    dependencies:
      '@babel/highlight': 7.24.7
      picocolors: 1.1.0

  '@babel/compat-data@7.25.4': {}

  '@babel/core@7.25.2':
    dependencies:
      '@ampproject/remapping': 2.3.0
      '@babel/code-frame': 7.24.7
      '@babel/generator': 7.25.6
      '@babel/helper-compilation-targets': 7.25.2
      '@babel/helper-module-transforms': 7.25.2(@babel/core@7.25.2)
      '@babel/helpers': 7.25.6
      '@babel/parser': 7.25.6
      '@babel/template': 7.25.0
      '@babel/traverse': 7.25.6
      '@babel/types': 7.25.6
      convert-source-map: 2.0.0
      debug: 4.3.7
      gensync: 1.0.0-beta.2
      json5: 2.2.3
      semver: 6.3.1
    transitivePeerDependencies:
      - supports-color

  '@babel/generator@7.25.6':
    dependencies:
      '@babel/types': 7.25.6
      '@jridgewell/gen-mapping': 0.3.5
      '@jridgewell/trace-mapping': 0.3.25
      jsesc: 2.5.2

  '@babel/helper-annotate-as-pure@7.24.7':
    dependencies:
      '@babel/types': 7.25.6

  '@babel/helper-builder-binary-assignment-operator-visitor@7.24.7':
    dependencies:
      '@babel/traverse': 7.25.6
      '@babel/types': 7.25.6
    transitivePeerDependencies:
      - supports-color

  '@babel/helper-compilation-targets@7.25.2':
    dependencies:
      '@babel/compat-data': 7.25.4
      '@babel/helper-validator-option': 7.24.8
      browserslist: 4.23.3
      lru-cache: 5.1.1
      semver: 6.3.1

  '@babel/helper-create-class-features-plugin@7.25.4(@babel/core@7.25.2)':
    dependencies:
      '@babel/core': 7.25.2
      '@babel/helper-annotate-as-pure': 7.24.7
      '@babel/helper-member-expression-to-functions': 7.24.8
      '@babel/helper-optimise-call-expression': 7.24.7
      '@babel/helper-replace-supers': 7.25.0(@babel/core@7.25.2)
      '@babel/helper-skip-transparent-expression-wrappers': 7.24.7
      '@babel/traverse': 7.25.6
      semver: 6.3.1
    transitivePeerDependencies:
      - supports-color

  '@babel/helper-create-regexp-features-plugin@7.25.2(@babel/core@7.25.2)':
    dependencies:
      '@babel/core': 7.25.2
      '@babel/helper-annotate-as-pure': 7.24.7
      regexpu-core: 5.3.2
      semver: 6.3.1

  '@babel/helper-define-polyfill-provider@0.6.2(@babel/core@7.25.2)':
    dependencies:
      '@babel/core': 7.25.2
      '@babel/helper-compilation-targets': 7.25.2
      '@babel/helper-plugin-utils': 7.24.8
      debug: 4.3.7
      lodash.debounce: 4.0.8
      resolve: 1.22.8
    transitivePeerDependencies:
      - supports-color

  '@babel/helper-member-expression-to-functions@7.24.8':
    dependencies:
      '@babel/traverse': 7.25.6
      '@babel/types': 7.25.6
    transitivePeerDependencies:
      - supports-color

  '@babel/helper-module-imports@7.24.7':
    dependencies:
      '@babel/traverse': 7.25.6
      '@babel/types': 7.25.6
    transitivePeerDependencies:
      - supports-color

  '@babel/helper-module-transforms@7.25.2(@babel/core@7.25.2)':
    dependencies:
      '@babel/core': 7.25.2
      '@babel/helper-module-imports': 7.24.7
      '@babel/helper-simple-access': 7.24.7
      '@babel/helper-validator-identifier': 7.24.7
      '@babel/traverse': 7.25.6
    transitivePeerDependencies:
      - supports-color

  '@babel/helper-optimise-call-expression@7.24.7':
    dependencies:
      '@babel/types': 7.25.6

  '@babel/helper-plugin-utils@7.24.8': {}

  '@babel/helper-remap-async-to-generator@7.25.0(@babel/core@7.25.2)':
    dependencies:
      '@babel/core': 7.25.2
      '@babel/helper-annotate-as-pure': 7.24.7
      '@babel/helper-wrap-function': 7.25.0
      '@babel/traverse': 7.25.6
    transitivePeerDependencies:
      - supports-color

  '@babel/helper-replace-supers@7.25.0(@babel/core@7.25.2)':
    dependencies:
      '@babel/core': 7.25.2
      '@babel/helper-member-expression-to-functions': 7.24.8
      '@babel/helper-optimise-call-expression': 7.24.7
      '@babel/traverse': 7.25.6
    transitivePeerDependencies:
      - supports-color

  '@babel/helper-simple-access@7.24.7':
    dependencies:
      '@babel/traverse': 7.25.6
      '@babel/types': 7.25.6
    transitivePeerDependencies:
      - supports-color

  '@babel/helper-skip-transparent-expression-wrappers@7.24.7':
    dependencies:
      '@babel/traverse': 7.25.6
      '@babel/types': 7.25.6
    transitivePeerDependencies:
      - supports-color

  '@babel/helper-string-parser@7.24.8': {}

  '@babel/helper-validator-identifier@7.24.7': {}

  '@babel/helper-validator-option@7.24.8': {}

  '@babel/helper-wrap-function@7.25.0':
    dependencies:
      '@babel/template': 7.25.0
      '@babel/traverse': 7.25.6
      '@babel/types': 7.25.6
    transitivePeerDependencies:
      - supports-color

  '@babel/helpers@7.25.6':
    dependencies:
      '@babel/template': 7.25.0
      '@babel/types': 7.25.6

  '@babel/highlight@7.24.7':
    dependencies:
      '@babel/helper-validator-identifier': 7.24.7
      chalk: 2.4.2
      js-tokens: 4.0.0
      picocolors: 1.1.0

  '@babel/parser@7.25.6':
    dependencies:
      '@babel/types': 7.25.6

  '@babel/plugin-bugfix-firefox-class-in-computed-class-key@7.25.3(@babel/core@7.25.2)':
    dependencies:
      '@babel/core': 7.25.2
      '@babel/helper-plugin-utils': 7.24.8
      '@babel/traverse': 7.25.6
    transitivePeerDependencies:
      - supports-color

  '@babel/plugin-bugfix-safari-class-field-initializer-scope@7.25.0(@babel/core@7.25.2)':
    dependencies:
      '@babel/core': 7.25.2
      '@babel/helper-plugin-utils': 7.24.8

  '@babel/plugin-bugfix-safari-id-destructuring-collision-in-function-expression@7.25.0(@babel/core@7.25.2)':
    dependencies:
      '@babel/core': 7.25.2
      '@babel/helper-plugin-utils': 7.24.8

  '@babel/plugin-bugfix-v8-spread-parameters-in-optional-chaining@7.24.7(@babel/core@7.25.2)':
    dependencies:
      '@babel/core': 7.25.2
      '@babel/helper-plugin-utils': 7.24.8
      '@babel/helper-skip-transparent-expression-wrappers': 7.24.7
      '@babel/plugin-transform-optional-chaining': 7.24.8(@babel/core@7.25.2)
    transitivePeerDependencies:
      - supports-color

  '@babel/plugin-bugfix-v8-static-class-fields-redefine-readonly@7.25.0(@babel/core@7.25.2)':
    dependencies:
      '@babel/core': 7.25.2
      '@babel/helper-plugin-utils': 7.24.8
      '@babel/traverse': 7.25.6
    transitivePeerDependencies:
      - supports-color

  '@babel/plugin-proposal-private-property-in-object@7.21.0-placeholder-for-preset-env.2(@babel/core@7.25.2)':
    dependencies:
      '@babel/core': 7.25.2

  '@babel/plugin-syntax-async-generators@7.8.4(@babel/core@7.25.2)':
    dependencies:
      '@babel/core': 7.25.2
      '@babel/helper-plugin-utils': 7.24.8

  '@babel/plugin-syntax-class-properties@7.12.13(@babel/core@7.25.2)':
    dependencies:
      '@babel/core': 7.25.2
      '@babel/helper-plugin-utils': 7.24.8

  '@babel/plugin-syntax-class-static-block@7.14.5(@babel/core@7.25.2)':
    dependencies:
      '@babel/core': 7.25.2
      '@babel/helper-plugin-utils': 7.24.8

  '@babel/plugin-syntax-dynamic-import@7.8.3(@babel/core@7.25.2)':
    dependencies:
      '@babel/core': 7.25.2
      '@babel/helper-plugin-utils': 7.24.8

  '@babel/plugin-syntax-export-namespace-from@7.8.3(@babel/core@7.25.2)':
    dependencies:
      '@babel/core': 7.25.2
      '@babel/helper-plugin-utils': 7.24.8

  '@babel/plugin-syntax-import-assertions@7.25.6(@babel/core@7.25.2)':
    dependencies:
      '@babel/core': 7.25.2
      '@babel/helper-plugin-utils': 7.24.8

  '@babel/plugin-syntax-import-attributes@7.25.6(@babel/core@7.25.2)':
    dependencies:
      '@babel/core': 7.25.2
      '@babel/helper-plugin-utils': 7.24.8

  '@babel/plugin-syntax-import-meta@7.10.4(@babel/core@7.25.2)':
    dependencies:
      '@babel/core': 7.25.2
      '@babel/helper-plugin-utils': 7.24.8

  '@babel/plugin-syntax-json-strings@7.8.3(@babel/core@7.25.2)':
    dependencies:
      '@babel/core': 7.25.2
      '@babel/helper-plugin-utils': 7.24.8

  '@babel/plugin-syntax-jsx@7.24.7(@babel/core@7.25.2)':
    dependencies:
      '@babel/core': 7.25.2
      '@babel/helper-plugin-utils': 7.24.8

  '@babel/plugin-syntax-logical-assignment-operators@7.10.4(@babel/core@7.25.2)':
    dependencies:
      '@babel/core': 7.25.2
      '@babel/helper-plugin-utils': 7.24.8

  '@babel/plugin-syntax-nullish-coalescing-operator@7.8.3(@babel/core@7.25.2)':
    dependencies:
      '@babel/core': 7.25.2
      '@babel/helper-plugin-utils': 7.24.8

  '@babel/plugin-syntax-numeric-separator@7.10.4(@babel/core@7.25.2)':
    dependencies:
      '@babel/core': 7.25.2
      '@babel/helper-plugin-utils': 7.24.8

  '@babel/plugin-syntax-object-rest-spread@7.8.3(@babel/core@7.25.2)':
    dependencies:
      '@babel/core': 7.25.2
      '@babel/helper-plugin-utils': 7.24.8

  '@babel/plugin-syntax-optional-catch-binding@7.8.3(@babel/core@7.25.2)':
    dependencies:
      '@babel/core': 7.25.2
      '@babel/helper-plugin-utils': 7.24.8

  '@babel/plugin-syntax-optional-chaining@7.8.3(@babel/core@7.25.2)':
    dependencies:
      '@babel/core': 7.25.2
      '@babel/helper-plugin-utils': 7.24.8

  '@babel/plugin-syntax-private-property-in-object@7.14.5(@babel/core@7.25.2)':
    dependencies:
      '@babel/core': 7.25.2
      '@babel/helper-plugin-utils': 7.24.8

  '@babel/plugin-syntax-top-level-await@7.14.5(@babel/core@7.25.2)':
    dependencies:
      '@babel/core': 7.25.2
      '@babel/helper-plugin-utils': 7.24.8

  '@babel/plugin-syntax-typescript@7.25.4(@babel/core@7.25.2)':
    dependencies:
      '@babel/core': 7.25.2
      '@babel/helper-plugin-utils': 7.24.8

  '@babel/plugin-syntax-unicode-sets-regex@7.18.6(@babel/core@7.25.2)':
    dependencies:
      '@babel/core': 7.25.2
      '@babel/helper-create-regexp-features-plugin': 7.25.2(@babel/core@7.25.2)
      '@babel/helper-plugin-utils': 7.24.8

  '@babel/plugin-transform-arrow-functions@7.24.7(@babel/core@7.25.2)':
    dependencies:
      '@babel/core': 7.25.2
      '@babel/helper-plugin-utils': 7.24.8

  '@babel/plugin-transform-async-generator-functions@7.25.4(@babel/core@7.25.2)':
    dependencies:
      '@babel/core': 7.25.2
      '@babel/helper-plugin-utils': 7.24.8
      '@babel/helper-remap-async-to-generator': 7.25.0(@babel/core@7.25.2)
      '@babel/plugin-syntax-async-generators': 7.8.4(@babel/core@7.25.2)
      '@babel/traverse': 7.25.6
    transitivePeerDependencies:
      - supports-color

  '@babel/plugin-transform-async-to-generator@7.24.7(@babel/core@7.25.2)':
    dependencies:
      '@babel/core': 7.25.2
      '@babel/helper-module-imports': 7.24.7
      '@babel/helper-plugin-utils': 7.24.8
      '@babel/helper-remap-async-to-generator': 7.25.0(@babel/core@7.25.2)
    transitivePeerDependencies:
      - supports-color

  '@babel/plugin-transform-block-scoped-functions@7.24.7(@babel/core@7.25.2)':
    dependencies:
      '@babel/core': 7.25.2
      '@babel/helper-plugin-utils': 7.24.8

  '@babel/plugin-transform-block-scoping@7.25.0(@babel/core@7.25.2)':
    dependencies:
      '@babel/core': 7.25.2
      '@babel/helper-plugin-utils': 7.24.8

  '@babel/plugin-transform-class-properties@7.25.4(@babel/core@7.25.2)':
    dependencies:
      '@babel/core': 7.25.2
      '@babel/helper-create-class-features-plugin': 7.25.4(@babel/core@7.25.2)
      '@babel/helper-plugin-utils': 7.24.8
    transitivePeerDependencies:
      - supports-color

  '@babel/plugin-transform-class-static-block@7.24.7(@babel/core@7.25.2)':
    dependencies:
      '@babel/core': 7.25.2
      '@babel/helper-create-class-features-plugin': 7.25.4(@babel/core@7.25.2)
      '@babel/helper-plugin-utils': 7.24.8
      '@babel/plugin-syntax-class-static-block': 7.14.5(@babel/core@7.25.2)
    transitivePeerDependencies:
      - supports-color

  '@babel/plugin-transform-classes@7.25.4(@babel/core@7.25.2)':
    dependencies:
      '@babel/core': 7.25.2
      '@babel/helper-annotate-as-pure': 7.24.7
      '@babel/helper-compilation-targets': 7.25.2
      '@babel/helper-plugin-utils': 7.24.8
      '@babel/helper-replace-supers': 7.25.0(@babel/core@7.25.2)
      '@babel/traverse': 7.25.6
      globals: 11.12.0
    transitivePeerDependencies:
      - supports-color

  '@babel/plugin-transform-computed-properties@7.24.7(@babel/core@7.25.2)':
    dependencies:
      '@babel/core': 7.25.2
      '@babel/helper-plugin-utils': 7.24.8
      '@babel/template': 7.25.0

  '@babel/plugin-transform-destructuring@7.24.8(@babel/core@7.25.2)':
    dependencies:
      '@babel/core': 7.25.2
      '@babel/helper-plugin-utils': 7.24.8

  '@babel/plugin-transform-dotall-regex@7.24.7(@babel/core@7.25.2)':
    dependencies:
      '@babel/core': 7.25.2
      '@babel/helper-create-regexp-features-plugin': 7.25.2(@babel/core@7.25.2)
      '@babel/helper-plugin-utils': 7.24.8

  '@babel/plugin-transform-duplicate-keys@7.24.7(@babel/core@7.25.2)':
    dependencies:
      '@babel/core': 7.25.2
      '@babel/helper-plugin-utils': 7.24.8

  '@babel/plugin-transform-duplicate-named-capturing-groups-regex@7.25.0(@babel/core@7.25.2)':
    dependencies:
      '@babel/core': 7.25.2
      '@babel/helper-create-regexp-features-plugin': 7.25.2(@babel/core@7.25.2)
      '@babel/helper-plugin-utils': 7.24.8

  '@babel/plugin-transform-dynamic-import@7.24.7(@babel/core@7.25.2)':
    dependencies:
      '@babel/core': 7.25.2
      '@babel/helper-plugin-utils': 7.24.8
      '@babel/plugin-syntax-dynamic-import': 7.8.3(@babel/core@7.25.2)

  '@babel/plugin-transform-exponentiation-operator@7.24.7(@babel/core@7.25.2)':
    dependencies:
      '@babel/core': 7.25.2
      '@babel/helper-builder-binary-assignment-operator-visitor': 7.24.7
      '@babel/helper-plugin-utils': 7.24.8
    transitivePeerDependencies:
      - supports-color

  '@babel/plugin-transform-export-namespace-from@7.24.7(@babel/core@7.25.2)':
    dependencies:
      '@babel/core': 7.25.2
      '@babel/helper-plugin-utils': 7.24.8
      '@babel/plugin-syntax-export-namespace-from': 7.8.3(@babel/core@7.25.2)

  '@babel/plugin-transform-for-of@7.24.7(@babel/core@7.25.2)':
    dependencies:
      '@babel/core': 7.25.2
      '@babel/helper-plugin-utils': 7.24.8
      '@babel/helper-skip-transparent-expression-wrappers': 7.24.7
    transitivePeerDependencies:
      - supports-color

  '@babel/plugin-transform-function-name@7.25.1(@babel/core@7.25.2)':
    dependencies:
      '@babel/core': 7.25.2
      '@babel/helper-compilation-targets': 7.25.2
      '@babel/helper-plugin-utils': 7.24.8
      '@babel/traverse': 7.25.6
    transitivePeerDependencies:
      - supports-color

  '@babel/plugin-transform-json-strings@7.24.7(@babel/core@7.25.2)':
    dependencies:
      '@babel/core': 7.25.2
      '@babel/helper-plugin-utils': 7.24.8
      '@babel/plugin-syntax-json-strings': 7.8.3(@babel/core@7.25.2)

  '@babel/plugin-transform-literals@7.25.2(@babel/core@7.25.2)':
    dependencies:
      '@babel/core': 7.25.2
      '@babel/helper-plugin-utils': 7.24.8

  '@babel/plugin-transform-logical-assignment-operators@7.24.7(@babel/core@7.25.2)':
    dependencies:
      '@babel/core': 7.25.2
      '@babel/helper-plugin-utils': 7.24.8
      '@babel/plugin-syntax-logical-assignment-operators': 7.10.4(@babel/core@7.25.2)

  '@babel/plugin-transform-member-expression-literals@7.24.7(@babel/core@7.25.2)':
    dependencies:
      '@babel/core': 7.25.2
      '@babel/helper-plugin-utils': 7.24.8

  '@babel/plugin-transform-modules-amd@7.24.7(@babel/core@7.25.2)':
    dependencies:
      '@babel/core': 7.25.2
      '@babel/helper-module-transforms': 7.25.2(@babel/core@7.25.2)
      '@babel/helper-plugin-utils': 7.24.8
    transitivePeerDependencies:
      - supports-color

  '@babel/plugin-transform-modules-commonjs@7.24.8(@babel/core@7.25.2)':
    dependencies:
      '@babel/core': 7.25.2
      '@babel/helper-module-transforms': 7.25.2(@babel/core@7.25.2)
      '@babel/helper-plugin-utils': 7.24.8
      '@babel/helper-simple-access': 7.24.7
    transitivePeerDependencies:
      - supports-color

  '@babel/plugin-transform-modules-systemjs@7.25.0(@babel/core@7.25.2)':
    dependencies:
      '@babel/core': 7.25.2
      '@babel/helper-module-transforms': 7.25.2(@babel/core@7.25.2)
      '@babel/helper-plugin-utils': 7.24.8
      '@babel/helper-validator-identifier': 7.24.7
      '@babel/traverse': 7.25.6
    transitivePeerDependencies:
      - supports-color

  '@babel/plugin-transform-modules-umd@7.24.7(@babel/core@7.25.2)':
    dependencies:
      '@babel/core': 7.25.2
      '@babel/helper-module-transforms': 7.25.2(@babel/core@7.25.2)
      '@babel/helper-plugin-utils': 7.24.8
    transitivePeerDependencies:
      - supports-color

  '@babel/plugin-transform-named-capturing-groups-regex@7.24.7(@babel/core@7.25.2)':
    dependencies:
      '@babel/core': 7.25.2
      '@babel/helper-create-regexp-features-plugin': 7.25.2(@babel/core@7.25.2)
      '@babel/helper-plugin-utils': 7.24.8

  '@babel/plugin-transform-new-target@7.24.7(@babel/core@7.25.2)':
    dependencies:
      '@babel/core': 7.25.2
      '@babel/helper-plugin-utils': 7.24.8

  '@babel/plugin-transform-nullish-coalescing-operator@7.24.7(@babel/core@7.25.2)':
    dependencies:
      '@babel/core': 7.25.2
      '@babel/helper-plugin-utils': 7.24.8
      '@babel/plugin-syntax-nullish-coalescing-operator': 7.8.3(@babel/core@7.25.2)

  '@babel/plugin-transform-numeric-separator@7.24.7(@babel/core@7.25.2)':
    dependencies:
      '@babel/core': 7.25.2
      '@babel/helper-plugin-utils': 7.24.8
      '@babel/plugin-syntax-numeric-separator': 7.10.4(@babel/core@7.25.2)

  '@babel/plugin-transform-object-rest-spread@7.24.7(@babel/core@7.25.2)':
    dependencies:
      '@babel/core': 7.25.2
      '@babel/helper-compilation-targets': 7.25.2
      '@babel/helper-plugin-utils': 7.24.8
      '@babel/plugin-syntax-object-rest-spread': 7.8.3(@babel/core@7.25.2)
      '@babel/plugin-transform-parameters': 7.24.7(@babel/core@7.25.2)

  '@babel/plugin-transform-object-super@7.24.7(@babel/core@7.25.2)':
    dependencies:
      '@babel/core': 7.25.2
      '@babel/helper-plugin-utils': 7.24.8
      '@babel/helper-replace-supers': 7.25.0(@babel/core@7.25.2)
    transitivePeerDependencies:
      - supports-color

  '@babel/plugin-transform-optional-catch-binding@7.24.7(@babel/core@7.25.2)':
    dependencies:
      '@babel/core': 7.25.2
      '@babel/helper-plugin-utils': 7.24.8
      '@babel/plugin-syntax-optional-catch-binding': 7.8.3(@babel/core@7.25.2)

  '@babel/plugin-transform-optional-chaining@7.24.8(@babel/core@7.25.2)':
    dependencies:
      '@babel/core': 7.25.2
      '@babel/helper-plugin-utils': 7.24.8
      '@babel/helper-skip-transparent-expression-wrappers': 7.24.7
      '@babel/plugin-syntax-optional-chaining': 7.8.3(@babel/core@7.25.2)
    transitivePeerDependencies:
      - supports-color

  '@babel/plugin-transform-parameters@7.24.7(@babel/core@7.25.2)':
    dependencies:
      '@babel/core': 7.25.2
      '@babel/helper-plugin-utils': 7.24.8

  '@babel/plugin-transform-private-methods@7.25.4(@babel/core@7.25.2)':
    dependencies:
      '@babel/core': 7.25.2
      '@babel/helper-create-class-features-plugin': 7.25.4(@babel/core@7.25.2)
      '@babel/helper-plugin-utils': 7.24.8
    transitivePeerDependencies:
      - supports-color

  '@babel/plugin-transform-private-property-in-object@7.24.7(@babel/core@7.25.2)':
    dependencies:
      '@babel/core': 7.25.2
      '@babel/helper-annotate-as-pure': 7.24.7
      '@babel/helper-create-class-features-plugin': 7.25.4(@babel/core@7.25.2)
      '@babel/helper-plugin-utils': 7.24.8
      '@babel/plugin-syntax-private-property-in-object': 7.14.5(@babel/core@7.25.2)
    transitivePeerDependencies:
      - supports-color

  '@babel/plugin-transform-property-literals@7.24.7(@babel/core@7.25.2)':
    dependencies:
      '@babel/core': 7.25.2
      '@babel/helper-plugin-utils': 7.24.8

  '@babel/plugin-transform-react-constant-elements@7.25.1(@babel/core@7.25.2)':
    dependencies:
      '@babel/core': 7.25.2
      '@babel/helper-plugin-utils': 7.24.8

  '@babel/plugin-transform-react-display-name@7.24.7(@babel/core@7.25.2)':
    dependencies:
      '@babel/core': 7.25.2
      '@babel/helper-plugin-utils': 7.24.8

  '@babel/plugin-transform-react-jsx-development@7.24.7(@babel/core@7.25.2)':
    dependencies:
      '@babel/core': 7.25.2
      '@babel/plugin-transform-react-jsx': 7.25.2(@babel/core@7.25.2)
    transitivePeerDependencies:
      - supports-color

  '@babel/plugin-transform-react-jsx-self@7.24.7(@babel/core@7.25.2)':
    dependencies:
      '@babel/core': 7.25.2
      '@babel/helper-plugin-utils': 7.24.8

  '@babel/plugin-transform-react-jsx-source@7.24.7(@babel/core@7.25.2)':
    dependencies:
      '@babel/core': 7.25.2
      '@babel/helper-plugin-utils': 7.24.8

  '@babel/plugin-transform-react-jsx@7.25.2(@babel/core@7.25.2)':
    dependencies:
      '@babel/core': 7.25.2
      '@babel/helper-annotate-as-pure': 7.24.7
      '@babel/helper-module-imports': 7.24.7
      '@babel/helper-plugin-utils': 7.24.8
      '@babel/plugin-syntax-jsx': 7.24.7(@babel/core@7.25.2)
      '@babel/types': 7.25.6
    transitivePeerDependencies:
      - supports-color

  '@babel/plugin-transform-react-pure-annotations@7.24.7(@babel/core@7.25.2)':
    dependencies:
      '@babel/core': 7.25.2
      '@babel/helper-annotate-as-pure': 7.24.7
      '@babel/helper-plugin-utils': 7.24.8

  '@babel/plugin-transform-regenerator@7.24.7(@babel/core@7.25.2)':
    dependencies:
      '@babel/core': 7.25.2
      '@babel/helper-plugin-utils': 7.24.8
      regenerator-transform: 0.15.2

  '@babel/plugin-transform-reserved-words@7.24.7(@babel/core@7.25.2)':
    dependencies:
      '@babel/core': 7.25.2
      '@babel/helper-plugin-utils': 7.24.8

  '@babel/plugin-transform-shorthand-properties@7.24.7(@babel/core@7.25.2)':
    dependencies:
      '@babel/core': 7.25.2
      '@babel/helper-plugin-utils': 7.24.8

  '@babel/plugin-transform-spread@7.24.7(@babel/core@7.25.2)':
    dependencies:
      '@babel/core': 7.25.2
      '@babel/helper-plugin-utils': 7.24.8
      '@babel/helper-skip-transparent-expression-wrappers': 7.24.7
    transitivePeerDependencies:
      - supports-color

  '@babel/plugin-transform-sticky-regex@7.24.7(@babel/core@7.25.2)':
    dependencies:
      '@babel/core': 7.25.2
      '@babel/helper-plugin-utils': 7.24.8

  '@babel/plugin-transform-template-literals@7.24.7(@babel/core@7.25.2)':
    dependencies:
      '@babel/core': 7.25.2
      '@babel/helper-plugin-utils': 7.24.8

  '@babel/plugin-transform-typeof-symbol@7.24.8(@babel/core@7.25.2)':
    dependencies:
      '@babel/core': 7.25.2
      '@babel/helper-plugin-utils': 7.24.8

  '@babel/plugin-transform-typescript@7.25.2(@babel/core@7.25.2)':
    dependencies:
      '@babel/core': 7.25.2
      '@babel/helper-annotate-as-pure': 7.24.7
      '@babel/helper-create-class-features-plugin': 7.25.4(@babel/core@7.25.2)
      '@babel/helper-plugin-utils': 7.24.8
      '@babel/helper-skip-transparent-expression-wrappers': 7.24.7
      '@babel/plugin-syntax-typescript': 7.25.4(@babel/core@7.25.2)
    transitivePeerDependencies:
      - supports-color

  '@babel/plugin-transform-unicode-escapes@7.24.7(@babel/core@7.25.2)':
    dependencies:
      '@babel/core': 7.25.2
      '@babel/helper-plugin-utils': 7.24.8

  '@babel/plugin-transform-unicode-property-regex@7.24.7(@babel/core@7.25.2)':
    dependencies:
      '@babel/core': 7.25.2
      '@babel/helper-create-regexp-features-plugin': 7.25.2(@babel/core@7.25.2)
      '@babel/helper-plugin-utils': 7.24.8

  '@babel/plugin-transform-unicode-regex@7.24.7(@babel/core@7.25.2)':
    dependencies:
      '@babel/core': 7.25.2
      '@babel/helper-create-regexp-features-plugin': 7.25.2(@babel/core@7.25.2)
      '@babel/helper-plugin-utils': 7.24.8

  '@babel/plugin-transform-unicode-sets-regex@7.25.4(@babel/core@7.25.2)':
    dependencies:
      '@babel/core': 7.25.2
      '@babel/helper-create-regexp-features-plugin': 7.25.2(@babel/core@7.25.2)
      '@babel/helper-plugin-utils': 7.24.8

  '@babel/preset-env@7.25.4(@babel/core@7.25.2)':
    dependencies:
      '@babel/compat-data': 7.25.4
      '@babel/core': 7.25.2
      '@babel/helper-compilation-targets': 7.25.2
      '@babel/helper-plugin-utils': 7.24.8
      '@babel/helper-validator-option': 7.24.8
      '@babel/plugin-bugfix-firefox-class-in-computed-class-key': 7.25.3(@babel/core@7.25.2)
      '@babel/plugin-bugfix-safari-class-field-initializer-scope': 7.25.0(@babel/core@7.25.2)
      '@babel/plugin-bugfix-safari-id-destructuring-collision-in-function-expression': 7.25.0(@babel/core@7.25.2)
      '@babel/plugin-bugfix-v8-spread-parameters-in-optional-chaining': 7.24.7(@babel/core@7.25.2)
      '@babel/plugin-bugfix-v8-static-class-fields-redefine-readonly': 7.25.0(@babel/core@7.25.2)
      '@babel/plugin-proposal-private-property-in-object': 7.21.0-placeholder-for-preset-env.2(@babel/core@7.25.2)
      '@babel/plugin-syntax-async-generators': 7.8.4(@babel/core@7.25.2)
      '@babel/plugin-syntax-class-properties': 7.12.13(@babel/core@7.25.2)
      '@babel/plugin-syntax-class-static-block': 7.14.5(@babel/core@7.25.2)
      '@babel/plugin-syntax-dynamic-import': 7.8.3(@babel/core@7.25.2)
      '@babel/plugin-syntax-export-namespace-from': 7.8.3(@babel/core@7.25.2)
      '@babel/plugin-syntax-import-assertions': 7.25.6(@babel/core@7.25.2)
      '@babel/plugin-syntax-import-attributes': 7.25.6(@babel/core@7.25.2)
      '@babel/plugin-syntax-import-meta': 7.10.4(@babel/core@7.25.2)
      '@babel/plugin-syntax-json-strings': 7.8.3(@babel/core@7.25.2)
      '@babel/plugin-syntax-logical-assignment-operators': 7.10.4(@babel/core@7.25.2)
      '@babel/plugin-syntax-nullish-coalescing-operator': 7.8.3(@babel/core@7.25.2)
      '@babel/plugin-syntax-numeric-separator': 7.10.4(@babel/core@7.25.2)
      '@babel/plugin-syntax-object-rest-spread': 7.8.3(@babel/core@7.25.2)
      '@babel/plugin-syntax-optional-catch-binding': 7.8.3(@babel/core@7.25.2)
      '@babel/plugin-syntax-optional-chaining': 7.8.3(@babel/core@7.25.2)
      '@babel/plugin-syntax-private-property-in-object': 7.14.5(@babel/core@7.25.2)
      '@babel/plugin-syntax-top-level-await': 7.14.5(@babel/core@7.25.2)
      '@babel/plugin-syntax-unicode-sets-regex': 7.18.6(@babel/core@7.25.2)
      '@babel/plugin-transform-arrow-functions': 7.24.7(@babel/core@7.25.2)
      '@babel/plugin-transform-async-generator-functions': 7.25.4(@babel/core@7.25.2)
      '@babel/plugin-transform-async-to-generator': 7.24.7(@babel/core@7.25.2)
      '@babel/plugin-transform-block-scoped-functions': 7.24.7(@babel/core@7.25.2)
      '@babel/plugin-transform-block-scoping': 7.25.0(@babel/core@7.25.2)
      '@babel/plugin-transform-class-properties': 7.25.4(@babel/core@7.25.2)
      '@babel/plugin-transform-class-static-block': 7.24.7(@babel/core@7.25.2)
      '@babel/plugin-transform-classes': 7.25.4(@babel/core@7.25.2)
      '@babel/plugin-transform-computed-properties': 7.24.7(@babel/core@7.25.2)
      '@babel/plugin-transform-destructuring': 7.24.8(@babel/core@7.25.2)
      '@babel/plugin-transform-dotall-regex': 7.24.7(@babel/core@7.25.2)
      '@babel/plugin-transform-duplicate-keys': 7.24.7(@babel/core@7.25.2)
      '@babel/plugin-transform-duplicate-named-capturing-groups-regex': 7.25.0(@babel/core@7.25.2)
      '@babel/plugin-transform-dynamic-import': 7.24.7(@babel/core@7.25.2)
      '@babel/plugin-transform-exponentiation-operator': 7.24.7(@babel/core@7.25.2)
      '@babel/plugin-transform-export-namespace-from': 7.24.7(@babel/core@7.25.2)
      '@babel/plugin-transform-for-of': 7.24.7(@babel/core@7.25.2)
      '@babel/plugin-transform-function-name': 7.25.1(@babel/core@7.25.2)
      '@babel/plugin-transform-json-strings': 7.24.7(@babel/core@7.25.2)
      '@babel/plugin-transform-literals': 7.25.2(@babel/core@7.25.2)
      '@babel/plugin-transform-logical-assignment-operators': 7.24.7(@babel/core@7.25.2)
      '@babel/plugin-transform-member-expression-literals': 7.24.7(@babel/core@7.25.2)
      '@babel/plugin-transform-modules-amd': 7.24.7(@babel/core@7.25.2)
      '@babel/plugin-transform-modules-commonjs': 7.24.8(@babel/core@7.25.2)
      '@babel/plugin-transform-modules-systemjs': 7.25.0(@babel/core@7.25.2)
      '@babel/plugin-transform-modules-umd': 7.24.7(@babel/core@7.25.2)
      '@babel/plugin-transform-named-capturing-groups-regex': 7.24.7(@babel/core@7.25.2)
      '@babel/plugin-transform-new-target': 7.24.7(@babel/core@7.25.2)
      '@babel/plugin-transform-nullish-coalescing-operator': 7.24.7(@babel/core@7.25.2)
      '@babel/plugin-transform-numeric-separator': 7.24.7(@babel/core@7.25.2)
      '@babel/plugin-transform-object-rest-spread': 7.24.7(@babel/core@7.25.2)
      '@babel/plugin-transform-object-super': 7.24.7(@babel/core@7.25.2)
      '@babel/plugin-transform-optional-catch-binding': 7.24.7(@babel/core@7.25.2)
      '@babel/plugin-transform-optional-chaining': 7.24.8(@babel/core@7.25.2)
      '@babel/plugin-transform-parameters': 7.24.7(@babel/core@7.25.2)
      '@babel/plugin-transform-private-methods': 7.25.4(@babel/core@7.25.2)
      '@babel/plugin-transform-private-property-in-object': 7.24.7(@babel/core@7.25.2)
      '@babel/plugin-transform-property-literals': 7.24.7(@babel/core@7.25.2)
      '@babel/plugin-transform-regenerator': 7.24.7(@babel/core@7.25.2)
      '@babel/plugin-transform-reserved-words': 7.24.7(@babel/core@7.25.2)
      '@babel/plugin-transform-shorthand-properties': 7.24.7(@babel/core@7.25.2)
      '@babel/plugin-transform-spread': 7.24.7(@babel/core@7.25.2)
      '@babel/plugin-transform-sticky-regex': 7.24.7(@babel/core@7.25.2)
      '@babel/plugin-transform-template-literals': 7.24.7(@babel/core@7.25.2)
      '@babel/plugin-transform-typeof-symbol': 7.24.8(@babel/core@7.25.2)
      '@babel/plugin-transform-unicode-escapes': 7.24.7(@babel/core@7.25.2)
      '@babel/plugin-transform-unicode-property-regex': 7.24.7(@babel/core@7.25.2)
      '@babel/plugin-transform-unicode-regex': 7.24.7(@babel/core@7.25.2)
      '@babel/plugin-transform-unicode-sets-regex': 7.25.4(@babel/core@7.25.2)
      '@babel/preset-modules': 0.1.6-no-external-plugins(@babel/core@7.25.2)
      babel-plugin-polyfill-corejs2: 0.4.11(@babel/core@7.25.2)
      babel-plugin-polyfill-corejs3: 0.10.6(@babel/core@7.25.2)
      babel-plugin-polyfill-regenerator: 0.6.2(@babel/core@7.25.2)
      core-js-compat: 3.38.1
      semver: 6.3.1
    transitivePeerDependencies:
      - supports-color

  '@babel/preset-modules@0.1.6-no-external-plugins(@babel/core@7.25.2)':
    dependencies:
      '@babel/core': 7.25.2
      '@babel/helper-plugin-utils': 7.24.8
      '@babel/types': 7.25.6
      esutils: 2.0.3

  '@babel/preset-react@7.24.7(@babel/core@7.25.2)':
    dependencies:
      '@babel/core': 7.25.2
      '@babel/helper-plugin-utils': 7.24.8
      '@babel/helper-validator-option': 7.24.8
      '@babel/plugin-transform-react-display-name': 7.24.7(@babel/core@7.25.2)
      '@babel/plugin-transform-react-jsx': 7.25.2(@babel/core@7.25.2)
      '@babel/plugin-transform-react-jsx-development': 7.24.7(@babel/core@7.25.2)
      '@babel/plugin-transform-react-pure-annotations': 7.24.7(@babel/core@7.25.2)
    transitivePeerDependencies:
      - supports-color

  '@babel/preset-typescript@7.24.7(@babel/core@7.25.2)':
    dependencies:
      '@babel/core': 7.25.2
      '@babel/helper-plugin-utils': 7.24.8
      '@babel/helper-validator-option': 7.24.8
      '@babel/plugin-syntax-jsx': 7.24.7(@babel/core@7.25.2)
      '@babel/plugin-transform-modules-commonjs': 7.24.8(@babel/core@7.25.2)
      '@babel/plugin-transform-typescript': 7.25.2(@babel/core@7.25.2)
    transitivePeerDependencies:
      - supports-color

  '@babel/regjsgen@0.8.0': {}

  '@babel/runtime@7.25.6':
    dependencies:
      regenerator-runtime: 0.14.1

  '@babel/template@7.25.0':
    dependencies:
      '@babel/code-frame': 7.24.7
      '@babel/parser': 7.25.6
      '@babel/types': 7.25.6

  '@babel/traverse@7.25.6':
    dependencies:
      '@babel/code-frame': 7.24.7
      '@babel/generator': 7.25.6
      '@babel/parser': 7.25.6
      '@babel/template': 7.25.0
      '@babel/types': 7.25.6
      debug: 4.3.7
      globals: 11.12.0
    transitivePeerDependencies:
      - supports-color

  '@babel/types@7.25.6':
    dependencies:
      '@babel/helper-string-parser': 7.24.8
      '@babel/helper-validator-identifier': 7.24.7
      to-fast-properties: 2.0.0

  '@bcoe/v8-coverage@0.2.3': {}

  '@clack/core@0.3.4':
    dependencies:
      picocolors: 1.1.0
      sisteransi: 1.0.5

  '@clack/prompts@0.7.0':
    dependencies:
      '@clack/core': 0.3.4
      picocolors: 1.1.0
      sisteransi: 1.0.5

  '@dojoengine/core@1.0.0-alpha.21(starknet@6.11.0(encoding@0.1.13))(typescript@5.6.2)':
<<<<<<< HEAD
=======
    dependencies:
      '@dojoengine/recs': 2.0.13(typescript@5.6.2)(zod@3.23.8)
      starknet: 6.11.0(encoding@0.1.13)
      zod: 3.23.8
    transitivePeerDependencies:
      - bufferutil
      - typescript
      - utf-8-validate

  '@dojoengine/core@1.0.0-alpha.22(starknet@6.11.0(encoding@0.1.13))(typescript@5.6.2)':
>>>>>>> 81651758
    dependencies:
      '@dojoengine/recs': 2.0.13(typescript@5.6.2)(zod@3.23.8)
      starknet: 6.11.0(encoding@0.1.13)
      zod: 3.23.8
    transitivePeerDependencies:
      - bufferutil
      - typescript
      - utf-8-validate

<<<<<<< HEAD
  '@dojoengine/create-burner@1.0.0-alpha.21(react-dom@18.3.1(react@18.3.1))(react@18.3.1)(starknet@6.11.0(encoding@0.1.13))(typescript@5.6.2)':
    dependencies:
      '@dojoengine/core': 1.0.0-alpha.21(starknet@6.11.0(encoding@0.1.13))(typescript@5.6.2)
=======
  '@dojoengine/create-burner@1.0.0-alpha.22(react-dom@18.3.1(react@18.3.1))(react@18.3.1)(starknet@6.11.0(encoding@0.1.13))(typescript@5.6.2)':
    dependencies:
      '@dojoengine/core': 1.0.0-alpha.22(starknet@6.11.0(encoding@0.1.13))(typescript@5.6.2)
>>>>>>> 81651758
      '@scure/bip32': 1.5.0
      '@starknet-react/core': 2.3.0(get-starknet-core@3.3.3(starknet@6.11.0(encoding@0.1.13)))(react@18.3.1)(starknet@6.11.0(encoding@0.1.13))
      encoding: 0.1.13
      get-starknet-core: 3.3.3(starknet@6.11.0(encoding@0.1.13))
      js-cookie: 3.0.5
      react: 18.3.1
      react-dom: 18.3.1(react@18.3.1)
      starknet: 6.11.0(encoding@0.1.13)
    transitivePeerDependencies:
      - bufferutil
      - typescript
      - utf-8-validate

<<<<<<< HEAD
  '@dojoengine/react@1.0.0-alpha.21(@types/node@20.16.5)(@types/react@18.3.7)(@vitest/ui@2.1.1(vitest@2.1.1))(jsdom@24.1.3)(react@18.3.1)(starknet@6.11.0(encoding@0.1.13))(type-fest@0.21.3)(typescript@5.6.2)(zod@3.23.8)':
    dependencies:
      '@dojoengine/recs': 2.0.13(typescript@5.6.2)(zod@3.23.8)
      '@dojoengine/state': 1.0.0-alpha.21(@types/node@20.16.5)(@vitest/ui@2.1.1(vitest@2.1.1))(jsdom@24.1.3)(starknet@6.11.0(encoding@0.1.13))(typescript@5.6.2)(zod@3.23.8)
      '@dojoengine/torii-client': 1.0.0-alpha.21
      '@dojoengine/utils': 1.0.0-alpha.21(starknet@6.11.0(encoding@0.1.13))(typescript@5.6.2)(zod@3.23.8)
=======
  '@dojoengine/react@1.0.0-alpha.22(@types/node@20.16.5)(@types/react@18.3.7)(@vitest/ui@2.1.1(vitest@2.1.1))(jsdom@24.1.3)(react@18.3.1)(starknet@6.11.0(encoding@0.1.13))(type-fest@0.21.3)(typescript@5.6.2)(zod@3.23.8)':
    dependencies:
      '@dojoengine/recs': 2.0.13(typescript@5.6.2)(zod@3.23.8)
      '@dojoengine/state': 1.0.0-alpha.22(@types/node@20.16.5)(@vitest/ui@2.1.1(vitest@2.1.1))(jsdom@24.1.3)(starknet@6.11.0(encoding@0.1.13))(typescript@5.6.2)(zod@3.23.8)
      '@dojoengine/torii-client': 1.0.0-alpha.22
      '@dojoengine/utils': 1.0.0-alpha.22(starknet@6.11.0(encoding@0.1.13))(typescript@5.6.2)(zod@3.23.8)
>>>>>>> 81651758
      '@latticexyz/utils': 2.2.12
      encoding: 0.1.13
      fast-deep-equal: 3.1.3
      get-starknet-core: 3.3.3(starknet@6.11.0(encoding@0.1.13))
      js-cookie: 3.0.5
      react: 18.3.1
      rxjs: 7.5.5
      starknet: 6.11.0(encoding@0.1.13)
      type-fest: 0.21.3
      zustand: 4.5.5(@types/react@18.3.7)(react@18.3.1)
    transitivePeerDependencies:
      - '@edge-runtime/vm'
      - '@types/node'
      - '@types/react'
      - '@vitest/browser'
      - '@vitest/ui'
      - bufferutil
      - happy-dom
      - immer
      - jsdom
      - less
      - lightningcss
      - sass
      - sass-embedded
      - stylus
      - sugarss
      - supports-color
      - terser
      - typescript
      - utf-8-validate
      - zod

  '@dojoengine/recs@2.0.13(typescript@5.6.2)(zod@3.23.8)':
    dependencies:
      '@latticexyz/schema-type': 2.0.12(typescript@5.6.2)(zod@3.23.8)
      '@latticexyz/utils': 2.0.12
      mobx: 6.13.2
      rxjs: 7.5.5
    transitivePeerDependencies:
      - bufferutil
      - typescript
      - utf-8-validate
      - zod

<<<<<<< HEAD
  '@dojoengine/state@1.0.0-alpha.21(@types/node@20.16.5)(@vitest/ui@2.1.1(vitest@2.1.1))(jsdom@24.1.3)(starknet@6.11.0(encoding@0.1.13))(typescript@5.6.2)(zod@3.23.8)':
    dependencies:
      '@dojoengine/recs': 2.0.13(typescript@5.6.2)(zod@3.23.8)
      '@dojoengine/torii-client': 1.0.0-alpha.21
=======
  '@dojoengine/state@1.0.0-alpha.22(@types/node@20.16.5)(@vitest/ui@2.1.1(vitest@2.1.1))(jsdom@24.1.3)(starknet@6.11.0(encoding@0.1.13))(typescript@5.6.2)(zod@3.23.8)':
    dependencies:
      '@dojoengine/recs': 2.0.13(typescript@5.6.2)(zod@3.23.8)
      '@dojoengine/torii-client': 1.0.0-alpha.22
>>>>>>> 81651758
      starknet: 6.11.0(encoding@0.1.13)
      vitest: 1.6.0(@types/node@20.16.5)(@vitest/ui@2.1.1(vitest@2.1.1))(jsdom@24.1.3)
    transitivePeerDependencies:
      - '@edge-runtime/vm'
      - '@types/node'
      - '@vitest/browser'
      - '@vitest/ui'
      - bufferutil
      - happy-dom
      - jsdom
      - less
      - lightningcss
      - sass
      - sass-embedded
      - stylus
      - sugarss
      - supports-color
      - terser
      - typescript
      - utf-8-validate
      - zod

<<<<<<< HEAD
  '@dojoengine/torii-client@1.0.0-alpha.21':
    dependencies:
      '@dojoengine/torii-wasm': 1.0.0-alpha.21

  '@dojoengine/torii-wasm@1.0.0-alpha.21': {}

  '@dojoengine/utils@1.0.0-alpha.21(starknet@6.11.0(encoding@0.1.13))(typescript@5.6.2)(zod@3.23.8)':
=======
  '@dojoengine/torii-client@1.0.0-alpha.22':
    dependencies:
      '@dojoengine/torii-wasm': 1.0.0-alpha.22

  '@dojoengine/torii-wasm@1.0.0-alpha.22': {}

  '@dojoengine/utils@1.0.0-alpha.22(starknet@6.11.0(encoding@0.1.13))(typescript@5.6.2)(zod@3.23.8)':
>>>>>>> 81651758
    dependencies:
      '@dojoengine/recs': 2.0.13(typescript@5.6.2)(zod@3.23.8)
      '@latticexyz/utils': 2.2.12
      mathjs: 12.4.3
      micro-starknet: 0.2.3
      starknet: 6.11.0(encoding@0.1.13)
    transitivePeerDependencies:
      - bufferutil
      - typescript
      - utf-8-validate
      - zod

  '@emotion/hash@0.9.2': {}

  '@esbuild/aix-ppc64@0.19.12':
    optional: true

  '@esbuild/aix-ppc64@0.21.5':
    optional: true

  '@esbuild/aix-ppc64@0.23.1':
    optional: true

  '@esbuild/android-arm64@0.19.12':
    optional: true

  '@esbuild/android-arm64@0.21.5':
    optional: true

  '@esbuild/android-arm64@0.23.1':
    optional: true

  '@esbuild/android-arm@0.19.12':
    optional: true

  '@esbuild/android-arm@0.21.5':
    optional: true

  '@esbuild/android-arm@0.23.1':
    optional: true

  '@esbuild/android-x64@0.19.12':
    optional: true

  '@esbuild/android-x64@0.21.5':
    optional: true

  '@esbuild/android-x64@0.23.1':
    optional: true

  '@esbuild/darwin-arm64@0.19.12':
    optional: true

  '@esbuild/darwin-arm64@0.21.5':
    optional: true

  '@esbuild/darwin-arm64@0.23.1':
    optional: true

  '@esbuild/darwin-x64@0.19.12':
    optional: true

  '@esbuild/darwin-x64@0.21.5':
    optional: true

  '@esbuild/darwin-x64@0.23.1':
    optional: true

  '@esbuild/freebsd-arm64@0.19.12':
    optional: true

  '@esbuild/freebsd-arm64@0.21.5':
    optional: true

  '@esbuild/freebsd-arm64@0.23.1':
    optional: true

  '@esbuild/freebsd-x64@0.19.12':
    optional: true

  '@esbuild/freebsd-x64@0.21.5':
    optional: true

  '@esbuild/freebsd-x64@0.23.1':
    optional: true

  '@esbuild/linux-arm64@0.19.12':
    optional: true

  '@esbuild/linux-arm64@0.21.5':
    optional: true

  '@esbuild/linux-arm64@0.23.1':
    optional: true

  '@esbuild/linux-arm@0.19.12':
    optional: true

  '@esbuild/linux-arm@0.21.5':
    optional: true

  '@esbuild/linux-arm@0.23.1':
    optional: true

  '@esbuild/linux-ia32@0.19.12':
    optional: true

  '@esbuild/linux-ia32@0.21.5':
    optional: true

  '@esbuild/linux-ia32@0.23.1':
    optional: true

  '@esbuild/linux-loong64@0.19.12':
    optional: true

  '@esbuild/linux-loong64@0.21.5':
    optional: true

  '@esbuild/linux-loong64@0.23.1':
    optional: true

  '@esbuild/linux-mips64el@0.19.12':
    optional: true

  '@esbuild/linux-mips64el@0.21.5':
    optional: true

  '@esbuild/linux-mips64el@0.23.1':
    optional: true

  '@esbuild/linux-ppc64@0.19.12':
    optional: true

  '@esbuild/linux-ppc64@0.21.5':
    optional: true

  '@esbuild/linux-ppc64@0.23.1':
    optional: true

  '@esbuild/linux-riscv64@0.19.12':
    optional: true

  '@esbuild/linux-riscv64@0.21.5':
    optional: true

  '@esbuild/linux-riscv64@0.23.1':
    optional: true

  '@esbuild/linux-s390x@0.19.12':
    optional: true

  '@esbuild/linux-s390x@0.21.5':
    optional: true

  '@esbuild/linux-s390x@0.23.1':
    optional: true

  '@esbuild/linux-x64@0.19.12':
    optional: true

  '@esbuild/linux-x64@0.21.5':
    optional: true

  '@esbuild/linux-x64@0.23.1':
    optional: true

  '@esbuild/netbsd-x64@0.19.12':
    optional: true

  '@esbuild/netbsd-x64@0.21.5':
    optional: true

  '@esbuild/netbsd-x64@0.23.1':
    optional: true

  '@esbuild/openbsd-arm64@0.23.1':
    optional: true

  '@esbuild/openbsd-x64@0.19.12':
    optional: true

  '@esbuild/openbsd-x64@0.21.5':
    optional: true

  '@esbuild/openbsd-x64@0.23.1':
    optional: true

  '@esbuild/sunos-x64@0.19.12':
    optional: true

  '@esbuild/sunos-x64@0.21.5':
    optional: true

  '@esbuild/sunos-x64@0.23.1':
    optional: true

  '@esbuild/win32-arm64@0.19.12':
    optional: true

  '@esbuild/win32-arm64@0.21.5':
    optional: true

  '@esbuild/win32-arm64@0.23.1':
    optional: true

  '@esbuild/win32-ia32@0.19.12':
    optional: true

  '@esbuild/win32-ia32@0.21.5':
    optional: true

  '@esbuild/win32-ia32@0.23.1':
    optional: true

  '@esbuild/win32-x64@0.19.12':
    optional: true

  '@esbuild/win32-x64@0.21.5':
    optional: true

  '@esbuild/win32-x64@0.23.1':
    optional: true

  '@eslint-community/eslint-utils@4.4.0(eslint@8.57.1)':
    dependencies:
      eslint: 8.57.1
      eslint-visitor-keys: 3.4.3

  '@eslint-community/eslint-utils@4.4.0(eslint@9.11.1(jiti@1.21.6))':
    dependencies:
      eslint: 9.11.1(jiti@1.21.6)
      eslint-visitor-keys: 3.4.3

  '@eslint-community/regexpp@4.11.1': {}

  '@eslint/config-array@0.18.0':
    dependencies:
      '@eslint/object-schema': 2.1.4
      debug: 4.3.7
      minimatch: 3.1.2
    transitivePeerDependencies:
      - supports-color

  '@eslint/core@0.6.0': {}

  '@eslint/eslintrc@2.1.4':
    dependencies:
      ajv: 6.12.6
      debug: 4.3.7
      espree: 9.6.1
      globals: 13.24.0
      ignore: 5.3.2
      import-fresh: 3.3.0
      js-yaml: 4.1.0
      minimatch: 3.1.2
      strip-json-comments: 3.1.1
    transitivePeerDependencies:
      - supports-color

  '@eslint/eslintrc@3.1.0':
    dependencies:
      ajv: 6.12.6
      debug: 4.3.7
      espree: 10.2.0
      globals: 14.0.0
      ignore: 5.3.2
      import-fresh: 3.3.0
      js-yaml: 4.1.0
      minimatch: 3.1.2
      strip-json-comments: 3.1.1
    transitivePeerDependencies:
      - supports-color

  '@eslint/js@8.57.1': {}

  '@eslint/js@9.11.1': {}

  '@eslint/object-schema@2.1.4': {}

  '@eslint/plugin-kit@0.2.0':
    dependencies:
      levn: 0.4.1

  '@floating-ui/core@1.6.8':
    dependencies:
      '@floating-ui/utils': 0.2.8

  '@floating-ui/dom@1.6.11':
    dependencies:
      '@floating-ui/core': 1.6.8
      '@floating-ui/utils': 0.2.8

  '@floating-ui/react-dom@2.1.2(react-dom@18.3.1(react@18.3.1))(react@18.3.1)':
    dependencies:
      '@floating-ui/dom': 1.6.11
      react: 18.3.1
      react-dom: 18.3.1(react@18.3.1)

  '@floating-ui/react@0.26.24(react-dom@18.3.1(react@18.3.1))(react@18.3.1)':
    dependencies:
      '@floating-ui/react-dom': 2.1.2(react-dom@18.3.1(react@18.3.1))(react@18.3.1)
      '@floating-ui/utils': 0.2.8
      react: 18.3.1
      react-dom: 18.3.1(react@18.3.1)
      tabbable: 6.2.0

  '@floating-ui/utils@0.2.8': {}

  '@headlessui/react@1.7.19(react-dom@18.3.1(react@18.3.1))(react@18.3.1)':
    dependencies:
      '@tanstack/react-virtual': 3.10.8(react-dom@18.3.1(react@18.3.1))(react@18.3.1)
      client-only: 0.0.1
      react: 18.3.1
      react-dom: 18.3.1(react@18.3.1)

  '@hono/node-server@1.13.0(hono@3.12.12)':
    dependencies:
      hono: 3.12.12

  '@humanwhocodes/config-array@0.13.0':
    dependencies:
      '@humanwhocodes/object-schema': 2.0.3
      debug: 4.3.7
      minimatch: 3.1.2
    transitivePeerDependencies:
      - supports-color

  '@humanwhocodes/module-importer@1.0.1': {}

  '@humanwhocodes/object-schema@2.0.3': {}

  '@humanwhocodes/retry@0.3.0': {}

  '@isaacs/cliui@8.0.2':
    dependencies:
      string-width: 5.1.2
      string-width-cjs: string-width@4.2.3
      strip-ansi: 7.1.0
      strip-ansi-cjs: strip-ansi@6.0.1
      wrap-ansi: 8.1.0
      wrap-ansi-cjs: wrap-ansi@7.0.0

  '@istanbuljs/schema@0.1.3': {}

  '@jest/schemas@29.6.3':
    dependencies:
      '@sinclair/typebox': 0.27.8

  '@jridgewell/gen-mapping@0.3.5':
    dependencies:
      '@jridgewell/set-array': 1.2.1
      '@jridgewell/sourcemap-codec': 1.5.0
      '@jridgewell/trace-mapping': 0.3.25

  '@jridgewell/resolve-uri@3.1.2': {}

  '@jridgewell/set-array@1.2.1': {}

  '@jridgewell/sourcemap-codec@1.5.0': {}

  '@jridgewell/trace-mapping@0.3.25':
    dependencies:
      '@jridgewell/resolve-uri': 3.1.2
      '@jridgewell/sourcemap-codec': 1.5.0

  '@latticexyz/schema-type@2.0.12(typescript@5.6.2)(zod@3.23.8)':
    dependencies:
      abitype: 1.0.0(typescript@5.6.2)(zod@3.23.8)
      viem: 2.9.20(typescript@5.6.2)(zod@3.23.8)
    transitivePeerDependencies:
      - bufferutil
      - typescript
      - utf-8-validate
      - zod

  '@latticexyz/utils@2.0.12':
    dependencies:
      mobx: 6.13.2
      proxy-deep: 3.1.1
      rxjs: 7.5.5

  '@latticexyz/utils@2.2.12':
    dependencies:
      mobx: 6.13.2
      proxy-deep: 3.1.1
      rxjs: 7.5.5

  '@latticexyz/utils@2.2.3':
    dependencies:
      mobx: 6.13.2
      proxy-deep: 3.1.1
      rxjs: 7.5.5

  '@mdx-js/mdx@3.0.1':
    dependencies:
      '@types/estree': 1.0.5
      '@types/estree-jsx': 1.0.5
      '@types/hast': 3.0.4
      '@types/mdx': 2.0.13
      collapse-white-space: 2.1.0
      devlop: 1.1.0
      estree-util-build-jsx: 3.0.1
      estree-util-is-identifier-name: 3.0.0
      estree-util-to-js: 2.0.0
      estree-walker: 3.0.3
      hast-util-to-estree: 3.1.0
      hast-util-to-jsx-runtime: 2.3.0
      markdown-extensions: 2.0.0
      periscopic: 3.1.0
      remark-mdx: 3.0.1
      remark-parse: 11.0.0
      remark-rehype: 11.1.0
      source-map: 0.7.4
      unified: 11.0.5
      unist-util-position-from-estree: 2.0.0
      unist-util-stringify-position: 4.0.0
      unist-util-visit: 5.0.0
      vfile: 6.0.3
    transitivePeerDependencies:
      - supports-color

  '@mdx-js/react@3.0.1(@types/react@18.3.7)(react@18.3.1)':
    dependencies:
      '@types/mdx': 2.0.13
      '@types/react': 18.3.7
      react: 18.3.1

  '@mdx-js/rollup@3.0.1(rollup@4.21.3)':
    dependencies:
      '@mdx-js/mdx': 3.0.1
      '@rollup/pluginutils': 5.1.0(rollup@4.21.3)
      rollup: 4.21.3
      source-map: 0.7.4
      vfile: 6.0.3
    transitivePeerDependencies:
      - supports-color

  '@mediapipe/tasks-vision@0.10.8': {}

  '@module-federation/runtime@0.1.21':
    dependencies:
      '@module-federation/sdk': 0.1.21

  '@module-federation/sdk@0.1.21': {}

  '@monogrid/gainmap-js@3.0.6(three@0.166.1)':
    dependencies:
      promise-worker-transferable: 1.0.4
      three: 0.166.1

  '@noble/curves@1.0.0':
    dependencies:
      '@noble/hashes': 1.3.0

  '@noble/curves@1.2.0':
    dependencies:
      '@noble/hashes': 1.3.2

  '@noble/curves@1.3.0':
    dependencies:
      '@noble/hashes': 1.3.3

  '@noble/curves@1.4.2':
    dependencies:
      '@noble/hashes': 1.4.0

  '@noble/curves@1.6.0':
    dependencies:
      '@noble/hashes': 1.5.0

  '@noble/hashes@1.3.0': {}

  '@noble/hashes@1.3.2': {}

  '@noble/hashes@1.3.3': {}

  '@noble/hashes@1.4.0': {}

  '@noble/hashes@1.5.0': {}

  '@nodelib/fs.scandir@2.1.5':
    dependencies:
      '@nodelib/fs.stat': 2.0.5
      run-parallel: 1.2.0

  '@nodelib/fs.stat@2.0.5': {}

  '@nodelib/fs.walk@1.2.8':
    dependencies:
      '@nodelib/fs.scandir': 2.1.5
      fastq: 1.17.1

  '@pkgjs/parseargs@0.11.0':
    optional: true

  '@polka/url@1.0.0-next.25': {}

  '@radix-ui/colors@3.0.0': {}

  '@radix-ui/number@1.1.0': {}

  '@radix-ui/primitive@1.1.0': {}

  '@radix-ui/react-accordion@1.2.0(@types/react-dom@18.3.0)(@types/react@18.3.7)(react-dom@18.3.1(react@18.3.1))(react@18.3.1)':
    dependencies:
      '@radix-ui/primitive': 1.1.0
      '@radix-ui/react-collapsible': 1.1.0(@types/react-dom@18.3.0)(@types/react@18.3.7)(react-dom@18.3.1(react@18.3.1))(react@18.3.1)
      '@radix-ui/react-collection': 1.1.0(@types/react-dom@18.3.0)(@types/react@18.3.7)(react-dom@18.3.1(react@18.3.1))(react@18.3.1)
      '@radix-ui/react-compose-refs': 1.1.0(@types/react@18.3.7)(react@18.3.1)
      '@radix-ui/react-context': 1.1.0(@types/react@18.3.7)(react@18.3.1)
      '@radix-ui/react-direction': 1.1.0(@types/react@18.3.7)(react@18.3.1)
      '@radix-ui/react-id': 1.1.0(@types/react@18.3.7)(react@18.3.1)
      '@radix-ui/react-primitive': 2.0.0(@types/react-dom@18.3.0)(@types/react@18.3.7)(react-dom@18.3.1(react@18.3.1))(react@18.3.1)
      '@radix-ui/react-use-controllable-state': 1.1.0(@types/react@18.3.7)(react@18.3.1)
      react: 18.3.1
      react-dom: 18.3.1(react@18.3.1)
    optionalDependencies:
      '@types/react': 18.3.7
      '@types/react-dom': 18.3.0

  '@radix-ui/react-arrow@1.1.0(@types/react-dom@18.3.0)(@types/react@18.3.7)(react-dom@18.3.1(react@18.3.1))(react@18.3.1)':
    dependencies:
      '@radix-ui/react-primitive': 2.0.0(@types/react-dom@18.3.0)(@types/react@18.3.7)(react-dom@18.3.1(react@18.3.1))(react@18.3.1)
      react: 18.3.1
      react-dom: 18.3.1(react@18.3.1)
    optionalDependencies:
      '@types/react': 18.3.7
      '@types/react-dom': 18.3.0

  '@radix-ui/react-collapsible@1.1.0(@types/react-dom@18.3.0)(@types/react@18.3.7)(react-dom@18.3.1(react@18.3.1))(react@18.3.1)':
    dependencies:
      '@radix-ui/primitive': 1.1.0
      '@radix-ui/react-compose-refs': 1.1.0(@types/react@18.3.7)(react@18.3.1)
      '@radix-ui/react-context': 1.1.0(@types/react@18.3.7)(react@18.3.1)
      '@radix-ui/react-id': 1.1.0(@types/react@18.3.7)(react@18.3.1)
      '@radix-ui/react-presence': 1.1.0(@types/react-dom@18.3.0)(@types/react@18.3.7)(react-dom@18.3.1(react@18.3.1))(react@18.3.1)
      '@radix-ui/react-primitive': 2.0.0(@types/react-dom@18.3.0)(@types/react@18.3.7)(react-dom@18.3.1(react@18.3.1))(react@18.3.1)
      '@radix-ui/react-use-controllable-state': 1.1.0(@types/react@18.3.7)(react@18.3.1)
      '@radix-ui/react-use-layout-effect': 1.1.0(@types/react@18.3.7)(react@18.3.1)
      react: 18.3.1
      react-dom: 18.3.1(react@18.3.1)
    optionalDependencies:
      '@types/react': 18.3.7
      '@types/react-dom': 18.3.0

  '@radix-ui/react-collection@1.1.0(@types/react-dom@18.3.0)(@types/react@18.3.7)(react-dom@18.3.1(react@18.3.1))(react@18.3.1)':
    dependencies:
      '@radix-ui/react-compose-refs': 1.1.0(@types/react@18.3.7)(react@18.3.1)
      '@radix-ui/react-context': 1.1.0(@types/react@18.3.7)(react@18.3.1)
      '@radix-ui/react-primitive': 2.0.0(@types/react-dom@18.3.0)(@types/react@18.3.7)(react-dom@18.3.1(react@18.3.1))(react@18.3.1)
      '@radix-ui/react-slot': 1.1.0(@types/react@18.3.7)(react@18.3.1)
      react: 18.3.1
      react-dom: 18.3.1(react@18.3.1)
    optionalDependencies:
      '@types/react': 18.3.7
      '@types/react-dom': 18.3.0

  '@radix-ui/react-compose-refs@1.1.0(@types/react@18.3.7)(react@18.3.1)':
    dependencies:
      react: 18.3.1
    optionalDependencies:
      '@types/react': 18.3.7

  '@radix-ui/react-context@1.1.0(@types/react@18.3.7)(react@18.3.1)':
    dependencies:
      react: 18.3.1
    optionalDependencies:
      '@types/react': 18.3.7

  '@radix-ui/react-dialog@1.1.1(@types/react-dom@18.3.0)(@types/react@18.3.7)(react-dom@18.3.1(react@18.3.1))(react@18.3.1)':
    dependencies:
      '@radix-ui/primitive': 1.1.0
      '@radix-ui/react-compose-refs': 1.1.0(@types/react@18.3.7)(react@18.3.1)
      '@radix-ui/react-context': 1.1.0(@types/react@18.3.7)(react@18.3.1)
      '@radix-ui/react-dismissable-layer': 1.1.0(@types/react-dom@18.3.0)(@types/react@18.3.7)(react-dom@18.3.1(react@18.3.1))(react@18.3.1)
      '@radix-ui/react-focus-guards': 1.1.0(@types/react@18.3.7)(react@18.3.1)
      '@radix-ui/react-focus-scope': 1.1.0(@types/react-dom@18.3.0)(@types/react@18.3.7)(react-dom@18.3.1(react@18.3.1))(react@18.3.1)
      '@radix-ui/react-id': 1.1.0(@types/react@18.3.7)(react@18.3.1)
      '@radix-ui/react-portal': 1.1.1(@types/react-dom@18.3.0)(@types/react@18.3.7)(react-dom@18.3.1(react@18.3.1))(react@18.3.1)
      '@radix-ui/react-presence': 1.1.0(@types/react-dom@18.3.0)(@types/react@18.3.7)(react-dom@18.3.1(react@18.3.1))(react@18.3.1)
      '@radix-ui/react-primitive': 2.0.0(@types/react-dom@18.3.0)(@types/react@18.3.7)(react-dom@18.3.1(react@18.3.1))(react@18.3.1)
      '@radix-ui/react-slot': 1.1.0(@types/react@18.3.7)(react@18.3.1)
      '@radix-ui/react-use-controllable-state': 1.1.0(@types/react@18.3.7)(react@18.3.1)
      aria-hidden: 1.2.4
      react: 18.3.1
      react-dom: 18.3.1(react@18.3.1)
      react-remove-scroll: 2.5.7(@types/react@18.3.7)(react@18.3.1)
    optionalDependencies:
      '@types/react': 18.3.7
      '@types/react-dom': 18.3.0

  '@radix-ui/react-direction@1.1.0(@types/react@18.3.7)(react@18.3.1)':
    dependencies:
      react: 18.3.1
    optionalDependencies:
      '@types/react': 18.3.7

  '@radix-ui/react-dismissable-layer@1.1.0(@types/react-dom@18.3.0)(@types/react@18.3.7)(react-dom@18.3.1(react@18.3.1))(react@18.3.1)':
    dependencies:
      '@radix-ui/primitive': 1.1.0
      '@radix-ui/react-compose-refs': 1.1.0(@types/react@18.3.7)(react@18.3.1)
      '@radix-ui/react-primitive': 2.0.0(@types/react-dom@18.3.0)(@types/react@18.3.7)(react-dom@18.3.1(react@18.3.1))(react@18.3.1)
      '@radix-ui/react-use-callback-ref': 1.1.0(@types/react@18.3.7)(react@18.3.1)
      '@radix-ui/react-use-escape-keydown': 1.1.0(@types/react@18.3.7)(react@18.3.1)
      react: 18.3.1
      react-dom: 18.3.1(react@18.3.1)
    optionalDependencies:
      '@types/react': 18.3.7
      '@types/react-dom': 18.3.0

  '@radix-ui/react-focus-guards@1.1.0(@types/react@18.3.7)(react@18.3.1)':
    dependencies:
      react: 18.3.1
    optionalDependencies:
      '@types/react': 18.3.7

  '@radix-ui/react-focus-scope@1.1.0(@types/react-dom@18.3.0)(@types/react@18.3.7)(react-dom@18.3.1(react@18.3.1))(react@18.3.1)':
    dependencies:
      '@radix-ui/react-compose-refs': 1.1.0(@types/react@18.3.7)(react@18.3.1)
      '@radix-ui/react-primitive': 2.0.0(@types/react-dom@18.3.0)(@types/react@18.3.7)(react-dom@18.3.1(react@18.3.1))(react@18.3.1)
      '@radix-ui/react-use-callback-ref': 1.1.0(@types/react@18.3.7)(react@18.3.1)
      react: 18.3.1
      react-dom: 18.3.1(react@18.3.1)
    optionalDependencies:
      '@types/react': 18.3.7
      '@types/react-dom': 18.3.0

  '@radix-ui/react-icons@1.3.0(react@18.3.1)':
    dependencies:
      react: 18.3.1

  '@radix-ui/react-id@1.1.0(@types/react@18.3.7)(react@18.3.1)':
    dependencies:
      '@radix-ui/react-use-layout-effect': 1.1.0(@types/react@18.3.7)(react@18.3.1)
      react: 18.3.1
    optionalDependencies:
      '@types/react': 18.3.7

  '@radix-ui/react-label@2.1.0(@types/react-dom@18.3.0)(@types/react@18.3.7)(react-dom@18.3.1(react@18.3.1))(react@18.3.1)':
    dependencies:
      '@radix-ui/react-primitive': 2.0.0(@types/react-dom@18.3.0)(@types/react@18.3.7)(react-dom@18.3.1(react@18.3.1))(react@18.3.1)
      react: 18.3.1
      react-dom: 18.3.1(react@18.3.1)
    optionalDependencies:
      '@types/react': 18.3.7
      '@types/react-dom': 18.3.0

  '@radix-ui/react-navigation-menu@1.2.0(@types/react-dom@18.3.0)(@types/react@18.3.7)(react-dom@18.3.1(react@18.3.1))(react@18.3.1)':
    dependencies:
      '@radix-ui/primitive': 1.1.0
      '@radix-ui/react-collection': 1.1.0(@types/react-dom@18.3.0)(@types/react@18.3.7)(react-dom@18.3.1(react@18.3.1))(react@18.3.1)
      '@radix-ui/react-compose-refs': 1.1.0(@types/react@18.3.7)(react@18.3.1)
      '@radix-ui/react-context': 1.1.0(@types/react@18.3.7)(react@18.3.1)
      '@radix-ui/react-direction': 1.1.0(@types/react@18.3.7)(react@18.3.1)
      '@radix-ui/react-dismissable-layer': 1.1.0(@types/react-dom@18.3.0)(@types/react@18.3.7)(react-dom@18.3.1(react@18.3.1))(react@18.3.1)
      '@radix-ui/react-id': 1.1.0(@types/react@18.3.7)(react@18.3.1)
      '@radix-ui/react-presence': 1.1.0(@types/react-dom@18.3.0)(@types/react@18.3.7)(react-dom@18.3.1(react@18.3.1))(react@18.3.1)
      '@radix-ui/react-primitive': 2.0.0(@types/react-dom@18.3.0)(@types/react@18.3.7)(react-dom@18.3.1(react@18.3.1))(react@18.3.1)
      '@radix-ui/react-use-callback-ref': 1.1.0(@types/react@18.3.7)(react@18.3.1)
      '@radix-ui/react-use-controllable-state': 1.1.0(@types/react@18.3.7)(react@18.3.1)
      '@radix-ui/react-use-layout-effect': 1.1.0(@types/react@18.3.7)(react@18.3.1)
      '@radix-ui/react-use-previous': 1.1.0(@types/react@18.3.7)(react@18.3.1)
      '@radix-ui/react-visually-hidden': 1.1.0(@types/react-dom@18.3.0)(@types/react@18.3.7)(react-dom@18.3.1(react@18.3.1))(react@18.3.1)
      react: 18.3.1
      react-dom: 18.3.1(react@18.3.1)
    optionalDependencies:
      '@types/react': 18.3.7
      '@types/react-dom': 18.3.0

  '@radix-ui/react-popover@1.1.1(@types/react-dom@18.3.0)(@types/react@18.3.7)(react-dom@18.3.1(react@18.3.1))(react@18.3.1)':
    dependencies:
      '@radix-ui/primitive': 1.1.0
      '@radix-ui/react-compose-refs': 1.1.0(@types/react@18.3.7)(react@18.3.1)
      '@radix-ui/react-context': 1.1.0(@types/react@18.3.7)(react@18.3.1)
      '@radix-ui/react-dismissable-layer': 1.1.0(@types/react-dom@18.3.0)(@types/react@18.3.7)(react-dom@18.3.1(react@18.3.1))(react@18.3.1)
      '@radix-ui/react-focus-guards': 1.1.0(@types/react@18.3.7)(react@18.3.1)
      '@radix-ui/react-focus-scope': 1.1.0(@types/react-dom@18.3.0)(@types/react@18.3.7)(react-dom@18.3.1(react@18.3.1))(react@18.3.1)
      '@radix-ui/react-id': 1.1.0(@types/react@18.3.7)(react@18.3.1)
      '@radix-ui/react-popper': 1.2.0(@types/react-dom@18.3.0)(@types/react@18.3.7)(react-dom@18.3.1(react@18.3.1))(react@18.3.1)
      '@radix-ui/react-portal': 1.1.1(@types/react-dom@18.3.0)(@types/react@18.3.7)(react-dom@18.3.1(react@18.3.1))(react@18.3.1)
      '@radix-ui/react-presence': 1.1.0(@types/react-dom@18.3.0)(@types/react@18.3.7)(react-dom@18.3.1(react@18.3.1))(react@18.3.1)
      '@radix-ui/react-primitive': 2.0.0(@types/react-dom@18.3.0)(@types/react@18.3.7)(react-dom@18.3.1(react@18.3.1))(react@18.3.1)
      '@radix-ui/react-slot': 1.1.0(@types/react@18.3.7)(react@18.3.1)
      '@radix-ui/react-use-controllable-state': 1.1.0(@types/react@18.3.7)(react@18.3.1)
      aria-hidden: 1.2.4
      react: 18.3.1
      react-dom: 18.3.1(react@18.3.1)
      react-remove-scroll: 2.5.7(@types/react@18.3.7)(react@18.3.1)
    optionalDependencies:
      '@types/react': 18.3.7
      '@types/react-dom': 18.3.0

  '@radix-ui/react-popper@1.2.0(@types/react-dom@18.3.0)(@types/react@18.3.7)(react-dom@18.3.1(react@18.3.1))(react@18.3.1)':
    dependencies:
      '@floating-ui/react-dom': 2.1.2(react-dom@18.3.1(react@18.3.1))(react@18.3.1)
      '@radix-ui/react-arrow': 1.1.0(@types/react-dom@18.3.0)(@types/react@18.3.7)(react-dom@18.3.1(react@18.3.1))(react@18.3.1)
      '@radix-ui/react-compose-refs': 1.1.0(@types/react@18.3.7)(react@18.3.1)
      '@radix-ui/react-context': 1.1.0(@types/react@18.3.7)(react@18.3.1)
      '@radix-ui/react-primitive': 2.0.0(@types/react-dom@18.3.0)(@types/react@18.3.7)(react-dom@18.3.1(react@18.3.1))(react@18.3.1)
      '@radix-ui/react-use-callback-ref': 1.1.0(@types/react@18.3.7)(react@18.3.1)
      '@radix-ui/react-use-layout-effect': 1.1.0(@types/react@18.3.7)(react@18.3.1)
      '@radix-ui/react-use-rect': 1.1.0(@types/react@18.3.7)(react@18.3.1)
      '@radix-ui/react-use-size': 1.1.0(@types/react@18.3.7)(react@18.3.1)
      '@radix-ui/rect': 1.1.0
      react: 18.3.1
      react-dom: 18.3.1(react@18.3.1)
    optionalDependencies:
      '@types/react': 18.3.7
      '@types/react-dom': 18.3.0

  '@radix-ui/react-portal@1.1.1(@types/react-dom@18.3.0)(@types/react@18.3.7)(react-dom@18.3.1(react@18.3.1))(react@18.3.1)':
    dependencies:
      '@radix-ui/react-primitive': 2.0.0(@types/react-dom@18.3.0)(@types/react@18.3.7)(react-dom@18.3.1(react@18.3.1))(react@18.3.1)
      '@radix-ui/react-use-layout-effect': 1.1.0(@types/react@18.3.7)(react@18.3.1)
      react: 18.3.1
      react-dom: 18.3.1(react@18.3.1)
    optionalDependencies:
      '@types/react': 18.3.7
      '@types/react-dom': 18.3.0

  '@radix-ui/react-presence@1.1.0(@types/react-dom@18.3.0)(@types/react@18.3.7)(react-dom@18.3.1(react@18.3.1))(react@18.3.1)':
    dependencies:
      '@radix-ui/react-compose-refs': 1.1.0(@types/react@18.3.7)(react@18.3.1)
      '@radix-ui/react-use-layout-effect': 1.1.0(@types/react@18.3.7)(react@18.3.1)
      react: 18.3.1
      react-dom: 18.3.1(react@18.3.1)
    optionalDependencies:
      '@types/react': 18.3.7
      '@types/react-dom': 18.3.0

  '@radix-ui/react-primitive@2.0.0(@types/react-dom@18.3.0)(@types/react@18.3.7)(react-dom@18.3.1(react@18.3.1))(react@18.3.1)':
    dependencies:
      '@radix-ui/react-slot': 1.1.0(@types/react@18.3.7)(react@18.3.1)
      react: 18.3.1
      react-dom: 18.3.1(react@18.3.1)
    optionalDependencies:
      '@types/react': 18.3.7
      '@types/react-dom': 18.3.0

  '@radix-ui/react-roving-focus@1.1.0(@types/react-dom@18.3.0)(@types/react@18.3.7)(react-dom@18.3.1(react@18.3.1))(react@18.3.1)':
    dependencies:
      '@radix-ui/primitive': 1.1.0
      '@radix-ui/react-collection': 1.1.0(@types/react-dom@18.3.0)(@types/react@18.3.7)(react-dom@18.3.1(react@18.3.1))(react@18.3.1)
      '@radix-ui/react-compose-refs': 1.1.0(@types/react@18.3.7)(react@18.3.1)
      '@radix-ui/react-context': 1.1.0(@types/react@18.3.7)(react@18.3.1)
      '@radix-ui/react-direction': 1.1.0(@types/react@18.3.7)(react@18.3.1)
      '@radix-ui/react-id': 1.1.0(@types/react@18.3.7)(react@18.3.1)
      '@radix-ui/react-primitive': 2.0.0(@types/react-dom@18.3.0)(@types/react@18.3.7)(react-dom@18.3.1(react@18.3.1))(react@18.3.1)
      '@radix-ui/react-use-callback-ref': 1.1.0(@types/react@18.3.7)(react@18.3.1)
      '@radix-ui/react-use-controllable-state': 1.1.0(@types/react@18.3.7)(react@18.3.1)
      react: 18.3.1
      react-dom: 18.3.1(react@18.3.1)
    optionalDependencies:
      '@types/react': 18.3.7
      '@types/react-dom': 18.3.0

  '@radix-ui/react-select@2.1.1(@types/react-dom@18.3.0)(@types/react@18.3.7)(react-dom@18.3.1(react@18.3.1))(react@18.3.1)':
    dependencies:
      '@radix-ui/number': 1.1.0
      '@radix-ui/primitive': 1.1.0
      '@radix-ui/react-collection': 1.1.0(@types/react-dom@18.3.0)(@types/react@18.3.7)(react-dom@18.3.1(react@18.3.1))(react@18.3.1)
      '@radix-ui/react-compose-refs': 1.1.0(@types/react@18.3.7)(react@18.3.1)
      '@radix-ui/react-context': 1.1.0(@types/react@18.3.7)(react@18.3.1)
      '@radix-ui/react-direction': 1.1.0(@types/react@18.3.7)(react@18.3.1)
      '@radix-ui/react-dismissable-layer': 1.1.0(@types/react-dom@18.3.0)(@types/react@18.3.7)(react-dom@18.3.1(react@18.3.1))(react@18.3.1)
      '@radix-ui/react-focus-guards': 1.1.0(@types/react@18.3.7)(react@18.3.1)
      '@radix-ui/react-focus-scope': 1.1.0(@types/react-dom@18.3.0)(@types/react@18.3.7)(react-dom@18.3.1(react@18.3.1))(react@18.3.1)
      '@radix-ui/react-id': 1.1.0(@types/react@18.3.7)(react@18.3.1)
      '@radix-ui/react-popper': 1.2.0(@types/react-dom@18.3.0)(@types/react@18.3.7)(react-dom@18.3.1(react@18.3.1))(react@18.3.1)
      '@radix-ui/react-portal': 1.1.1(@types/react-dom@18.3.0)(@types/react@18.3.7)(react-dom@18.3.1(react@18.3.1))(react@18.3.1)
      '@radix-ui/react-primitive': 2.0.0(@types/react-dom@18.3.0)(@types/react@18.3.7)(react-dom@18.3.1(react@18.3.1))(react@18.3.1)
      '@radix-ui/react-slot': 1.1.0(@types/react@18.3.7)(react@18.3.1)
      '@radix-ui/react-use-callback-ref': 1.1.0(@types/react@18.3.7)(react@18.3.1)
      '@radix-ui/react-use-controllable-state': 1.1.0(@types/react@18.3.7)(react@18.3.1)
      '@radix-ui/react-use-layout-effect': 1.1.0(@types/react@18.3.7)(react@18.3.1)
      '@radix-ui/react-use-previous': 1.1.0(@types/react@18.3.7)(react@18.3.1)
      '@radix-ui/react-visually-hidden': 1.1.0(@types/react-dom@18.3.0)(@types/react@18.3.7)(react-dom@18.3.1(react@18.3.1))(react@18.3.1)
      aria-hidden: 1.2.4
      react: 18.3.1
      react-dom: 18.3.1(react@18.3.1)
      react-remove-scroll: 2.5.7(@types/react@18.3.7)(react@18.3.1)
    optionalDependencies:
      '@types/react': 18.3.7
      '@types/react-dom': 18.3.0

  '@radix-ui/react-slot@1.1.0(@types/react@18.3.7)(react@18.3.1)':
    dependencies:
      '@radix-ui/react-compose-refs': 1.1.0(@types/react@18.3.7)(react@18.3.1)
      react: 18.3.1
    optionalDependencies:
      '@types/react': 18.3.7

  '@radix-ui/react-tabs@1.1.0(@types/react-dom@18.3.0)(@types/react@18.3.7)(react-dom@18.3.1(react@18.3.1))(react@18.3.1)':
    dependencies:
      '@radix-ui/primitive': 1.1.0
      '@radix-ui/react-context': 1.1.0(@types/react@18.3.7)(react@18.3.1)
      '@radix-ui/react-direction': 1.1.0(@types/react@18.3.7)(react@18.3.1)
      '@radix-ui/react-id': 1.1.0(@types/react@18.3.7)(react@18.3.1)
      '@radix-ui/react-presence': 1.1.0(@types/react-dom@18.3.0)(@types/react@18.3.7)(react-dom@18.3.1(react@18.3.1))(react@18.3.1)
      '@radix-ui/react-primitive': 2.0.0(@types/react-dom@18.3.0)(@types/react@18.3.7)(react-dom@18.3.1(react@18.3.1))(react@18.3.1)
      '@radix-ui/react-roving-focus': 1.1.0(@types/react-dom@18.3.0)(@types/react@18.3.7)(react-dom@18.3.1(react@18.3.1))(react@18.3.1)
      '@radix-ui/react-use-controllable-state': 1.1.0(@types/react@18.3.7)(react@18.3.1)
      react: 18.3.1
      react-dom: 18.3.1(react@18.3.1)
    optionalDependencies:
      '@types/react': 18.3.7
      '@types/react-dom': 18.3.0

  '@radix-ui/react-tooltip@1.1.2(@types/react-dom@18.3.0)(@types/react@18.3.7)(react-dom@18.3.1(react@18.3.1))(react@18.3.1)':
    dependencies:
      '@radix-ui/primitive': 1.1.0
      '@radix-ui/react-compose-refs': 1.1.0(@types/react@18.3.7)(react@18.3.1)
      '@radix-ui/react-context': 1.1.0(@types/react@18.3.7)(react@18.3.1)
      '@radix-ui/react-dismissable-layer': 1.1.0(@types/react-dom@18.3.0)(@types/react@18.3.7)(react-dom@18.3.1(react@18.3.1))(react@18.3.1)
      '@radix-ui/react-id': 1.1.0(@types/react@18.3.7)(react@18.3.1)
      '@radix-ui/react-popper': 1.2.0(@types/react-dom@18.3.0)(@types/react@18.3.7)(react-dom@18.3.1(react@18.3.1))(react@18.3.1)
      '@radix-ui/react-portal': 1.1.1(@types/react-dom@18.3.0)(@types/react@18.3.7)(react-dom@18.3.1(react@18.3.1))(react@18.3.1)
      '@radix-ui/react-presence': 1.1.0(@types/react-dom@18.3.0)(@types/react@18.3.7)(react-dom@18.3.1(react@18.3.1))(react@18.3.1)
      '@radix-ui/react-primitive': 2.0.0(@types/react-dom@18.3.0)(@types/react@18.3.7)(react-dom@18.3.1(react@18.3.1))(react@18.3.1)
      '@radix-ui/react-slot': 1.1.0(@types/react@18.3.7)(react@18.3.1)
      '@radix-ui/react-use-controllable-state': 1.1.0(@types/react@18.3.7)(react@18.3.1)
      '@radix-ui/react-visually-hidden': 1.1.0(@types/react-dom@18.3.0)(@types/react@18.3.7)(react-dom@18.3.1(react@18.3.1))(react@18.3.1)
      react: 18.3.1
      react-dom: 18.3.1(react@18.3.1)
    optionalDependencies:
      '@types/react': 18.3.7
      '@types/react-dom': 18.3.0

  '@radix-ui/react-use-callback-ref@1.1.0(@types/react@18.3.7)(react@18.3.1)':
    dependencies:
      react: 18.3.1
    optionalDependencies:
      '@types/react': 18.3.7

  '@radix-ui/react-use-controllable-state@1.1.0(@types/react@18.3.7)(react@18.3.1)':
    dependencies:
      '@radix-ui/react-use-callback-ref': 1.1.0(@types/react@18.3.7)(react@18.3.1)
      react: 18.3.1
    optionalDependencies:
      '@types/react': 18.3.7

  '@radix-ui/react-use-escape-keydown@1.1.0(@types/react@18.3.7)(react@18.3.1)':
    dependencies:
      '@radix-ui/react-use-callback-ref': 1.1.0(@types/react@18.3.7)(react@18.3.1)
      react: 18.3.1
    optionalDependencies:
      '@types/react': 18.3.7

  '@radix-ui/react-use-layout-effect@1.1.0(@types/react@18.3.7)(react@18.3.1)':
    dependencies:
      react: 18.3.1
    optionalDependencies:
      '@types/react': 18.3.7

  '@radix-ui/react-use-previous@1.1.0(@types/react@18.3.7)(react@18.3.1)':
    dependencies:
      react: 18.3.1
    optionalDependencies:
      '@types/react': 18.3.7

  '@radix-ui/react-use-rect@1.1.0(@types/react@18.3.7)(react@18.3.1)':
    dependencies:
      '@radix-ui/rect': 1.1.0
      react: 18.3.1
    optionalDependencies:
      '@types/react': 18.3.7

  '@radix-ui/react-use-size@1.1.0(@types/react@18.3.7)(react@18.3.1)':
    dependencies:
      '@radix-ui/react-use-layout-effect': 1.1.0(@types/react@18.3.7)(react@18.3.1)
      react: 18.3.1
    optionalDependencies:
      '@types/react': 18.3.7

  '@radix-ui/react-visually-hidden@1.1.0(@types/react-dom@18.3.0)(@types/react@18.3.7)(react-dom@18.3.1(react@18.3.1))(react@18.3.1)':
    dependencies:
      '@radix-ui/react-primitive': 2.0.0(@types/react-dom@18.3.0)(@types/react@18.3.7)(react-dom@18.3.1(react@18.3.1))(react@18.3.1)
      react: 18.3.1
      react-dom: 18.3.1(react@18.3.1)
    optionalDependencies:
      '@types/react': 18.3.7
      '@types/react-dom': 18.3.0

  '@radix-ui/rect@1.1.0': {}

  '@react-spring/animated@9.6.1(react@18.3.1)':
    dependencies:
      '@react-spring/shared': 9.6.1(react@18.3.1)
      '@react-spring/types': 9.6.1
      react: 18.3.1

  '@react-spring/core@9.6.1(react@18.3.1)':
    dependencies:
      '@react-spring/animated': 9.6.1(react@18.3.1)
      '@react-spring/rafz': 9.6.1
      '@react-spring/shared': 9.6.1(react@18.3.1)
      '@react-spring/types': 9.6.1
      react: 18.3.1

  '@react-spring/rafz@9.6.1': {}

  '@react-spring/shared@9.6.1(react@18.3.1)':
    dependencies:
      '@react-spring/rafz': 9.6.1
      '@react-spring/types': 9.6.1
      react: 18.3.1

  '@react-spring/three@9.6.1(@react-three/fiber@8.17.7(react-dom@18.3.1(react@18.3.1))(react@18.3.1)(three@0.166.1))(react@18.3.1)(three@0.166.1)':
    dependencies:
      '@react-spring/animated': 9.6.1(react@18.3.1)
      '@react-spring/core': 9.6.1(react@18.3.1)
      '@react-spring/shared': 9.6.1(react@18.3.1)
      '@react-spring/types': 9.6.1
      '@react-three/fiber': 8.17.7(react-dom@18.3.1(react@18.3.1))(react@18.3.1)(three@0.166.1)
      react: 18.3.1
      three: 0.166.1

  '@react-spring/types@9.6.1': {}

  '@react-three/drei@9.112.0(@react-three/fiber@8.17.7(react-dom@18.3.1(react@18.3.1))(react@18.3.1)(three@0.166.1))(@types/react@18.3.7)(@types/three@0.163.0)(react-dom@18.3.1(react@18.3.1))(react@18.3.1)(three@0.166.1)':
    dependencies:
      '@babel/runtime': 7.25.6
      '@mediapipe/tasks-vision': 0.10.8
      '@monogrid/gainmap-js': 3.0.6(three@0.166.1)
      '@react-spring/three': 9.6.1(@react-three/fiber@8.17.7(react-dom@18.3.1(react@18.3.1))(react@18.3.1)(three@0.166.1))(react@18.3.1)(three@0.166.1)
      '@react-three/fiber': 8.17.7(react-dom@18.3.1(react@18.3.1))(react@18.3.1)(three@0.166.1)
      '@use-gesture/react': 10.3.1(react@18.3.1)
      camera-controls: 2.9.0(three@0.166.1)
      cross-env: 7.0.3
      detect-gpu: 5.0.48
      glsl-noise: 0.0.0
      hls.js: 1.3.5
      maath: 0.10.8(@types/three@0.163.0)(three@0.166.1)
      meshline: 3.3.1(three@0.166.1)
      react: 18.3.1
      react-composer: 5.0.3(react@18.3.1)
      stats-gl: 2.2.8
      stats.js: 0.17.0
      suspend-react: 0.1.3(react@18.3.1)
      three: 0.166.1
      three-mesh-bvh: 0.7.8(three@0.166.1)
      three-stdlib: 2.33.0(three@0.166.1)
      troika-three-text: 0.49.1(three@0.166.1)
      tunnel-rat: 0.1.2(@types/react@18.3.7)(react@18.3.1)
      utility-types: 3.11.0
      uuid: 9.0.1
      zustand: 3.7.2(react@18.3.1)
    optionalDependencies:
      react-dom: 18.3.1(react@18.3.1)
    transitivePeerDependencies:
      - '@types/react'
      - '@types/three'
      - immer

  '@react-three/fiber@8.17.7(react-dom@18.3.1(react@18.3.1))(react@18.3.1)(three@0.166.1)':
    dependencies:
      '@babel/runtime': 7.25.6
      '@types/debounce': 1.2.4
      '@types/react-reconciler': 0.26.7
      '@types/webxr': 0.5.20
      base64-js: 1.5.1
      buffer: 6.0.3
      debounce: 1.2.1
      its-fine: 1.2.5(react@18.3.1)
      react: 18.3.1
      react-reconciler: 0.27.0(react@18.3.1)
      scheduler: 0.21.0
      suspend-react: 0.1.3(react@18.3.1)
      three: 0.166.1
      zustand: 3.7.2(react@18.3.1)
    optionalDependencies:
      react-dom: 18.3.1(react@18.3.1)

  '@react-three/postprocessing@2.16.2(@react-three/fiber@8.17.7(react-dom@18.3.1(react@18.3.1))(react@18.3.1)(three@0.166.1))(@types/three@0.163.0)(react@18.3.1)(three@0.166.1)':
    dependencies:
      '@react-three/fiber': 8.17.7(react-dom@18.3.1(react@18.3.1))(react@18.3.1)(three@0.166.1)
      buffer: 6.0.3
      maath: 0.6.0(@types/three@0.163.0)(three@0.166.1)
      n8ao: 1.9.2(postprocessing@6.36.2(three@0.166.1))(three@0.166.1)
      postprocessing: 6.36.2(three@0.166.1)
      react: 18.3.1
      three: 0.166.1
      three-stdlib: 2.33.0(three@0.166.1)
    transitivePeerDependencies:
      - '@types/three'

  '@remix-run/router@1.19.2': {}

  '@rollup/plugin-virtual@3.0.2(rollup@4.21.3)':
    optionalDependencies:
      rollup: 4.21.3

  '@rollup/pluginutils@5.1.0(rollup@4.21.3)':
    dependencies:
      '@types/estree': 1.0.5
      estree-walker: 2.0.2
      picomatch: 2.3.1
    optionalDependencies:
      rollup: 4.21.3

  '@rollup/rollup-android-arm-eabi@4.21.3':
    optional: true

  '@rollup/rollup-android-arm64@4.21.3':
    optional: true

  '@rollup/rollup-darwin-arm64@4.21.3':
    optional: true

  '@rollup/rollup-darwin-x64@4.21.3':
    optional: true

  '@rollup/rollup-linux-arm-gnueabihf@4.21.3':
    optional: true

  '@rollup/rollup-linux-arm-musleabihf@4.21.3':
    optional: true

  '@rollup/rollup-linux-arm64-gnu@4.21.3':
    optional: true

  '@rollup/rollup-linux-arm64-musl@4.21.3':
    optional: true

  '@rollup/rollup-linux-powerpc64le-gnu@4.21.3':
    optional: true

  '@rollup/rollup-linux-riscv64-gnu@4.21.3':
    optional: true

  '@rollup/rollup-linux-s390x-gnu@4.21.3':
    optional: true

  '@rollup/rollup-linux-x64-gnu@4.21.3':
    optional: true

  '@rollup/rollup-linux-x64-musl@4.21.3':
    optional: true

  '@rollup/rollup-win32-arm64-msvc@4.21.3':
    optional: true

  '@rollup/rollup-win32-ia32-msvc@4.21.3':
    optional: true

  '@rollup/rollup-win32-x64-msvc@4.21.3':
    optional: true

  '@rtsao/scc@1.1.0': {}

  '@scure/base@1.1.8': {}

  '@scure/bip32@1.3.2':
    dependencies:
      '@noble/curves': 1.2.0
      '@noble/hashes': 1.3.2
      '@scure/base': 1.1.8

  '@scure/bip32@1.5.0':
    dependencies:
      '@noble/curves': 1.6.0
      '@noble/hashes': 1.5.0
      '@scure/base': 1.1.8

  '@scure/bip39@1.2.1':
    dependencies:
      '@noble/hashes': 1.3.2
      '@scure/base': 1.1.8

  '@scure/starknet@1.0.0':
    dependencies:
      '@noble/curves': 1.3.0
      '@noble/hashes': 1.3.3

  '@shikijs/core@1.21.0':
    dependencies:
      '@shikijs/engine-javascript': 1.21.0
      '@shikijs/engine-oniguruma': 1.21.0
      '@shikijs/types': 1.21.0
      '@shikijs/vscode-textmate': 9.2.2
      '@types/hast': 3.0.4
      hast-util-to-html: 9.0.3

  '@shikijs/engine-javascript@1.21.0':
    dependencies:
      '@shikijs/types': 1.21.0
      '@shikijs/vscode-textmate': 9.2.2
      oniguruma-to-js: 0.4.3

  '@shikijs/engine-oniguruma@1.21.0':
    dependencies:
      '@shikijs/types': 1.21.0
      '@shikijs/vscode-textmate': 9.2.2

  '@shikijs/rehype@1.21.0':
    dependencies:
      '@shikijs/types': 1.21.0
      '@types/hast': 3.0.4
      hast-util-to-string: 3.0.1
      shiki: 1.21.0
      unified: 11.0.5
      unist-util-visit: 5.0.0

  '@shikijs/transformers@1.21.0':
    dependencies:
      shiki: 1.21.0

  '@shikijs/twoslash@1.21.0(typescript@5.4.4)':
    dependencies:
      '@shikijs/core': 1.21.0
      '@shikijs/types': 1.21.0
      twoslash: 0.2.12(typescript@5.4.4)
    transitivePeerDependencies:
      - supports-color
      - typescript

  '@shikijs/types@1.21.0':
    dependencies:
      '@shikijs/vscode-textmate': 9.2.2
      '@types/hast': 3.0.4

  '@shikijs/vscode-textmate@9.2.2': {}

  '@sinclair/typebox@0.27.8': {}

  '@starknet-io/types-js@0.7.7': {}

  '@starknet-react/chains@0.1.7': {}

  '@starknet-react/core@2.3.0(get-starknet-core@3.3.3(starknet@6.11.0(encoding@0.1.13)))(react@18.3.1)(starknet@6.11.0(encoding@0.1.13))':
    dependencies:
      '@starknet-react/chains': 0.1.7
      '@tanstack/react-query': 5.56.2(react@18.3.1)
      eventemitter3: 5.0.1
      get-starknet-core: 3.3.3(starknet@6.11.0(encoding@0.1.13))
      immutable: 4.3.7
      react: 18.3.1
      starknet: 6.11.0(encoding@0.1.13)
      zod: 3.23.8

  '@stitches/react@1.2.8(react@18.3.1)':
    dependencies:
      react: 18.3.1

  '@svgr/babel-plugin-add-jsx-attribute@8.0.0(@babel/core@7.25.2)':
    dependencies:
      '@babel/core': 7.25.2

  '@svgr/babel-plugin-remove-jsx-attribute@8.0.0(@babel/core@7.25.2)':
    dependencies:
      '@babel/core': 7.25.2

  '@svgr/babel-plugin-remove-jsx-empty-expression@8.0.0(@babel/core@7.25.2)':
    dependencies:
      '@babel/core': 7.25.2

  '@svgr/babel-plugin-replace-jsx-attribute-value@8.0.0(@babel/core@7.25.2)':
    dependencies:
      '@babel/core': 7.25.2

  '@svgr/babel-plugin-svg-dynamic-title@8.0.0(@babel/core@7.25.2)':
    dependencies:
      '@babel/core': 7.25.2

  '@svgr/babel-plugin-svg-em-dimensions@8.0.0(@babel/core@7.25.2)':
    dependencies:
      '@babel/core': 7.25.2

  '@svgr/babel-plugin-transform-react-native-svg@8.1.0(@babel/core@7.25.2)':
    dependencies:
      '@babel/core': 7.25.2

  '@svgr/babel-plugin-transform-svg-component@8.0.0(@babel/core@7.25.2)':
    dependencies:
      '@babel/core': 7.25.2

  '@svgr/babel-preset@8.1.0(@babel/core@7.25.2)':
    dependencies:
      '@babel/core': 7.25.2
      '@svgr/babel-plugin-add-jsx-attribute': 8.0.0(@babel/core@7.25.2)
      '@svgr/babel-plugin-remove-jsx-attribute': 8.0.0(@babel/core@7.25.2)
      '@svgr/babel-plugin-remove-jsx-empty-expression': 8.0.0(@babel/core@7.25.2)
      '@svgr/babel-plugin-replace-jsx-attribute-value': 8.0.0(@babel/core@7.25.2)
      '@svgr/babel-plugin-svg-dynamic-title': 8.0.0(@babel/core@7.25.2)
      '@svgr/babel-plugin-svg-em-dimensions': 8.0.0(@babel/core@7.25.2)
      '@svgr/babel-plugin-transform-react-native-svg': 8.1.0(@babel/core@7.25.2)
      '@svgr/babel-plugin-transform-svg-component': 8.0.0(@babel/core@7.25.2)

  '@svgr/core@8.1.0(typescript@5.6.2)':
    dependencies:
      '@babel/core': 7.25.2
      '@svgr/babel-preset': 8.1.0(@babel/core@7.25.2)
      camelcase: 6.3.0
      cosmiconfig: 8.3.6(typescript@5.6.2)
      snake-case: 3.0.4
    transitivePeerDependencies:
      - supports-color
      - typescript

  '@svgr/hast-util-to-babel-ast@8.0.0':
    dependencies:
      '@babel/types': 7.25.6
      entities: 4.5.0

  '@svgr/plugin-jsx@8.1.0(@svgr/core@8.1.0(typescript@5.6.2))':
    dependencies:
      '@babel/core': 7.25.2
      '@svgr/babel-preset': 8.1.0(@babel/core@7.25.2)
      '@svgr/core': 8.1.0(typescript@5.6.2)
      '@svgr/hast-util-to-babel-ast': 8.0.0
      svg-parser: 2.0.4
    transitivePeerDependencies:
      - supports-color

  '@svgr/plugin-svgo@8.1.0(@svgr/core@8.1.0(typescript@5.6.2))(typescript@5.6.2)':
    dependencies:
      '@svgr/core': 8.1.0(typescript@5.6.2)
      cosmiconfig: 8.3.6(typescript@5.6.2)
      deepmerge: 4.3.1
      svgo: 3.3.2
    transitivePeerDependencies:
      - typescript

  '@svgr/rollup@8.1.0(rollup@4.21.3)(typescript@5.6.2)':
    dependencies:
      '@babel/core': 7.25.2
      '@babel/plugin-transform-react-constant-elements': 7.25.1(@babel/core@7.25.2)
      '@babel/preset-env': 7.25.4(@babel/core@7.25.2)
      '@babel/preset-react': 7.24.7(@babel/core@7.25.2)
      '@babel/preset-typescript': 7.24.7(@babel/core@7.25.2)
      '@rollup/pluginutils': 5.1.0(rollup@4.21.3)
      '@svgr/core': 8.1.0(typescript@5.6.2)
      '@svgr/plugin-jsx': 8.1.0(@svgr/core@8.1.0(typescript@5.6.2))
      '@svgr/plugin-svgo': 8.1.0(@svgr/core@8.1.0(typescript@5.6.2))(typescript@5.6.2)
    transitivePeerDependencies:
      - rollup
      - supports-color
      - typescript

  '@swc/core-darwin-arm64@1.7.26':
    optional: true

  '@swc/core-darwin-x64@1.7.26':
    optional: true

  '@swc/core-linux-arm-gnueabihf@1.7.26':
    optional: true

  '@swc/core-linux-arm64-gnu@1.7.26':
    optional: true

  '@swc/core-linux-arm64-musl@1.7.26':
    optional: true

  '@swc/core-linux-x64-gnu@1.7.26':
    optional: true

  '@swc/core-linux-x64-musl@1.7.26':
    optional: true

  '@swc/core-win32-arm64-msvc@1.7.26':
    optional: true

  '@swc/core-win32-ia32-msvc@1.7.26':
    optional: true

  '@swc/core-win32-x64-msvc@1.7.26':
    optional: true

  '@swc/core@1.7.26':
    dependencies:
      '@swc/counter': 0.1.3
      '@swc/types': 0.1.12
    optionalDependencies:
      '@swc/core-darwin-arm64': 1.7.26
      '@swc/core-darwin-x64': 1.7.26
      '@swc/core-linux-arm-gnueabihf': 1.7.26
      '@swc/core-linux-arm64-gnu': 1.7.26
      '@swc/core-linux-arm64-musl': 1.7.26
      '@swc/core-linux-x64-gnu': 1.7.26
      '@swc/core-linux-x64-musl': 1.7.26
      '@swc/core-win32-arm64-msvc': 1.7.26
      '@swc/core-win32-ia32-msvc': 1.7.26
      '@swc/core-win32-x64-msvc': 1.7.26

  '@swc/counter@0.1.3': {}

  '@swc/types@0.1.12':
    dependencies:
      '@swc/counter': 0.1.3

  '@tailwindcss/typography@0.5.15(tailwindcss@3.4.12)':
    dependencies:
      lodash.castarray: 4.4.0
      lodash.isplainobject: 4.0.6
      lodash.merge: 4.6.2
      postcss-selector-parser: 6.0.10
      tailwindcss: 3.4.12

  '@tanstack/query-core@5.56.2': {}

  '@tanstack/react-query@5.56.2(react@18.3.1)':
    dependencies:
      '@tanstack/query-core': 5.56.2
      react: 18.3.1

  '@tanstack/react-table@8.20.5(react-dom@18.3.1(react@18.3.1))(react@18.3.1)':
    dependencies:
      '@tanstack/table-core': 8.20.5
      react: 18.3.1
      react-dom: 18.3.1(react@18.3.1)

  '@tanstack/react-virtual@3.10.8(react-dom@18.3.1(react@18.3.1))(react@18.3.1)':
    dependencies:
      '@tanstack/virtual-core': 3.10.8
      react: 18.3.1
      react-dom: 18.3.1(react@18.3.1)

  '@tanstack/table-core@8.20.5': {}

  '@tanstack/virtual-core@3.10.8': {}

  '@trysound/sax@0.2.0': {}

  '@tweenjs/tween.js@23.1.3': {}

  '@types/acorn@4.0.6':
    dependencies:
      '@types/estree': 1.0.5

  '@types/babel__core@7.20.5':
    dependencies:
      '@babel/parser': 7.25.6
      '@babel/types': 7.25.6
      '@types/babel__generator': 7.6.8
      '@types/babel__template': 7.4.4
      '@types/babel__traverse': 7.20.6

  '@types/babel__generator@7.6.8':
    dependencies:
      '@babel/types': 7.25.6

  '@types/babel__template@7.4.4':
    dependencies:
      '@babel/parser': 7.25.6
      '@babel/types': 7.25.6

  '@types/babel__traverse@7.20.6':
    dependencies:
      '@babel/types': 7.25.6

  '@types/bun@1.1.11':
    dependencies:
      bun-types: 1.1.30

  '@types/debounce@1.2.4': {}

  '@types/debug@4.1.12':
    dependencies:
      '@types/ms': 0.7.34

  '@types/draco3d@1.4.10': {}

  '@types/estree-jsx@1.0.5':
    dependencies:
      '@types/estree': 1.0.5

  '@types/estree@1.0.5': {}

  '@types/estree@1.0.6': {}

  '@types/hast@3.0.4':
    dependencies:
      '@types/unist': 3.0.3

  '@types/json-schema@7.0.15': {}

  '@types/json5@0.0.29': {}

  '@types/lodash@4.17.7': {}

  '@types/mdast@4.0.4':
    dependencies:
      '@types/unist': 3.0.3

  '@types/mdx@2.0.13': {}

  '@types/ms@0.7.34': {}

  '@types/node@20.12.14':
    dependencies:
      undici-types: 5.26.5

  '@types/node@20.16.5':
    dependencies:
      undici-types: 6.19.8

  '@types/node@22.5.5':
    dependencies:
      undici-types: 6.19.8
    optional: true

  '@types/offscreencanvas@2019.7.3': {}

  '@types/prop-types@15.7.13': {}

  '@types/react-dom@18.3.0':
    dependencies:
      '@types/react': 18.3.7

  '@types/react-reconciler@0.26.7':
    dependencies:
      '@types/react': 18.3.7

  '@types/react-reconciler@0.28.8':
    dependencies:
      '@types/react': 18.3.7

  '@types/react@18.3.7':
    dependencies:
      '@types/prop-types': 15.7.13
      csstype: 3.1.3

  '@types/stats.js@0.17.3': {}

  '@types/three@0.163.0':
    dependencies:
      '@tweenjs/tween.js': 23.1.3
      '@types/stats.js': 0.17.3
      '@types/webxr': 0.5.20
      fflate: 0.8.2
      meshoptimizer: 0.18.1

  '@types/unist@2.0.11': {}

  '@types/unist@3.0.3': {}

  '@types/webxr@0.5.20': {}

  '@types/ws@8.5.12':
    dependencies:
      '@types/node': 20.16.5

  '@typescript-eslint/eslint-plugin@7.18.0(@typescript-eslint/parser@8.9.0(eslint@8.57.1)(typescript@5.6.2))(eslint@8.57.1)(typescript@5.6.2)':
    dependencies:
      '@eslint-community/regexpp': 4.11.1
      '@typescript-eslint/parser': 8.9.0(eslint@8.57.1)(typescript@5.6.2)
      '@typescript-eslint/scope-manager': 7.18.0
      '@typescript-eslint/type-utils': 7.18.0(eslint@8.57.1)(typescript@5.6.2)
      '@typescript-eslint/utils': 7.18.0(eslint@8.57.1)(typescript@5.6.2)
      '@typescript-eslint/visitor-keys': 7.18.0
      eslint: 8.57.1
      graphemer: 1.4.0
      ignore: 5.3.2
      natural-compare: 1.4.0
      ts-api-utils: 1.3.0(typescript@5.6.2)
    optionalDependencies:
      typescript: 5.6.2
    transitivePeerDependencies:
      - supports-color

  '@typescript-eslint/eslint-plugin@8.8.0(@typescript-eslint/parser@8.8.0(eslint@9.11.1(jiti@1.21.6))(typescript@5.6.2))(eslint@9.11.1(jiti@1.21.6))(typescript@5.6.2)':
    dependencies:
      '@eslint-community/regexpp': 4.11.1
      '@typescript-eslint/parser': 8.8.0(eslint@9.11.1(jiti@1.21.6))(typescript@5.6.2)
      '@typescript-eslint/scope-manager': 8.8.0
      '@typescript-eslint/type-utils': 8.8.0(eslint@9.11.1(jiti@1.21.6))(typescript@5.6.2)
      '@typescript-eslint/utils': 8.8.0(eslint@9.11.1(jiti@1.21.6))(typescript@5.6.2)
      '@typescript-eslint/visitor-keys': 8.8.0
      eslint: 9.11.1(jiti@1.21.6)
      graphemer: 1.4.0
      ignore: 5.3.2
      natural-compare: 1.4.0
      ts-api-utils: 1.3.0(typescript@5.6.2)
    optionalDependencies:
      typescript: 5.6.2
    transitivePeerDependencies:
      - supports-color

  '@typescript-eslint/parser@6.21.0(eslint@8.57.1)(typescript@5.6.2)':
    dependencies:
      '@typescript-eslint/scope-manager': 6.21.0
      '@typescript-eslint/types': 6.21.0
      '@typescript-eslint/typescript-estree': 6.21.0(typescript@5.6.2)
      '@typescript-eslint/visitor-keys': 6.21.0
      debug: 4.3.7
      eslint: 8.57.1
    optionalDependencies:
      typescript: 5.6.2
    transitivePeerDependencies:
      - supports-color

  '@typescript-eslint/parser@8.8.0(eslint@9.11.1(jiti@1.21.6))(typescript@5.6.2)':
    dependencies:
      '@typescript-eslint/scope-manager': 8.8.0
      '@typescript-eslint/types': 8.8.0
      '@typescript-eslint/typescript-estree': 8.8.0(typescript@5.6.2)
      '@typescript-eslint/visitor-keys': 8.8.0
      debug: 4.3.7
      eslint: 9.11.1(jiti@1.21.6)
    optionalDependencies:
      typescript: 5.6.2
    transitivePeerDependencies:
      - supports-color

  '@typescript-eslint/parser@8.9.0(eslint@8.57.1)(typescript@5.6.2)':
    dependencies:
      '@typescript-eslint/scope-manager': 8.9.0
      '@typescript-eslint/types': 8.9.0
      '@typescript-eslint/typescript-estree': 8.9.0(typescript@5.6.2)
      '@typescript-eslint/visitor-keys': 8.9.0
      debug: 4.3.7
      eslint: 8.57.1
    optionalDependencies:
      typescript: 5.6.2
    transitivePeerDependencies:
      - supports-color

  '@typescript-eslint/scope-manager@6.21.0':
    dependencies:
      '@typescript-eslint/types': 6.21.0
      '@typescript-eslint/visitor-keys': 6.21.0

  '@typescript-eslint/scope-manager@7.18.0':
    dependencies:
      '@typescript-eslint/types': 7.18.0
      '@typescript-eslint/visitor-keys': 7.18.0

  '@typescript-eslint/scope-manager@8.8.0':
    dependencies:
      '@typescript-eslint/types': 8.8.0
      '@typescript-eslint/visitor-keys': 8.8.0

  '@typescript-eslint/scope-manager@8.9.0':
    dependencies:
      '@typescript-eslint/types': 8.9.0
      '@typescript-eslint/visitor-keys': 8.9.0

  '@typescript-eslint/type-utils@7.18.0(eslint@8.57.1)(typescript@5.6.2)':
    dependencies:
      '@typescript-eslint/typescript-estree': 7.18.0(typescript@5.6.2)
      '@typescript-eslint/utils': 7.18.0(eslint@8.57.1)(typescript@5.6.2)
      debug: 4.3.7
      eslint: 8.57.1
      ts-api-utils: 1.3.0(typescript@5.6.2)
    optionalDependencies:
      typescript: 5.6.2
    transitivePeerDependencies:
      - supports-color

  '@typescript-eslint/type-utils@8.8.0(eslint@9.11.1(jiti@1.21.6))(typescript@5.6.2)':
    dependencies:
      '@typescript-eslint/typescript-estree': 8.8.0(typescript@5.6.2)
      '@typescript-eslint/utils': 8.8.0(eslint@9.11.1(jiti@1.21.6))(typescript@5.6.2)
      debug: 4.3.7
      ts-api-utils: 1.3.0(typescript@5.6.2)
    optionalDependencies:
      typescript: 5.6.2
    transitivePeerDependencies:
      - eslint
      - supports-color

  '@typescript-eslint/types@6.21.0': {}

  '@typescript-eslint/types@7.18.0': {}

  '@typescript-eslint/types@8.8.0': {}

  '@typescript-eslint/types@8.9.0': {}

  '@typescript-eslint/typescript-estree@6.21.0(typescript@5.6.2)':
    dependencies:
      '@typescript-eslint/types': 6.21.0
      '@typescript-eslint/visitor-keys': 6.21.0
      debug: 4.3.7
      globby: 11.1.0
      is-glob: 4.0.3
      minimatch: 9.0.3
      semver: 7.6.3
      ts-api-utils: 1.3.0(typescript@5.6.2)
    optionalDependencies:
      typescript: 5.6.2
    transitivePeerDependencies:
      - supports-color

  '@typescript-eslint/typescript-estree@7.18.0(typescript@5.6.2)':
    dependencies:
      '@typescript-eslint/types': 7.18.0
      '@typescript-eslint/visitor-keys': 7.18.0
      debug: 4.3.7
      globby: 11.1.0
      is-glob: 4.0.3
      minimatch: 9.0.5
      semver: 7.6.3
      ts-api-utils: 1.3.0(typescript@5.6.2)
    optionalDependencies:
      typescript: 5.6.2
    transitivePeerDependencies:
      - supports-color

  '@typescript-eslint/typescript-estree@8.8.0(typescript@5.6.2)':
    dependencies:
      '@typescript-eslint/types': 8.8.0
      '@typescript-eslint/visitor-keys': 8.8.0
      debug: 4.3.7
      fast-glob: 3.3.2
      is-glob: 4.0.3
      minimatch: 9.0.5
      semver: 7.6.3
      ts-api-utils: 1.3.0(typescript@5.6.2)
    optionalDependencies:
      typescript: 5.6.2
    transitivePeerDependencies:
      - supports-color

  '@typescript-eslint/typescript-estree@8.9.0(typescript@5.6.2)':
    dependencies:
      '@typescript-eslint/types': 8.9.0
      '@typescript-eslint/visitor-keys': 8.9.0
      debug: 4.3.7
      fast-glob: 3.3.2
      is-glob: 4.0.3
      minimatch: 9.0.5
      semver: 7.6.3
      ts-api-utils: 1.3.0(typescript@5.6.2)
    optionalDependencies:
      typescript: 5.6.2
    transitivePeerDependencies:
      - supports-color

  '@typescript-eslint/utils@7.18.0(eslint@8.57.1)(typescript@5.6.2)':
    dependencies:
      '@eslint-community/eslint-utils': 4.4.0(eslint@8.57.1)
      '@typescript-eslint/scope-manager': 7.18.0
      '@typescript-eslint/types': 7.18.0
      '@typescript-eslint/typescript-estree': 7.18.0(typescript@5.6.2)
      eslint: 8.57.1
    transitivePeerDependencies:
      - supports-color
      - typescript

  '@typescript-eslint/utils@8.8.0(eslint@9.11.1(jiti@1.21.6))(typescript@5.6.2)':
    dependencies:
      '@eslint-community/eslint-utils': 4.4.0(eslint@9.11.1(jiti@1.21.6))
      '@typescript-eslint/scope-manager': 8.8.0
      '@typescript-eslint/types': 8.8.0
      '@typescript-eslint/typescript-estree': 8.8.0(typescript@5.6.2)
      eslint: 9.11.1(jiti@1.21.6)
    transitivePeerDependencies:
      - supports-color
      - typescript

  '@typescript-eslint/visitor-keys@6.21.0':
    dependencies:
      '@typescript-eslint/types': 6.21.0
      eslint-visitor-keys: 3.4.3

  '@typescript-eslint/visitor-keys@7.18.0':
    dependencies:
      '@typescript-eslint/types': 7.18.0
      eslint-visitor-keys: 3.4.3

  '@typescript-eslint/visitor-keys@8.8.0':
    dependencies:
      '@typescript-eslint/types': 8.8.0
      eslint-visitor-keys: 3.4.3

  '@typescript-eslint/visitor-keys@8.9.0':
    dependencies:
      '@typescript-eslint/types': 8.9.0
      eslint-visitor-keys: 3.4.3

  '@typescript/vfs@1.6.0(typescript@5.4.4)':
    dependencies:
      debug: 4.3.7
      typescript: 5.4.4
    transitivePeerDependencies:
      - supports-color

  '@ungap/structured-clone@1.2.0': {}

  '@use-gesture/core@10.3.1': {}

  '@use-gesture/react@10.3.1(react@18.3.1)':
    dependencies:
      '@use-gesture/core': 10.3.1
      react: 18.3.1

  '@utsubo/events@0.1.7(react@18.3.1)':
    dependencies:
      eventemitter3: 4.0.7
    optionalDependencies:
      react: 18.3.1

  '@vanilla-extract/babel-plugin-debug-ids@1.0.6':
    dependencies:
      '@babel/core': 7.25.2
    transitivePeerDependencies:
      - supports-color

  '@vanilla-extract/css@1.15.5':
    dependencies:
      '@emotion/hash': 0.9.2
      '@vanilla-extract/private': 1.0.6
      css-what: 6.1.0
      cssesc: 3.0.0
      csstype: 3.1.3
      dedent: 1.5.3
      deep-object-diff: 1.1.9
      deepmerge: 4.3.1
      lru-cache: 10.4.3
      media-query-parser: 2.0.2
      modern-ahocorasick: 1.0.1
      picocolors: 1.1.0
    transitivePeerDependencies:
      - babel-plugin-macros

  '@vanilla-extract/dynamic@2.1.2':
    dependencies:
      '@vanilla-extract/private': 1.0.6

  '@vanilla-extract/integration@6.5.0(@types/node@22.5.5)':
    dependencies:
      '@babel/core': 7.25.2
      '@babel/plugin-syntax-typescript': 7.25.4(@babel/core@7.25.2)
      '@vanilla-extract/babel-plugin-debug-ids': 1.0.6
      '@vanilla-extract/css': 1.15.5
      esbuild: 0.19.12
      eval: 0.1.8
      find-up: 5.0.0
      javascript-stringify: 2.1.0
      lodash: 4.17.21
      mlly: 1.7.1
      outdent: 0.8.0
      vite: 5.4.6(@types/node@22.5.5)
      vite-node: 1.6.0(@types/node@22.5.5)
    transitivePeerDependencies:
      - '@types/node'
      - babel-plugin-macros
      - less
      - lightningcss
      - sass
      - sass-embedded
      - stylus
      - sugarss
      - supports-color
      - terser

  '@vanilla-extract/private@1.0.6': {}

  '@vanilla-extract/vite-plugin@3.9.5(@types/node@22.5.5)(vite@5.4.6(@types/node@22.5.5))':
    dependencies:
      '@vanilla-extract/integration': 6.5.0(@types/node@22.5.5)
      outdent: 0.8.0
      postcss: 8.4.47
      postcss-load-config: 4.0.2(postcss@8.4.47)
      vite: 5.4.6(@types/node@22.5.5)
    transitivePeerDependencies:
      - '@types/node'
      - babel-plugin-macros
      - less
      - lightningcss
      - sass
      - sass-embedded
      - stylus
      - sugarss
      - supports-color
      - terser
      - ts-node

  '@vercel/analytics@1.3.1(react@18.3.1)':
    dependencies:
      server-only: 0.0.1
    optionalDependencies:
      react: 18.3.1

  '@vitejs/plugin-react@4.3.1(vite@5.4.6(@types/node@20.16.5))':
    dependencies:
      '@babel/core': 7.25.2
      '@babel/plugin-transform-react-jsx-self': 7.24.7(@babel/core@7.25.2)
      '@babel/plugin-transform-react-jsx-source': 7.24.7(@babel/core@7.25.2)
      '@types/babel__core': 7.20.5
      react-refresh: 0.14.2
      vite: 5.4.6(@types/node@20.16.5)
    transitivePeerDependencies:
      - supports-color

  '@vitejs/plugin-react@4.3.1(vite@5.4.6(@types/node@22.5.5))':
    dependencies:
      '@babel/core': 7.25.2
      '@babel/plugin-transform-react-jsx-self': 7.24.7(@babel/core@7.25.2)
      '@babel/plugin-transform-react-jsx-source': 7.24.7(@babel/core@7.25.2)
      '@types/babel__core': 7.20.5
      react-refresh: 0.14.2
      vite: 5.4.6(@types/node@22.5.5)
    transitivePeerDependencies:
      - supports-color

  '@vitest/coverage-v8@2.1.1(vitest@2.1.1(@types/node@20.16.5)(@vitest/ui@2.1.1)(jsdom@24.1.3))':
    dependencies:
      '@ampproject/remapping': 2.3.0
      '@bcoe/v8-coverage': 0.2.3
      debug: 4.3.7
      istanbul-lib-coverage: 3.2.2
      istanbul-lib-report: 3.0.1
      istanbul-lib-source-maps: 5.0.6
      istanbul-reports: 3.1.7
      magic-string: 0.30.11
      magicast: 0.3.5
      std-env: 3.7.0
      test-exclude: 7.0.1
      tinyrainbow: 1.2.0
      vitest: 2.1.1(@types/node@20.16.5)(@vitest/ui@2.1.1)(jsdom@24.1.3)
    transitivePeerDependencies:
      - supports-color

  '@vitest/expect@1.6.0':
    dependencies:
      '@vitest/spy': 1.6.0
      '@vitest/utils': 1.6.0
      chai: 4.5.0

  '@vitest/expect@2.1.1':
    dependencies:
      '@vitest/spy': 2.1.1
      '@vitest/utils': 2.1.1
      chai: 5.1.1
      tinyrainbow: 1.2.0

  '@vitest/mocker@2.1.1(@vitest/spy@2.1.1)(vite@5.4.6(@types/node@20.16.5))':
    dependencies:
      '@vitest/spy': 2.1.1
      estree-walker: 3.0.3
      magic-string: 0.30.11
    optionalDependencies:
      vite: 5.4.6(@types/node@20.16.5)

  '@vitest/mocker@2.1.1(@vitest/spy@2.1.1)(vite@5.4.6(@types/node@22.5.5))':
    dependencies:
      '@vitest/spy': 2.1.1
      estree-walker: 3.0.3
      magic-string: 0.30.11
    optionalDependencies:
      vite: 5.4.6(@types/node@22.5.5)

  '@vitest/pretty-format@2.1.1':
    dependencies:
      tinyrainbow: 1.2.0

  '@vitest/runner@1.6.0':
    dependencies:
      '@vitest/utils': 1.6.0
      p-limit: 5.0.0
      pathe: 1.1.2

  '@vitest/runner@2.1.1':
    dependencies:
      '@vitest/utils': 2.1.1
      pathe: 1.1.2

  '@vitest/snapshot@1.6.0':
    dependencies:
      magic-string: 0.30.11
      pathe: 1.1.2
      pretty-format: 29.7.0

  '@vitest/snapshot@2.1.1':
    dependencies:
      '@vitest/pretty-format': 2.1.1
      magic-string: 0.30.11
      pathe: 1.1.2

  '@vitest/spy@1.6.0':
    dependencies:
      tinyspy: 2.2.1

  '@vitest/spy@2.1.1':
    dependencies:
      tinyspy: 3.0.2

  '@vitest/ui@2.1.1(vitest@2.1.1)':
    dependencies:
      '@vitest/utils': 2.1.1
      fflate: 0.8.2
      flatted: 3.3.1
      pathe: 1.1.2
      sirv: 2.0.4
      tinyglobby: 0.2.6
      tinyrainbow: 1.2.0
      vitest: 2.1.1(@types/node@20.16.5)(@vitest/ui@2.1.1)(jsdom@24.1.3)

  '@vitest/utils@1.6.0':
    dependencies:
      diff-sequences: 29.6.3
      estree-walker: 3.0.3
      loupe: 2.3.7
      pretty-format: 29.7.0

  '@vitest/utils@2.1.1':
    dependencies:
      '@vitest/pretty-format': 2.1.1
      loupe: 3.1.1
      tinyrainbow: 1.2.0

  abi-wan-kanabi@2.2.3:
    dependencies:
      ansicolors: 0.3.2
      cardinal: 2.1.1
      fs-extra: 10.1.0
      yargs: 17.7.2

  abitype@1.0.0(typescript@5.6.2)(zod@3.23.8):
    optionalDependencies:
      typescript: 5.6.2
      zod: 3.23.8

  accepts@1.3.8:
    dependencies:
      mime-types: 2.1.35
      negotiator: 0.6.3

  acorn-jsx@5.3.2(acorn@8.12.1):
    dependencies:
      acorn: 8.12.1

  acorn-walk@8.3.4:
    dependencies:
      acorn: 8.12.1

  acorn@8.12.1: {}

  agent-base@7.1.1:
    dependencies:
      debug: 4.3.7
    transitivePeerDependencies:
      - supports-color

  ajv@6.12.6:
    dependencies:
      fast-deep-equal: 3.1.3
      fast-json-stable-stringify: 2.1.0
      json-schema-traverse: 0.4.1
      uri-js: 4.4.1

  ansi-regex@5.0.1: {}

  ansi-regex@6.1.0: {}

  ansi-styles@3.2.1:
    dependencies:
      color-convert: 1.9.3

  ansi-styles@4.3.0:
    dependencies:
      color-convert: 2.0.1

  ansi-styles@5.2.0: {}

  ansi-styles@6.2.1: {}

  ansicolors@0.3.2: {}

  any-promise@1.3.0: {}

  anymatch@3.1.3:
    dependencies:
      normalize-path: 3.0.0
      picomatch: 2.3.1

  arg@5.0.2: {}

  argparse@2.0.1: {}

  aria-hidden@1.2.4:
    dependencies:
      tslib: 2.7.0

  array-buffer-byte-length@1.0.1:
    dependencies:
      call-bind: 1.0.7
      is-array-buffer: 3.0.4

  array-includes@3.1.8:
    dependencies:
      call-bind: 1.0.7
      define-properties: 1.2.1
      es-abstract: 1.23.3
      es-object-atoms: 1.0.0
      get-intrinsic: 1.2.4
      is-string: 1.0.7

  array-union@2.1.0: {}

  array.prototype.findlast@1.2.5:
    dependencies:
      call-bind: 1.0.7
      define-properties: 1.2.1
      es-abstract: 1.23.3
      es-errors: 1.3.0
      es-object-atoms: 1.0.0
      es-shim-unscopables: 1.0.2

  array.prototype.findlastindex@1.2.5:
    dependencies:
      call-bind: 1.0.7
      define-properties: 1.2.1
      es-abstract: 1.23.3
      es-errors: 1.3.0
      es-object-atoms: 1.0.0
      es-shim-unscopables: 1.0.2

  array.prototype.flat@1.3.2:
    dependencies:
      call-bind: 1.0.7
      define-properties: 1.2.1
      es-abstract: 1.23.3
      es-shim-unscopables: 1.0.2

  array.prototype.flatmap@1.3.2:
    dependencies:
      call-bind: 1.0.7
      define-properties: 1.2.1
      es-abstract: 1.23.3
      es-shim-unscopables: 1.0.2

  array.prototype.tosorted@1.1.4:
    dependencies:
      call-bind: 1.0.7
      define-properties: 1.2.1
      es-abstract: 1.23.3
      es-errors: 1.3.0
      es-shim-unscopables: 1.0.2

  arraybuffer.prototype.slice@1.0.3:
    dependencies:
      array-buffer-byte-length: 1.0.1
      call-bind: 1.0.7
      define-properties: 1.2.1
      es-abstract: 1.23.3
      es-errors: 1.3.0
      get-intrinsic: 1.2.4
      is-array-buffer: 3.0.4
      is-shared-array-buffer: 1.0.3

  assertion-error@1.1.0: {}

  assertion-error@2.0.1: {}

  assign-symbols@1.0.0: {}

  astring@1.9.0: {}

  asynckit@0.4.0: {}

  attr-accept@2.2.2: {}

  autoprefixer@10.4.20(postcss@8.4.47):
    dependencies:
      browserslist: 4.23.3
      caniuse-lite: 1.0.30001660
      fraction.js: 4.3.7
      normalize-range: 0.1.2
      picocolors: 1.1.0
      postcss: 8.4.47
      postcss-value-parser: 4.2.0

  available-typed-arrays@1.0.7:
    dependencies:
      possible-typed-array-names: 1.0.0

  babel-plugin-polyfill-corejs2@0.4.11(@babel/core@7.25.2):
    dependencies:
      '@babel/compat-data': 7.25.4
      '@babel/core': 7.25.2
      '@babel/helper-define-polyfill-provider': 0.6.2(@babel/core@7.25.2)
      semver: 6.3.1
    transitivePeerDependencies:
      - supports-color

  babel-plugin-polyfill-corejs3@0.10.6(@babel/core@7.25.2):
    dependencies:
      '@babel/core': 7.25.2
      '@babel/helper-define-polyfill-provider': 0.6.2(@babel/core@7.25.2)
      core-js-compat: 3.38.1
    transitivePeerDependencies:
      - supports-color

  babel-plugin-polyfill-regenerator@0.6.2(@babel/core@7.25.2):
    dependencies:
      '@babel/core': 7.25.2
      '@babel/helper-define-polyfill-provider': 0.6.2(@babel/core@7.25.2)
    transitivePeerDependencies:
      - supports-color

  bail@2.0.2: {}

  balanced-match@1.0.2: {}

  base64-js@1.5.1: {}

  bcp-47-match@2.0.3: {}

  bidi-js@1.0.3:
    dependencies:
      require-from-string: 2.0.2

  binary-extensions@2.3.0: {}

  bl@5.1.0:
    dependencies:
      buffer: 6.0.3
      inherits: 2.0.4
      readable-stream: 3.6.2

  boolbase@1.0.0: {}

  brace-expansion@1.1.11:
    dependencies:
      balanced-match: 1.0.2
      concat-map: 0.0.1

  brace-expansion@2.0.1:
    dependencies:
      balanced-match: 1.0.2

  braces@3.0.3:
    dependencies:
      fill-range: 7.1.1

  browserslist@4.23.3:
    dependencies:
      caniuse-lite: 1.0.30001660
      electron-to-chromium: 1.5.24
      node-releases: 2.0.18
      update-browserslist-db: 1.1.0(browserslist@4.23.3)

  buffer@6.0.3:
    dependencies:
      base64-js: 1.5.1
      ieee754: 1.2.1

  bun-types@1.1.30:
    dependencies:
      '@types/node': 20.12.14
      '@types/ws': 8.5.12

  bundle-require@5.0.0(esbuild@0.23.1):
    dependencies:
      esbuild: 0.23.1
      load-tsconfig: 0.2.5

  bytes@3.0.0: {}

  cac@6.7.14: {}

  call-bind@1.0.7:
    dependencies:
      es-define-property: 1.0.0
      es-errors: 1.3.0
      function-bind: 1.1.2
      get-intrinsic: 1.2.4
      set-function-length: 1.2.2

  callsites@3.1.0: {}

  camelcase-css@2.0.1: {}

  camelcase@6.3.0: {}

  camera-controls@2.9.0(three@0.166.1):
    dependencies:
      three: 0.166.1

  caniuse-lite@1.0.30001660: {}

  cardinal@2.1.1:
    dependencies:
      ansicolors: 0.3.2
      redeyed: 2.1.1

  ccount@2.0.1: {}

  chai@4.5.0:
    dependencies:
      assertion-error: 1.1.0
      check-error: 1.0.3
      deep-eql: 4.1.4
      get-func-name: 2.0.2
      loupe: 2.3.7
      pathval: 1.1.1
      type-detect: 4.1.0

  chai@5.1.1:
    dependencies:
      assertion-error: 2.0.1
      check-error: 2.1.1
      deep-eql: 5.0.2
      loupe: 3.1.1
      pathval: 2.0.0

  chalk@2.4.2:
    dependencies:
      ansi-styles: 3.2.1
      escape-string-regexp: 1.0.5
      supports-color: 5.5.0

  chalk@4.1.2:
    dependencies:
      ansi-styles: 4.3.0
      supports-color: 7.2.0

  chalk@5.3.0: {}

  character-entities-html4@2.1.0: {}

  character-entities-legacy@3.0.0: {}

  character-entities@2.0.2: {}

  character-reference-invalid@2.0.1: {}

  check-error@1.0.3:
    dependencies:
      get-func-name: 2.0.2

  check-error@2.1.1: {}

  chokidar@3.6.0:
    dependencies:
      anymatch: 3.1.3
      braces: 3.0.3
      glob-parent: 5.1.2
      is-binary-path: 2.1.0
      is-glob: 4.0.3
      normalize-path: 3.0.0
      readdirp: 3.6.0
    optionalDependencies:
      fsevents: 2.3.3

  chroma-js@2.6.0: {}

  class-variance-authority@0.7.0:
    dependencies:
      clsx: 2.0.0

  cli-cursor@4.0.0:
    dependencies:
      restore-cursor: 4.0.0

  cli-spinners@2.9.2: {}

  client-only@0.0.1: {}

  cliui@8.0.1:
    dependencies:
      string-width: 4.2.3
      strip-ansi: 6.0.1
      wrap-ansi: 7.0.0

  clsx@1.2.1: {}

  clsx@2.0.0: {}

  clsx@2.1.1: {}

  collapse-white-space@2.1.0: {}

  color-convert@1.9.3:
    dependencies:
      color-name: 1.1.3

  color-convert@2.0.1:
    dependencies:
      color-name: 1.1.4

  color-name@1.1.3: {}

  color-name@1.1.4: {}

  colord@2.9.3: {}

  colors@1.4.0: {}

  combined-stream@1.0.8:
    dependencies:
      delayed-stream: 1.0.0

  comma-separated-tokens@2.0.3: {}

  commander@4.1.1: {}

  commander@7.2.0: {}

  complex.js@2.1.1: {}

  compressible@2.0.18:
    dependencies:
      mime-db: 1.53.0

  compression@1.7.4:
    dependencies:
      accepts: 1.3.8
      bytes: 3.0.0
      compressible: 2.0.18
      debug: 2.6.9
      on-headers: 1.0.2
      safe-buffer: 5.1.2
      vary: 1.1.2
    transitivePeerDependencies:
      - supports-color

  concat-map@0.0.1: {}

  confbox@0.1.7: {}

  consola@3.2.3: {}

  convert-source-map@2.0.0: {}

  core-js-compat@3.38.1:
    dependencies:
      browserslist: 4.23.3

  cosmiconfig@8.3.6(typescript@5.6.2):
    dependencies:
      import-fresh: 3.3.0
      js-yaml: 4.1.0
      parse-json: 5.2.0
      path-type: 4.0.0
    optionalDependencies:
      typescript: 5.6.2

  create-vocs@1.0.0-alpha.5:
    dependencies:
      '@clack/prompts': 0.7.0
      cac: 6.7.14
      detect-package-manager: 3.0.2
      fs-extra: 11.2.0
      picocolors: 1.1.0

  cross-env@7.0.3:
    dependencies:
      cross-spawn: 7.0.3

  cross-spawn@7.0.3:
    dependencies:
      path-key: 3.1.1
      shebang-command: 2.0.0
      which: 2.0.2

  css-select@5.1.0:
    dependencies:
      boolbase: 1.0.0
      css-what: 6.1.0
      domhandler: 5.0.3
      domutils: 3.1.0
      nth-check: 2.1.1

  css-selector-parser@3.0.5: {}

  css-tree@2.2.1:
    dependencies:
      mdn-data: 2.0.28
      source-map-js: 1.2.1

  css-tree@2.3.1:
    dependencies:
      mdn-data: 2.0.30
      source-map-js: 1.2.1

  css-what@6.1.0: {}

  cssesc@3.0.0: {}

  cssfontparser@1.2.1: {}

  csso@5.0.5:
    dependencies:
      css-tree: 2.2.1

  cssstyle@4.1.0:
    dependencies:
      rrweb-cssom: 0.7.1

  csstype@3.1.3: {}

  data-urls@5.0.0:
    dependencies:
      whatwg-mimetype: 4.0.0
      whatwg-url: 14.0.0

  data-view-buffer@1.0.1:
    dependencies:
      call-bind: 1.0.7
      es-errors: 1.3.0
      is-data-view: 1.0.1

  data-view-byte-length@1.0.1:
    dependencies:
      call-bind: 1.0.7
      es-errors: 1.3.0
      is-data-view: 1.0.1

  data-view-byte-offset@1.0.0:
    dependencies:
      call-bind: 1.0.7
      es-errors: 1.3.0
      is-data-view: 1.0.1

  debounce@1.2.1: {}

  debug@2.6.9:
    dependencies:
      ms: 2.0.0

  debug@3.2.7:
    dependencies:
      ms: 2.1.3

  debug@4.3.7:
    dependencies:
      ms: 2.1.3

  decimal.js@10.4.3: {}

  decode-named-character-reference@1.0.2:
    dependencies:
      character-entities: 2.0.2

  dedent@1.5.3: {}

  deep-eql@4.1.4:
    dependencies:
      type-detect: 4.1.0

  deep-eql@5.0.2: {}

  deep-is@0.1.4: {}

  deep-object-diff@1.1.9: {}

  deepmerge@4.3.1: {}

  define-data-property@1.1.4:
    dependencies:
      es-define-property: 1.0.0
      es-errors: 1.3.0
      gopd: 1.0.1

  define-properties@1.2.1:
    dependencies:
      define-data-property: 1.1.4
      has-property-descriptors: 1.0.2
      object-keys: 1.1.1

  delayed-stream@1.0.0: {}

  depd@2.0.0: {}

  dequal@2.0.3: {}

  destroy@1.2.0: {}

  detect-gpu@5.0.48:
    dependencies:
      webgl-constants: 1.1.1

  detect-node-es@1.1.0: {}

  detect-package-manager@3.0.2:
    dependencies:
      execa: 5.1.1

  devlop@1.1.0:
    dependencies:
      dequal: 2.0.3

  didyoumean@1.2.2: {}

  diff-sequences@29.6.3: {}

  dir-glob@3.0.1:
    dependencies:
      path-type: 4.0.0

  direction@2.0.1: {}

  dlv@1.1.3: {}

  doctrine@2.1.0:
    dependencies:
      esutils: 2.0.3

  doctrine@3.0.0:
    dependencies:
      esutils: 2.0.3

  dom-serializer@2.0.0:
    dependencies:
      domelementtype: 2.3.0
      domhandler: 5.0.3
      entities: 4.5.0

  domelementtype@2.3.0: {}

  domhandler@5.0.3:
    dependencies:
      domelementtype: 2.3.0

  domutils@3.1.0:
    dependencies:
      dom-serializer: 2.0.0
      domelementtype: 2.3.0
      domhandler: 5.0.3

  dot-case@3.0.4:
    dependencies:
      no-case: 3.0.4
      tslib: 2.7.0

  dotenv@16.4.5: {}

  draco3d@1.5.7: {}

  eastasianwidth@0.2.0: {}

  ee-first@1.1.1: {}

  electron-to-chromium@1.5.24: {}

  emoji-regex@10.4.0: {}

  emoji-regex@8.0.0: {}

  emoji-regex@9.2.2: {}

  encodeurl@1.0.2: {}

  encodeurl@2.0.0: {}

  encoding@0.1.13:
    dependencies:
      iconv-lite: 0.6.3

  enhanced-resolve@5.17.1:
    dependencies:
      graceful-fs: 4.2.11
      tapable: 2.2.1

  entities@4.5.0: {}

  error-ex@1.3.2:
    dependencies:
      is-arrayish: 0.2.1

  es-abstract@1.23.3:
    dependencies:
      array-buffer-byte-length: 1.0.1
      arraybuffer.prototype.slice: 1.0.3
      available-typed-arrays: 1.0.7
      call-bind: 1.0.7
      data-view-buffer: 1.0.1
      data-view-byte-length: 1.0.1
      data-view-byte-offset: 1.0.0
      es-define-property: 1.0.0
      es-errors: 1.3.0
      es-object-atoms: 1.0.0
      es-set-tostringtag: 2.0.3
      es-to-primitive: 1.2.1
      function.prototype.name: 1.1.6
      get-intrinsic: 1.2.4
      get-symbol-description: 1.0.2
      globalthis: 1.0.4
      gopd: 1.0.1
      has-property-descriptors: 1.0.2
      has-proto: 1.0.3
      has-symbols: 1.0.3
      hasown: 2.0.2
      internal-slot: 1.0.7
      is-array-buffer: 3.0.4
      is-callable: 1.2.7
      is-data-view: 1.0.1
      is-negative-zero: 2.0.3
      is-regex: 1.1.4
      is-shared-array-buffer: 1.0.3
      is-string: 1.0.7
      is-typed-array: 1.1.13
      is-weakref: 1.0.2
      object-inspect: 1.13.2
      object-keys: 1.1.1
      object.assign: 4.1.5
      regexp.prototype.flags: 1.5.2
      safe-array-concat: 1.1.2
      safe-regex-test: 1.0.3
      string.prototype.trim: 1.2.9
      string.prototype.trimend: 1.0.8
      string.prototype.trimstart: 1.0.8
      typed-array-buffer: 1.0.2
      typed-array-byte-length: 1.0.1
      typed-array-byte-offset: 1.0.2
      typed-array-length: 1.0.6
      unbox-primitive: 1.0.2
      which-typed-array: 1.1.15

  es-define-property@1.0.0:
    dependencies:
      get-intrinsic: 1.2.4

  es-errors@1.3.0: {}

  es-iterator-helpers@1.0.19:
    dependencies:
      call-bind: 1.0.7
      define-properties: 1.2.1
      es-abstract: 1.23.3
      es-errors: 1.3.0
      es-set-tostringtag: 2.0.3
      function-bind: 1.1.2
      get-intrinsic: 1.2.4
      globalthis: 1.0.4
      has-property-descriptors: 1.0.2
      has-proto: 1.0.3
      has-symbols: 1.0.3
      internal-slot: 1.0.7
      iterator.prototype: 1.1.2
      safe-array-concat: 1.1.2

  es-object-atoms@1.0.0:
    dependencies:
      es-errors: 1.3.0

  es-set-tostringtag@2.0.3:
    dependencies:
      get-intrinsic: 1.2.4
      has-tostringtag: 1.0.2
      hasown: 2.0.2

  es-shim-unscopables@1.0.2:
    dependencies:
      hasown: 2.0.2

  es-to-primitive@1.2.1:
    dependencies:
      is-callable: 1.2.7
      is-date-object: 1.0.5
      is-symbol: 1.0.4

  esbuild@0.19.12:
    optionalDependencies:
      '@esbuild/aix-ppc64': 0.19.12
      '@esbuild/android-arm': 0.19.12
      '@esbuild/android-arm64': 0.19.12
      '@esbuild/android-x64': 0.19.12
      '@esbuild/darwin-arm64': 0.19.12
      '@esbuild/darwin-x64': 0.19.12
      '@esbuild/freebsd-arm64': 0.19.12
      '@esbuild/freebsd-x64': 0.19.12
      '@esbuild/linux-arm': 0.19.12
      '@esbuild/linux-arm64': 0.19.12
      '@esbuild/linux-ia32': 0.19.12
      '@esbuild/linux-loong64': 0.19.12
      '@esbuild/linux-mips64el': 0.19.12
      '@esbuild/linux-ppc64': 0.19.12
      '@esbuild/linux-riscv64': 0.19.12
      '@esbuild/linux-s390x': 0.19.12
      '@esbuild/linux-x64': 0.19.12
      '@esbuild/netbsd-x64': 0.19.12
      '@esbuild/openbsd-x64': 0.19.12
      '@esbuild/sunos-x64': 0.19.12
      '@esbuild/win32-arm64': 0.19.12
      '@esbuild/win32-ia32': 0.19.12
      '@esbuild/win32-x64': 0.19.12

  esbuild@0.21.5:
    optionalDependencies:
      '@esbuild/aix-ppc64': 0.21.5
      '@esbuild/android-arm': 0.21.5
      '@esbuild/android-arm64': 0.21.5
      '@esbuild/android-x64': 0.21.5
      '@esbuild/darwin-arm64': 0.21.5
      '@esbuild/darwin-x64': 0.21.5
      '@esbuild/freebsd-arm64': 0.21.5
      '@esbuild/freebsd-x64': 0.21.5
      '@esbuild/linux-arm': 0.21.5
      '@esbuild/linux-arm64': 0.21.5
      '@esbuild/linux-ia32': 0.21.5
      '@esbuild/linux-loong64': 0.21.5
      '@esbuild/linux-mips64el': 0.21.5
      '@esbuild/linux-ppc64': 0.21.5
      '@esbuild/linux-riscv64': 0.21.5
      '@esbuild/linux-s390x': 0.21.5
      '@esbuild/linux-x64': 0.21.5
      '@esbuild/netbsd-x64': 0.21.5
      '@esbuild/openbsd-x64': 0.21.5
      '@esbuild/sunos-x64': 0.21.5
      '@esbuild/win32-arm64': 0.21.5
      '@esbuild/win32-ia32': 0.21.5
      '@esbuild/win32-x64': 0.21.5

  esbuild@0.23.1:
    optionalDependencies:
      '@esbuild/aix-ppc64': 0.23.1
      '@esbuild/android-arm': 0.23.1
      '@esbuild/android-arm64': 0.23.1
      '@esbuild/android-x64': 0.23.1
      '@esbuild/darwin-arm64': 0.23.1
      '@esbuild/darwin-x64': 0.23.1
      '@esbuild/freebsd-arm64': 0.23.1
      '@esbuild/freebsd-x64': 0.23.1
      '@esbuild/linux-arm': 0.23.1
      '@esbuild/linux-arm64': 0.23.1
      '@esbuild/linux-ia32': 0.23.1
      '@esbuild/linux-loong64': 0.23.1
      '@esbuild/linux-mips64el': 0.23.1
      '@esbuild/linux-ppc64': 0.23.1
      '@esbuild/linux-riscv64': 0.23.1
      '@esbuild/linux-s390x': 0.23.1
      '@esbuild/linux-x64': 0.23.1
      '@esbuild/netbsd-x64': 0.23.1
      '@esbuild/openbsd-arm64': 0.23.1
      '@esbuild/openbsd-x64': 0.23.1
      '@esbuild/sunos-x64': 0.23.1
      '@esbuild/win32-arm64': 0.23.1
      '@esbuild/win32-ia32': 0.23.1
      '@esbuild/win32-x64': 0.23.1

  escalade@3.2.0: {}

  escape-html@1.0.3: {}

  escape-latex@1.2.0: {}

  escape-string-regexp@1.0.5: {}

  escape-string-regexp@4.0.0: {}

  escape-string-regexp@5.0.0: {}

  eslint-compat-utils@0.5.1(eslint@8.57.1):
    dependencies:
      eslint: 8.57.1
      semver: 7.6.3

  eslint-config-standard-with-typescript@43.0.1(@typescript-eslint/eslint-plugin@7.18.0(@typescript-eslint/parser@8.9.0(eslint@8.57.1)(typescript@5.6.2))(eslint@8.57.1)(typescript@5.6.2))(eslint-plugin-import@2.31.0(@typescript-eslint/parser@8.9.0(eslint@8.57.1)(typescript@5.6.2))(eslint@8.57.1))(eslint-plugin-n@17.11.1(eslint@8.57.1))(eslint-plugin-promise@6.6.0(eslint@8.57.1))(eslint@8.57.1)(typescript@5.6.2):
    dependencies:
      '@typescript-eslint/eslint-plugin': 7.18.0(@typescript-eslint/parser@8.9.0(eslint@8.57.1)(typescript@5.6.2))(eslint@8.57.1)(typescript@5.6.2)
      '@typescript-eslint/parser': 6.21.0(eslint@8.57.1)(typescript@5.6.2)
      eslint: 8.57.1
      eslint-config-standard: 17.1.0(eslint-plugin-import@2.31.0(@typescript-eslint/parser@8.9.0(eslint@8.57.1)(typescript@5.6.2))(eslint@8.57.1))(eslint-plugin-n@17.11.1(eslint@8.57.1))(eslint-plugin-promise@6.6.0(eslint@8.57.1))(eslint@8.57.1)
      eslint-plugin-import: 2.31.0(@typescript-eslint/parser@8.9.0(eslint@8.57.1)(typescript@5.6.2))(eslint@8.57.1)
      eslint-plugin-n: 17.11.1(eslint@8.57.1)
      eslint-plugin-promise: 6.6.0(eslint@8.57.1)
      typescript: 5.6.2
    transitivePeerDependencies:
      - supports-color

  eslint-config-standard@17.1.0(eslint-plugin-import@2.31.0(@typescript-eslint/parser@8.9.0(eslint@8.57.1)(typescript@5.6.2))(eslint@8.57.1))(eslint-plugin-n@17.11.1(eslint@8.57.1))(eslint-plugin-promise@6.6.0(eslint@8.57.1))(eslint@8.57.1):
    dependencies:
      eslint: 8.57.1
      eslint-plugin-import: 2.31.0(@typescript-eslint/parser@8.9.0(eslint@8.57.1)(typescript@5.6.2))(eslint@8.57.1)
      eslint-plugin-n: 17.11.1(eslint@8.57.1)
      eslint-plugin-promise: 6.6.0(eslint@8.57.1)

  eslint-import-resolver-node@0.3.9:
    dependencies:
      debug: 3.2.7
      is-core-module: 2.15.1
      resolve: 1.22.8
    transitivePeerDependencies:
      - supports-color

  eslint-module-utils@2.12.0(@typescript-eslint/parser@8.9.0(eslint@8.57.1)(typescript@5.6.2))(eslint-import-resolver-node@0.3.9)(eslint@8.57.1):
    dependencies:
      debug: 3.2.7
    optionalDependencies:
      '@typescript-eslint/parser': 8.9.0(eslint@8.57.1)(typescript@5.6.2)
      eslint: 8.57.1
      eslint-import-resolver-node: 0.3.9
    transitivePeerDependencies:
      - supports-color

  eslint-plugin-es-x@7.8.0(eslint@8.57.1):
    dependencies:
      '@eslint-community/eslint-utils': 4.4.0(eslint@8.57.1)
      '@eslint-community/regexpp': 4.11.1
      eslint: 8.57.1
      eslint-compat-utils: 0.5.1(eslint@8.57.1)

  eslint-plugin-import@2.31.0(@typescript-eslint/parser@8.9.0(eslint@8.57.1)(typescript@5.6.2))(eslint@8.57.1):
    dependencies:
      '@rtsao/scc': 1.1.0
      array-includes: 3.1.8
      array.prototype.findlastindex: 1.2.5
      array.prototype.flat: 1.3.2
      array.prototype.flatmap: 1.3.2
      debug: 3.2.7
      doctrine: 2.1.0
      eslint: 8.57.1
      eslint-import-resolver-node: 0.3.9
      eslint-module-utils: 2.12.0(@typescript-eslint/parser@8.9.0(eslint@8.57.1)(typescript@5.6.2))(eslint-import-resolver-node@0.3.9)(eslint@8.57.1)
      hasown: 2.0.2
      is-core-module: 2.15.1
      is-glob: 4.0.3
      minimatch: 3.1.2
      object.fromentries: 2.0.8
      object.groupby: 1.0.3
      object.values: 1.2.0
      semver: 6.3.1
      string.prototype.trimend: 1.0.8
      tsconfig-paths: 3.15.0
    optionalDependencies:
      '@typescript-eslint/parser': 8.9.0(eslint@8.57.1)(typescript@5.6.2)
    transitivePeerDependencies:
      - eslint-import-resolver-typescript
      - eslint-import-resolver-webpack
      - supports-color

  eslint-plugin-n@17.11.1(eslint@8.57.1):
    dependencies:
      '@eslint-community/eslint-utils': 4.4.0(eslint@8.57.1)
      enhanced-resolve: 5.17.1
      eslint: 8.57.1
      eslint-plugin-es-x: 7.8.0(eslint@8.57.1)
      get-tsconfig: 4.8.1
      globals: 15.9.0
      ignore: 5.3.2
      minimatch: 9.0.5
      semver: 7.6.3

  eslint-plugin-promise@6.6.0(eslint@8.57.1):
    dependencies:
      eslint: 8.57.1

  eslint-plugin-react-hooks@5.1.0-rc-fb9a90fa48-20240614(eslint@9.11.1(jiti@1.21.6)):
    dependencies:
      eslint: 9.11.1(jiti@1.21.6)

  eslint-plugin-react-refresh@0.4.12(eslint@9.11.1(jiti@1.21.6)):
    dependencies:
      eslint: 9.11.1(jiti@1.21.6)

  eslint-plugin-react@7.37.1(eslint@8.57.1):
    dependencies:
      array-includes: 3.1.8
      array.prototype.findlast: 1.2.5
      array.prototype.flatmap: 1.3.2
      array.prototype.tosorted: 1.1.4
      doctrine: 2.1.0
      es-iterator-helpers: 1.0.19
      eslint: 8.57.1
      estraverse: 5.3.0
      hasown: 2.0.2
      jsx-ast-utils: 3.3.5
      minimatch: 3.1.2
      object.entries: 1.1.8
      object.fromentries: 2.0.8
      object.values: 1.2.0
      prop-types: 15.8.1
      resolve: 2.0.0-next.5
      semver: 6.3.1
      string.prototype.matchall: 4.0.11
      string.prototype.repeat: 1.0.0

  eslint-scope@7.2.2:
    dependencies:
      esrecurse: 4.3.0
      estraverse: 5.3.0

  eslint-scope@8.1.0:
    dependencies:
      esrecurse: 4.3.0
      estraverse: 5.3.0

  eslint-visitor-keys@3.4.3: {}

  eslint-visitor-keys@4.1.0: {}

  eslint@8.57.1:
    dependencies:
      '@eslint-community/eslint-utils': 4.4.0(eslint@8.57.1)
      '@eslint-community/regexpp': 4.11.1
      '@eslint/eslintrc': 2.1.4
      '@eslint/js': 8.57.1
      '@humanwhocodes/config-array': 0.13.0
      '@humanwhocodes/module-importer': 1.0.1
      '@nodelib/fs.walk': 1.2.8
      '@ungap/structured-clone': 1.2.0
      ajv: 6.12.6
      chalk: 4.1.2
      cross-spawn: 7.0.3
      debug: 4.3.7
      doctrine: 3.0.0
      escape-string-regexp: 4.0.0
      eslint-scope: 7.2.2
      eslint-visitor-keys: 3.4.3
      espree: 9.6.1
      esquery: 1.6.0
      esutils: 2.0.3
      fast-deep-equal: 3.1.3
      file-entry-cache: 6.0.1
      find-up: 5.0.0
      glob-parent: 6.0.2
      globals: 13.24.0
      graphemer: 1.4.0
      ignore: 5.3.2
      imurmurhash: 0.1.4
      is-glob: 4.0.3
      is-path-inside: 3.0.3
      js-yaml: 4.1.0
      json-stable-stringify-without-jsonify: 1.0.1
      levn: 0.4.1
      lodash.merge: 4.6.2
      minimatch: 3.1.2
      natural-compare: 1.4.0
      optionator: 0.9.4
      strip-ansi: 6.0.1
      text-table: 0.2.0
    transitivePeerDependencies:
      - supports-color

  eslint@9.11.1(jiti@1.21.6):
    dependencies:
      '@eslint-community/eslint-utils': 4.4.0(eslint@9.11.1(jiti@1.21.6))
      '@eslint-community/regexpp': 4.11.1
      '@eslint/config-array': 0.18.0
      '@eslint/core': 0.6.0
      '@eslint/eslintrc': 3.1.0
      '@eslint/js': 9.11.1
      '@eslint/plugin-kit': 0.2.0
      '@humanwhocodes/module-importer': 1.0.1
      '@humanwhocodes/retry': 0.3.0
      '@nodelib/fs.walk': 1.2.8
      '@types/estree': 1.0.6
      '@types/json-schema': 7.0.15
      ajv: 6.12.6
      chalk: 4.1.2
      cross-spawn: 7.0.3
      debug: 4.3.7
      escape-string-regexp: 4.0.0
      eslint-scope: 8.1.0
      eslint-visitor-keys: 4.1.0
      espree: 10.2.0
      esquery: 1.6.0
      esutils: 2.0.3
      fast-deep-equal: 3.1.3
      file-entry-cache: 8.0.0
      find-up: 5.0.0
      glob-parent: 6.0.2
      ignore: 5.3.2
      imurmurhash: 0.1.4
      is-glob: 4.0.3
      is-path-inside: 3.0.3
      json-stable-stringify-without-jsonify: 1.0.1
      lodash.merge: 4.6.2
      minimatch: 3.1.2
      natural-compare: 1.4.0
      optionator: 0.9.4
      strip-ansi: 6.0.1
      text-table: 0.2.0
    optionalDependencies:
      jiti: 1.21.6
    transitivePeerDependencies:
      - supports-color

  espree@10.2.0:
    dependencies:
      acorn: 8.12.1
      acorn-jsx: 5.3.2(acorn@8.12.1)
      eslint-visitor-keys: 4.1.0

  espree@9.6.1:
    dependencies:
      acorn: 8.12.1
      acorn-jsx: 5.3.2(acorn@8.12.1)
      eslint-visitor-keys: 3.4.3

  esprima@4.0.1: {}

  esquery@1.6.0:
    dependencies:
      estraverse: 5.3.0

  esrecurse@4.3.0:
    dependencies:
      estraverse: 5.3.0

  estraverse@5.3.0: {}

  estree-util-attach-comments@3.0.0:
    dependencies:
      '@types/estree': 1.0.5

  estree-util-build-jsx@3.0.1:
    dependencies:
      '@types/estree-jsx': 1.0.5
      devlop: 1.1.0
      estree-util-is-identifier-name: 3.0.0
      estree-walker: 3.0.3

  estree-util-is-identifier-name@3.0.0: {}

  estree-util-to-js@2.0.0:
    dependencies:
      '@types/estree-jsx': 1.0.5
      astring: 1.9.0
      source-map: 0.7.4

  estree-util-value-to-estree@3.1.2:
    dependencies:
      '@types/estree': 1.0.5

  estree-util-visit@2.0.0:
    dependencies:
      '@types/estree-jsx': 1.0.5
      '@types/unist': 3.0.3

  estree-walker@2.0.2: {}

  estree-walker@3.0.3:
    dependencies:
      '@types/estree': 1.0.5

  esutils@2.0.3: {}

  etag@1.8.1: {}

  eval@0.1.8:
    dependencies:
      '@types/node': 20.16.5
      require-like: 0.1.2

  eventemitter3@4.0.7: {}

  eventemitter3@5.0.1: {}

  execa@5.1.1:
    dependencies:
      cross-spawn: 7.0.3
      get-stream: 6.0.1
      human-signals: 2.1.0
      is-stream: 2.0.1
      merge-stream: 2.0.0
      npm-run-path: 4.0.1
      onetime: 5.1.2
      signal-exit: 3.0.7
      strip-final-newline: 2.0.0

  execa@8.0.1:
    dependencies:
      cross-spawn: 7.0.3
      get-stream: 8.0.1
      human-signals: 5.0.0
      is-stream: 3.0.0
      merge-stream: 2.0.0
      npm-run-path: 5.3.0
      onetime: 6.0.0
      signal-exit: 4.1.0
      strip-final-newline: 3.0.0

  extend-shallow@2.0.1:
    dependencies:
      is-extendable: 0.1.1

  extend-shallow@3.0.2:
    dependencies:
      assign-symbols: 1.0.0
      is-extendable: 1.0.1

  extend@3.0.2: {}

  fast-deep-equal@3.1.3: {}

  fast-glob@3.3.2:
    dependencies:
      '@nodelib/fs.stat': 2.0.5
      '@nodelib/fs.walk': 1.2.8
      glob-parent: 5.1.2
      merge2: 1.4.1
      micromatch: 4.0.8

  fast-json-stable-stringify@2.1.0: {}

  fast-levenshtein@2.0.6: {}

  fastq@1.17.1:
    dependencies:
      reusify: 1.0.4

  fault@2.0.1:
    dependencies:
      format: 0.2.2

  fdir@6.3.0(picomatch@4.0.2):
    optionalDependencies:
      picomatch: 4.0.2

  fetch-cookie@3.0.1:
    dependencies:
      set-cookie-parser: 2.7.0
      tough-cookie: 4.1.4

  fflate@0.6.10: {}

  fflate@0.8.2: {}

  file-entry-cache@6.0.1:
    dependencies:
      flat-cache: 3.2.0

  file-entry-cache@8.0.0:
    dependencies:
      flat-cache: 4.0.1

  file-selector@0.5.0:
    dependencies:
      tslib: 2.7.0

  fill-range@7.1.1:
    dependencies:
      to-regex-range: 5.0.1

  find-up@5.0.0:
    dependencies:
      locate-path: 6.0.0
      path-exists: 4.0.0

  flat-cache@3.2.0:
    dependencies:
      flatted: 3.3.1
      keyv: 4.5.4
      rimraf: 3.0.2

  flat-cache@4.0.1:
    dependencies:
      flatted: 3.3.1
      keyv: 4.5.4

  flatted@3.3.1: {}

  for-each@0.3.3:
    dependencies:
      is-callable: 1.2.7

  for-in@1.0.2: {}

  foreground-child@3.3.0:
    dependencies:
      cross-spawn: 7.0.3
      signal-exit: 4.1.0

  form-data@4.0.0:
    dependencies:
      asynckit: 0.4.0
      combined-stream: 1.0.8
      mime-types: 2.1.35

  format@0.2.2: {}

  fraction.js@4.3.4: {}

  fraction.js@4.3.7: {}

  framer-motion@11.5.4(react-dom@18.3.1(react@18.3.1))(react@18.3.1):
    dependencies:
      tslib: 2.7.0
    optionalDependencies:
      react: 18.3.1
      react-dom: 18.3.1(react@18.3.1)

  fresh@0.5.2: {}

  fs-extra@10.1.0:
    dependencies:
      graceful-fs: 4.2.11
      jsonfile: 6.1.0
      universalify: 2.0.1

  fs-extra@11.2.0:
    dependencies:
      graceful-fs: 4.2.11
      jsonfile: 6.1.0
      universalify: 2.0.1

  fs.realpath@1.0.0: {}

  fsevents@2.3.3:
    optional: true

  function-bind@1.1.2: {}

  function.prototype.name@1.1.6:
    dependencies:
      call-bind: 1.0.7
      define-properties: 1.2.1
      es-abstract: 1.23.3
      functions-have-names: 1.2.3

  functions-have-names@1.2.3: {}

  gensync@1.0.0-beta.2: {}

  get-caller-file@2.0.5: {}

  get-func-name@2.0.2: {}

  get-intrinsic@1.2.4:
    dependencies:
      es-errors: 1.3.0
      function-bind: 1.1.2
      has-proto: 1.0.3
      has-symbols: 1.0.3
      hasown: 2.0.2

  get-nonce@1.0.1: {}

  get-starknet-core@3.3.3(starknet@6.11.0(encoding@0.1.13)):
    dependencies:
      '@module-federation/runtime': 0.1.21
      starknet: 6.11.0(encoding@0.1.13)

  get-starknet-core@4.0.0:
    dependencies:
      '@starknet-io/types-js': 0.7.7

  get-stream@6.0.1: {}

  get-stream@8.0.1: {}

  get-symbol-description@1.0.2:
    dependencies:
      call-bind: 1.0.7
      es-errors: 1.3.0
      get-intrinsic: 1.2.4

  get-tsconfig@4.8.1:
    dependencies:
      resolve-pkg-maps: 1.0.0

  get-value@2.0.6: {}

  github-slugger@2.0.0: {}

  glob-parent@5.1.2:
    dependencies:
      is-glob: 4.0.3

  glob-parent@6.0.2:
    dependencies:
      is-glob: 4.0.3

  glob@10.4.5:
    dependencies:
      foreground-child: 3.3.0
      jackspeak: 3.4.3
      minimatch: 9.0.5
      minipass: 7.1.2
      package-json-from-dist: 1.0.0
      path-scurry: 1.11.1

  glob@7.2.3:
    dependencies:
      fs.realpath: 1.0.0
      inflight: 1.0.6
      inherits: 2.0.4
      minimatch: 3.1.2
      once: 1.4.0
      path-is-absolute: 1.0.1

  globals@11.12.0: {}

  globals@13.24.0:
    dependencies:
      type-fest: 0.20.2

  globals@14.0.0: {}

  globals@15.9.0: {}

  globalthis@1.0.4:
    dependencies:
      define-properties: 1.2.1
      gopd: 1.0.1

  globby@11.1.0:
    dependencies:
      array-union: 2.1.0
      dir-glob: 3.0.1
      fast-glob: 3.3.2
      ignore: 5.3.2
      merge2: 1.4.1
      slash: 3.0.0

  globby@13.2.2:
    dependencies:
      dir-glob: 3.0.1
      fast-glob: 3.3.2
      ignore: 5.3.2
      merge2: 1.4.1
      slash: 4.0.0

  glsl-noise@0.0.0: {}

  gopd@1.0.1:
    dependencies:
      get-intrinsic: 1.2.4

  graceful-fs@4.2.11: {}

  graphemer@1.4.0: {}

  gsap@3.12.5: {}

  has-bigints@1.0.2: {}

  has-flag@3.0.0: {}

  has-flag@4.0.0: {}

  has-property-descriptors@1.0.2:
    dependencies:
      es-define-property: 1.0.0

  has-proto@1.0.3: {}

  has-symbols@1.0.3: {}

  has-tostringtag@1.0.2:
    dependencies:
      has-symbols: 1.0.3

  hasown@2.0.2:
    dependencies:
      function-bind: 1.1.2

  hast-util-classnames@3.0.0:
    dependencies:
      '@types/hast': 3.0.4
      space-separated-tokens: 2.0.2

  hast-util-has-property@3.0.0:
    dependencies:
      '@types/hast': 3.0.4

  hast-util-heading-rank@3.0.0:
    dependencies:
      '@types/hast': 3.0.4

  hast-util-is-element@3.0.0:
    dependencies:
      '@types/hast': 3.0.4

  hast-util-parse-selector@4.0.0:
    dependencies:
      '@types/hast': 3.0.4

  hast-util-select@6.0.2:
    dependencies:
      '@types/hast': 3.0.4
      '@types/unist': 3.0.3
      bcp-47-match: 2.0.3
      comma-separated-tokens: 2.0.3
      css-selector-parser: 3.0.5
      devlop: 1.1.0
      direction: 2.0.1
      hast-util-has-property: 3.0.0
      hast-util-to-string: 3.0.0
      hast-util-whitespace: 3.0.0
      not: 0.1.0
      nth-check: 2.1.1
      property-information: 6.5.0
      space-separated-tokens: 2.0.2
      unist-util-visit: 5.0.0
      zwitch: 2.0.4

  hast-util-to-estree@3.1.0:
    dependencies:
      '@types/estree': 1.0.5
      '@types/estree-jsx': 1.0.5
      '@types/hast': 3.0.4
      comma-separated-tokens: 2.0.3
      devlop: 1.1.0
      estree-util-attach-comments: 3.0.0
      estree-util-is-identifier-name: 3.0.0
      hast-util-whitespace: 3.0.0
      mdast-util-mdx-expression: 2.0.1
      mdast-util-mdx-jsx: 3.1.3
      mdast-util-mdxjs-esm: 2.0.1
      property-information: 6.5.0
      space-separated-tokens: 2.0.2
      style-to-object: 0.4.4
      unist-util-position: 5.0.0
      zwitch: 2.0.4
    transitivePeerDependencies:
      - supports-color

  hast-util-to-html@9.0.3:
    dependencies:
      '@types/hast': 3.0.4
      '@types/unist': 3.0.3
      ccount: 2.0.1
      comma-separated-tokens: 2.0.3
      hast-util-whitespace: 3.0.0
      html-void-elements: 3.0.0
      mdast-util-to-hast: 13.2.0
      property-information: 6.5.0
      space-separated-tokens: 2.0.2
      stringify-entities: 4.0.4
      zwitch: 2.0.4

  hast-util-to-jsx-runtime@2.3.0:
    dependencies:
      '@types/estree': 1.0.5
      '@types/hast': 3.0.4
      '@types/unist': 3.0.3
      comma-separated-tokens: 2.0.3
      devlop: 1.1.0
      estree-util-is-identifier-name: 3.0.0
      hast-util-whitespace: 3.0.0
      mdast-util-mdx-expression: 2.0.1
      mdast-util-mdx-jsx: 3.1.3
      mdast-util-mdxjs-esm: 2.0.1
      property-information: 6.5.0
      space-separated-tokens: 2.0.2
      style-to-object: 1.0.8
      unist-util-position: 5.0.0
      vfile-message: 4.0.2
    transitivePeerDependencies:
      - supports-color

  hast-util-to-string@3.0.0:
    dependencies:
      '@types/hast': 3.0.4

  hast-util-to-string@3.0.1:
    dependencies:
      '@types/hast': 3.0.4

  hast-util-whitespace@3.0.0:
    dependencies:
      '@types/hast': 3.0.4

  hastscript@8.0.0:
    dependencies:
      '@types/hast': 3.0.4
      comma-separated-tokens: 2.0.3
      hast-util-parse-selector: 4.0.0
      property-information: 6.5.0
      space-separated-tokens: 2.0.2

  hls.js@1.3.5: {}

  hono@3.12.12: {}

  howler@2.2.4: {}

  html-encoding-sniffer@4.0.0:
    dependencies:
      whatwg-encoding: 3.1.1

  html-escaper@2.0.2: {}

  html-void-elements@3.0.0: {}

  http-errors@2.0.0:
    dependencies:
      depd: 2.0.0
      inherits: 2.0.4
      setprototypeof: 1.2.0
      statuses: 2.0.1
      toidentifier: 1.0.1

  http-proxy-agent@7.0.2:
    dependencies:
      agent-base: 7.1.1
      debug: 4.3.7
    transitivePeerDependencies:
      - supports-color

  https-proxy-agent@7.0.5:
    dependencies:
      agent-base: 7.1.1
      debug: 4.3.7
    transitivePeerDependencies:
      - supports-color

  human-signals@2.1.0: {}

  human-signals@5.0.0: {}

  iconv-lite@0.6.3:
    dependencies:
      safer-buffer: 2.1.2

  ieee754@1.2.1: {}

  ignore@5.3.2: {}

  immediate@3.0.6: {}

  immutable@4.3.7: {}

  import-fresh@3.3.0:
    dependencies:
      parent-module: 1.0.1
      resolve-from: 4.0.0

  imurmurhash@0.1.4: {}

  inflight@1.0.6:
    dependencies:
      once: 1.4.0
      wrappy: 1.0.2

  inherits@2.0.4: {}

  inline-style-parser@0.1.1: {}

  inline-style-parser@0.2.4: {}

  internal-slot@1.0.7:
    dependencies:
      es-errors: 1.3.0
      hasown: 2.0.2
      side-channel: 1.0.6

  invariant@2.2.4:
    dependencies:
      loose-envify: 1.4.0

  is-alphabetical@2.0.1: {}

  is-alphanumerical@2.0.1:
    dependencies:
      is-alphabetical: 2.0.1
      is-decimal: 2.0.1

  is-array-buffer@3.0.4:
    dependencies:
      call-bind: 1.0.7
      get-intrinsic: 1.2.4

  is-arrayish@0.2.1: {}

  is-async-function@2.0.0:
    dependencies:
      has-tostringtag: 1.0.2

  is-bigint@1.0.4:
    dependencies:
      has-bigints: 1.0.2

  is-binary-path@2.1.0:
    dependencies:
      binary-extensions: 2.3.0

  is-boolean-object@1.1.2:
    dependencies:
      call-bind: 1.0.7
      has-tostringtag: 1.0.2

  is-buffer@2.0.5: {}

  is-callable@1.2.7: {}

  is-core-module@2.15.1:
    dependencies:
      hasown: 2.0.2

  is-data-view@1.0.1:
    dependencies:
      is-typed-array: 1.1.13

  is-date-object@1.0.5:
    dependencies:
      has-tostringtag: 1.0.2

  is-decimal@2.0.1: {}

  is-extendable@0.1.1: {}

  is-extendable@1.0.1:
    dependencies:
      is-plain-object: 2.0.4

  is-extglob@2.1.1: {}

  is-finalizationregistry@1.0.2:
    dependencies:
      call-bind: 1.0.7

  is-fullwidth-code-point@3.0.0: {}

  is-generator-function@1.0.10:
    dependencies:
      has-tostringtag: 1.0.2

  is-glob@4.0.3:
    dependencies:
      is-extglob: 2.1.1

  is-hexadecimal@2.0.1: {}

  is-interactive@2.0.0: {}

  is-map@2.0.3: {}

  is-negative-zero@2.0.3: {}

  is-number-object@1.0.7:
    dependencies:
      has-tostringtag: 1.0.2

  is-number@7.0.0: {}

  is-path-inside@3.0.3: {}

  is-plain-obj@4.1.0: {}

  is-plain-object@2.0.4:
    dependencies:
      isobject: 3.0.1

  is-potential-custom-element-name@1.0.1: {}

  is-promise@2.2.2: {}

  is-reference@3.0.2:
    dependencies:
      '@types/estree': 1.0.5

  is-regex@1.1.4:
    dependencies:
      call-bind: 1.0.7
      has-tostringtag: 1.0.2

  is-set@2.0.3: {}

  is-shared-array-buffer@1.0.3:
    dependencies:
      call-bind: 1.0.7

  is-stream@2.0.1: {}

  is-stream@3.0.0: {}

  is-string@1.0.7:
    dependencies:
      has-tostringtag: 1.0.2

  is-symbol@1.0.4:
    dependencies:
      has-symbols: 1.0.3

  is-typed-array@1.1.13:
    dependencies:
      which-typed-array: 1.1.15

  is-unicode-supported@1.3.0: {}

  is-weakmap@2.0.2: {}

  is-weakref@1.0.2:
    dependencies:
      call-bind: 1.0.7

  is-weakset@2.0.3:
    dependencies:
      call-bind: 1.0.7
      get-intrinsic: 1.2.4

  isarray@2.0.5: {}

  isexe@2.0.0: {}

  isobject@3.0.1: {}

  isomorphic-fetch@3.0.0(encoding@0.1.13):
    dependencies:
      node-fetch: 2.7.0(encoding@0.1.13)
      whatwg-fetch: 3.6.20
    transitivePeerDependencies:
      - encoding

  isows@1.0.3(ws@8.13.0):
    dependencies:
      ws: 8.13.0

  istanbul-lib-coverage@3.2.2: {}

  istanbul-lib-report@3.0.1:
    dependencies:
      istanbul-lib-coverage: 3.2.2
      make-dir: 4.0.0
      supports-color: 7.2.0

  istanbul-lib-source-maps@5.0.6:
    dependencies:
      '@jridgewell/trace-mapping': 0.3.25
      debug: 4.3.7
      istanbul-lib-coverage: 3.2.2
    transitivePeerDependencies:
      - supports-color

  istanbul-reports@3.1.7:
    dependencies:
      html-escaper: 2.0.2
      istanbul-lib-report: 3.0.1

  iterator.prototype@1.1.2:
    dependencies:
      define-properties: 1.2.1
      get-intrinsic: 1.2.4
      has-symbols: 1.0.3
      reflect.getprototypeof: 1.0.6
      set-function-name: 2.0.2

  its-fine@1.2.5(react@18.3.1):
    dependencies:
      '@types/react-reconciler': 0.28.8
      react: 18.3.1

  jackspeak@3.4.3:
    dependencies:
      '@isaacs/cliui': 8.0.2
    optionalDependencies:
      '@pkgjs/parseargs': 0.11.0

  javascript-natural-sort@0.7.1: {}

  javascript-stringify@2.1.0: {}

  jest-canvas-mock@2.5.2:
    dependencies:
      cssfontparser: 1.2.1
      moo-color: 1.0.3

  jiti@1.21.6: {}

  joycon@3.1.1: {}

  js-cookie@3.0.5: {}

  js-tokens@4.0.0: {}

  js-tokens@9.0.0: {}

  js-yaml@4.1.0:
    dependencies:
      argparse: 2.0.1

  jsdom@24.1.3:
    dependencies:
      cssstyle: 4.1.0
      data-urls: 5.0.0
      decimal.js: 10.4.3
      form-data: 4.0.0
      html-encoding-sniffer: 4.0.0
      http-proxy-agent: 7.0.2
      https-proxy-agent: 7.0.5
      is-potential-custom-element-name: 1.0.1
      nwsapi: 2.2.12
      parse5: 7.1.2
      rrweb-cssom: 0.7.1
      saxes: 6.0.0
      symbol-tree: 3.2.4
      tough-cookie: 4.1.4
      w3c-xmlserializer: 5.0.0
      webidl-conversions: 7.0.0
      whatwg-encoding: 3.1.1
      whatwg-mimetype: 4.0.0
      whatwg-url: 14.0.0
      ws: 8.18.0
      xml-name-validator: 5.0.0
    transitivePeerDependencies:
      - bufferutil
      - supports-color
      - utf-8-validate

  jsesc@0.5.0: {}

  jsesc@2.5.2: {}

  json-buffer@3.0.1: {}

  json-parse-even-better-errors@2.3.1: {}

  json-schema-traverse@0.4.1: {}

  json-stable-stringify-without-jsonify@1.0.1: {}

  json5@1.0.2:
    dependencies:
      minimist: 1.2.8

  json5@2.2.3: {}

  jsonfile@6.1.0:
    dependencies:
      universalify: 2.0.1
    optionalDependencies:
      graceful-fs: 4.2.11

  jsx-ast-utils@3.3.5:
    dependencies:
      array-includes: 3.1.8
      array.prototype.flat: 1.3.2
      object.assign: 4.1.5
      object.values: 1.2.0

  keyv@4.5.4:
    dependencies:
      json-buffer: 3.0.1

  leva@0.9.35(@types/react-dom@18.3.0)(@types/react@18.3.7)(react-dom@18.3.1(react@18.3.1))(react@18.3.1):
    dependencies:
      '@radix-ui/react-portal': 1.1.1(@types/react-dom@18.3.0)(@types/react@18.3.7)(react-dom@18.3.1(react@18.3.1))(react@18.3.1)
      '@radix-ui/react-tooltip': 1.1.2(@types/react-dom@18.3.0)(@types/react@18.3.7)(react-dom@18.3.1(react@18.3.1))(react@18.3.1)
      '@stitches/react': 1.2.8(react@18.3.1)
      '@use-gesture/react': 10.3.1(react@18.3.1)
      colord: 2.9.3
      dequal: 2.0.3
      merge-value: 1.0.0
      react: 18.3.1
      react-colorful: 5.6.1(react-dom@18.3.1(react@18.3.1))(react@18.3.1)
      react-dom: 18.3.1(react@18.3.1)
      react-dropzone: 12.1.0(react@18.3.1)
      v8n: 1.5.1
      zustand: 3.7.2(react@18.3.1)
    transitivePeerDependencies:
      - '@types/react'
      - '@types/react-dom'

  levn@0.4.1:
    dependencies:
      prelude-ls: 1.2.1
      type-check: 0.4.0

  lie@3.3.0:
    dependencies:
      immediate: 3.0.6

  lil-gui@0.19.2: {}

  lilconfig@2.1.0: {}

  lilconfig@3.1.2: {}

  lines-and-columns@1.2.4: {}

  load-tsconfig@0.2.5: {}

  local-pkg@0.5.0:
    dependencies:
      mlly: 1.7.1
      pkg-types: 1.2.0

  locate-path@6.0.0:
    dependencies:
      p-locate: 5.0.0

  lodash.castarray@4.4.0: {}

  lodash.debounce@4.0.8: {}

  lodash.isplainobject@4.0.6: {}

  lodash.merge@4.6.2: {}

  lodash.sortby@4.7.0: {}

  lodash@4.17.21: {}

  log-symbols@5.1.0:
    dependencies:
      chalk: 5.3.0
      is-unicode-supported: 1.3.0

  longest-streak@3.1.0: {}

  loose-envify@1.4.0:
    dependencies:
      js-tokens: 4.0.0

  lossless-json@4.0.1: {}

  loupe@2.3.7:
    dependencies:
      get-func-name: 2.0.2

  loupe@3.1.1:
    dependencies:
      get-func-name: 2.0.2

  lower-case@2.0.2:
    dependencies:
      tslib: 2.7.0

  lru-cache@10.4.3: {}

  lru-cache@5.1.1:
    dependencies:
      yallist: 3.1.1

  lucide-react@0.365.0(react@18.3.1):
    dependencies:
      react: 18.3.1

  maath@0.10.8(@types/three@0.163.0)(three@0.166.1):
    dependencies:
      '@types/three': 0.163.0
      three: 0.166.1

  maath@0.6.0(@types/three@0.163.0)(three@0.166.1):
    dependencies:
      '@types/three': 0.163.0
      three: 0.166.1

  magic-string@0.30.11:
    dependencies:
      '@jridgewell/sourcemap-codec': 1.5.0

  magicast@0.3.5:
    dependencies:
      '@babel/parser': 7.25.6
      '@babel/types': 7.25.6
      source-map-js: 1.2.1

  make-dir@4.0.0:
    dependencies:
      semver: 7.6.3

  mark.js@8.11.1: {}

  markdown-extensions@2.0.0: {}

  markdown-table@3.0.3: {}

  mathjs@12.4.3:
    dependencies:
      '@babel/runtime': 7.25.6
      complex.js: 2.1.1
      decimal.js: 10.4.3
      escape-latex: 1.2.0
      fraction.js: 4.3.4
      javascript-natural-sort: 0.7.1
      seedrandom: 3.0.5
      tiny-emitter: 2.1.0
      typed-function: 4.2.1

  mdast-util-directive@3.0.0:
    dependencies:
      '@types/mdast': 4.0.4
      '@types/unist': 3.0.3
      devlop: 1.1.0
      mdast-util-from-markdown: 2.0.1
      mdast-util-to-markdown: 2.1.0
      parse-entities: 4.0.1
      stringify-entities: 4.0.4
      unist-util-visit-parents: 6.0.1
    transitivePeerDependencies:
      - supports-color

  mdast-util-find-and-replace@3.0.1:
    dependencies:
      '@types/mdast': 4.0.4
      escape-string-regexp: 5.0.0
      unist-util-is: 6.0.0
      unist-util-visit-parents: 6.0.1

  mdast-util-from-markdown@2.0.1:
    dependencies:
      '@types/mdast': 4.0.4
      '@types/unist': 3.0.3
      decode-named-character-reference: 1.0.2
      devlop: 1.1.0
      mdast-util-to-string: 4.0.0
      micromark: 4.0.0
      micromark-util-decode-numeric-character-reference: 2.0.1
      micromark-util-decode-string: 2.0.0
      micromark-util-normalize-identifier: 2.0.0
      micromark-util-symbol: 2.0.0
      micromark-util-types: 2.0.0
      unist-util-stringify-position: 4.0.0
    transitivePeerDependencies:
      - supports-color

  mdast-util-frontmatter@2.0.1:
    dependencies:
      '@types/mdast': 4.0.4
      devlop: 1.1.0
      escape-string-regexp: 5.0.0
      mdast-util-from-markdown: 2.0.1
      mdast-util-to-markdown: 2.1.0
      micromark-extension-frontmatter: 2.0.0
    transitivePeerDependencies:
      - supports-color

  mdast-util-gfm-autolink-literal@2.0.1:
    dependencies:
      '@types/mdast': 4.0.4
      ccount: 2.0.1
      devlop: 1.1.0
      mdast-util-find-and-replace: 3.0.1
      micromark-util-character: 2.1.0

  mdast-util-gfm-footnote@2.0.0:
    dependencies:
      '@types/mdast': 4.0.4
      devlop: 1.1.0
      mdast-util-from-markdown: 2.0.1
      mdast-util-to-markdown: 2.1.0
      micromark-util-normalize-identifier: 2.0.0
    transitivePeerDependencies:
      - supports-color

  mdast-util-gfm-strikethrough@2.0.0:
    dependencies:
      '@types/mdast': 4.0.4
      mdast-util-from-markdown: 2.0.1
      mdast-util-to-markdown: 2.1.0
    transitivePeerDependencies:
      - supports-color

  mdast-util-gfm-table@2.0.0:
    dependencies:
      '@types/mdast': 4.0.4
      devlop: 1.1.0
      markdown-table: 3.0.3
      mdast-util-from-markdown: 2.0.1
      mdast-util-to-markdown: 2.1.0
    transitivePeerDependencies:
      - supports-color

  mdast-util-gfm-task-list-item@2.0.0:
    dependencies:
      '@types/mdast': 4.0.4
      devlop: 1.1.0
      mdast-util-from-markdown: 2.0.1
      mdast-util-to-markdown: 2.1.0
    transitivePeerDependencies:
      - supports-color

  mdast-util-gfm@3.0.0:
    dependencies:
      mdast-util-from-markdown: 2.0.1
      mdast-util-gfm-autolink-literal: 2.0.1
      mdast-util-gfm-footnote: 2.0.0
      mdast-util-gfm-strikethrough: 2.0.0
      mdast-util-gfm-table: 2.0.0
      mdast-util-gfm-task-list-item: 2.0.0
      mdast-util-to-markdown: 2.1.0
    transitivePeerDependencies:
      - supports-color

  mdast-util-mdx-expression@2.0.1:
    dependencies:
      '@types/estree-jsx': 1.0.5
      '@types/hast': 3.0.4
      '@types/mdast': 4.0.4
      devlop: 1.1.0
      mdast-util-from-markdown: 2.0.1
      mdast-util-to-markdown: 2.1.0
    transitivePeerDependencies:
      - supports-color

  mdast-util-mdx-jsx@3.1.3:
    dependencies:
      '@types/estree-jsx': 1.0.5
      '@types/hast': 3.0.4
      '@types/mdast': 4.0.4
      '@types/unist': 3.0.3
      ccount: 2.0.1
      devlop: 1.1.0
      mdast-util-from-markdown: 2.0.1
      mdast-util-to-markdown: 2.1.0
      parse-entities: 4.0.1
      stringify-entities: 4.0.4
      unist-util-stringify-position: 4.0.0
      vfile-message: 4.0.2
    transitivePeerDependencies:
      - supports-color

  mdast-util-mdx@3.0.0:
    dependencies:
      mdast-util-from-markdown: 2.0.1
      mdast-util-mdx-expression: 2.0.1
      mdast-util-mdx-jsx: 3.1.3
      mdast-util-mdxjs-esm: 2.0.1
      mdast-util-to-markdown: 2.1.0
    transitivePeerDependencies:
      - supports-color

  mdast-util-mdxjs-esm@2.0.1:
    dependencies:
      '@types/estree-jsx': 1.0.5
      '@types/hast': 3.0.4
      '@types/mdast': 4.0.4
      devlop: 1.1.0
      mdast-util-from-markdown: 2.0.1
      mdast-util-to-markdown: 2.1.0
    transitivePeerDependencies:
      - supports-color

  mdast-util-phrasing@4.1.0:
    dependencies:
      '@types/mdast': 4.0.4
      unist-util-is: 6.0.0

  mdast-util-to-hast@13.2.0:
    dependencies:
      '@types/hast': 3.0.4
      '@types/mdast': 4.0.4
      '@ungap/structured-clone': 1.2.0
      devlop: 1.1.0
      micromark-util-sanitize-uri: 2.0.0
      trim-lines: 3.0.1
      unist-util-position: 5.0.0
      unist-util-visit: 5.0.0
      vfile: 6.0.3

  mdast-util-to-markdown@2.1.0:
    dependencies:
      '@types/mdast': 4.0.4
      '@types/unist': 3.0.3
      longest-streak: 3.1.0
      mdast-util-phrasing: 4.1.0
      mdast-util-to-string: 4.0.0
      micromark-util-decode-string: 2.0.0
      unist-util-visit: 5.0.0
      zwitch: 2.0.4

  mdast-util-to-string@4.0.0:
    dependencies:
      '@types/mdast': 4.0.4

  mdn-data@2.0.28: {}

  mdn-data@2.0.30: {}

  media-query-parser@2.0.2:
    dependencies:
      '@babel/runtime': 7.25.6

  merge-stream@2.0.0: {}

  merge-value@1.0.0:
    dependencies:
      get-value: 2.0.6
      is-extendable: 1.0.1
      mixin-deep: 1.3.2
      set-value: 2.0.1

  merge2@1.4.1: {}

  meshline@3.3.1(three@0.166.1):
    dependencies:
      three: 0.166.1

  meshoptimizer@0.18.1: {}

  micro-starknet@0.2.3:
    dependencies:
      '@noble/curves': 1.0.0
      '@noble/hashes': 1.3.3

  micromark-core-commonmark@2.0.1:
    dependencies:
      decode-named-character-reference: 1.0.2
      devlop: 1.1.0
      micromark-factory-destination: 2.0.0
      micromark-factory-label: 2.0.0
      micromark-factory-space: 2.0.0
      micromark-factory-title: 2.0.0
      micromark-factory-whitespace: 2.0.0
      micromark-util-character: 2.1.0
      micromark-util-chunked: 2.0.0
      micromark-util-classify-character: 2.0.0
      micromark-util-html-tag-name: 2.0.0
      micromark-util-normalize-identifier: 2.0.0
      micromark-util-resolve-all: 2.0.0
      micromark-util-subtokenize: 2.0.1
      micromark-util-symbol: 2.0.0
      micromark-util-types: 2.0.0

  micromark-extension-directive@3.0.1:
    dependencies:
      devlop: 1.1.0
      micromark-factory-space: 2.0.0
      micromark-factory-whitespace: 2.0.0
      micromark-util-character: 2.1.0
      micromark-util-symbol: 2.0.0
      micromark-util-types: 2.0.0
      parse-entities: 4.0.1

  micromark-extension-frontmatter@2.0.0:
    dependencies:
      fault: 2.0.1
      micromark-util-character: 2.1.0
      micromark-util-symbol: 2.0.0
      micromark-util-types: 2.0.0

  micromark-extension-gfm-autolink-literal@2.1.0:
    dependencies:
      micromark-util-character: 2.1.0
      micromark-util-sanitize-uri: 2.0.0
      micromark-util-symbol: 2.0.0
      micromark-util-types: 2.0.0

  micromark-extension-gfm-footnote@2.1.0:
    dependencies:
      devlop: 1.1.0
      micromark-core-commonmark: 2.0.1
      micromark-factory-space: 2.0.0
      micromark-util-character: 2.1.0
      micromark-util-normalize-identifier: 2.0.0
      micromark-util-sanitize-uri: 2.0.0
      micromark-util-symbol: 2.0.0
      micromark-util-types: 2.0.0

  micromark-extension-gfm-strikethrough@2.1.0:
    dependencies:
      devlop: 1.1.0
      micromark-util-chunked: 2.0.0
      micromark-util-classify-character: 2.0.0
      micromark-util-resolve-all: 2.0.0
      micromark-util-symbol: 2.0.0
      micromark-util-types: 2.0.0

  micromark-extension-gfm-table@2.1.0:
    dependencies:
      devlop: 1.1.0
      micromark-factory-space: 2.0.0
      micromark-util-character: 2.1.0
      micromark-util-symbol: 2.0.0
      micromark-util-types: 2.0.0

  micromark-extension-gfm-tagfilter@2.0.0:
    dependencies:
      micromark-util-types: 2.0.0

  micromark-extension-gfm-task-list-item@2.1.0:
    dependencies:
      devlop: 1.1.0
      micromark-factory-space: 2.0.0
      micromark-util-character: 2.1.0
      micromark-util-symbol: 2.0.0
      micromark-util-types: 2.0.0

  micromark-extension-gfm@3.0.0:
    dependencies:
      micromark-extension-gfm-autolink-literal: 2.1.0
      micromark-extension-gfm-footnote: 2.1.0
      micromark-extension-gfm-strikethrough: 2.1.0
      micromark-extension-gfm-table: 2.1.0
      micromark-extension-gfm-tagfilter: 2.0.0
      micromark-extension-gfm-task-list-item: 2.1.0
      micromark-util-combine-extensions: 2.0.0
      micromark-util-types: 2.0.0

  micromark-extension-mdx-expression@3.0.0:
    dependencies:
      '@types/estree': 1.0.5
      devlop: 1.1.0
      micromark-factory-mdx-expression: 2.0.2
      micromark-factory-space: 2.0.0
      micromark-util-character: 2.1.0
      micromark-util-events-to-acorn: 2.0.2
      micromark-util-symbol: 2.0.0
      micromark-util-types: 2.0.0

  micromark-extension-mdx-jsx@3.0.1:
    dependencies:
      '@types/acorn': 4.0.6
      '@types/estree': 1.0.5
      devlop: 1.1.0
      estree-util-is-identifier-name: 3.0.0
      micromark-factory-mdx-expression: 2.0.2
      micromark-factory-space: 2.0.0
      micromark-util-character: 2.1.0
      micromark-util-events-to-acorn: 2.0.2
      micromark-util-symbol: 2.0.0
      micromark-util-types: 2.0.0
      vfile-message: 4.0.2

  micromark-extension-mdx-md@2.0.0:
    dependencies:
      micromark-util-types: 2.0.0

  micromark-extension-mdxjs-esm@3.0.0:
    dependencies:
      '@types/estree': 1.0.5
      devlop: 1.1.0
      micromark-core-commonmark: 2.0.1
      micromark-util-character: 2.1.0
      micromark-util-events-to-acorn: 2.0.2
      micromark-util-symbol: 2.0.0
      micromark-util-types: 2.0.0
      unist-util-position-from-estree: 2.0.0
      vfile-message: 4.0.2

  micromark-extension-mdxjs@3.0.0:
    dependencies:
      acorn: 8.12.1
      acorn-jsx: 5.3.2(acorn@8.12.1)
      micromark-extension-mdx-expression: 3.0.0
      micromark-extension-mdx-jsx: 3.0.1
      micromark-extension-mdx-md: 2.0.0
      micromark-extension-mdxjs-esm: 3.0.0
      micromark-util-combine-extensions: 2.0.0
      micromark-util-types: 2.0.0

  micromark-factory-destination@2.0.0:
    dependencies:
      micromark-util-character: 2.1.0
      micromark-util-symbol: 2.0.0
      micromark-util-types: 2.0.0

  micromark-factory-label@2.0.0:
    dependencies:
      devlop: 1.1.0
      micromark-util-character: 2.1.0
      micromark-util-symbol: 2.0.0
      micromark-util-types: 2.0.0

  micromark-factory-mdx-expression@2.0.2:
    dependencies:
      '@types/estree': 1.0.5
      devlop: 1.1.0
      micromark-factory-space: 2.0.0
      micromark-util-character: 2.1.0
      micromark-util-events-to-acorn: 2.0.2
      micromark-util-symbol: 2.0.0
      micromark-util-types: 2.0.0
      unist-util-position-from-estree: 2.0.0
      vfile-message: 4.0.2

  micromark-factory-space@2.0.0:
    dependencies:
      micromark-util-character: 2.1.0
      micromark-util-types: 2.0.0

  micromark-factory-title@2.0.0:
    dependencies:
      micromark-factory-space: 2.0.0
      micromark-util-character: 2.1.0
      micromark-util-symbol: 2.0.0
      micromark-util-types: 2.0.0

  micromark-factory-whitespace@2.0.0:
    dependencies:
      micromark-factory-space: 2.0.0
      micromark-util-character: 2.1.0
      micromark-util-symbol: 2.0.0
      micromark-util-types: 2.0.0

  micromark-util-character@2.1.0:
    dependencies:
      micromark-util-symbol: 2.0.0
      micromark-util-types: 2.0.0

  micromark-util-chunked@2.0.0:
    dependencies:
      micromark-util-symbol: 2.0.0

  micromark-util-classify-character@2.0.0:
    dependencies:
      micromark-util-character: 2.1.0
      micromark-util-symbol: 2.0.0
      micromark-util-types: 2.0.0

  micromark-util-combine-extensions@2.0.0:
    dependencies:
      micromark-util-chunked: 2.0.0
      micromark-util-types: 2.0.0

  micromark-util-decode-numeric-character-reference@2.0.1:
    dependencies:
      micromark-util-symbol: 2.0.0

  micromark-util-decode-string@2.0.0:
    dependencies:
      decode-named-character-reference: 1.0.2
      micromark-util-character: 2.1.0
      micromark-util-decode-numeric-character-reference: 2.0.1
      micromark-util-symbol: 2.0.0

  micromark-util-encode@2.0.0: {}

  micromark-util-events-to-acorn@2.0.2:
    dependencies:
      '@types/acorn': 4.0.6
      '@types/estree': 1.0.5
      '@types/unist': 3.0.3
      devlop: 1.1.0
      estree-util-visit: 2.0.0
      micromark-util-symbol: 2.0.0
      micromark-util-types: 2.0.0
      vfile-message: 4.0.2

  micromark-util-html-tag-name@2.0.0: {}

  micromark-util-normalize-identifier@2.0.0:
    dependencies:
      micromark-util-symbol: 2.0.0

  micromark-util-resolve-all@2.0.0:
    dependencies:
      micromark-util-types: 2.0.0

  micromark-util-sanitize-uri@2.0.0:
    dependencies:
      micromark-util-character: 2.1.0
      micromark-util-encode: 2.0.0
      micromark-util-symbol: 2.0.0

  micromark-util-subtokenize@2.0.1:
    dependencies:
      devlop: 1.1.0
      micromark-util-chunked: 2.0.0
      micromark-util-symbol: 2.0.0
      micromark-util-types: 2.0.0

  micromark-util-symbol@2.0.0: {}

  micromark-util-types@2.0.0: {}

  micromark@4.0.0:
    dependencies:
      '@types/debug': 4.1.12
      debug: 4.3.7
      decode-named-character-reference: 1.0.2
      devlop: 1.1.0
      micromark-core-commonmark: 2.0.1
      micromark-factory-space: 2.0.0
      micromark-util-character: 2.1.0
      micromark-util-chunked: 2.0.0
      micromark-util-combine-extensions: 2.0.0
      micromark-util-decode-numeric-character-reference: 2.0.1
      micromark-util-encode: 2.0.0
      micromark-util-normalize-identifier: 2.0.0
      micromark-util-resolve-all: 2.0.0
      micromark-util-sanitize-uri: 2.0.0
      micromark-util-subtokenize: 2.0.1
      micromark-util-symbol: 2.0.0
      micromark-util-types: 2.0.0
    transitivePeerDependencies:
      - supports-color

  micromatch@4.0.8:
    dependencies:
      braces: 3.0.3
      picomatch: 2.3.1

  mime-db@1.52.0: {}

  mime-db@1.53.0: {}

  mime-types@2.1.35:
    dependencies:
      mime-db: 1.52.0

  mime@1.6.0: {}

  mimic-fn@2.1.0: {}

  mimic-fn@4.0.0: {}

  minimatch@3.1.2:
    dependencies:
      brace-expansion: 1.1.11

  minimatch@9.0.3:
    dependencies:
      brace-expansion: 2.0.1

  minimatch@9.0.5:
    dependencies:
      brace-expansion: 2.0.1

  minimist@1.2.8: {}

  minipass@7.1.2: {}

  minisearch@6.3.0: {}

  mixin-deep@1.3.2:
    dependencies:
      for-in: 1.0.2
      is-extendable: 1.0.1

  mlly@1.7.1:
    dependencies:
      acorn: 8.12.1
      pathe: 1.1.2
      pkg-types: 1.2.0
      ufo: 1.5.4

  mobx@6.13.2: {}

  modern-ahocorasick@1.0.1: {}

  moo-color@1.0.3:
    dependencies:
      color-name: 1.1.4

  mrmime@2.0.0: {}

  ms@2.0.0: {}

  ms@2.1.3: {}

  mz@2.7.0:
    dependencies:
      any-promise: 1.3.0
      object-assign: 4.1.1
      thenify-all: 1.6.0

  n8ao@1.9.2(postprocessing@6.36.2(three@0.166.1))(three@0.166.1):
    dependencies:
      postprocessing: 6.36.2(three@0.166.1)
      three: 0.166.1

  nanoid@3.3.7: {}

  natural-compare@1.4.0: {}

  negotiator@0.6.3: {}

  no-case@3.0.4:
    dependencies:
      lower-case: 2.0.2
      tslib: 2.7.0

  node-fetch@2.7.0(encoding@0.1.13):
    dependencies:
      whatwg-url: 5.0.0
    optionalDependencies:
      encoding: 0.1.13

  node-releases@2.0.18: {}

  normalize-path@3.0.0: {}

  normalize-range@0.1.2: {}

  not@0.1.0: {}

  npm-run-path@4.0.1:
    dependencies:
      path-key: 3.1.1

  npm-run-path@5.3.0:
    dependencies:
      path-key: 4.0.0

  nth-check@2.1.1:
    dependencies:
      boolbase: 1.0.0

  nwsapi@2.2.12: {}

  object-assign@4.1.1: {}

  object-hash@3.0.0: {}

  object-inspect@1.13.2: {}

  object-keys@1.1.1: {}

  object.assign@4.1.5:
    dependencies:
      call-bind: 1.0.7
      define-properties: 1.2.1
      has-symbols: 1.0.3
      object-keys: 1.1.1

  object.entries@1.1.8:
    dependencies:
      call-bind: 1.0.7
      define-properties: 1.2.1
      es-object-atoms: 1.0.0

  object.fromentries@2.0.8:
    dependencies:
      call-bind: 1.0.7
      define-properties: 1.2.1
      es-abstract: 1.23.3
      es-object-atoms: 1.0.0

  object.groupby@1.0.3:
    dependencies:
      call-bind: 1.0.7
      define-properties: 1.2.1
      es-abstract: 1.23.3

  object.values@1.2.0:
    dependencies:
      call-bind: 1.0.7
      define-properties: 1.2.1
      es-object-atoms: 1.0.0

  on-finished@2.4.1:
    dependencies:
      ee-first: 1.1.1

  on-headers@1.0.2: {}

  once@1.4.0:
    dependencies:
      wrappy: 1.0.2

  onetime@5.1.2:
    dependencies:
      mimic-fn: 2.1.0

  onetime@6.0.0:
    dependencies:
      mimic-fn: 4.0.0

  oniguruma-to-js@0.4.3:
    dependencies:
      regex: 4.3.2

  optionator@0.9.4:
    dependencies:
      deep-is: 0.1.4
      fast-levenshtein: 2.0.6
      levn: 0.4.1
      prelude-ls: 1.2.1
      type-check: 0.4.0
      word-wrap: 1.2.5

  ora@7.0.1:
    dependencies:
      chalk: 5.3.0
      cli-cursor: 4.0.0
      cli-spinners: 2.9.2
      is-interactive: 2.0.0
      is-unicode-supported: 1.3.0
      log-symbols: 5.1.0
      stdin-discarder: 0.1.0
      string-width: 6.1.0
      strip-ansi: 7.1.0

  outdent@0.8.0: {}

  p-limit@3.1.0:
    dependencies:
      yocto-queue: 0.1.0

  p-limit@5.0.0:
    dependencies:
      yocto-queue: 1.1.1

  p-locate@5.0.0:
    dependencies:
      p-limit: 3.1.0

  package-json-from-dist@1.0.0: {}

  pako@2.1.0: {}

  parent-module@1.0.1:
    dependencies:
      callsites: 3.1.0

  parse-entities@4.0.1:
    dependencies:
      '@types/unist': 2.0.11
      character-entities: 2.0.2
      character-entities-legacy: 3.0.0
      character-reference-invalid: 2.0.1
      decode-named-character-reference: 1.0.2
      is-alphanumerical: 2.0.1
      is-decimal: 2.0.1
      is-hexadecimal: 2.0.1

  parse-json@5.2.0:
    dependencies:
      '@babel/code-frame': 7.24.7
      error-ex: 1.3.2
      json-parse-even-better-errors: 2.3.1
      lines-and-columns: 1.2.4

  parse5@7.1.2:
    dependencies:
      entities: 4.5.0

  parseurl@1.3.3: {}

  path-exists@4.0.0: {}

  path-is-absolute@1.0.1: {}

  path-key@3.1.1: {}

  path-key@4.0.0: {}

  path-parse@1.0.7: {}

  path-scurry@1.11.1:
    dependencies:
      lru-cache: 10.4.3
      minipass: 7.1.2

  path-type@4.0.0: {}

  pathe@1.1.2: {}

  pathval@1.1.1: {}

  pathval@2.0.0: {}

  periscopic@3.1.0:
    dependencies:
      '@types/estree': 1.0.5
      estree-walker: 3.0.3
      is-reference: 3.0.2

  picocolors@1.1.0: {}

  picomatch@2.3.1: {}

  picomatch@4.0.2: {}

  pify@2.3.0: {}

  pirates@4.0.6: {}

  pkg-types@1.2.0:
    dependencies:
      confbox: 0.1.7
      mlly: 1.7.1
      pathe: 1.1.2

  possible-typed-array-names@1.0.0: {}

  postcss-import@15.1.0(postcss@8.4.47):
    dependencies:
      postcss: 8.4.47
      postcss-value-parser: 4.2.0
      read-cache: 1.0.0
      resolve: 1.22.8

  postcss-js@4.0.1(postcss@8.4.47):
    dependencies:
      camelcase-css: 2.0.1
      postcss: 8.4.47

  postcss-load-config@4.0.2(postcss@8.4.47):
    dependencies:
      lilconfig: 3.1.2
      yaml: 2.5.1
    optionalDependencies:
      postcss: 8.4.47

  postcss-load-config@6.0.1(jiti@1.21.6)(postcss@8.4.47)(tsx@4.16.2)(yaml@2.5.1):
    dependencies:
      lilconfig: 3.1.2
    optionalDependencies:
      jiti: 1.21.6
      postcss: 8.4.47
      tsx: 4.16.2
      yaml: 2.5.1

  postcss-nested@6.2.0(postcss@8.4.47):
    dependencies:
      postcss: 8.4.47
      postcss-selector-parser: 6.1.2

  postcss-selector-parser@6.0.10:
    dependencies:
      cssesc: 3.0.0
      util-deprecate: 1.0.2

  postcss-selector-parser@6.1.2:
    dependencies:
      cssesc: 3.0.0
      util-deprecate: 1.0.2

  postcss-value-parser@4.2.0: {}

  postcss@8.4.47:
    dependencies:
      nanoid: 3.3.7
      picocolors: 1.1.0
      source-map-js: 1.2.1

  postprocessing@6.36.2(three@0.166.1):
    dependencies:
      three: 0.166.1

  potpack@1.0.2: {}

  prelude-ls@1.2.1: {}

  prettier@3.1.1: {}

  pretty-format@29.7.0:
    dependencies:
      '@jest/schemas': 29.6.3
      ansi-styles: 5.2.0
      react-is: 18.3.1

  promise-worker-transferable@1.0.4:
    dependencies:
      is-promise: 2.2.2
      lie: 3.3.0

  prop-types@15.8.1:
    dependencies:
      loose-envify: 1.4.0
      object-assign: 4.1.1
      react-is: 16.13.1

  property-information@6.5.0: {}

  proxy-deep@3.1.1: {}

  psl@1.9.0: {}

  punycode@2.3.1: {}

  querystringify@2.2.0: {}

  queue-microtask@1.2.3: {}

  r3f-perf@7.2.1(@react-three/fiber@8.17.7(react-dom@18.3.1(react@18.3.1))(react@18.3.1)(three@0.166.1))(@types/react@18.3.7)(@types/three@0.163.0)(react-dom@18.3.1(react@18.3.1))(react@18.3.1)(three@0.166.1):
    dependencies:
      '@radix-ui/react-icons': 1.3.0(react@18.3.1)
      '@react-three/drei': 9.112.0(@react-three/fiber@8.17.7(react-dom@18.3.1(react@18.3.1))(react@18.3.1)(three@0.166.1))(@types/react@18.3.7)(@types/three@0.163.0)(react-dom@18.3.1(react@18.3.1))(react@18.3.1)(three@0.166.1)
      '@stitches/react': 1.2.8(react@18.3.1)
      '@utsubo/events': 0.1.7(react@18.3.1)
      react: 18.3.1
      three: 0.166.1
      zustand: 4.5.5(@types/react@18.3.7)(react@18.3.1)
    optionalDependencies:
      '@react-three/fiber': 8.17.7(react-dom@18.3.1(react@18.3.1))(react@18.3.1)(three@0.166.1)
      react-dom: 18.3.1(react@18.3.1)
    transitivePeerDependencies:
      - '@types/react'
      - '@types/three'
      - immer

  range-parser@1.2.1: {}

  react-colorful@5.6.1(react-dom@18.3.1(react@18.3.1))(react@18.3.1):
    dependencies:
      react: 18.3.1
      react-dom: 18.3.1(react@18.3.1)

  react-composer@5.0.3(react@18.3.1):
    dependencies:
      prop-types: 15.8.1
      react: 18.3.1

  react-dom@18.3.1(react@18.3.1):
    dependencies:
      loose-envify: 1.4.0
      react: 18.3.1
      scheduler: 0.23.2

  react-draggable@4.4.6(react-dom@18.3.1(react@18.3.1))(react@18.3.1):
    dependencies:
      clsx: 1.2.1
      prop-types: 15.8.1
      react: 18.3.1
      react-dom: 18.3.1(react@18.3.1)

  react-dropzone@12.1.0(react@18.3.1):
    dependencies:
      attr-accept: 2.2.2
      file-selector: 0.5.0
      prop-types: 15.8.1
      react: 18.3.1

  react-fast-compare@3.2.2: {}

  react-helmet@6.1.0(react@18.3.1):
    dependencies:
      object-assign: 4.1.1
      prop-types: 15.8.1
      react: 18.3.1
      react-fast-compare: 3.2.2
      react-side-effect: 2.1.2(react@18.3.1)

  react-intersection-observer@9.13.1(react-dom@18.3.1(react@18.3.1))(react@18.3.1):
    dependencies:
      react: 18.3.1
    optionalDependencies:
      react-dom: 18.3.1(react@18.3.1)

  react-is@16.13.1: {}

  react-is@18.3.1: {}

  react-reconciler@0.27.0(react@18.3.1):
    dependencies:
      loose-envify: 1.4.0
      react: 18.3.1
      scheduler: 0.21.0

  react-refresh@0.14.2: {}

  react-remove-scroll-bar@2.3.6(@types/react@18.3.7)(react@18.3.1):
    dependencies:
      react: 18.3.1
      react-style-singleton: 2.2.1(@types/react@18.3.7)(react@18.3.1)
      tslib: 2.7.0
    optionalDependencies:
      '@types/react': 18.3.7

  react-remove-scroll@2.5.7(@types/react@18.3.7)(react@18.3.1):
    dependencies:
      react: 18.3.1
      react-remove-scroll-bar: 2.3.6(@types/react@18.3.7)(react@18.3.1)
      react-style-singleton: 2.2.1(@types/react@18.3.7)(react@18.3.1)
      tslib: 2.7.0
      use-callback-ref: 1.3.2(@types/react@18.3.7)(react@18.3.1)
      use-sidecar: 1.1.2(@types/react@18.3.7)(react@18.3.1)
    optionalDependencies:
      '@types/react': 18.3.7

  react-router-dom@6.26.2(react-dom@18.3.1(react@18.3.1))(react@18.3.1):
    dependencies:
      '@remix-run/router': 1.19.2
      react: 18.3.1
      react-dom: 18.3.1(react@18.3.1)
      react-router: 6.26.2(react@18.3.1)

  react-router@6.26.2(react@18.3.1):
    dependencies:
      '@remix-run/router': 1.19.2
      react: 18.3.1

  react-side-effect@2.1.2(react@18.3.1):
    dependencies:
      react: 18.3.1

  react-style-singleton@2.2.1(@types/react@18.3.7)(react@18.3.1):
    dependencies:
      get-nonce: 1.0.1
      invariant: 2.2.4
      react: 18.3.1
      tslib: 2.7.0
    optionalDependencies:
      '@types/react': 18.3.7

  react-toastify@10.0.5(react-dom@18.3.1(react@18.3.1))(react@18.3.1):
    dependencies:
      clsx: 2.1.1
      react: 18.3.1
      react-dom: 18.3.1(react@18.3.1)

  react@18.3.1:
    dependencies:
      loose-envify: 1.4.0

  read-cache@1.0.0:
    dependencies:
      pify: 2.3.0

  readable-stream@3.6.2:
    dependencies:
      inherits: 2.0.4
      string_decoder: 1.3.0
      util-deprecate: 1.0.2

  readdirp@3.6.0:
    dependencies:
      picomatch: 2.3.1

  redeyed@2.1.1:
    dependencies:
      esprima: 4.0.1

  reflect.getprototypeof@1.0.6:
    dependencies:
      call-bind: 1.0.7
      define-properties: 1.2.1
      es-abstract: 1.23.3
      es-errors: 1.3.0
      get-intrinsic: 1.2.4
      globalthis: 1.0.4
      which-builtin-type: 1.1.4

  regenerate-unicode-properties@10.2.0:
    dependencies:
      regenerate: 1.4.2

  regenerate@1.4.2: {}

  regenerator-runtime@0.14.1: {}

  regenerator-transform@0.15.2:
    dependencies:
      '@babel/runtime': 7.25.6

  regex@4.3.2: {}

  regexp.prototype.flags@1.5.2:
    dependencies:
      call-bind: 1.0.7
      define-properties: 1.2.1
      es-errors: 1.3.0
      set-function-name: 2.0.2

  regexpu-core@5.3.2:
    dependencies:
      '@babel/regjsgen': 0.8.0
      regenerate: 1.4.2
      regenerate-unicode-properties: 10.2.0
      regjsparser: 0.9.1
      unicode-match-property-ecmascript: 2.0.0
      unicode-match-property-value-ecmascript: 2.2.0

  regjsparser@0.9.1:
    dependencies:
      jsesc: 0.5.0

  rehype-autolink-headings@7.1.0:
    dependencies:
      '@types/hast': 3.0.4
      '@ungap/structured-clone': 1.2.0
      hast-util-heading-rank: 3.0.0
      hast-util-is-element: 3.0.0
      unified: 11.0.5
      unist-util-visit: 5.0.0

  rehype-class-names@1.0.14:
    dependencies:
      '@types/hast': 3.0.4
      hast-util-classnames: 3.0.0
      hast-util-select: 6.0.2
      unified: 10.1.2

  rehype-slug@6.0.0:
    dependencies:
      '@types/hast': 3.0.4
      github-slugger: 2.0.0
      hast-util-heading-rank: 3.0.0
      hast-util-to-string: 3.0.0
      unist-util-visit: 5.0.0

  remark-directive@3.0.0:
    dependencies:
      '@types/mdast': 4.0.4
      mdast-util-directive: 3.0.0
      micromark-extension-directive: 3.0.1
      unified: 11.0.5
    transitivePeerDependencies:
      - supports-color

  remark-frontmatter@5.0.0:
    dependencies:
      '@types/mdast': 4.0.4
      mdast-util-frontmatter: 2.0.1
      micromark-extension-frontmatter: 2.0.0
      unified: 11.0.5
    transitivePeerDependencies:
      - supports-color

  remark-gfm@4.0.0:
    dependencies:
      '@types/mdast': 4.0.4
      mdast-util-gfm: 3.0.0
      micromark-extension-gfm: 3.0.0
      remark-parse: 11.0.0
      remark-stringify: 11.0.0
      unified: 11.0.5
    transitivePeerDependencies:
      - supports-color

  remark-mdx-frontmatter@4.0.0:
    dependencies:
      '@types/mdast': 4.0.4
      estree-util-is-identifier-name: 3.0.0
      estree-util-value-to-estree: 3.1.2
      toml: 3.0.0
      unified: 11.0.5
      yaml: 2.5.1

  remark-mdx@3.0.1:
    dependencies:
      mdast-util-mdx: 3.0.0
      micromark-extension-mdxjs: 3.0.0
    transitivePeerDependencies:
      - supports-color

  remark-parse@11.0.0:
    dependencies:
      '@types/mdast': 4.0.4
      mdast-util-from-markdown: 2.0.1
      micromark-util-types: 2.0.0
      unified: 11.0.5
    transitivePeerDependencies:
      - supports-color

  remark-rehype@11.1.0:
    dependencies:
      '@types/hast': 3.0.4
      '@types/mdast': 4.0.4
      mdast-util-to-hast: 13.2.0
      unified: 11.0.5
      vfile: 6.0.3

  remark-stringify@11.0.0:
    dependencies:
      '@types/mdast': 4.0.4
      mdast-util-to-markdown: 2.1.0
      unified: 11.0.5

  require-directory@2.1.1: {}

  require-from-string@2.0.2: {}

  require-like@0.1.2: {}

  requires-port@1.0.0: {}

  resolve-from@4.0.0: {}

  resolve-from@5.0.0: {}

  resolve-pkg-maps@1.0.0: {}

  resolve@1.22.8:
    dependencies:
      is-core-module: 2.15.1
      path-parse: 1.0.7
      supports-preserve-symlinks-flag: 1.0.0

  resolve@2.0.0-next.5:
    dependencies:
      is-core-module: 2.15.1
      path-parse: 1.0.7
      supports-preserve-symlinks-flag: 1.0.0

  restore-cursor@4.0.0:
    dependencies:
      onetime: 5.1.2
      signal-exit: 3.0.7

  reusify@1.0.4: {}

  rimraf@3.0.2:
    dependencies:
      glob: 7.2.3

  rollup@4.21.3:
    dependencies:
      '@types/estree': 1.0.5
    optionalDependencies:
      '@rollup/rollup-android-arm-eabi': 4.21.3
      '@rollup/rollup-android-arm64': 4.21.3
      '@rollup/rollup-darwin-arm64': 4.21.3
      '@rollup/rollup-darwin-x64': 4.21.3
      '@rollup/rollup-linux-arm-gnueabihf': 4.21.3
      '@rollup/rollup-linux-arm-musleabihf': 4.21.3
      '@rollup/rollup-linux-arm64-gnu': 4.21.3
      '@rollup/rollup-linux-arm64-musl': 4.21.3
      '@rollup/rollup-linux-powerpc64le-gnu': 4.21.3
      '@rollup/rollup-linux-riscv64-gnu': 4.21.3
      '@rollup/rollup-linux-s390x-gnu': 4.21.3
      '@rollup/rollup-linux-x64-gnu': 4.21.3
      '@rollup/rollup-linux-x64-musl': 4.21.3
      '@rollup/rollup-win32-arm64-msvc': 4.21.3
      '@rollup/rollup-win32-ia32-msvc': 4.21.3
      '@rollup/rollup-win32-x64-msvc': 4.21.3
      fsevents: 2.3.3

  rrweb-cssom@0.7.1: {}

  run-parallel@1.2.0:
    dependencies:
      queue-microtask: 1.2.3

  rxjs@7.5.5:
    dependencies:
      tslib: 2.7.0

  rxjs@7.8.1:
    dependencies:
      tslib: 2.7.0

  safe-array-concat@1.1.2:
    dependencies:
      call-bind: 1.0.7
      get-intrinsic: 1.2.4
      has-symbols: 1.0.3
      isarray: 2.0.5

  safe-buffer@5.1.2: {}

  safe-buffer@5.2.1: {}

  safe-regex-test@1.0.3:
    dependencies:
      call-bind: 1.0.7
      es-errors: 1.3.0
      is-regex: 1.1.4

  safer-buffer@2.1.2: {}

  saxes@6.0.0:
    dependencies:
      xmlchars: 2.2.0

  scheduler@0.21.0:
    dependencies:
      loose-envify: 1.4.0

  scheduler@0.23.2:
    dependencies:
      loose-envify: 1.4.0

  seedrandom@3.0.5: {}

  semver@6.3.1: {}

  semver@7.6.3: {}

  send@0.19.0:
    dependencies:
      debug: 2.6.9
      depd: 2.0.0
      destroy: 1.2.0
      encodeurl: 1.0.2
      escape-html: 1.0.3
      etag: 1.8.1
      fresh: 0.5.2
      http-errors: 2.0.0
      mime: 1.6.0
      ms: 2.1.3
      on-finished: 2.4.1
      range-parser: 1.2.1
      statuses: 2.0.1
    transitivePeerDependencies:
      - supports-color

  serve-static@1.16.2:
    dependencies:
      encodeurl: 2.0.0
      escape-html: 1.0.3
      parseurl: 1.3.3
      send: 0.19.0
    transitivePeerDependencies:
      - supports-color

  server-only@0.0.1: {}

  set-cookie-parser@2.7.0: {}

  set-function-length@1.2.2:
    dependencies:
      define-data-property: 1.1.4
      es-errors: 1.3.0
      function-bind: 1.1.2
      get-intrinsic: 1.2.4
      gopd: 1.0.1
      has-property-descriptors: 1.0.2

  set-function-name@2.0.2:
    dependencies:
      define-data-property: 1.1.4
      es-errors: 1.3.0
      functions-have-names: 1.2.3
      has-property-descriptors: 1.0.2

  set-value@2.0.1:
    dependencies:
      extend-shallow: 2.0.1
      is-extendable: 0.1.1
      is-plain-object: 2.0.4
      split-string: 3.1.0

  setprototypeof@1.2.0: {}

  shebang-command@2.0.0:
    dependencies:
      shebang-regex: 3.0.0

  shebang-regex@3.0.0: {}

  shiki@1.21.0:
    dependencies:
      '@shikijs/core': 1.21.0
      '@shikijs/engine-javascript': 1.21.0
      '@shikijs/engine-oniguruma': 1.21.0
      '@shikijs/types': 1.21.0
      '@shikijs/vscode-textmate': 9.2.2
      '@types/hast': 3.0.4

  side-channel@1.0.6:
    dependencies:
      call-bind: 1.0.7
      es-errors: 1.3.0
      get-intrinsic: 1.2.4
      object-inspect: 1.13.2

  siginfo@2.0.0: {}

  signal-exit@3.0.7: {}

  signal-exit@4.1.0: {}

  sirv@2.0.4:
    dependencies:
      '@polka/url': 1.0.0-next.25
      mrmime: 2.0.0
      totalist: 3.0.1

  sisteransi@1.0.5: {}

  slash@3.0.0: {}

  slash@4.0.0: {}

  snake-case@3.0.4:
    dependencies:
      dot-case: 3.0.4
      tslib: 2.7.0

  source-map-js@1.2.1: {}

  source-map@0.7.4: {}

  source-map@0.8.0-beta.0:
    dependencies:
      whatwg-url: 7.1.0

  space-separated-tokens@2.0.2: {}

  split-string@3.1.0:
    dependencies:
      extend-shallow: 3.0.2

  stackback@0.0.2: {}

  starknet@6.11.0(encoding@0.1.13):
    dependencies:
      '@noble/curves': 1.4.2
      '@noble/hashes': 1.5.0
      '@scure/base': 1.1.8
      '@scure/starknet': 1.0.0
      abi-wan-kanabi: 2.2.3
      fetch-cookie: 3.0.1
      get-starknet-core: 4.0.0
      isomorphic-fetch: 3.0.0(encoding@0.1.13)
      lossless-json: 4.0.1
      pako: 2.1.0
      starknet-types-07: '@starknet-io/types-js@0.7.7'
      ts-mixer: 6.0.4
      url-join: 4.0.1
    transitivePeerDependencies:
      - encoding

  stats-gl@2.2.8:
    dependencies:
      '@types/three': 0.163.0

  stats.js@0.17.0: {}

  statuses@2.0.1: {}

  std-env@3.7.0: {}

  stdin-discarder@0.1.0:
    dependencies:
      bl: 5.1.0

  string-width@4.2.3:
    dependencies:
      emoji-regex: 8.0.0
      is-fullwidth-code-point: 3.0.0
      strip-ansi: 6.0.1

  string-width@5.1.2:
    dependencies:
      eastasianwidth: 0.2.0
      emoji-regex: 9.2.2
      strip-ansi: 7.1.0

  string-width@6.1.0:
    dependencies:
      eastasianwidth: 0.2.0
      emoji-regex: 10.4.0
      strip-ansi: 7.1.0

  string.prototype.matchall@4.0.11:
    dependencies:
      call-bind: 1.0.7
      define-properties: 1.2.1
      es-abstract: 1.23.3
      es-errors: 1.3.0
      es-object-atoms: 1.0.0
      get-intrinsic: 1.2.4
      gopd: 1.0.1
      has-symbols: 1.0.3
      internal-slot: 1.0.7
      regexp.prototype.flags: 1.5.2
      set-function-name: 2.0.2
      side-channel: 1.0.6

  string.prototype.repeat@1.0.0:
    dependencies:
      define-properties: 1.2.1
      es-abstract: 1.23.3

  string.prototype.trim@1.2.9:
    dependencies:
      call-bind: 1.0.7
      define-properties: 1.2.1
      es-abstract: 1.23.3
      es-object-atoms: 1.0.0

  string.prototype.trimend@1.0.8:
    dependencies:
      call-bind: 1.0.7
      define-properties: 1.2.1
      es-object-atoms: 1.0.0

  string.prototype.trimstart@1.0.8:
    dependencies:
      call-bind: 1.0.7
      define-properties: 1.2.1
      es-object-atoms: 1.0.0

  string_decoder@1.3.0:
    dependencies:
      safe-buffer: 5.2.1

  stringify-entities@4.0.4:
    dependencies:
      character-entities-html4: 2.1.0
      character-entities-legacy: 3.0.0

  strip-ansi@6.0.1:
    dependencies:
      ansi-regex: 5.0.1

  strip-ansi@7.1.0:
    dependencies:
      ansi-regex: 6.1.0

  strip-bom@3.0.0: {}

  strip-final-newline@2.0.0: {}

  strip-final-newline@3.0.0: {}

  strip-json-comments@3.1.1: {}

  strip-literal@2.1.0:
    dependencies:
      js-tokens: 9.0.0

  style-to-object@0.4.4:
    dependencies:
      inline-style-parser: 0.1.1

  style-to-object@1.0.8:
    dependencies:
      inline-style-parser: 0.2.4

  sucrase@3.35.0:
    dependencies:
      '@jridgewell/gen-mapping': 0.3.5
      commander: 4.1.1
      glob: 10.4.5
      lines-and-columns: 1.2.4
      mz: 2.7.0
      pirates: 4.0.6
      ts-interface-checker: 0.1.13

  supports-color@5.5.0:
    dependencies:
      has-flag: 3.0.0

  supports-color@7.2.0:
    dependencies:
      has-flag: 4.0.0

  supports-preserve-symlinks-flag@1.0.0: {}

  suspend-react@0.1.3(react@18.3.1):
    dependencies:
      react: 18.3.1

  svg-parser@2.0.4: {}

  svgo@3.3.2:
    dependencies:
      '@trysound/sax': 0.2.0
      commander: 7.2.0
      css-select: 5.1.0
      css-tree: 2.3.1
      css-what: 6.1.0
      csso: 5.0.5
      picocolors: 1.1.0

  symbol-tree@3.2.4: {}

  tabbable@6.2.0: {}

  tailwind-merge@2.5.2: {}

  tailwindcss-animate@1.0.7(tailwindcss@3.4.12):
    dependencies:
      tailwindcss: 3.4.12

  tailwindcss@3.4.12:
    dependencies:
      '@alloc/quick-lru': 5.2.0
      arg: 5.0.2
      chokidar: 3.6.0
      didyoumean: 1.2.2
      dlv: 1.1.3
      fast-glob: 3.3.2
      glob-parent: 6.0.2
      is-glob: 4.0.3
      jiti: 1.21.6
      lilconfig: 2.1.0
      micromatch: 4.0.8
      normalize-path: 3.0.0
      object-hash: 3.0.0
      picocolors: 1.1.0
      postcss: 8.4.47
      postcss-import: 15.1.0(postcss@8.4.47)
      postcss-js: 4.0.1(postcss@8.4.47)
      postcss-load-config: 4.0.2(postcss@8.4.47)
      postcss-nested: 6.2.0(postcss@8.4.47)
      postcss-selector-parser: 6.1.2
      resolve: 1.22.8
      sucrase: 3.35.0
    transitivePeerDependencies:
      - ts-node

  tapable@2.2.1: {}

  test-exclude@7.0.1:
    dependencies:
      '@istanbuljs/schema': 0.1.3
      glob: 10.4.5
      minimatch: 9.0.5

  text-table@0.2.0: {}

  thenify-all@1.6.0:
    dependencies:
      thenify: 3.3.1

  thenify@3.3.1:
    dependencies:
      any-promise: 1.3.0

  three-csg-ts@3.2.0(@types/three@0.163.0)(three@0.166.1):
    dependencies:
      '@types/three': 0.163.0
      three: 0.166.1

  three-csg@1.0.0: {}

  three-mesh-bvh@0.7.8(three@0.166.1):
    dependencies:
      three: 0.166.1

  three-stdlib@2.33.0(three@0.166.1):
    dependencies:
      '@types/draco3d': 1.4.10
      '@types/offscreencanvas': 2019.7.3
      '@types/webxr': 0.5.20
      draco3d: 1.5.7
      fflate: 0.6.10
      potpack: 1.0.2
      three: 0.166.1

  three@0.166.1: {}

  tiny-emitter@2.1.0: {}

  tinybench@2.9.0: {}

  tinyexec@0.3.0: {}

  tinyglobby@0.2.6:
    dependencies:
      fdir: 6.3.0(picomatch@4.0.2)
      picomatch: 4.0.2

  tinypool@0.8.4: {}

  tinypool@1.0.1: {}

  tinyrainbow@1.2.0: {}

  tinyspy@2.2.1: {}

  tinyspy@3.0.2: {}

  to-fast-properties@2.0.0: {}

  to-regex-range@5.0.1:
    dependencies:
      is-number: 7.0.0

  toidentifier@1.0.1: {}

  toml@3.0.0: {}

  totalist@3.0.1: {}

  tough-cookie@4.1.4:
    dependencies:
      psl: 1.9.0
      punycode: 2.3.1
      universalify: 0.2.0
      url-parse: 1.5.10

  tr46@0.0.3: {}

  tr46@1.0.1:
    dependencies:
      punycode: 2.3.1

  tr46@5.0.0:
    dependencies:
      punycode: 2.3.1

  tree-kill@1.2.2: {}

  trim-lines@3.0.1: {}

  troika-three-text@0.49.1(three@0.166.1):
    dependencies:
      bidi-js: 1.0.3
      three: 0.166.1
      troika-three-utils: 0.49.0(three@0.166.1)
      troika-worker-utils: 0.49.0
      webgl-sdf-generator: 1.1.1

  troika-three-utils@0.49.0(three@0.166.1):
    dependencies:
      three: 0.166.1

  troika-worker-utils@0.49.0: {}

  trough@2.2.0: {}

  ts-api-utils@1.3.0(typescript@5.6.2):
    dependencies:
      typescript: 5.6.2

  ts-interface-checker@0.1.13: {}

  ts-mixer@6.0.4: {}

  tsconfig-paths@3.15.0:
    dependencies:
      '@types/json5': 0.0.29
      json5: 1.0.2
      minimist: 1.2.8
      strip-bom: 3.0.0

  tslib@2.7.0: {}

  tsup@8.3.0(@swc/core@1.7.26)(jiti@1.21.6)(postcss@8.4.47)(tsx@4.16.2)(typescript@5.6.2)(yaml@2.5.1):
    dependencies:
      bundle-require: 5.0.0(esbuild@0.23.1)
      cac: 6.7.14
      chokidar: 3.6.0
      consola: 3.2.3
      debug: 4.3.7
      esbuild: 0.23.1
      execa: 5.1.1
      joycon: 3.1.1
      picocolors: 1.1.0
      postcss-load-config: 6.0.1(jiti@1.21.6)(postcss@8.4.47)(tsx@4.16.2)(yaml@2.5.1)
      resolve-from: 5.0.0
      rollup: 4.21.3
      source-map: 0.8.0-beta.0
      sucrase: 3.35.0
      tinyglobby: 0.2.6
      tree-kill: 1.2.2
    optionalDependencies:
      '@swc/core': 1.7.26
      postcss: 8.4.47
      typescript: 5.6.2
    transitivePeerDependencies:
      - jiti
      - supports-color
      - tsx
      - yaml

  tsx@4.16.2:
    dependencies:
      esbuild: 0.21.5
      get-tsconfig: 4.8.1
    optionalDependencies:
      fsevents: 2.3.3
    optional: true

  tunnel-rat@0.1.2(@types/react@18.3.7)(react@18.3.1):
    dependencies:
      zustand: 4.5.5(@types/react@18.3.7)(react@18.3.1)
    transitivePeerDependencies:
      - '@types/react'
      - immer
      - react

  twoslash-protocol@0.2.11: {}

  twoslash-protocol@0.2.12: {}

  twoslash@0.2.11(typescript@5.4.4):
    dependencies:
      '@typescript/vfs': 1.6.0(typescript@5.4.4)
      twoslash-protocol: 0.2.11
      typescript: 5.4.4
    transitivePeerDependencies:
      - supports-color

  twoslash@0.2.12(typescript@5.4.4):
    dependencies:
      '@typescript/vfs': 1.6.0(typescript@5.4.4)
      twoslash-protocol: 0.2.12
      typescript: 5.4.4
    transitivePeerDependencies:
      - supports-color

  type-check@0.4.0:
    dependencies:
      prelude-ls: 1.2.1

  type-detect@4.1.0: {}

  type-fest@0.20.2: {}

  type-fest@0.21.3: {}

  typed-array-buffer@1.0.2:
    dependencies:
      call-bind: 1.0.7
      es-errors: 1.3.0
      is-typed-array: 1.1.13

  typed-array-byte-length@1.0.1:
    dependencies:
      call-bind: 1.0.7
      for-each: 0.3.3
      gopd: 1.0.1
      has-proto: 1.0.3
      is-typed-array: 1.1.13

  typed-array-byte-offset@1.0.2:
    dependencies:
      available-typed-arrays: 1.0.7
      call-bind: 1.0.7
      for-each: 0.3.3
      gopd: 1.0.1
      has-proto: 1.0.3
      is-typed-array: 1.1.13

  typed-array-length@1.0.6:
    dependencies:
      call-bind: 1.0.7
      for-each: 0.3.3
      gopd: 1.0.1
      has-proto: 1.0.3
      is-typed-array: 1.1.13
      possible-typed-array-names: 1.0.0

  typed-function@4.2.1: {}

  typescript-eslint@8.8.0(eslint@9.11.1(jiti@1.21.6))(typescript@5.6.2):
    dependencies:
      '@typescript-eslint/eslint-plugin': 8.8.0(@typescript-eslint/parser@8.8.0(eslint@9.11.1(jiti@1.21.6))(typescript@5.6.2))(eslint@9.11.1(jiti@1.21.6))(typescript@5.6.2)
      '@typescript-eslint/parser': 8.8.0(eslint@9.11.1(jiti@1.21.6))(typescript@5.6.2)
      '@typescript-eslint/utils': 8.8.0(eslint@9.11.1(jiti@1.21.6))(typescript@5.6.2)
    optionalDependencies:
      typescript: 5.6.2
    transitivePeerDependencies:
      - eslint
      - supports-color

  typescript@5.4.4: {}

  typescript@5.6.2: {}

  ua-parser-js@1.0.39: {}

  ufo@1.5.4: {}

  unbox-primitive@1.0.2:
    dependencies:
      call-bind: 1.0.7
      has-bigints: 1.0.2
      has-symbols: 1.0.3
      which-boxed-primitive: 1.0.2

  undici-types@5.26.5: {}

  undici-types@6.19.8: {}

  unicode-canonical-property-names-ecmascript@2.0.1: {}

  unicode-match-property-ecmascript@2.0.0:
    dependencies:
      unicode-canonical-property-names-ecmascript: 2.0.1
      unicode-property-aliases-ecmascript: 2.1.0

  unicode-match-property-value-ecmascript@2.2.0: {}

  unicode-property-aliases-ecmascript@2.1.0: {}

  unified@10.1.2:
    dependencies:
      '@types/unist': 2.0.11
      bail: 2.0.2
      extend: 3.0.2
      is-buffer: 2.0.5
      is-plain-obj: 4.1.0
      trough: 2.2.0
      vfile: 5.3.7

  unified@11.0.5:
    dependencies:
      '@types/unist': 3.0.3
      bail: 2.0.2
      devlop: 1.1.0
      extend: 3.0.2
      is-plain-obj: 4.1.0
      trough: 2.2.0
      vfile: 6.0.3

  unist-util-is@6.0.0:
    dependencies:
      '@types/unist': 3.0.3

  unist-util-position-from-estree@2.0.0:
    dependencies:
      '@types/unist': 3.0.3

  unist-util-position@5.0.0:
    dependencies:
      '@types/unist': 3.0.3

  unist-util-stringify-position@3.0.3:
    dependencies:
      '@types/unist': 2.0.11

  unist-util-stringify-position@4.0.0:
    dependencies:
      '@types/unist': 3.0.3

  unist-util-visit-parents@6.0.1:
    dependencies:
      '@types/unist': 3.0.3
      unist-util-is: 6.0.0

  unist-util-visit@5.0.0:
    dependencies:
      '@types/unist': 3.0.3
      unist-util-is: 6.0.0
      unist-util-visit-parents: 6.0.1

  universalify@0.2.0: {}

  universalify@2.0.1: {}

  update-browserslist-db@1.1.0(browserslist@4.23.3):
    dependencies:
      browserslist: 4.23.3
      escalade: 3.2.0
      picocolors: 1.1.0

  uri-js@4.4.1:
    dependencies:
      punycode: 2.3.1

  url-join@4.0.1: {}

  url-parse@1.5.10:
    dependencies:
      querystringify: 2.2.0
      requires-port: 1.0.0

  use-callback-ref@1.3.2(@types/react@18.3.7)(react@18.3.1):
    dependencies:
      react: 18.3.1
      tslib: 2.7.0
    optionalDependencies:
      '@types/react': 18.3.7

  use-sidecar@1.1.2(@types/react@18.3.7)(react@18.3.1):
    dependencies:
      detect-node-es: 1.1.0
      react: 18.3.1
      tslib: 2.7.0
    optionalDependencies:
      '@types/react': 18.3.7

  use-sound@4.0.3(react@18.3.1):
    dependencies:
      howler: 2.2.4
      react: 18.3.1

  use-sync-external-store@1.2.2(react@18.3.1):
    dependencies:
      react: 18.3.1

  util-deprecate@1.0.2: {}

  utility-types@3.11.0: {}

  uuid@10.0.0: {}

  uuid@9.0.1: {}

  v8n@1.5.1: {}

  vary@1.1.2: {}

  vfile-message@3.1.4:
    dependencies:
      '@types/unist': 2.0.11
      unist-util-stringify-position: 3.0.3

  vfile-message@4.0.2:
    dependencies:
      '@types/unist': 3.0.3
      unist-util-stringify-position: 4.0.0

  vfile@5.3.7:
    dependencies:
      '@types/unist': 2.0.11
      is-buffer: 2.0.5
      unist-util-stringify-position: 3.0.3
      vfile-message: 3.1.4

  vfile@6.0.3:
    dependencies:
      '@types/unist': 3.0.3
      vfile-message: 4.0.2

  viem@2.9.20(typescript@5.6.2)(zod@3.23.8):
    dependencies:
      '@adraffy/ens-normalize': 1.10.0
      '@noble/curves': 1.2.0
      '@noble/hashes': 1.3.2
      '@scure/bip32': 1.3.2
      '@scure/bip39': 1.2.1
      abitype: 1.0.0(typescript@5.6.2)(zod@3.23.8)
      isows: 1.0.3(ws@8.13.0)
      ws: 8.13.0
    optionalDependencies:
      typescript: 5.6.2
    transitivePeerDependencies:
      - bufferutil
      - utf-8-validate
      - zod

  vite-node@1.6.0(@types/node@20.16.5):
    dependencies:
      cac: 6.7.14
      debug: 4.3.7
      pathe: 1.1.2
      picocolors: 1.1.0
      vite: 5.4.6(@types/node@20.16.5)
    transitivePeerDependencies:
      - '@types/node'
      - less
      - lightningcss
      - sass
      - sass-embedded
      - stylus
      - sugarss
      - supports-color
      - terser

  vite-node@1.6.0(@types/node@22.5.5):
    dependencies:
      cac: 6.7.14
      debug: 4.3.7
      pathe: 1.1.2
      picocolors: 1.1.0
      vite: 5.4.6(@types/node@22.5.5)
    transitivePeerDependencies:
      - '@types/node'
      - less
      - lightningcss
      - sass
      - sass-embedded
      - stylus
      - sugarss
      - supports-color
      - terser

  vite-node@2.1.1(@types/node@20.16.5):
    dependencies:
      cac: 6.7.14
      debug: 4.3.7
      pathe: 1.1.2
      vite: 5.4.6(@types/node@20.16.5)
    transitivePeerDependencies:
      - '@types/node'
      - less
      - lightningcss
      - sass
      - sass-embedded
      - stylus
      - sugarss
      - supports-color
      - terser

  vite-node@2.1.1(@types/node@22.5.5):
    dependencies:
      cac: 6.7.14
      debug: 4.3.7
      pathe: 1.1.2
      vite: 5.4.6(@types/node@22.5.5)
    transitivePeerDependencies:
      - '@types/node'
      - less
      - lightningcss
      - sass
      - sass-embedded
      - stylus
      - sugarss
      - supports-color
      - terser

  vite-plugin-svgr@4.2.0(rollup@4.21.3)(typescript@5.6.2)(vite@5.4.6(@types/node@20.16.5)):
    dependencies:
      '@rollup/pluginutils': 5.1.0(rollup@4.21.3)
      '@svgr/core': 8.1.0(typescript@5.6.2)
      '@svgr/plugin-jsx': 8.1.0(@svgr/core@8.1.0(typescript@5.6.2))
      vite: 5.4.6(@types/node@20.16.5)
    transitivePeerDependencies:
      - rollup
      - supports-color
      - typescript

  vite-plugin-top-level-await@1.4.4(rollup@4.21.3)(vite@5.4.6(@types/node@20.16.5)):
    dependencies:
      '@rollup/plugin-virtual': 3.0.2(rollup@4.21.3)
      '@swc/core': 1.7.26
      uuid: 10.0.0
      vite: 5.4.6(@types/node@20.16.5)
    transitivePeerDependencies:
      - '@swc/helpers'
      - rollup

  vite-plugin-wasm@3.3.0(vite@5.4.6(@types/node@20.16.5)):
    dependencies:
      vite: 5.4.6(@types/node@20.16.5)

  vite@5.4.6(@types/node@20.16.5):
    dependencies:
      esbuild: 0.21.5
      postcss: 8.4.47
      rollup: 4.21.3
    optionalDependencies:
      '@types/node': 20.16.5
      fsevents: 2.3.3

  vite@5.4.6(@types/node@22.5.5):
    dependencies:
      esbuild: 0.21.5
      postcss: 8.4.47
      rollup: 4.21.3
    optionalDependencies:
      '@types/node': 22.5.5
      fsevents: 2.3.3

  vitest-canvas-mock@0.3.3(vitest@2.1.1(@types/node@20.16.5)(@vitest/ui@2.1.1)(jsdom@24.1.3)):
    dependencies:
      jest-canvas-mock: 2.5.2
      vitest: 2.1.1(@types/node@20.16.5)(@vitest/ui@2.1.1)(jsdom@24.1.3)

  vitest@1.6.0(@types/node@20.16.5)(@vitest/ui@2.1.1(vitest@2.1.1))(jsdom@24.1.3):
    dependencies:
      '@vitest/expect': 1.6.0
      '@vitest/runner': 1.6.0
      '@vitest/snapshot': 1.6.0
      '@vitest/spy': 1.6.0
      '@vitest/utils': 1.6.0
      acorn-walk: 8.3.4
      chai: 4.5.0
      debug: 4.3.7
      execa: 8.0.1
      local-pkg: 0.5.0
      magic-string: 0.30.11
      pathe: 1.1.2
      picocolors: 1.1.0
      std-env: 3.7.0
      strip-literal: 2.1.0
      tinybench: 2.9.0
      tinypool: 0.8.4
      vite: 5.4.6(@types/node@20.16.5)
      vite-node: 1.6.0(@types/node@20.16.5)
      why-is-node-running: 2.3.0
    optionalDependencies:
      '@types/node': 20.16.5
      '@vitest/ui': 2.1.1(vitest@2.1.1)
      jsdom: 24.1.3
    transitivePeerDependencies:
      - less
      - lightningcss
      - sass
      - sass-embedded
      - stylus
      - sugarss
      - supports-color
      - terser

  vitest@2.1.1(@types/node@20.16.5)(@vitest/ui@2.1.1)(jsdom@24.1.3):
    dependencies:
      '@vitest/expect': 2.1.1
      '@vitest/mocker': 2.1.1(@vitest/spy@2.1.1)(vite@5.4.6(@types/node@20.16.5))
      '@vitest/pretty-format': 2.1.1
      '@vitest/runner': 2.1.1
      '@vitest/snapshot': 2.1.1
      '@vitest/spy': 2.1.1
      '@vitest/utils': 2.1.1
      chai: 5.1.1
      debug: 4.3.7
      magic-string: 0.30.11
      pathe: 1.1.2
      std-env: 3.7.0
      tinybench: 2.9.0
      tinyexec: 0.3.0
      tinypool: 1.0.1
      tinyrainbow: 1.2.0
      vite: 5.4.6(@types/node@20.16.5)
      vite-node: 2.1.1(@types/node@20.16.5)
      why-is-node-running: 2.3.0
    optionalDependencies:
      '@types/node': 20.16.5
      '@vitest/ui': 2.1.1(vitest@2.1.1)
      jsdom: 24.1.3
    transitivePeerDependencies:
      - less
      - lightningcss
      - msw
      - sass
      - sass-embedded
      - stylus
      - sugarss
      - supports-color
      - terser

  vitest@2.1.1(@types/node@22.5.5)(@vitest/ui@2.1.1)(jsdom@24.1.3):
    dependencies:
      '@vitest/expect': 2.1.1
      '@vitest/mocker': 2.1.1(@vitest/spy@2.1.1)(vite@5.4.6(@types/node@22.5.5))
      '@vitest/pretty-format': 2.1.1
      '@vitest/runner': 2.1.1
      '@vitest/snapshot': 2.1.1
      '@vitest/spy': 2.1.1
      '@vitest/utils': 2.1.1
      chai: 5.1.1
      debug: 4.3.7
      magic-string: 0.30.11
      pathe: 1.1.2
      std-env: 3.7.0
      tinybench: 2.9.0
      tinyexec: 0.3.0
      tinypool: 1.0.1
      tinyrainbow: 1.2.0
      vite: 5.4.6(@types/node@22.5.5)
      vite-node: 2.1.1(@types/node@22.5.5)
      why-is-node-running: 2.3.0
    optionalDependencies:
      '@types/node': 22.5.5
      '@vitest/ui': 2.1.1(vitest@2.1.1)
      jsdom: 24.1.3
    transitivePeerDependencies:
      - less
      - lightningcss
      - msw
      - sass
      - sass-embedded
      - stylus
      - sugarss
      - supports-color
      - terser

  vocs@1.0.0-alpha.61(@types/node@22.5.5)(@types/react-dom@18.3.0)(@types/react@18.3.7)(react-dom@18.3.1(react@18.3.1))(react@18.3.1)(rollup@4.21.3)(typescript@5.4.4):
    dependencies:
      '@floating-ui/react': 0.26.24(react-dom@18.3.1(react@18.3.1))(react@18.3.1)
      '@hono/node-server': 1.13.0(hono@3.12.12)
      '@mdx-js/react': 3.0.1(@types/react@18.3.7)(react@18.3.1)
      '@mdx-js/rollup': 3.0.1(rollup@4.21.3)
      '@noble/hashes': 1.5.0
      '@radix-ui/colors': 3.0.0
      '@radix-ui/react-accordion': 1.2.0(@types/react-dom@18.3.0)(@types/react@18.3.7)(react-dom@18.3.1(react@18.3.1))(react@18.3.1)
      '@radix-ui/react-dialog': 1.1.1(@types/react-dom@18.3.0)(@types/react@18.3.7)(react-dom@18.3.1(react@18.3.1))(react@18.3.1)
      '@radix-ui/react-icons': 1.3.0(react@18.3.1)
      '@radix-ui/react-label': 2.1.0(@types/react-dom@18.3.0)(@types/react@18.3.7)(react-dom@18.3.1(react@18.3.1))(react@18.3.1)
      '@radix-ui/react-navigation-menu': 1.2.0(@types/react-dom@18.3.0)(@types/react@18.3.7)(react-dom@18.3.1(react@18.3.1))(react@18.3.1)
      '@radix-ui/react-popover': 1.1.1(@types/react-dom@18.3.0)(@types/react@18.3.7)(react-dom@18.3.1(react@18.3.1))(react@18.3.1)
      '@radix-ui/react-tabs': 1.1.0(@types/react-dom@18.3.0)(@types/react@18.3.7)(react-dom@18.3.1(react@18.3.1))(react@18.3.1)
      '@shikijs/rehype': 1.21.0
      '@shikijs/transformers': 1.21.0
      '@shikijs/twoslash': 1.21.0(typescript@5.4.4)
      '@vanilla-extract/css': 1.15.5
      '@vanilla-extract/dynamic': 2.1.2
      '@vanilla-extract/vite-plugin': 3.9.5(@types/node@22.5.5)(vite@5.4.6(@types/node@22.5.5))
      '@vitejs/plugin-react': 4.3.1(vite@5.4.6(@types/node@22.5.5))
      autoprefixer: 10.4.20(postcss@8.4.47)
      cac: 6.7.14
      chroma-js: 2.6.0
      clsx: 2.1.1
      compression: 1.7.4
      create-vocs: 1.0.0-alpha.5
      cross-spawn: 7.0.3
      fs-extra: 11.2.0
      globby: 13.2.2
      hastscript: 8.0.0
      hono: 3.12.12
      mark.js: 8.11.1
      mdast-util-directive: 3.0.0
      mdast-util-from-markdown: 2.0.1
      mdast-util-gfm: 3.0.0
      mdast-util-to-hast: 13.2.0
      minimatch: 9.0.5
      minisearch: 6.3.0
      ora: 7.0.1
      p-limit: 5.0.0
      postcss: 8.4.47
      react: 18.3.1
      react-dom: 18.3.1(react@18.3.1)
      react-helmet: 6.1.0(react@18.3.1)
      react-intersection-observer: 9.13.1(react-dom@18.3.1(react@18.3.1))(react@18.3.1)
      react-router-dom: 6.26.2(react-dom@18.3.1(react@18.3.1))(react@18.3.1)
      rehype-autolink-headings: 7.1.0
      rehype-class-names: 1.0.14
      rehype-slug: 6.0.0
      remark-directive: 3.0.0
      remark-frontmatter: 5.0.0
      remark-gfm: 4.0.0
      remark-mdx-frontmatter: 4.0.0
      remark-parse: 11.0.0
      serve-static: 1.16.2
      shiki: 1.21.0
      tailwindcss: 3.4.12
      toml: 3.0.0
      twoslash: 0.2.11(typescript@5.4.4)
      ua-parser-js: 1.0.39
      unified: 11.0.5
      unist-util-visit: 5.0.0
      vite: 5.4.6(@types/node@22.5.5)
    transitivePeerDependencies:
      - '@types/node'
      - '@types/react'
      - '@types/react-dom'
      - babel-plugin-macros
      - less
      - lightningcss
      - rollup
      - sass
      - sass-embedded
      - stylus
      - sugarss
      - supports-color
      - terser
      - ts-node
      - typescript

  w3c-xmlserializer@5.0.0:
    dependencies:
      xml-name-validator: 5.0.0

  webgl-constants@1.1.1: {}

  webgl-sdf-generator@1.1.1: {}

  webidl-conversions@3.0.1: {}

  webidl-conversions@4.0.2: {}

  webidl-conversions@7.0.0: {}

  whatwg-encoding@3.1.1:
    dependencies:
      iconv-lite: 0.6.3

  whatwg-fetch@3.6.20: {}

  whatwg-mimetype@4.0.0: {}

  whatwg-url@14.0.0:
    dependencies:
      tr46: 5.0.0
      webidl-conversions: 7.0.0

  whatwg-url@5.0.0:
    dependencies:
      tr46: 0.0.3
      webidl-conversions: 3.0.1

  whatwg-url@7.1.0:
    dependencies:
      lodash.sortby: 4.7.0
      tr46: 1.0.1
      webidl-conversions: 4.0.2

  which-boxed-primitive@1.0.2:
    dependencies:
      is-bigint: 1.0.4
      is-boolean-object: 1.1.2
      is-number-object: 1.0.7
      is-string: 1.0.7
      is-symbol: 1.0.4

  which-builtin-type@1.1.4:
    dependencies:
      function.prototype.name: 1.1.6
      has-tostringtag: 1.0.2
      is-async-function: 2.0.0
      is-date-object: 1.0.5
      is-finalizationregistry: 1.0.2
      is-generator-function: 1.0.10
      is-regex: 1.1.4
      is-weakref: 1.0.2
      isarray: 2.0.5
      which-boxed-primitive: 1.0.2
      which-collection: 1.0.2
      which-typed-array: 1.1.15

  which-collection@1.0.2:
    dependencies:
      is-map: 2.0.3
      is-set: 2.0.3
      is-weakmap: 2.0.2
      is-weakset: 2.0.3

  which-typed-array@1.1.15:
    dependencies:
      available-typed-arrays: 1.0.7
      call-bind: 1.0.7
      for-each: 0.3.3
      gopd: 1.0.1
      has-tostringtag: 1.0.2

  which@2.0.2:
    dependencies:
      isexe: 2.0.0

  why-is-node-running@2.3.0:
    dependencies:
      siginfo: 2.0.0
      stackback: 0.0.2

  word-wrap@1.2.5: {}

  wouter@2.12.1(react@18.3.1):
    dependencies:
      react: 18.3.1
      use-sync-external-store: 1.2.2(react@18.3.1)

  wrap-ansi@7.0.0:
    dependencies:
      ansi-styles: 4.3.0
      string-width: 4.2.3
      strip-ansi: 6.0.1

  wrap-ansi@8.1.0:
    dependencies:
      ansi-styles: 6.2.1
      string-width: 5.1.2
      strip-ansi: 7.1.0

  wrappy@1.0.2: {}

  ws@8.13.0: {}

  ws@8.18.0: {}

  xml-name-validator@5.0.0: {}

  xmlchars@2.2.0: {}

  y18n@5.0.8: {}

  yallist@3.1.1: {}

  yaml@2.5.1: {}

  yargs-parser@21.1.1: {}

  yargs@17.7.2:
    dependencies:
      cliui: 8.0.1
      escalade: 3.2.0
      get-caller-file: 2.0.5
      require-directory: 2.1.1
      string-width: 4.2.3
      y18n: 5.0.8
      yargs-parser: 21.1.1

  yocto-queue@0.1.0: {}

  yocto-queue@1.1.1: {}

  zod@3.23.8: {}

  zustand@3.7.2(react@18.3.1):
    optionalDependencies:
      react: 18.3.1

  zustand@4.5.5(@types/react@18.3.7)(react@18.3.1):
    dependencies:
      use-sync-external-store: 1.2.2(react@18.3.1)
    optionalDependencies:
      '@types/react': 18.3.7
      react: 18.3.1

  zwitch@2.0.4: {}<|MERGE_RESOLUTION|>--- conflicted
+++ resolved
@@ -96,16 +96,6 @@
         specifier: workspace:^
         version: link:../sdk/packages/eternum
       '@dojoengine/core':
-<<<<<<< HEAD
-        specifier: 1.0.0-alpha.21
-        version: 1.0.0-alpha.21(starknet@6.11.0(encoding@0.1.13))(typescript@5.6.2)
-      '@dojoengine/create-burner':
-        specifier: 1.0.0-alpha.21
-        version: 1.0.0-alpha.21(react-dom@18.3.1(react@18.3.1))(react@18.3.1)(starknet@6.11.0(encoding@0.1.13))(typescript@5.6.2)
-      '@dojoengine/react':
-        specifier: 1.0.0-alpha.21
-        version: 1.0.0-alpha.21(@types/node@20.16.5)(@types/react@18.3.7)(@vitest/ui@2.1.1(vitest@2.1.1))(jsdom@24.1.3)(react@18.3.1)(starknet@6.11.0(encoding@0.1.13))(type-fest@0.21.3)(typescript@5.6.2)(zod@3.23.8)
-=======
         specifier: 1.0.0-alpha.22
         version: 1.0.0-alpha.22(starknet@6.11.0(encoding@0.1.13))(typescript@5.6.2)
       '@dojoengine/create-burner':
@@ -114,21 +104,10 @@
       '@dojoengine/react':
         specifier: 1.0.0-alpha.22
         version: 1.0.0-alpha.22(@types/node@20.16.5)(@types/react@18.3.7)(@vitest/ui@2.1.1(vitest@2.1.1))(jsdom@24.1.3)(react@18.3.1)(starknet@6.11.0(encoding@0.1.13))(type-fest@0.21.3)(typescript@5.6.2)(zod@3.23.8)
->>>>>>> 81651758
       '@dojoengine/recs':
         specifier: ^2.0.13
         version: 2.0.13(typescript@5.6.2)(zod@3.23.8)
       '@dojoengine/state':
-<<<<<<< HEAD
-        specifier: 1.0.0-alpha.21
-        version: 1.0.0-alpha.21(@types/node@20.16.5)(@vitest/ui@2.1.1(vitest@2.1.1))(jsdom@24.1.3)(starknet@6.11.0(encoding@0.1.13))(typescript@5.6.2)(zod@3.23.8)
-      '@dojoengine/torii-client':
-        specifier: 1.0.0-alpha.21
-        version: 1.0.0-alpha.21
-      '@dojoengine/utils':
-        specifier: 1.0.0-alpha.21
-        version: 1.0.0-alpha.21(starknet@6.11.0(encoding@0.1.13))(typescript@5.6.2)(zod@3.23.8)
-=======
         specifier: 1.0.0-alpha.22
         version: 1.0.0-alpha.22(@types/node@20.16.5)(@vitest/ui@2.1.1(vitest@2.1.1))(jsdom@24.1.3)(starknet@6.11.0(encoding@0.1.13))(typescript@5.6.2)(zod@3.23.8)
       '@dojoengine/torii-client':
@@ -137,7 +116,6 @@
       '@dojoengine/utils':
         specifier: 1.0.0-alpha.22
         version: 1.0.0-alpha.22(starknet@6.11.0(encoding@0.1.13))(typescript@5.6.2)(zod@3.23.8)
->>>>>>> 81651758
       '@headlessui/react':
         specifier: ^1.7.18
         version: 1.7.19(react-dom@18.3.1(react@18.3.1))(react@18.3.1)
@@ -351,13 +329,8 @@
   sdk/packages/eternum:
     dependencies:
       '@dojoengine/core':
-<<<<<<< HEAD
-        specifier: 1.0.0-alpha.21
-        version: 1.0.0-alpha.21(starknet@6.11.0(encoding@0.1.13))(typescript@5.6.2)
-=======
         specifier: 1.0.0-alpha.22
         version: 1.0.0-alpha.22(starknet@6.11.0(encoding@0.1.13))(typescript@5.6.2)
->>>>>>> 81651758
       eventemitter3:
         specifier: ^5.0.1
         version: 5.0.1
@@ -1065,10 +1038,6 @@
     peerDependencies:
       starknet: 6.11.0
 
-<<<<<<< HEAD
-  '@dojoengine/create-burner@1.0.0-alpha.21':
-    resolution: {integrity: sha512-f4HNoVJTrfiGp5VlPPfP1P93Pfa+yd7iRWjSAwHfaI8hUnLg9DjA8CGm0AmEbYqwC64B/A9MQtAtsaTHQ1dWmg==}
-=======
   '@dojoengine/core@1.0.0-alpha.22':
     resolution: {integrity: sha512-o3aJlUTeL8p3gTYdgCKGjI2EOxE4oWBYoaUboJ77bsvcNuWiL6X8RXEA7vGUY+F0zrp0UTlcixpIMEEOgDbgDA==}
     hasBin: true
@@ -1077,19 +1046,13 @@
 
   '@dojoengine/create-burner@1.0.0-alpha.22':
     resolution: {integrity: sha512-R1kOb4Gbi0aT8oYhRL1pEXHgG4nA8YPqYFPHD+i4XKMGz4nxucsIL//IynJVW7oeAibElufNyKcCiuhq91Q3rg==}
->>>>>>> 81651758
     peerDependencies:
       react: ^18.2.0
       react-dom: ^18.2.0
       starknet: 6.11.0
 
-<<<<<<< HEAD
-  '@dojoengine/react@1.0.0-alpha.21':
-    resolution: {integrity: sha512-p+aJfFQPwnQMTVMqcPhUn4B4LCBuwnbULV/DzMAyulbn3IDVtEgj3sUjGjNHoAxaP9CPce7BZNtQw1vxwNX26w==}
-=======
   '@dojoengine/react@1.0.0-alpha.22':
     resolution: {integrity: sha512-pGx3zwr7YC7yhLVi7qJbNkDXflUB3KdbL5d8ydMvyt137Fq0A8ev2l74WY5d01iF4NwYhAaaHwu77ztcGrlcSw==}
->>>>>>> 81651758
     peerDependencies:
       react: ^18.2.0
       starknet: 6.11.0
@@ -1098,21 +1061,6 @@
   '@dojoengine/recs@2.0.13':
     resolution: {integrity: sha512-Cgz4Unlnk2FSDoFTYKrJexX/KiSYPMFMxftxQkC+9LUKS5yNGkgFQM7xu4/L1HvpDAenL7NjUmH6ynRAS7Iifw==}
 
-<<<<<<< HEAD
-  '@dojoengine/state@1.0.0-alpha.21':
-    resolution: {integrity: sha512-yBY6mf1StM3h99mz/R3+WcEWI4rulQRTLlM/M9BThwBuZv+xz0V1aeFQjq2cx7vU2t3HpQgZUKYTms4s+LZhhA==}
-    peerDependencies:
-      starknet: 6.11.0
-
-  '@dojoengine/torii-client@1.0.0-alpha.21':
-    resolution: {integrity: sha512-HhMcjrsDNqwWODU5A1PxM4y6NU+KRrPcGtt7bhCRBKUt3hftkWHtHkTVEH0KMgvX0nvoqBCkRB0wQYs+y4NpxA==}
-
-  '@dojoengine/torii-wasm@1.0.0-alpha.21':
-    resolution: {integrity: sha512-9uYaP8kbsmhnvrGbGRhh2WKFHIW4t+YJIrjCnnp+ve2SU26lzfY+u1M4j2ICrh08umXvhlTh7YbLc/iomj1eEg==}
-
-  '@dojoengine/utils@1.0.0-alpha.21':
-    resolution: {integrity: sha512-7o1/55TxZW1yWv0SUdDwfSY4k200IWleyhmpYmqchD68dih3lX8evGhnOsNqtdAMOcPENdCUal04LRHHSeJMkA==}
-=======
   '@dojoengine/state@1.0.0-alpha.22':
     resolution: {integrity: sha512-iA/ShshfHlq220R2zgYK+RPjrYWO+p//lmamo97AaPXt2LV7YmscnR7B6A/TOXAwKNkF7UawGR5lk/+L5wv/0A==}
     peerDependencies:
@@ -1126,7 +1074,6 @@
 
   '@dojoengine/utils@1.0.0-alpha.22':
     resolution: {integrity: sha512-MLDVKO8lblGAAzveUMRUuDeBlOF2ieXXarhtYbsKoN4WN6mH3W/VvDK+/hac6/vTCgln5DafvpZHafGdAkfVnw==}
->>>>>>> 81651758
     peerDependencies:
       starknet: 6.11.0
 
@@ -7463,8 +7410,6 @@
       sisteransi: 1.0.5
 
   '@dojoengine/core@1.0.0-alpha.21(starknet@6.11.0(encoding@0.1.13))(typescript@5.6.2)':
-<<<<<<< HEAD
-=======
     dependencies:
       '@dojoengine/recs': 2.0.13(typescript@5.6.2)(zod@3.23.8)
       starknet: 6.11.0(encoding@0.1.13)
@@ -7475,7 +7420,6 @@
       - utf-8-validate
 
   '@dojoengine/core@1.0.0-alpha.22(starknet@6.11.0(encoding@0.1.13))(typescript@5.6.2)':
->>>>>>> 81651758
     dependencies:
       '@dojoengine/recs': 2.0.13(typescript@5.6.2)(zod@3.23.8)
       starknet: 6.11.0(encoding@0.1.13)
@@ -7485,15 +7429,9 @@
       - typescript
       - utf-8-validate
 
-<<<<<<< HEAD
-  '@dojoengine/create-burner@1.0.0-alpha.21(react-dom@18.3.1(react@18.3.1))(react@18.3.1)(starknet@6.11.0(encoding@0.1.13))(typescript@5.6.2)':
-    dependencies:
-      '@dojoengine/core': 1.0.0-alpha.21(starknet@6.11.0(encoding@0.1.13))(typescript@5.6.2)
-=======
   '@dojoengine/create-burner@1.0.0-alpha.22(react-dom@18.3.1(react@18.3.1))(react@18.3.1)(starknet@6.11.0(encoding@0.1.13))(typescript@5.6.2)':
     dependencies:
       '@dojoengine/core': 1.0.0-alpha.22(starknet@6.11.0(encoding@0.1.13))(typescript@5.6.2)
->>>>>>> 81651758
       '@scure/bip32': 1.5.0
       '@starknet-react/core': 2.3.0(get-starknet-core@3.3.3(starknet@6.11.0(encoding@0.1.13)))(react@18.3.1)(starknet@6.11.0(encoding@0.1.13))
       encoding: 0.1.13
@@ -7507,21 +7445,12 @@
       - typescript
       - utf-8-validate
 
-<<<<<<< HEAD
-  '@dojoengine/react@1.0.0-alpha.21(@types/node@20.16.5)(@types/react@18.3.7)(@vitest/ui@2.1.1(vitest@2.1.1))(jsdom@24.1.3)(react@18.3.1)(starknet@6.11.0(encoding@0.1.13))(type-fest@0.21.3)(typescript@5.6.2)(zod@3.23.8)':
-    dependencies:
-      '@dojoengine/recs': 2.0.13(typescript@5.6.2)(zod@3.23.8)
-      '@dojoengine/state': 1.0.0-alpha.21(@types/node@20.16.5)(@vitest/ui@2.1.1(vitest@2.1.1))(jsdom@24.1.3)(starknet@6.11.0(encoding@0.1.13))(typescript@5.6.2)(zod@3.23.8)
-      '@dojoengine/torii-client': 1.0.0-alpha.21
-      '@dojoengine/utils': 1.0.0-alpha.21(starknet@6.11.0(encoding@0.1.13))(typescript@5.6.2)(zod@3.23.8)
-=======
   '@dojoengine/react@1.0.0-alpha.22(@types/node@20.16.5)(@types/react@18.3.7)(@vitest/ui@2.1.1(vitest@2.1.1))(jsdom@24.1.3)(react@18.3.1)(starknet@6.11.0(encoding@0.1.13))(type-fest@0.21.3)(typescript@5.6.2)(zod@3.23.8)':
     dependencies:
       '@dojoengine/recs': 2.0.13(typescript@5.6.2)(zod@3.23.8)
       '@dojoengine/state': 1.0.0-alpha.22(@types/node@20.16.5)(@vitest/ui@2.1.1(vitest@2.1.1))(jsdom@24.1.3)(starknet@6.11.0(encoding@0.1.13))(typescript@5.6.2)(zod@3.23.8)
       '@dojoengine/torii-client': 1.0.0-alpha.22
       '@dojoengine/utils': 1.0.0-alpha.22(starknet@6.11.0(encoding@0.1.13))(typescript@5.6.2)(zod@3.23.8)
->>>>>>> 81651758
       '@latticexyz/utils': 2.2.12
       encoding: 0.1.13
       fast-deep-equal: 3.1.3
@@ -7566,17 +7495,10 @@
       - utf-8-validate
       - zod
 
-<<<<<<< HEAD
-  '@dojoengine/state@1.0.0-alpha.21(@types/node@20.16.5)(@vitest/ui@2.1.1(vitest@2.1.1))(jsdom@24.1.3)(starknet@6.11.0(encoding@0.1.13))(typescript@5.6.2)(zod@3.23.8)':
-    dependencies:
-      '@dojoengine/recs': 2.0.13(typescript@5.6.2)(zod@3.23.8)
-      '@dojoengine/torii-client': 1.0.0-alpha.21
-=======
   '@dojoengine/state@1.0.0-alpha.22(@types/node@20.16.5)(@vitest/ui@2.1.1(vitest@2.1.1))(jsdom@24.1.3)(starknet@6.11.0(encoding@0.1.13))(typescript@5.6.2)(zod@3.23.8)':
     dependencies:
       '@dojoengine/recs': 2.0.13(typescript@5.6.2)(zod@3.23.8)
       '@dojoengine/torii-client': 1.0.0-alpha.22
->>>>>>> 81651758
       starknet: 6.11.0(encoding@0.1.13)
       vitest: 1.6.0(@types/node@20.16.5)(@vitest/ui@2.1.1(vitest@2.1.1))(jsdom@24.1.3)
     transitivePeerDependencies:
@@ -7599,15 +7521,6 @@
       - utf-8-validate
       - zod
 
-<<<<<<< HEAD
-  '@dojoengine/torii-client@1.0.0-alpha.21':
-    dependencies:
-      '@dojoengine/torii-wasm': 1.0.0-alpha.21
-
-  '@dojoengine/torii-wasm@1.0.0-alpha.21': {}
-
-  '@dojoengine/utils@1.0.0-alpha.21(starknet@6.11.0(encoding@0.1.13))(typescript@5.6.2)(zod@3.23.8)':
-=======
   '@dojoengine/torii-client@1.0.0-alpha.22':
     dependencies:
       '@dojoengine/torii-wasm': 1.0.0-alpha.22
@@ -7615,7 +7528,6 @@
   '@dojoengine/torii-wasm@1.0.0-alpha.22': {}
 
   '@dojoengine/utils@1.0.0-alpha.22(starknet@6.11.0(encoding@0.1.13))(typescript@5.6.2)(zod@3.23.8)':
->>>>>>> 81651758
     dependencies:
       '@dojoengine/recs': 2.0.13(typescript@5.6.2)(zod@3.23.8)
       '@latticexyz/utils': 2.2.12
