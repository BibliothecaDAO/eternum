--- conflicted
+++ resolved
@@ -1,9 +1,5 @@
 export * from "./address";
 export * from "./army";
-<<<<<<< HEAD
 export * from "./quest";
 export * from "./structure";
-=======
-export * from "./structure";
-export * from "./tiles";
->>>>>>> cddff553
+export * from "./tiles";