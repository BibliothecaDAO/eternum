import { Direction, getNeighborHexes, ID, Steps } from "@bibliothecadao/types";
<<<<<<< HEAD
import { Entity } from "@dojoengine/recs";
import { AndComposeClause, MemberClause } from "@dojoengine/sdk";
=======
// import { Entity } from "@dojoengine/recs"; // Will be removed
>>>>>>> d34ebcff
import { Clause, PatternMatching, Query, ToriiClient } from "@dojoengine/torii-wasm";
import { getStructureFromToriiEntity } from "../parser";
import { getResourcesFromToriiEntity } from "../parser/resources";

export const getFirstStructureFromToriiClient = async (toriiClient: ToriiClient, ownedBy?: string) => {
  const clause: Clause = !ownedBy
    ? {
        Keys: {
          keys: [undefined],
          pattern_matching: "FixedLen" as PatternMatching,
          models: ["s1_eternum-Structure"],
        },
      }
    : {
        Composite: {
          operator: "And",
          clauses: [
            {
              Keys: {
                keys: [undefined],
                pattern_matching: "FixedLen" as PatternMatching,
                models: ["s1_eternum-Structure"],
              },
            },
            {
              Member: {
                model: "s1_eternum-Structure",
                member: "owner",
                operator: "Eq",
                value: { Primitive: { ContractAddress: ownedBy } },
              },
            },
          ],
        },
      };

  const query: Query = {
    pagination: {
      limit: 1,
      cursor: undefined,
      direction: "Forward",
      order_by: [],
    },
    no_hashed_keys: false,
    models: ["s1_eternum-Structure"],
    historical: false,
    clause,
  };

  const response = await toriiClient.getEntities(query);

  const entityModels = response.items[0].models;
  const structureData = entityModels["s1_eternum-Structure"];

  const structure = getStructureFromToriiEntity(structureData);
  return {
    entityId: structure.entity_id,
    owner: structure.owner,
    position: { col: structure.base.coord_x, row: structure.base.coord_y },
  };
};

export const getStructureFromToriiClient = async (toriiClient: ToriiClient, entityId: ID) => {
  const query: Query = {
    pagination: {
      limit: 1,
      cursor: undefined,
      direction: "Forward",
      order_by: [],
    },
    no_hashed_keys: false,
    models: ["s1_eternum-Structure", "s1_eternum-Resource"],
    historical: false,
    clause: {
      Keys: {
        keys: [entityId.toString()],
        pattern_matching: "FixedLen" as PatternMatching,
        models: ["s1_eternum-Structure", "s1_eternum-Resource"], // Ensure models list here matches top-level if keys are specific to them
      },
    },
  };

  const response = await toriiClient.getEntities(query);

  const entityModels = response.items[0].models;
  const structureData = entityModels["s1_eternum-Structure"];
  const resourceData = entityModels["s1_eternum-Resource"];

  return {
    structure: getStructureFromToriiEntity(structureData),
    resources: getResourcesFromToriiEntity(resourceData),
  };
};

export const getAllStructuresFromToriiClient = async (toriiClient: ToriiClient, ownedBy?: string) => {
  const clause: Clause = !ownedBy
    ? {
        Keys: {
          keys: [undefined],
          pattern_matching: "FixedLen" as PatternMatching,
          models: ["s1_eternum-Structure"],
        },
      }
    : {
        Member: {
          model: "s1_eternum-Structure",
          member: "owner",
          operator: "Eq",
          value: { Primitive: { ContractAddress: ownedBy } },
        },
      };

  const query: Query = {
    pagination: {
      limit: 1000,
      cursor: undefined,
      direction: "Forward",
      order_by: [],
    },
    no_hashed_keys: false,
    models: ["s1_eternum-Structure"],
    historical: false,
    clause,
  };

  const response = await toriiClient.getEntities(query);

  const result =
    response && response.items
      ? response.items
          .map((item) => {
            if (item.models && item.models["s1_eternum-Structure"]) {
              const structure = getStructureFromToriiEntity(item.models["s1_eternum-Structure"]);
              return {
                entityId: structure.entity_id,
                owner: structure.owner,
                position: { col: structure.base.coord_x, row: structure.base.coord_y },
              };
            }
            return null; // Or handle as needed if a structure model is missing
          })
          .filter((item) => item !== null)
      : []; // Filter out nulls if any item didn't have the structure model

  return result;
};

// Types For Getting Village Slots
interface VillageSlot {
  value: Direction;
  label: string;
  coord: {
    col: number;
    row: number;
  };
}

interface VillageSlotCheckResult {
  realmId: number;
  entityId: number;
  hasSlots: boolean;
  availableSlots: VillageSlot[];
  position: {
    col: number;
    row: number;
  };
}

// Constants
const DIRECTION_MAP: Record<string, Direction> = {
  East: Direction.EAST,
  NorthEast: Direction.NORTH_EAST,
  NorthWest: Direction.NORTH_WEST,
  West: Direction.WEST,
  SouthWest: Direction.SOUTH_WEST,
  SouthEast: Direction.SOUTH_EAST,
};

// Helper functions
const convertDirectionsToEnum = (directions: string[]): Direction[] =>
  directions.map((direction) => DIRECTION_MAP[direction]).filter((dir): dir is Direction => dir !== undefined);

const formatVillageSlots = (availableSlotStrings: string[], col: number, row: number): VillageSlot[] => {
  const availableSlots = convertDirectionsToEnum(availableSlotStrings);
  const neighborHexes = getNeighborHexes(col, row, Steps.Two);

  return neighborHexes
    .filter((neighbor) => availableSlots.includes(neighbor.direction))
    .map((neighbor) => ({
      value: neighbor.direction,
      label: Direction[neighbor.direction].replace(/_/g, " "),
      coord: {
        col: neighbor?.col ?? 0,
        row: neighbor?.row ?? 0,
      },
    }));
};

// Query builders
const createStructureVillageSlotsQuery = (clause?: Clause): Query => ({
  pagination: {
    limit: 1,
    cursor: undefined,
    direction: "Forward",
    order_by: [],
  },
  no_hashed_keys: false,
  models: ["s1_eternum-StructureVillageSlots"],
  historical: false,
  clause,
});

// Main functions
export const getRandomRealmWithVillageSlotsFromTorii = async (toriiClient: ToriiClient) => {
  const response = await toriiClient.getEntities(createStructureVillageSlotsQuery());

  const entityModels = response.items[0].models;
  const villageSlotsData = entityModels["s1_eternum-StructureVillageSlots"] as any; // Keep as any for now due to complex structure

  if (!villageSlotsData) return null;

  const availableSlots = villageSlotsData.directions_left.value.map((v: any) => v.value.option);

  return {
    realmId: villageSlotsData.connected_realm_id?.value,
    entityId: Number(villageSlotsData.connected_realm_entity_id?.value),
    hasSlots: true,
    availableSlots: formatVillageSlots(
      availableSlots,
      villageSlotsData.connected_realm_coord?.value.x.value,
      villageSlotsData.connected_realm_coord?.value.y.value,
    ),
    position: {
      col: villageSlotsData.connected_realm_coord?.value.x.value,
      row: villageSlotsData.connected_realm_coord?.value.y.value,
    },
  };
};

export const checkOpenVillageSlotFromToriiClient = async (
  toriiClient: ToriiClient,
  realmId: ID,
): Promise<VillageSlotCheckResult | null> => {
  const villageSlotQuery = createStructureVillageSlotsQuery({
    Member: {
      model: "s1_eternum-StructureVillageSlots",
      member: "connected_realm_id",
      operator: "Eq",
      value: { Primitive: { U16: realmId } },
    },
  });

  const response = await toriiClient.getEntities(villageSlotQuery);

  const entityModels = response.items[0].models;
  const villageSlotsData = entityModels["s1_eternum-StructureVillageSlots"] as any; // Keep as any

  if (!villageSlotsData) return null;

  const availableSlots = villageSlotsData.directions_left.value.map((v: any) => v.value.option);

  return {
    realmId: villageSlotsData.connected_realm_id?.value,
    entityId: Number(villageSlotsData.connected_realm_entity_id?.value),
    hasSlots: true,
    availableSlots: formatVillageSlots(
      availableSlots,
      villageSlotsData.connected_realm_coord?.value.x.value,
      villageSlotsData.connected_realm_coord?.value.y.value,
    ),
    position: {
      col: villageSlotsData.connected_realm_coord?.value.x.value,
      row: villageSlotsData.connected_realm_coord?.value.y.value,
    },
  };
};

export const hasSurroundingWonderFromToriiClient = async (
  toriiClient: ToriiClient,
  coords: { col: number; row: number },
) => {
  const radius = 200;

  const query: Query = {
    limit: 1000,
    offset: 0,
    dont_include_hashed_keys: false,
    order_by: [],
    entity_models: ["s1_eternum-Structure"],
    entity_updated_after: 0,
    clause: AndComposeClause([
      MemberClause("s1_eternum-Structure", "base.coord_x", "Gte", coords.col - radius),
      MemberClause("s1_eternum-Structure", "base.coord_x", "Lte", coords.col + radius),
      MemberClause("s1_eternum-Structure", "base.coord_y", "Gte", coords.row - radius),
      MemberClause("s1_eternum-Structure", "base.coord_y", "Lte", coords.row + radius),
      MemberClause("s1_eternum-Structure", "metadata.has_wonder", "Eq", true),
    ]).build(),
  };
  const wonders = await toriiClient.getEntities(query, false);
  return !!Object.keys(wonders).length;
};<|MERGE_RESOLUTION|>--- conflicted
+++ resolved
@@ -1,10 +1,5 @@
 import { Direction, getNeighborHexes, ID, Steps } from "@bibliothecadao/types";
-<<<<<<< HEAD
-import { Entity } from "@dojoengine/recs";
-import { AndComposeClause, MemberClause } from "@dojoengine/sdk";
-=======
 // import { Entity } from "@dojoengine/recs"; // Will be removed
->>>>>>> d34ebcff
 import { Clause, PatternMatching, Query, ToriiClient } from "@dojoengine/torii-wasm";
 import { getStructureFromToriiEntity } from "../parser";
 import { getResourcesFromToriiEntity } from "../parser/resources";
