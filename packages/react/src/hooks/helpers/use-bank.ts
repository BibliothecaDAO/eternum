--- conflicted
+++ resolved
@@ -1,9 +1,5 @@
 import { ID, MERCENARIES, WORLD_CONFIG_ID } from "@bibliothecadao/eternum";
-<<<<<<< HEAD
-import { getComponentValue } from "@dojoengine/recs";
-=======
 import { getComponentValue, getComponentValueStrict } from "@dojoengine/recs";
->>>>>>> 2e1c8e6f
 import { getEntityIdFromKeys } from "@dojoengine/utils";
 import { shortString } from "starknet";
 import { useDojo } from "../";
@@ -17,13 +13,7 @@
 
   const entity = getEntityIdFromKeys([BigInt(bankEntityId)]);
 
-<<<<<<< HEAD
-  // use strict because we know the entity exists
-  const structure = getComponentValue(Structure, entity);
-  if (!structure) return;
-=======
   const structure = getComponentValueStrict(Structure, entity);
->>>>>>> 2e1c8e6f
 
   const addressName = getComponentValue(AddressName, getEntityIdFromKeys([BigInt(structure.owner)]));
   const bankConfig = getComponentValue(WorldConfig, getEntityIdFromKeys([WORLD_CONFIG_ID]))?.bank_config;
@@ -37,10 +27,7 @@
     entityId: structure.entity_id,
     position: { x: structure.base.coord_x, y: structure.base.coord_y },
     owner: addressName?.name ? shortString.decodeShortString(addressName.name.toString()) : MERCENARIES,
-<<<<<<< HEAD
-=======
     structure,
->>>>>>> 2e1c8e6f
     ownerFee: Number(bankConfig?.owner_fee_num) / Number(bankConfig?.owner_fee_denom),
     depositFee: Number(bridgeFeeConfig?.max_bank_fee_dpt_percent),
     withdrawFee: Number(bridgeFeeConfig?.max_bank_fee_wtdr_percent),
