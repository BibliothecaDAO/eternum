--- conflicted
+++ resolved
@@ -1,150 +1,3 @@
-<<<<<<< HEAD
-// import { ArrivalInfo, ContractAddress } from "@bibliothecadao/eternum";
-// import { useEntityQuery } from "@dojoengine/react";
-// import { Entity, Has, HasValue, defineQuery, getComponentValue, isComponentUpdate } from "@dojoengine/recs";
-// import { getEntityIdFromKeys } from "@dojoengine/utils";
-// import { useCallback, useEffect, useMemo, useState } from "react";
-// import { useDojo } from "../";
-
-// const getCurrentDonkeyWeightMinimum = () => {
-//   return Number(localStorage.getItem("WEIGHT_MINIMUM") || 0) * 1000;
-// };
-
-// const usePlayerArrivals = () => {
-//   const {
-//     account: { account },
-//     setup: {
-//       components: { Position, Owner, EntityOwner, Structure, Resource },
-//     },
-//   } = useDojo();
-
-//   const minWeight = getCurrentDonkeyWeightMinimum();
-
-//   const playerStructures = useEntityQuery([
-//     Has(Structure),
-//     HasValue(Owner, { address: ContractAddress(account.address) }),
-//   ]);
-
-//   const playerStructurePositions = useMemo(() => {
-//     return playerStructures.map((entityId) => {
-//       const position = getComponentValue(Position, entityId);
-//       return { x: position?.x ?? 0, y: position?.y ?? 0, entityId: position?.entity_id || 0 };
-//     });
-//   }, [playerStructures, Position]);
-
-//   const [entitiesWithInventory, setEntitiesWithInventory] = useState<ArrivalInfo[]>([]);
-
-//   const hasMinWeight = useCallback(
-//     (entity: Entity) => {
-//       const weight = getComponentValue(Resource, entity);
-//       return !!(weight && Number(weight) >= minWeight);
-//     },
-//     [minWeight],
-//   );
-
-//   const createArrivalInfo = useCallback(
-//     (id: Entity): ArrivalInfo | undefined => {
-//       // Get required component values
-//       const position = getComponentValue(Position, id);
-//       const entityOwner = getComponentValue(EntityOwner, id);
-//       const resource = getComponentValue(Resource, id);
-
-//       // Return early if missing required components
-//       if (!position) return undefined;
-
-//       // Get owner information
-//       const ownerEntityId = getEntityIdFromKeys([BigInt(entityOwner?.entity_owner_id || 0)]);
-//       const owner = getComponentValue(Owner, ownerEntityId);
-//       const isOwner = owner?.address === ContractAddress(account.address);
-
-//       // Check if entity has resources
-//       const hasResources = !!(resource && resource.weight > 0);
-//       // Find matching player structure at position
-//       const playerStructurePosition = playerStructurePositions.find(
-//         (structurePosition) => structurePosition.x === position.x && structurePosition.y === position.y,
-//       );
-
-//       return {
-//         entityId: position.entity_id,
-//         recipientEntityId: playerStructurePosition?.entityId || 0,
-//         // fix
-//         arrivesAt: 17048448000n, // January 10, 2024
-//         isOwner,
-//         position: { x: position.x, y: position.y },
-//         hasResources,
-//         isHome: !!playerStructurePosition,
-//       };
-//     },
-//     [account, playerStructurePositions],
-//   );
-
-//   const isMine = useCallback(
-//     (entity: Entity) => {
-//       const entityOwner = getComponentValue(EntityOwner, entity);
-//       const owner = getComponentValue(Owner, getEntityIdFromKeys([BigInt(entityOwner?.entity_owner_id || 0)]));
-//       return owner?.address === ContractAddress(account.address);
-//     },
-//     [account.address],
-//   );
-
-//   useEffect(() => {
-//     const query = defineQuery([Has(Position), Has(EntityOwner)], { runOnInit: false });
-
-//     const handleArrivalUpdate = (arrivals: ArrivalInfo[], newArrival: ArrivalInfo | undefined) => {
-//       if (!newArrival) return arrivals;
-
-//       if (!newArrival.hasResources || !newArrival.isHome || !newArrival.isOwner) {
-//         return arrivals.filter((arrival) => arrival.entityId !== newArrival.entityId);
-//       }
-
-//       const index = arrivals.findIndex((arrival) => arrival.entityId === newArrival.entityId);
-//       if (index !== -1) {
-//         return [...arrivals.slice(0, index), newArrival, ...arrivals.slice(index + 1)];
-//       }
-//       return [...arrivals, newArrival];
-//     };
-
-//     const sub = query.update$.subscribe((update) => {
-//       if (
-//         isComponentUpdate(update, Position) ||
-//         isComponentUpdate(update, Weight) ||
-//         isComponentUpdate(update, EntityOwner) ||
-//         isComponentUpdate(update, ArrivalTime) ||
-//         isComponentUpdate(update, OwnedResourcesTracker)
-//       ) {
-//         setEntitiesWithInventory((arrivals) => handleArrivalUpdate(arrivals, createArrivalInfo(update.entity)));
-//       }
-//     });
-
-//     return () => sub.unsubscribe();
-//   }, [account, playerStructurePositions, createArrivalInfo, isMine]);
-
-//   return useMemo(
-//     () => entitiesWithInventory.sort((a, b) => Number(a.arrivesAt) - Number(b.arrivesAt)),
-//     [entitiesWithInventory],
-//   );
-// };
-
-// export const usePlayerArrivalsNotifications = (currentBlockTimestamp: number) => {
-//   const [arrivedNotificationLength, setArrivedNotificationLength] = useState(0);
-//   const [nonArrivedNotificationLength, setNonArrivedNotificationLength] = useState(0);
-
-//   const arrivals = usePlayerArrivals();
-
-//   useEffect(() => {
-//     const arrivedCount = arrivals.filter(
-//       (arrival) => Number(arrival.arrivesAt) <= (currentBlockTimestamp || 0) && arrival.hasResources,
-//     ).length;
-//     const nonArrivedCount = arrivals.filter(
-//       (arrival) => Number(arrival.arrivesAt) > (currentBlockTimestamp || 0) && arrival.hasResources,
-//     ).length;
-//     setArrivedNotificationLength(arrivedCount);
-//     setNonArrivedNotificationLength(nonArrivedCount);
-//   }, [arrivals, currentBlockTimestamp]);
-
-//   return { arrivedNotificationLength, nonArrivedNotificationLength, arrivals };
-// };
-=======
 import { ClientComponents, ID, Resource, ResourceArrivalInfo, ResourcesIds } from "@bibliothecadao/eternum";
 import { useEntityQuery } from "@dojoengine/react";
 import { ComponentValue, Has, HasValue, getComponentValue } from "@dojoengine/recs";
@@ -252,5 +105,4 @@
   });
 
   return arrivalsInfo;
-};
->>>>>>> 2e1c8e6f
+};