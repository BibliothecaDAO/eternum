import { Account, AccountInterface, BigNumberish, num } from "starknet";
import { ResourcesIds } from "../constants";
import { BuildingType } from "../constants/structures";
import { Level, Resource } from "./common";

export interface SystemSigner {
  signer: AccountInterface | Account;
}

export interface CreateVillageProps extends SystemSigner {
  village_pass_token_id: num.BigNumberish;
  connected_realm: num.BigNumberish;
  direction: num.BigNumberish;
  village_pass_address: string;
}

export interface MintAndSettleTestRealmProps extends SystemSigner {
  token_id: num.BigNumberish;
  realms_address: string;
  season_pass_address: string;
  realm_settlement: {
    side: num.BigNumberish;
    layer: num.BigNumberish;
    point: num.BigNumberish;
  };
}

export interface BridgeDepositIntoRealmProps extends SystemSigner {
  resources: {
    tokenAddress: num.BigNumberish;
    amount: num.BigNumberish;
  }[];
  recipient_structure_id: num.BigNumberish;
  client_fee_recipient: num.BigNumberish;
}

export interface BridgeWithdrawFromRealmProps extends SystemSigner {
  resources: {
    tokenAddress: num.BigNumberish;
    amount: num.BigNumberish;
  }[];
  from_structure_id: num.BigNumberish;
  recipient_address: num.BigNumberish;
  client_fee_recipient: num.BigNumberish;
}

export interface SetAddressNameProps extends SystemSigner {
  name: num.BigNumberish;
}

export interface SetEntityNameProps extends SystemSigner {
  entity_id: num.BigNumberish;
  name: string;
}

export interface CreateOrderProps extends SystemSigner {
  maker_id: num.BigNumberish;
  taker_id: num.BigNumberish;
  maker_gives_resource_type: num.BigNumberish;
  maker_gives_min_resource_amount: num.BigNumberish;
  maker_gives_max_count: num.BigNumberish;
  taker_pays_resource_type: num.BigNumberish;
  taker_pays_min_resource_amount: num.BigNumberish;
  expires_at: num.BigNumberish;
}

export interface AcceptOrderProps extends SystemSigner {
  taker_id: num.BigNumberish;
  trade_id: num.BigNumberish;
  taker_buys_count: num.BigNumberish;
}

export interface CancelOrderProps extends SystemSigner {
  trade_id: num.BigNumberish;
}

export interface SendResourcesProps extends SystemSigner {
  sender_entity_id: num.BigNumberish;
  recipient_entity_id: num.BigNumberish;
  resources: ResourceCosts[];
}

export interface SendResourcesMultipleProps extends SystemSigner {
  calls: {
    sender_entity_id: num.BigNumberish;
    recipient_entity_id: num.BigNumberish;
    resources: num.BigNumberish[];
  }[];
}

export interface PickupResourcesProps extends SystemSigner {
  recipient_entity_id: num.BigNumberish;
  owner_entity_id: num.BigNumberish;
  resources: ResourceCosts[];
}

export interface ArrivalsOffloadProps extends SystemSigner {
  structureId: num.BigNumberish;
  day: num.BigNumberish;
  slot: num.BigNumberish;
  resource_count: num.BigNumberish;
}

export interface TransferResourcesProps extends SystemSigner {
  sending_entity_id: num.BigNumberish;
  receiving_entity_id: num.BigNumberish;
  resources: num.BigNumberish[];
}

export interface MintResourcesProps extends SystemSigner {
  receiver_id: num.BigNumberish;
  resources: num.BigNumberish[];
}

export interface CreateMultipleRealmsProps extends SystemSigner {
  owner: num.BigNumberish;
  realms: {
    realm_id: num.BigNumberish;
    realm_settlement: {
      side: num.BigNumberish;
      layer: num.BigNumberish;
      point: num.BigNumberish;
    };
  }[];
  frontend: num.BigNumberish;
  season_pass_address: string;
}

export interface CreateRealmDevProps extends SystemSigner {
  realm_id: num.BigNumberish;
}

export interface UpgradeRealmProps extends SystemSigner {
  realm_entity_id: num.BigNumberish;
}

export interface CreateBuildingProps extends SystemSigner {
  entity_id: num.BigNumberish;
  directions: num.BigNumberish[];
  building_category: BuildingType;
  use_simple: boolean;
}

export interface DestroyBuildingProps extends SystemSigner {
  entity_id: num.BigNumberish;
  building_coord: {
    x: num.BigNumberish;
    y: num.BigNumberish;
  };
}

export interface PauseProductionProps extends SystemSigner {
  entity_id: num.BigNumberish;
  building_coord: {
    x: num.BigNumberish;
    y: num.BigNumberish;
  };
}

export interface ResumeProductionProps extends SystemSigner {
  entity_id: num.BigNumberish;
  building_coord: {
    x: num.BigNumberish;
    y: num.BigNumberish;
  };
}

export interface CreateAdminBanksProps extends SystemSigner {
  banks: {
    name: string;
    coord: {
      x: num.BigNumberish;
      y: num.BigNumberish;
    };
  }[];
}

export interface ChangeBankOwnerFeeProps extends SystemSigner {
  bank_entity_id: num.BigNumberish;
  new_swap_fee_num: num.BigNumberish;
  new_swap_fee_denom: num.BigNumberish;
}

export interface ChangeBankBridgeFeeProps extends SystemSigner {
  bank_entity_id: num.BigNumberish;
  new_bridge_fee_dpt_percent: num.BigNumberish;
  new_bridge_fee_wtdr_percent: num.BigNumberish;
}

export interface BuyResourcesProps extends SystemSigner {
  bank_entity_id: num.BigNumberish;
  entity_id: num.BigNumberish;
  resource_type: num.BigNumberish;
  amount: num.BigNumberish;
}

export interface SellResourcesProps extends SystemSigner {
  bank_entity_id: num.BigNumberish;
  entity_id: num.BigNumberish;
  resource_type: num.BigNumberish;
  amount: num.BigNumberish;
}

export interface AddLiquidityProps extends SystemSigner {
  bank_entity_id: num.BigNumberish;
  entity_id: num.BigNumberish;
  calls: {
    resource_type: num.BigNumberish;
    resource_amount: num.BigNumberish;
    lords_amount: num.BigNumberish;
  }[];
}

export interface RemoveLiquidityProps extends SystemSigner {
  bank_entity_id: num.BigNumberish;
  entity_id: num.BigNumberish;
  resource_type: num.BigNumberish;
  shares: num.BigNumberish;
}

export interface TroopsLegacy {
  knight_count: num.BigNumberish;
  paladin_count: num.BigNumberish;
  crossbowman_count: num.BigNumberish;
}

export interface ArmyCreateProps extends SystemSigner {
  army_owner_id: num.BigNumberish;
  is_defensive_army: boolean;
}

export interface ArmyDeleteProps extends SystemSigner {
  army_id: num.BigNumberish;
}

export interface ArmyBuyTroopsProps extends SystemSigner {
  army_id: num.BigNumberish;
  payer_id: num.BigNumberish;
  troops: TroopsLegacy;
}

export interface ArmyMergeTroopsProps extends SystemSigner {
  from_army_id: num.BigNumberish;
  to_army_id: num.BigNumberish;
  troops: TroopsLegacy;
}

export interface BattleStartProps extends SystemSigner {
  attacking_army_id: num.BigNumberish;
  defending_army_id: num.BigNumberish;
}

export interface BattleForceStartProps extends SystemSigner {
  battle_id: num.BigNumberish;
  defending_army_id: num.BigNumberish;
}

export interface BattleResolveProps extends SystemSigner {
  battle_id: num.BigNumberish;
  army_id: num.BigNumberish;
}

export interface BattleJoinProps extends SystemSigner {
  battle_id: num.BigNumberish;
  battle_side: num.BigNumberish;
  army_id: num.BigNumberish;
}

export interface BattleLeaveProps extends SystemSigner {
  battle_id: num.BigNumberish;
  army_ids: num.BigNumberish[];
}

export interface BattlePillageProps extends SystemSigner {
  army_id: num.BigNumberish;
  structure_id: num.BigNumberish;
}

export interface BattleClaimProps extends SystemSigner {
  army_id: num.BigNumberish;
  structure_id: num.BigNumberish;
}

type BattleClaimAndLeave = BattleClaimProps & BattleLeaveProps;
export interface BattleClaimAndLeaveProps extends SystemSigner, Omit<BattleClaimAndLeave, "army_ids"> {}

type BattleLeaveAndRaid = BattlePillageProps & BattleLeaveProps;
export interface BattleLeaveAndRaidProps extends SystemSigner, Omit<BattleLeaveAndRaid, "army_ids"> {}

export interface CreateGuildProps extends SystemSigner {
  is_public: boolean;
  guild_name: string;
}
export interface JoinGuildProps extends SystemSigner {
  guild_entity_id: num.BigNumberish;
}
export interface UpdateWhitelist extends SystemSigner {
  address: num.BigNumberish;
  whitelist: boolean;
}

export interface TransferGuildOwnership extends SystemSigner {
  guild_entity_id: num.BigNumberish;
  to_player_address: num.BigNumberish;
}

export interface RemoveGuildMember extends SystemSigner {
  player_address_to_remove: num.BigNumberish;
}

export interface DisbandGuild extends SystemSigner {
  calls: { address: num.BigNumberish }[];
}

export interface RemovePlayerFromWhitelist extends SystemSigner {
  player_address_to_remove: num.BigNumberish;
  guild_entity_id: num.BigNumberish;
}

export interface ClaimWonderProductionBonusProps extends SystemSigner {
  structure_id: num.BigNumberish;
  wonder_structure_id: num.BigNumberish;
}

export interface MintStartingResources extends SystemSigner {
  config_ids: num.BigNumberish[];
  realm_entity_id: num.BigNumberish;
}

interface ResourceCosts {
  resource: ResourcesIds;
  amount: num.BigNumberish;
}

export interface SetStartingResourcesConfigProps extends SystemSigner {
  realmStartingResources: ResourceCosts[];
  villageStartingResources: ResourceCosts[];
}

export interface SetMapConfigProps extends SystemSigner {
  reward_amount: num.BigNumberish;
  shards_mines_win_probability: num.BigNumberish;
  shards_mines_fail_probability: num.BigNumberish;
  agent_find_probability: num.BigNumberish;
  agent_find_fail_probability: num.BigNumberish;
  hyps_win_prob: num.BigNumberish;
  hyps_fail_prob: num.BigNumberish;
  hyps_fail_prob_increase_p_hex: num.BigNumberish;
  hyps_fail_prob_increase_p_fnd: num.BigNumberish;
  mine_wheat_grant_amount: num.BigNumberish;
  mine_fish_grant_amount: num.BigNumberish;
}

export interface SetTravelFoodCostConfigProps extends SystemSigner {
  config_id: num.BigNumberish;
  unit_type: num.BigNumberish;
  explore_wheat_burn_amount: num.BigNumberish;
  explore_fish_burn_amount: num.BigNumberish;
  travel_wheat_burn_amount: num.BigNumberish;
  travel_fish_burn_amount: num.BigNumberish;
}

export interface SetCapacityConfigProps extends SystemSigner {
  troop_capacity: num.BigNumberish; // grams
  donkey_capacity: num.BigNumberish; // grams
  storehouse_boost_capacity: num.BigNumberish; // grams

  realm_capacity: num.BigNumberish; // grams
  village_capacity: num.BigNumberish; // grams
  hyperstructure_capacity: num.BigNumberish; // grams
  fragment_mine_capacity: num.BigNumberish; // grams
  bank_structure_capacity: num.BigNumberish; // grams
}

export interface SetAgentConfigProps extends SystemSigner {
  agent_controller: num.BigNumberish;

  max_lifetime_count: num.BigNumberish;
  max_current_count: num.BigNumberish;
  min_spawn_lords_amount: num.BigNumberish;
  max_spawn_lords_amount: num.BigNumberish;
}

export interface SetVillageTokenProps extends SystemSigner {
  village_pass_nft_address: num.BigNumberish;
  village_mint_initial_recipient: num.BigNumberish;
}

export interface SetWonderBonusConfigProps extends SystemSigner {
  within_tile_distance: num.BigNumberish;
  bonus_percent_num: num.BigNumberish;
}

export interface SetTradeConfigProps extends SystemSigner {
  max_count: num.BigNumberish;
}

export interface SetWeightConfigProps extends SystemSigner {
  calls: {
    entity_type: num.BigNumberish;
    weight_nanogram: num.BigNumberish;
  }[];
}

export interface SetTickConfigProps extends SystemSigner {
  tick_interval_in_seconds: num.BigNumberish;
}

export interface SetResourceFactoryConfigProps extends SystemSigner {
  calls: {
    resource_type: num.BigNumberish;
    realm_output_per_second: num.BigNumberish;
    village_output_per_second: num.BigNumberish;
    labor_output_per_resource: num.BigNumberish;
    resource_output_per_simple_input: num.BigNumberish;
    simple_input_resources_list: ResourceCosts[];
    resource_output_per_complex_input: num.BigNumberish;
    complex_input_resources_list: ResourceCosts[];
  }[];
}

export interface SetBankConfigProps extends SystemSigner {
  lp_fee_num: num.BigNumberish;
  lp_fee_denom: num.BigNumberish;
  owner_fee_num: num.BigNumberish;
  owner_fee_denom: num.BigNumberish;
}

export interface SetBattleConfigProps extends SystemSigner {
  regular_immunity_ticks: num.BigNumberish;
  hyperstructure_immunity_ticks: num.BigNumberish;
}

export interface SetTroopConfigProps extends SystemSigner {
  stamina_config: TroopStaminaConfigProps;
  limit_config: TroopLimitConfigProps;
  damage_config: TroopDamageConfigProps;
}

export interface TroopStaminaConfigProps {
  stamina_gain_per_tick: num.BigNumberish;
  stamina_initial: num.BigNumberish;
  stamina_bonus_value: num.BigNumberish;
  stamina_knight_max: num.BigNumberish;
  stamina_paladin_max: num.BigNumberish;
  stamina_crossbowman_max: num.BigNumberish;
  stamina_attack_req: num.BigNumberish;
  stamina_attack_max: num.BigNumberish;
  stamina_explore_wheat_cost: num.BigNumberish;
  stamina_explore_fish_cost: num.BigNumberish;
  stamina_explore_stamina_cost: num.BigNumberish;
  stamina_travel_wheat_cost: num.BigNumberish;
  stamina_travel_fish_cost: num.BigNumberish;
  stamina_travel_stamina_cost: num.BigNumberish;
}

export interface TroopLimitConfigProps {
  explorer_max_party_count: num.BigNumberish;
  explorer_guard_max_troop_count: num.BigNumberish;
  guard_resurrection_delay: num.BigNumberish;
  mercenaries_troop_lower_bound: num.BigNumberish;
  mercenaries_troop_upper_bound: num.BigNumberish;
  agent_troop_lower_bound: num.BigNumberish;
  agent_troop_upper_bound: num.BigNumberish;
}

export interface TroopDamageConfigProps {
  damage_raid_percent_num: num.BigNumberish;
  damage_biome_bonus_num: num.BigNumberish;
  damage_beta_small: num.BigNumberish;
  damage_beta_large: num.BigNumberish;
  damage_scaling_factor: num.BigNumberish;
  damage_c0: num.BigNumberish;
  damage_delta: num.BigNumberish;
  t1_damage_value: num.BigNumberish;
  t2_damage_multiplier: num.BigNumberish;
  t3_damage_multiplier: num.BigNumberish;
}

export interface SetBuildingConfigProps extends SystemSigner {
  base_population: num.BigNumberish;
  base_cost_percent_increase: num.BigNumberish;
}

export interface SetBuildingCategoryConfigProps extends SystemSigner {
  calls: {
    building_category: BuildingType;
    complex_building_cost: ResourceCosts[];
    simple_building_cost: ResourceCosts[];
    population_cost: num.BigNumberish;
    capacity_grant: num.BigNumberish;
  }[];
}

export interface setRealmUpgradeConfigProps extends SystemSigner {
  calls: {
    level: num.BigNumberish;
    cost_of_level: ResourceCosts[];
  }[];
}

export interface SetStructureMaxLevelConfigProps extends SystemSigner {
  realm_max_level: num.BigNumberish;
  village_max_level: num.BigNumberish;
}

export interface SetWorldConfigProps extends SystemSigner {
  admin_address: num.BigNumberish;
}

export interface SetMercenariesNameConfigProps extends SystemSigner {
  name: num.BigNumberish;
}
export interface SetDonkeySpeedConfigProps extends SystemSigner {
  sec_per_km: num.BigNumberish;
}

export interface SetSeasonConfigProps extends SystemSigner {
  season_pass_address: num.BigNumberish;
  realms_address: num.BigNumberish;
  lords_address: num.BigNumberish;
  start_settling_at: num.BigNumberish;
  start_main_at: num.BigNumberish;
  bridge_close_end_grace_seconds: num.BigNumberish;
  point_registration_grace_seconds: num.BigNumberish;
}

export interface SetVRFConfigProps extends SystemSigner {
  vrf_provider_address: num.BigNumberish;
}

export interface SetResourceBridgeWhitelistConfigProps extends SystemSigner {
  resource_whitelist_configs: ResourceWhitelistConfig[];
}

export interface ResourceWhitelistConfig {
  token: num.BigNumberish;
  resource_type: num.BigNumberish;
}
export interface SetResourceBridgeFeesConfigProps extends SystemSigner {
  velords_fee_on_dpt_percent: num.BigNumberish;
  velords_fee_on_wtdr_percent: num.BigNumberish;
  season_pool_fee_on_dpt_percent: num.BigNumberish;
  season_pool_fee_on_wtdr_percent: num.BigNumberish;
  client_fee_on_dpt_percent: num.BigNumberish;
  client_fee_on_wtdr_percent: num.BigNumberish;
  velords_fee_recipient: num.BigNumberish;
  season_pool_fee_recipient: num.BigNumberish;
  realm_fee_dpt_percent: num.BigNumberish;
  realm_fee_wtdr_percent: num.BigNumberish;
}

export interface SetHyperstructureConfig extends SystemSigner {
  initialize_shards_amount: num.BigNumberish;
  construction_resources: {
    resource_type: num.BigNumberish;
    resource_completion_points: number;
    min_amount: number;
    max_amount: number;
  }[];
  points_per_second: num.BigNumberish;
  points_for_win: num.BigNumberish;
}

export interface SetQuestConfigProps extends SystemSigner {
  quest_find_probability: num.BigNumberish;
  quest_find_fail_probability: num.BigNumberish;
}

export interface InitializeHyperstructureProps extends SystemSigner {
  hyperstructure_id: num.BigNumberish;
}

export interface ContributeToConstructionProps extends SystemSigner {
  hyperstructure_entity_id: num.BigNumberish;
  contributor_entity_id: num.BigNumberish;
  contributions: { resource: number; amount: number }[];
}

export interface SetAccessProps extends SystemSigner {
  hyperstructure_entity_id: num.BigNumberish;
  access: num.BigNumberish;
}

export interface GetPointsProps extends SystemSigner {
  player_address: num.BigNumberish;
  hyperstructure_contributed_to: number[];
  hyperstructure_shareholder_epochs: { hyperstructure_entity_id: number; epoch: number }[];
}
export interface EndGameProps extends SystemSigner {}

export interface RegisterToLeaderboardProps extends SystemSigner {
  hyperstructure_contributed_to: number[];
  hyperstructure_shareholder_epochs: { hyperstructure_entity_id: number; epoch: number }[];
}

export interface ClaimLeaderboardRewardsProps extends SystemSigner {}

export interface SetCoOwnersProps extends SystemSigner {
  hyperstructure_entity_id: num.BigNumberish;
  co_owners: Record<number, BigNumberish>[];
}

export interface ClaimConstructionPointsProps extends SystemSigner {
  hyperstructure_ids: num.BigNumberish[];
  player: num.BigNumberish;
}

export interface ClaimSharePointsProps extends SystemSigner {
  hyperstructure_ids: num.BigNumberish[];
}

export interface SetStaminaConfigProps extends SystemSigner {
  unit_type: num.BigNumberish;
  max_stamina: num.BigNumberish;
}

export interface SetStaminaRefillConfigProps extends SystemSigner {
  amount_per_tick: num.BigNumberish;
  start_boost_tick_count: num.BigNumberish;
}

export interface SetSettlementConfigProps extends SystemSigner {
  center: num.BigNumberish;
  base_distance: num.BigNumberish;
  subsequent_distance: num.BigNumberish;
}

export interface MintTestRealmProps extends SystemSigner {
  token_id: num.BigNumberish;
  realms_address: num.BigNumberish;
}
export interface MintSeasonPassesProps extends SystemSigner {
  recipient: num.BigNumberish;
  token_ids: num.BigNumberish[];
  season_pass_address: num.BigNumberish;
}

export interface AttachLordsProps extends SystemSigner {
  token_id: num.BigNumberish;
  amount: num.BigNumberish;
  season_pass_address: num.BigNumberish;
  lords_address: num.BigNumberish;
}

export interface DetachLordsProps extends SystemSigner {
  token_id: num.BigNumberish;
  amount: num.BigNumberish;
  season_pass_address: num.BigNumberish;
}

export interface MintTestLordsProps extends SystemSigner {
  lords_address: num.BigNumberish;
}

/**
 * Props for burning resources to produce labor
 */
export interface BurnOtherResourcesForLaborProductionProps {
  /** ID of the realm entity */
  entity_id: number;
  /** Array of resource types to burn */
  resource_types: number[];
  /** Array of resource amounts to burn */
  resource_amounts: number[];
  /** Account executing the transaction */
  signer: Account | AccountInterface;
}

/**
 * Props for burning labor to produce other resources
 */
export interface BurnLaborResourcesForOtherProductionProps {
  /** ID of the realm entity */
  from_entity_id: number;
  /** Array of cycles to burn */
  production_cycles: number[];
  /** Array of resource types to produce */
  produced_resource_types: number[];
  /** Account executing the transaction */
  signer: Account | AccountInterface;
}

/**
 * Props for burning predefined resources to produce other resources
 */
export interface BurnOtherPredefinedResourcesForResourcesProps {
  /** ID of the realm entity */
  from_entity_id: number;
  /** Array of resource types to produce */
  produced_resource_types: number[];
  /** Array of production cycle counts */
  production_cycles: number[];
  /** Account executing the transaction */
  signer: Account | AccountInterface;
}

/**
 * Properties for moving an explorer
 */
export interface ExplorerMoveProps extends SystemSigner {
  /** ID of the explorer to move */
  explorer_id: number;
  /** Array of directions to move in */
  directions: number[];
  /** Whether to explore new tiles along the way */
  explore: boolean;
}

/**
 * Properties for swapping troops between explorers
 */
export interface ExplorerExplorerSwapProps extends SystemSigner {
  /** ID of the explorer sending troops */
  from_explorer_id: number;
  /** ID of the explorer receiving troops */
  to_explorer_id: number;
  /** Direction to the receiving explorer */
  to_explorer_direction: number;
  /** Number of troops to swap */
  count: number;
}

/**
 * Properties for swapping troops from explorer to guard
 */
export interface ExplorerGuardSwapProps extends SystemSigner {
  /** ID of the explorer sending troops */
  from_explorer_id: number;
  /** ID of the structure receiving troops */
  to_structure_id: number;
  /** Direction to the receiving structure */
  to_structure_direction: number;
  /** Guard slot to place troops in */
  to_guard_slot: number;
  /** Number of troops to swap */
  count: number;
}

/**
 * Properties for swapping troops from guard to explorer
 */
export interface GuardExplorerSwapProps extends SystemSigner {
  /** ID of the structure sending troops */
  from_structure_id: number;
  /** Guard slot to take troops from */
  from_guard_slot: number;
  /** ID of the explorer receiving troops */
  to_explorer_id: number;
  /** Direction to the receiving explorer */
  to_explorer_direction: number;
  /** Number of troops to swap */
  count: number;
}

/**
 * Properties for explorer vs explorer attack
 */
export interface AttackExplorerVsExplorerProps extends SystemSigner {
  /** ID of the attacking explorer */
  aggressor_id: number;
  /** ID of the defending explorer */
  defender_id: number;
  /** Direction to the defender */
  defender_direction: number;
  /** Resources to steal */
  steal_resources: Resource[];
}

/**
 * Properties for explorer vs guard attack
 */
export interface AttackExplorerVsGuardProps extends SystemSigner {
  /** ID of the attacking explorer */
  explorer_id: number;
  /** ID of the structure with defending guard */
  structure_id: number;
  /** Direction to the structure */
  structure_direction: number;
}

/**
 * Properties for guard vs explorer attack
 */
export interface AttackGuardVsExplorerProps extends SystemSigner {
  /** ID of the structure with attacking guard */
  structure_id: number;
  /** Guard slot of the attacking troops */
  structure_guard_slot: number;
  /** ID of the defending explorer */
  explorer_id: number;
  /** Direction to the explorer */
  explorer_direction: number;
}

/**
 * Properties for raid explorer vs guard
 */
export interface RaidExplorerVsGuardProps extends SystemSigner {
  /** ID of the raiding explorer */
  explorer_id: number;
  /** ID of the structure being raided */
  structure_id: number;
  /** Direction to the structure */
  structure_direction: number;
  /** Resources to steal */
  steal_resources: Resource[];
}

/**
 * Properties for adding troops to a guard
 */
export interface GuardAddProps extends SystemSigner {
  /** ID of the structure to add guard troops to */
  for_structure_id: number;
  /** Guard slot to place troops in */
  slot: number;
  /** Type of troops to add */
  category: number;
  /** Tier of troops to add */
  tier: number;
  /** Number of troops to add */
  amount: number;
}

/**
 * Properties for deleting guard troops
 */
export interface GuardDeleteProps extends SystemSigner {
  /** ID of the structure to remove guard troops from */
  for_structure_id: number;
  /** Guard slot to remove troops from */
  slot: number;
}

/**
 * Properties for creating an explorer
 */
export interface ExplorerCreateProps extends SystemSigner {
  /** ID of the structure creating the explorer */
  for_structure_id: number;
  /** Type of troops to add */
  category: number;
  /** Tier of troops to add */
  tier: number;
  /** Number of troops to add */
  amount: number;
  /** Direction to spawn the explorer */
  spawn_direction: number;
}

/**
 * Properties for adding troops to an explorer
 */
export interface ExplorerAddProps extends SystemSigner {
  /** ID of the explorer to add troops to */
  to_explorer_id: number;
  /** Number of troops to add */
  amount: number;
  /** Direction to the explorer's home */
  home_direction: number;
}

/**
 * Properties for deleting an explorer
 */
export interface ExplorerDeleteProps extends SystemSigner {
  /** ID of the explorer to delete */
  explorer_id: number;
}

/**
 * Properties for transferring resources from a troop to an adjacent structure
 */
export interface TroopStructureAdjacentTransferProps extends SystemSigner {
  /** ID of the explorer sending resources */
  from_explorer_id: number;
  /** ID of the structure receiving resources */
  to_structure_id: number;
  /** Resources to transfer */
  resources: Resource[];
}

/**
 * Properties for transferring resources from a troop to an adjacent troop
 */
export interface TroopTroopAdjacentTransferProps extends SystemSigner {
  /** ID of the troop sending resources */
  from_troop_id: number;
  /** ID of the troop receiving resources */
  to_troop_id: number;
  /** Resources to transfer */
  resources: Resource[];
}

/**
 * Properties for transferring resources from a structure to an adjacent troop
 */
export interface StructureTroopAdjacentTransferProps extends SystemSigner {
  /** ID of the structure sending resources */
  from_structure_id: number;
  /** ID of the troop receiving resources */
  to_troop_id: number;
  /** Resources to transfer */
  resources: Resource[];
}

export interface CreateMarketplaceOrderProps {
  marketplace_address: num.BigNumberish;
  token_id: number;
  collection_id: number;
  price: num.BigNumberish;
  expiration: number;
  signer: AccountInterface;
}

export interface AcceptMarketplaceOrderProps {
  marketplace_address: num.BigNumberish;
  order_id: num.BigNumberish;
  signer: AccountInterface;
}

export interface CancelMarketplaceOrderProps {
  marketplace_address: num.BigNumberish;
  order_id: num.BigNumberish;
  signer: AccountInterface;
}

export interface EditMarketplaceOrderProps {
  marketplace_address: num.BigNumberish;
  order_id: num.BigNumberish;
  new_price: num.BigNumberish;
  signer: AccountInterface;
}

<<<<<<< HEAD
export interface SetQuestGamesProps extends SystemSigner {
  quest_games: {
    address: string;
    levels: Level[];
    overwrite: boolean;
  }[];
}

export interface StartQuestProps extends SystemSigner {
  quest_tile_id: number;
  explorer_id: number;
  player_name: num.BigNumberish;
  to_address: string;
}

export interface ClaimRewardProps extends SystemSigner {
  game_token_id: number;
  game_address: string;
}

export interface GetGameCountProps extends SystemSigner {
  game_address: string;
}

export interface DisableQuestsProps extends SystemSigner {}

export interface EnableQuestsProps extends SystemSigner {}
=======
export interface LeaveGuildProps extends SystemSigner {}
>>>>>>> 40e79097
<|MERGE_RESOLUTION|>--- conflicted
+++ resolved
@@ -933,7 +933,8 @@
   signer: AccountInterface;
 }
 
-<<<<<<< HEAD
+export interface LeaveGuildProps extends SystemSigner {}
+
 export interface SetQuestGamesProps extends SystemSigner {
   quest_games: {
     address: string;
@@ -960,7 +961,4 @@
 
 export interface DisableQuestsProps extends SystemSigner {}
 
-export interface EnableQuestsProps extends SystemSigner {}
-=======
-export interface LeaveGuildProps extends SystemSigner {}
->>>>>>> 40e79097
+export interface EnableQuestsProps extends SystemSigner {}