--- conflicted
+++ resolved
@@ -33,17 +33,16 @@
     return this._getResource();
   }
 
-<<<<<<< HEAD
   public getLabor() {
     const labor = getComponentValue(
       this.components.Resource,
       getEntityIdFromKeys([BigInt(this.entityId), BigInt(getLaborIdFromResourceId(this.resourceId))]),
     );
     return labor;
-=======
+  }
+
   public isFood(): boolean {
     return this.resourceId === ResourcesIds.Wheat || this.resourceId === ResourcesIds.Fish;
->>>>>>> aef638a3
   }
 
   public isActive(): boolean {
@@ -54,7 +53,6 @@
   public balance(currentTick: number): number {
     return Number(this._balance(currentTick));
   }
-  
 
   public optimisticResourceUpdate = (overrideId: string, change: bigint) => {
     const entity = getEntityIdFromKeys([BigInt(this.entityId), BigInt(this.resourceId)]);
