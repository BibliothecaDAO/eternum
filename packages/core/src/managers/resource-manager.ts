// import { getEntityIdFromKeys, gramToKg, multiplyByPrecision } from "@/ui/utils/utils";
import { ComponentValue, getComponentValue } from "@dojoengine/recs";
import { getEntityIdFromKeys } from "@dojoengine/utils";
import { BuildingType, CapacityConfig, ResourcesIds, StructureType } from "../constants";
import { ClientComponents } from "../dojo/create-client-components";
import { ID, Resource } from "../types";
<<<<<<< HEAD
import { gramToKg, multiplyByPrecision, unpackValue } from "../utils";
=======
import { gramToKg, kgToGram, multiplyByPrecision, unpackValue } from "../utils";
>>>>>>> 2e1c8e6f
import { configManager } from "./config-manager";

export class ResourceManager {
  entityId: ID;

  constructor(
    private readonly components: ClientComponents,
    entityId: ID,
  ) {
    this.entityId = entityId;
  }

  public getProduction(resourceId: ResourcesIds) {
    const resource = this._getResource();
    if (!resource) return undefined;

    switch (resourceId) {
      case ResourcesIds.Stone:
        return resource.STONE_PRODUCTION;
      case ResourcesIds.Coal:
        return resource.COAL_PRODUCTION;
      case ResourcesIds.Wood:
        return resource.WOOD_PRODUCTION;
      case ResourcesIds.Copper:
        return resource.COPPER_PRODUCTION;
      case ResourcesIds.Ironwood:
        return resource.IRONWOOD_PRODUCTION;
      case ResourcesIds.Obsidian:
        return resource.OBSIDIAN_PRODUCTION;
      case ResourcesIds.Gold:
        return resource.GOLD_PRODUCTION;
      case ResourcesIds.Silver:
        return resource.SILVER_PRODUCTION;
      case ResourcesIds.Mithral:
        return resource.MITHRAL_PRODUCTION;
      case ResourcesIds.AlchemicalSilver:
        return resource.ALCHEMICAL_SILVER_PRODUCTION;
      case ResourcesIds.ColdIron:
        return resource.COLD_IRON_PRODUCTION;
      case ResourcesIds.DeepCrystal:
        return resource.DEEP_CRYSTAL_PRODUCTION;
      case ResourcesIds.Ruby:
        return resource.RUBY_PRODUCTION;
      case ResourcesIds.Diamonds:
        return resource.DIAMONDS_PRODUCTION;
      case ResourcesIds.Hartwood:
        return resource.HARTWOOD_PRODUCTION;
      case ResourcesIds.Ignium:
        return resource.IGNIUM_PRODUCTION;
      case ResourcesIds.TwilightQuartz:
        return resource.TWILIGHT_QUARTZ_PRODUCTION;
      case ResourcesIds.TrueIce:
        return resource.TRUE_ICE_PRODUCTION;
      case ResourcesIds.Adamantine:
        return resource.ADAMANTINE_PRODUCTION;
      case ResourcesIds.Sapphire:
        return resource.SAPPHIRE_PRODUCTION;
      case ResourcesIds.EtherealSilica:
        return resource.ETHEREAL_SILICA_PRODUCTION;
      case ResourcesIds.Dragonhide:
        return resource.DRAGONHIDE_PRODUCTION;
      case ResourcesIds.Labor:
        return resource.LABOR_PRODUCTION;
      case ResourcesIds.AncientFragment:
        return resource.EARTHEN_SHARD_PRODUCTION;
      case ResourcesIds.Donkey:
        return resource.DONKEY_PRODUCTION;
      case ResourcesIds.Knight:
        return resource.KNIGHT_T1_PRODUCTION;
      case ResourcesIds.KnightT2:
        return resource.KNIGHT_T2_PRODUCTION;
      case ResourcesIds.KnightT3:
        return resource.KNIGHT_T3_PRODUCTION;
      case ResourcesIds.Crossbowman:
        return resource.CROSSBOWMAN_T1_PRODUCTION;
      case ResourcesIds.CrossbowmanT2:
        return resource.CROSSBOWMAN_T2_PRODUCTION;
      case ResourcesIds.CrossbowmanT3:
        return resource.CROSSBOWMAN_T3_PRODUCTION;
      case ResourcesIds.Paladin:
        return resource.PALADIN_T1_PRODUCTION;
      case ResourcesIds.PaladinT2:
        return resource.PALADIN_T2_PRODUCTION;
      case ResourcesIds.PaladinT3:
        return resource.PALADIN_T3_PRODUCTION;
      case ResourcesIds.Wheat:
        return resource.WHEAT_PRODUCTION;
      case ResourcesIds.Fish:
        return resource.FISH_PRODUCTION;
      case ResourcesIds.Lords:
        return resource.LORDS_PRODUCTION;
      default:
        return undefined;
    }
  }

  public getResource() {
    return this._getResource();
  }

  public isFood(resourceId: ResourcesIds): boolean {
    return resourceId === ResourcesIds.Wheat || resourceId === ResourcesIds.Fish;
  }

  public isActive(resourceId: ResourcesIds): boolean {
    const production = this.getProduction(resourceId);
    if (!production) return false;
    if (this.isFood(resourceId)) {
      return production.production_rate !== 0n;
    }
    return production.building_count > 0 && production.production_rate !== 0n && production.output_amount_left !== 0n;
  }

  public balanceWithProduction(currentTick: number, resourceId: ResourcesIds): number {
    const resource = this._getResource();
    const balance = this.balance(resourceId);
    const amountProduced = this._amountProduced(resource, currentTick, resourceId);
    const finalBalance = this._limitBalanceByStoreCapacity(balance + amountProduced, resourceId);
    return Number(finalBalance);
  }

<<<<<<< HEAD
  public optimisticResourceUpdate = (overrideId: string, resourceId: ResourcesIds, change: bigint) => {
    const entity = getEntityIdFromKeys([BigInt(this.entityId), BigInt(resourceId)]);
    const currentBalance = this.balance(resourceId);
    const weight = configManager.getResourceWeightKg(resourceId);
    const currentWeight = getComponentValue(this.components.Resource, entity)?.weight || { capacity: 0n, weight: 0n };
    const amountWithPrecision = BigInt(multiplyByPrecision(Number(change)));

    switch (resourceId) {
      case ResourcesIds.Stone:
        this.components.Resource.addOverride(overrideId, {
          entity,
          value: {
            weight: {
              ...currentWeight,
              weight: currentWeight.weight + BigInt(weight),
            },
            STONE_BALANCE: currentBalance + amountWithPrecision,
          },
        });
        break;
      case ResourcesIds.Coal:
        this.components.Resource.addOverride(overrideId, {
          entity,
          value: {
            weight: {
              ...currentWeight,
              weight: currentWeight.weight + BigInt(weight),
            },
            COAL_BALANCE: currentBalance + amountWithPrecision,
          },
        });
        break;
      case ResourcesIds.Wood:
        this.components.Resource.addOverride(overrideId, {
          entity,
          value: {
            weight: {
              ...currentWeight,
              weight: currentWeight.weight + BigInt(weight),
            },
            WOOD_BALANCE: currentBalance + amountWithPrecision,
          },
        });
        break;
      case ResourcesIds.Copper:
        this.components.Resource.addOverride(overrideId, {
          entity,
          value: {
            weight: {
              ...currentWeight,
              weight: currentWeight.weight + BigInt(weight),
            },
            COPPER_BALANCE: currentBalance + amountWithPrecision,
          },
        });
        break;
      case ResourcesIds.Ironwood:
        this.components.Resource.addOverride(overrideId, {
          entity,
          value: {
            weight: {
              ...currentWeight,
              weight: currentWeight.weight + BigInt(weight),
            },
            IRONWOOD_BALANCE: currentBalance + amountWithPrecision,
          },
        });
        break;
      case ResourcesIds.Obsidian:
        this.components.Resource.addOverride(overrideId, {
          entity,
          value: {
            weight: {
              ...currentWeight,
              weight: currentWeight.weight + BigInt(weight),
            },
            OBSIDIAN_BALANCE: currentBalance + amountWithPrecision,
          },
        });
        break;
      case ResourcesIds.Gold:
        this.components.Resource.addOverride(overrideId, {
          entity,
          value: {
            weight: {
              ...currentWeight,
              weight: currentWeight.weight + BigInt(weight),
            },
            GOLD_BALANCE: currentBalance + amountWithPrecision,
          },
        });
        break;
      case ResourcesIds.Silver:
        this.components.Resource.addOverride(overrideId, {
          entity,
          value: {
            weight: {
              ...currentWeight,
              weight: currentWeight.weight + BigInt(weight),
            },
            SILVER_BALANCE: currentBalance + amountWithPrecision,
          },
        });
        break;
      case ResourcesIds.Mithral:
        this.components.Resource.addOverride(overrideId, {
          entity,
          value: {
            weight: {
              ...currentWeight,
              weight: currentWeight.weight + BigInt(weight),
            },
            MITHRAL_BALANCE: currentBalance + amountWithPrecision,
          },
        });
        break;
      case ResourcesIds.AlchemicalSilver:
        this.components.Resource.addOverride(overrideId, {
          entity,
          value: {
            weight: {
              ...currentWeight,
              weight: currentWeight.weight + BigInt(weight),
            },
            ALCHEMICAL_SILVER_BALANCE: currentBalance + amountWithPrecision,
          },
        });
        break;
      case ResourcesIds.ColdIron:
        this.components.Resource.addOverride(overrideId, {
          entity,
          value: {
            weight: {
              ...currentWeight,
              weight: currentWeight.weight + BigInt(weight),
            },
            COLD_IRON_BALANCE: currentBalance + amountWithPrecision,
          },
        });
        break;
      case ResourcesIds.DeepCrystal:
        this.components.Resource.addOverride(overrideId, {
          entity,
          value: {
            weight: {
              ...currentWeight,
              weight: currentWeight.weight + BigInt(weight),
            },
            DEEP_CRYSTAL_BALANCE: currentBalance + amountWithPrecision,
          },
        });
        break;
      case ResourcesIds.Ruby:
        this.components.Resource.addOverride(overrideId, {
          entity,
          value: {
            weight: {
              ...currentWeight,
              weight: currentWeight.weight + BigInt(weight),
            },
            RUBY_BALANCE: currentBalance + amountWithPrecision,
          },
        });
        break;
      case ResourcesIds.Diamonds:
        this.components.Resource.addOverride(overrideId, {
          entity,
          value: {
            weight: {
              ...currentWeight,
              weight: currentWeight.weight + BigInt(weight),
            },
            DIAMONDS_BALANCE: currentBalance + amountWithPrecision,
          },
        });
        break;
      case ResourcesIds.Hartwood:
        this.components.Resource.addOverride(overrideId, {
          entity,
          value: {
            weight: {
              ...currentWeight,
              weight: currentWeight.weight + BigInt(weight),
            },
            HARTWOOD_BALANCE: currentBalance + amountWithPrecision,
          },
        });
        break;
      case ResourcesIds.Ignium:
        this.components.Resource.addOverride(overrideId, {
          entity,
          value: {
            weight: {
              ...currentWeight,
              weight: currentWeight.weight + BigInt(weight),
            },
            IGNIUM_BALANCE: currentBalance + amountWithPrecision,
          },
        });
        break;
      case ResourcesIds.TwilightQuartz:
        this.components.Resource.addOverride(overrideId, {
          entity,
          value: {
            weight: {
              ...currentWeight,
              weight: currentWeight.weight + BigInt(weight),
            },
            TWILIGHT_QUARTZ_BALANCE: currentBalance + amountWithPrecision,
          },
        });
        break;
      case ResourcesIds.TrueIce:
        this.components.Resource.addOverride(overrideId, {
          entity,
          value: {
            weight: {
              ...currentWeight,
              weight: currentWeight.weight + BigInt(weight),
            },
            TRUE_ICE_BALANCE: currentBalance + amountWithPrecision,
          },
        });
        break;
      case ResourcesIds.Adamantine:
        this.components.Resource.addOverride(overrideId, {
          entity,
          value: {
            weight: {
              ...currentWeight,
              weight: currentWeight.weight + BigInt(weight),
            },
            ADAMANTINE_BALANCE: currentBalance + amountWithPrecision,
          },
        });
        break;
      case ResourcesIds.Sapphire:
        this.components.Resource.addOverride(overrideId, {
          entity,
          value: {
            weight: {
              ...currentWeight,
              weight: currentWeight.weight + BigInt(weight),
            },
            SAPPHIRE_BALANCE: currentBalance + amountWithPrecision,
          },
        });
        break;
      case ResourcesIds.EtherealSilica:
        this.components.Resource.addOverride(overrideId, {
          entity,
          value: {
            weight: {
              ...currentWeight,
              weight: currentWeight.weight + BigInt(weight),
            },
            ETHEREAL_SILICA_BALANCE: currentBalance + amountWithPrecision,
          },
        });
        break;
      case ResourcesIds.Dragonhide:
        this.components.Resource.addOverride(overrideId, {
          entity,
          value: {
            weight: {
              ...currentWeight,
              weight: currentWeight.weight + BigInt(weight),
            },
            DRAGONHIDE_BALANCE: currentBalance + amountWithPrecision,
          },
        });
        break;
      case ResourcesIds.Labor:
        this.components.Resource.addOverride(overrideId, {
          entity,
          value: {
            weight: {
              ...currentWeight,
              weight: currentWeight.weight + BigInt(weight),
            },
            LABOR_BALANCE: currentBalance + amountWithPrecision,
          },
        });
        break;
      case ResourcesIds.AncientFragment:
        this.components.Resource.addOverride(overrideId, {
          entity,
          value: {
            weight: {
              ...currentWeight,
              weight: currentWeight.weight + BigInt(weight),
            },
            EARTHEN_SHARD_BALANCE: currentBalance + amountWithPrecision,
          },
        });
        break;
      case ResourcesIds.Donkey:
        this.components.Resource.addOverride(overrideId, {
          entity,
          value: {
            weight: {
              ...currentWeight,
              weight: currentWeight.weight + BigInt(weight),
            },
            DONKEY_BALANCE: currentBalance + amountWithPrecision,
          },
        });
        break;
      case ResourcesIds.Knight:
        this.components.Resource.addOverride(overrideId, {
          entity,
          value: {
            weight: {
              ...currentWeight,
              weight: currentWeight.weight + BigInt(weight),
            },
            KNIGHT_T1_BALANCE: currentBalance + amountWithPrecision,
          },
        });
        break;
      case ResourcesIds.KnightT2:
        this.components.Resource.addOverride(overrideId, {
          entity,
          value: {
            weight: {
              ...currentWeight,
              weight: currentWeight.weight + BigInt(weight),
            },
            KNIGHT_T2_BALANCE: currentBalance + amountWithPrecision,
          },
        });
        break;
      case ResourcesIds.KnightT3:
        this.components.Resource.addOverride(overrideId, {
          entity,
          value: {
            weight: {
              ...currentWeight,
              weight: currentWeight.weight + BigInt(weight),
            },
            KNIGHT_T3_BALANCE: currentBalance + amountWithPrecision,
          },
        });
        break;
      case ResourcesIds.Crossbowman:
        this.components.Resource.addOverride(overrideId, {
          entity,
          value: {
            weight: {
              ...currentWeight,
              weight: currentWeight.weight + BigInt(weight),
            },
            CROSSBOWMAN_T1_BALANCE: currentBalance + amountWithPrecision,
          },
        });
        break;
      case ResourcesIds.CrossbowmanT2:
        this.components.Resource.addOverride(overrideId, {
          entity,
          value: {
            weight: {
              ...currentWeight,
              weight: currentWeight.weight + BigInt(weight),
            },
            CROSSBOWMAN_T2_BALANCE: currentBalance + amountWithPrecision,
          },
        });
        break;
      case ResourcesIds.CrossbowmanT3:
        this.components.Resource.addOverride(overrideId, {
          entity,
          value: {
            weight: {
              ...currentWeight,
              weight: currentWeight.weight + BigInt(weight),
            },
            CROSSBOWMAN_T3_BALANCE: currentBalance + amountWithPrecision,
          },
        });
        break;
      case ResourcesIds.Paladin:
        this.components.Resource.addOverride(overrideId, {
          entity,
          value: {
            weight: {
              ...currentWeight,
              weight: currentWeight.weight + BigInt(weight),
            },
            PALADIN_T1_BALANCE: currentBalance + amountWithPrecision,
          },
        });
        break;
      case ResourcesIds.PaladinT2:
        this.components.Resource.addOverride(overrideId, {
          entity,
          value: {
            weight: {
              ...currentWeight,
              weight: currentWeight.weight + BigInt(weight),
            },
            PALADIN_T2_BALANCE: currentBalance + amountWithPrecision,
          },
        });
        break;
      case ResourcesIds.PaladinT3:
        this.components.Resource.addOverride(overrideId, {
          entity,
          value: {
            weight: {
              ...currentWeight,
              weight: currentWeight.weight + BigInt(weight),
            },
            PALADIN_T3_BALANCE: currentBalance + amountWithPrecision,
          },
        });
        break;
      case ResourcesIds.Wheat:
        this.components.Resource.addOverride(overrideId, {
          entity,
          value: {
            weight: {
              ...currentWeight,
              weight: currentWeight.weight + BigInt(weight),
            },
            WHEAT_BALANCE: currentBalance + amountWithPrecision,
          },
        });
        break;
      case ResourcesIds.Fish:
        this.components.Resource.addOverride(overrideId, {
          entity,
          value: {
            weight: {
              ...currentWeight,
              weight: currentWeight.weight + BigInt(weight),
            },
            FISH_BALANCE: currentBalance + amountWithPrecision,
          },
        });
        break;
      case ResourcesIds.Lords:
        this.components.Resource.addOverride(overrideId, {
          entity,
          value: {
            weight: {
              ...currentWeight,
              weight: currentWeight.weight + BigInt(weight),
            },
            LORDS_BALANCE: currentBalance + amountWithPrecision,
          },
        });
        break;
      default:
        break;
=======
  public optimisticResourceUpdate = (overrideId: string, resourceId: ResourcesIds, actualResourceChange: bigint) => {
    const entity = getEntityIdFromKeys([BigInt(this.entityId), BigInt(resourceId)]);
    const currentBalance = this.balance(resourceId);
    const weight = configManager.getResourceWeightKg(resourceId);
    // current weight in nanograms per unit with precision
    const currentWeight = getComponentValue(this.components.Resource, entity)?.weight || { capacity: 0n, weight: 0n };
    const amountWithPrecision = BigInt(multiplyByPrecision(Number(actualResourceChange)));
    const weightChange = BigInt(kgToGram(weight)) * amountWithPrecision;

    try {
      switch (resourceId) {
        case ResourcesIds.Stone:
          this.components.Resource.addOverride(overrideId, {
            entity,
            value: {
              weight: {
                ...currentWeight,
                weight: currentWeight.weight + weightChange,
              },
              STONE_BALANCE: currentBalance + amountWithPrecision,
            },
          });
          break;
        case ResourcesIds.Coal:
          this.components.Resource.addOverride(overrideId, {
            entity,
            value: {
              weight: {
                ...currentWeight,
                weight: currentWeight.weight + weightChange,
              },
              COAL_BALANCE: currentBalance + amountWithPrecision,
            },
          });
          break;
        case ResourcesIds.Wood:
          this.components.Resource.addOverride(overrideId, {
            entity,
            value: {
              weight: {
                ...currentWeight,
                weight: currentWeight.weight + weightChange,
              },
              WOOD_BALANCE: currentBalance + amountWithPrecision,
            },
          });
          break;
        case ResourcesIds.Copper:
          this.components.Resource.addOverride(overrideId, {
            entity,
            value: {
              weight: {
                ...currentWeight,
                weight: currentWeight.weight + weightChange,
              },
              COPPER_BALANCE: currentBalance + amountWithPrecision,
            },
          });
          break;
        case ResourcesIds.Ironwood:
          this.components.Resource.addOverride(overrideId, {
            entity,
            value: {
              weight: {
                ...currentWeight,
                weight: currentWeight.weight + weightChange,
              },
              IRONWOOD_BALANCE: currentBalance + amountWithPrecision,
            },
          });
          break;
        case ResourcesIds.Obsidian:
          this.components.Resource.addOverride(overrideId, {
            entity,
            value: {
              weight: {
                ...currentWeight,
                weight: currentWeight.weight + weightChange,
              },
              OBSIDIAN_BALANCE: currentBalance + amountWithPrecision,
            },
          });
          break;
        case ResourcesIds.Gold:
          this.components.Resource.addOverride(overrideId, {
            entity,
            value: {
              weight: {
                ...currentWeight,
                weight: currentWeight.weight + weightChange,
              },
              GOLD_BALANCE: currentBalance + amountWithPrecision,
            },
          });
          break;
        case ResourcesIds.Silver:
          this.components.Resource.addOverride(overrideId, {
            entity,
            value: {
              weight: {
                ...currentWeight,
                weight: currentWeight.weight + weightChange,
              },
              SILVER_BALANCE: currentBalance + amountWithPrecision,
            },
          });
          break;
        case ResourcesIds.Mithral:
          this.components.Resource.addOverride(overrideId, {
            entity,
            value: {
              weight: {
                ...currentWeight,
                weight: currentWeight.weight + weightChange,
              },
              MITHRAL_BALANCE: currentBalance + amountWithPrecision,
            },
          });
          break;
        case ResourcesIds.AlchemicalSilver:
          this.components.Resource.addOverride(overrideId, {
            entity,
            value: {
              weight: {
                ...currentWeight,
                weight: currentWeight.weight + weightChange,
              },
              ALCHEMICAL_SILVER_BALANCE: currentBalance + amountWithPrecision,
            },
          });
          break;
        case ResourcesIds.ColdIron:
          this.components.Resource.addOverride(overrideId, {
            entity,
            value: {
              weight: {
                ...currentWeight,
                weight: currentWeight.weight + weightChange,
              },
              COLD_IRON_BALANCE: currentBalance + amountWithPrecision,
            },
          });
          break;
        case ResourcesIds.DeepCrystal:
          this.components.Resource.addOverride(overrideId, {
            entity,
            value: {
              weight: {
                ...currentWeight,
                weight: currentWeight.weight + weightChange,
              },
              DEEP_CRYSTAL_BALANCE: currentBalance + amountWithPrecision,
            },
          });
          break;
        case ResourcesIds.Ruby:
          this.components.Resource.addOverride(overrideId, {
            entity,
            value: {
              weight: {
                ...currentWeight,
                weight: currentWeight.weight + weightChange,
              },
              RUBY_BALANCE: currentBalance + amountWithPrecision,
            },
          });
          break;
        case ResourcesIds.Diamonds:
          this.components.Resource.addOverride(overrideId, {
            entity,
            value: {
              weight: {
                ...currentWeight,
                weight: currentWeight.weight + weightChange,
              },
              DIAMONDS_BALANCE: currentBalance + amountWithPrecision,
            },
          });
          break;
        case ResourcesIds.Hartwood:
          this.components.Resource.addOverride(overrideId, {
            entity,
            value: {
              weight: {
                ...currentWeight,
                weight: currentWeight.weight + weightChange,
              },
              HARTWOOD_BALANCE: currentBalance + amountWithPrecision,
            },
          });
          break;
        case ResourcesIds.Ignium:
          this.components.Resource.addOverride(overrideId, {
            entity,
            value: {
              weight: {
                ...currentWeight,
                weight: currentWeight.weight + weightChange,
              },
              IGNIUM_BALANCE: currentBalance + amountWithPrecision,
            },
          });
          break;
        case ResourcesIds.TwilightQuartz:
          this.components.Resource.addOverride(overrideId, {
            entity,
            value: {
              weight: {
                ...currentWeight,
                weight: currentWeight.weight + weightChange,
              },
              TWILIGHT_QUARTZ_BALANCE: currentBalance + amountWithPrecision,
            },
          });
          break;
        case ResourcesIds.TrueIce:
          this.components.Resource.addOverride(overrideId, {
            entity,
            value: {
              weight: {
                ...currentWeight,
                weight: currentWeight.weight + weightChange,
              },
              TRUE_ICE_BALANCE: currentBalance + amountWithPrecision,
            },
          });
          break;
        case ResourcesIds.Adamantine:
          this.components.Resource.addOverride(overrideId, {
            entity,
            value: {
              weight: {
                ...currentWeight,
                weight: currentWeight.weight + weightChange,
              },
              ADAMANTINE_BALANCE: currentBalance + amountWithPrecision,
            },
          });
          break;
        case ResourcesIds.Sapphire:
          this.components.Resource.addOverride(overrideId, {
            entity,
            value: {
              weight: {
                ...currentWeight,
                weight: currentWeight.weight + weightChange,
              },
              SAPPHIRE_BALANCE: currentBalance + amountWithPrecision,
            },
          });
          break;
        case ResourcesIds.EtherealSilica:
          this.components.Resource.addOverride(overrideId, {
            entity,
            value: {
              weight: {
                ...currentWeight,
                weight: currentWeight.weight + weightChange,
              },
              ETHEREAL_SILICA_BALANCE: currentBalance + amountWithPrecision,
            },
          });
          break;
        case ResourcesIds.Dragonhide:
          this.components.Resource.addOverride(overrideId, {
            entity,
            value: {
              weight: {
                ...currentWeight,
                weight: currentWeight.weight + weightChange,
              },
              DRAGONHIDE_BALANCE: currentBalance + amountWithPrecision,
            },
          });
          break;
        case ResourcesIds.Labor:
          this.components.Resource.addOverride(overrideId, {
            entity,
            value: {
              weight: {
                ...currentWeight,
                weight: currentWeight.weight + weightChange,
              },
              LABOR_BALANCE: currentBalance + amountWithPrecision,
            },
          });
          break;
        case ResourcesIds.AncientFragment:
          this.components.Resource.addOverride(overrideId, {
            entity,
            value: {
              weight: {
                ...currentWeight,
                weight: currentWeight.weight + weightChange,
              },
              EARTHEN_SHARD_BALANCE: currentBalance + amountWithPrecision,
            },
          });
          break;
        case ResourcesIds.Donkey:
          this.components.Resource.addOverride(overrideId, {
            entity,
            value: {
              weight: {
                ...currentWeight,
                weight: currentWeight.weight + weightChange,
              },
              DONKEY_BALANCE: currentBalance + amountWithPrecision,
            },
          });
          break;
        case ResourcesIds.Knight:
          this.components.Resource.addOverride(overrideId, {
            entity,
            value: {
              weight: {
                ...currentWeight,
                weight: currentWeight.weight + weightChange,
              },
              KNIGHT_T1_BALANCE: currentBalance + amountWithPrecision,
            },
          });
          break;
        case ResourcesIds.KnightT2:
          this.components.Resource.addOverride(overrideId, {
            entity,
            value: {
              weight: {
                ...currentWeight,
                weight: currentWeight.weight + weightChange,
              },
              KNIGHT_T2_BALANCE: currentBalance + amountWithPrecision,
            },
          });
          break;
        case ResourcesIds.KnightT3:
          this.components.Resource.addOverride(overrideId, {
            entity,
            value: {
              weight: {
                ...currentWeight,
                weight: currentWeight.weight + weightChange,
              },
              KNIGHT_T3_BALANCE: currentBalance + amountWithPrecision,
            },
          });
          break;
        case ResourcesIds.Crossbowman:
          this.components.Resource.addOverride(overrideId, {
            entity,
            value: {
              weight: {
                ...currentWeight,
                weight: currentWeight.weight + weightChange,
              },
              CROSSBOWMAN_T1_BALANCE: currentBalance + amountWithPrecision,
            },
          });
          break;
        case ResourcesIds.CrossbowmanT2:
          this.components.Resource.addOverride(overrideId, {
            entity,
            value: {
              weight: {
                ...currentWeight,
                weight: currentWeight.weight + weightChange,
              },
              CROSSBOWMAN_T2_BALANCE: currentBalance + amountWithPrecision,
            },
          });
          break;
        case ResourcesIds.CrossbowmanT3:
          this.components.Resource.addOverride(overrideId, {
            entity,
            value: {
              weight: {
                ...currentWeight,
                weight: currentWeight.weight + weightChange,
              },
              CROSSBOWMAN_T3_BALANCE: currentBalance + amountWithPrecision,
            },
          });
          break;
        case ResourcesIds.Paladin:
          this.components.Resource.addOverride(overrideId, {
            entity,
            value: {
              weight: {
                ...currentWeight,
                weight: currentWeight.weight + weightChange,
              },
              PALADIN_T1_BALANCE: currentBalance + amountWithPrecision,
            },
          });
          break;
        case ResourcesIds.PaladinT2:
          this.components.Resource.addOverride(overrideId, {
            entity,
            value: {
              weight: {
                ...currentWeight,
                weight: currentWeight.weight + weightChange,
              },
              PALADIN_T2_BALANCE: currentBalance + amountWithPrecision,
            },
          });
          break;
        case ResourcesIds.PaladinT3:
          this.components.Resource.addOverride(overrideId, {
            entity,
            value: {
              weight: {
                ...currentWeight,
                weight: currentWeight.weight + weightChange,
              },
              PALADIN_T3_BALANCE: currentBalance + amountWithPrecision,
            },
          });
          break;
        case ResourcesIds.Wheat:
          this.components.Resource.addOverride(overrideId, {
            entity,
            value: {
              weight: {
                ...currentWeight,
                weight: currentWeight.weight + weightChange,
              },
              WHEAT_BALANCE: currentBalance + amountWithPrecision,
            },
          });
          break;
        case ResourcesIds.Fish:
          this.components.Resource.addOverride(overrideId, {
            entity,
            value: {
              weight: {
                ...currentWeight,
                weight: currentWeight.weight + weightChange,
              },
              FISH_BALANCE: currentBalance + amountWithPrecision,
            },
          });
          break;
        case ResourcesIds.Lords:
          this.components.Resource.addOverride(overrideId, {
            entity,
            value: {
              weight: {
                ...currentWeight,
                weight: currentWeight.weight + weightChange,
              },
              LORDS_BALANCE: currentBalance + amountWithPrecision,
            },
          });
          break;
        default:
          break;
      }
    } catch (error) {
      console.error(error);
      this.components.Resource.removeOverride(overrideId);
>>>>>>> 2e1c8e6f
    }
  };

  public timeUntilValueReached(currentTick: number, resourceId: ResourcesIds): number {
    const production = this.getProduction(resourceId);
    if (!production || production.building_count === 0) return 0;

    // Get production details
    const lastUpdatedTick = production.last_updated_at;
    const productionRate = production.production_rate;
    const outputAmountLeft = production.output_amount_left;

    // If no production rate or no output left, return 0
    if (productionRate === 0n || outputAmountLeft === 0n) return 0;

    // Calculate ticks since last update
    const ticksSinceLastUpdate = currentTick - lastUpdatedTick;

    // Calculate remaining ticks based on output amount left and production rate
    const remainingTicks = Number(outputAmountLeft) / Number(productionRate);

    // Return remaining ticks, accounting for ticks that have already passed
    return Math.max(0, remainingTicks - ticksSinceLastUpdate);
  }

  public getProductionEndsAt(resourceId: ResourcesIds): number {
    const production = this.getProduction(resourceId);
    if (!production || production.building_count === 0) return 0;

    // If no production rate or no output left, return current tick
    if (production.production_rate === 0n || production.output_amount_left === 0n) return production.last_updated_at;

    // For food resources, production never ends
    if (this.isFood(resourceId)) {
      return Number.MAX_SAFE_INTEGER;
    }

    // Calculate when production will end based on remaining output and rate
    const remainingTicks = Number(production.output_amount_left) / Number(production.production_rate);
    return production.last_updated_at + Math.ceil(remainingTicks);
  }

  public getStoreCapacity(): number {
    const structure = getComponentValue(this.components.Structure, getEntityIdFromKeys([BigInt(this.entityId || 0)]));
    if (structure?.base?.category === StructureType.FragmentMine) return Infinity;

    const storehouseCapacityKg = gramToKg(configManager.getCapacityConfig(CapacityConfig.Storehouse));
    const packedBuildingCount =
      getComponentValue(this.components.StructureBuildings, getEntityIdFromKeys([BigInt(this.entityId || 0)]))
        ?.packed_counts || 0n;

    const quantity = unpackValue(packedBuildingCount)[BuildingType.Storehouse] || 0;

    return multiplyByPrecision(Number(quantity) * storehouseCapacityKg + storehouseCapacityKg);
  }

  private _limitBalanceByStoreCapacity(balance: bigint, resourceId: ResourcesIds): bigint {
    const storeCapacity = this.getStoreCapacity();
    const maxAmountStorable = multiplyByPrecision(
      storeCapacity / (configManager.getResourceWeightKg(resourceId) || 1000),
    );
    if (balance > maxAmountStorable) {
      return BigInt(maxAmountStorable);
    }
    return balance;
  }

  private _amountProduced(resource: any, currentTick: number, resourceId: ResourcesIds): bigint {
    if (!resource) return 0n;
    const production = resource.production!;

    if (!production || production.building_count === 0) return 0n;
    if (production.production_rate === 0n || production.output_amount_left === 0n) return 0n;

    const ticksSinceLastUpdate = currentTick - production.last_updated_tick;
    let totalAmountProduced = BigInt(ticksSinceLastUpdate) * production.production_rate;

    if (!this.isFood(resourceId) && totalAmountProduced > production.output_amount_left) {
      totalAmountProduced = production.output_amount_left;
    }

    return totalAmountProduced;
  }

  public static balance(
    resource: ComponentValue<ClientComponents["Resource"]["schema"]>,
    resourceId: ResourcesIds,
  ): bigint {
    if (!resource) return 0n;

    switch (resourceId) {
      case ResourcesIds.Stone:
        return resource.STONE_BALANCE;
      case ResourcesIds.Coal:
        return resource.COAL_BALANCE;
      case ResourcesIds.Wood:
        return resource.WOOD_BALANCE;
      case ResourcesIds.Copper:
        return resource.COPPER_BALANCE;
      case ResourcesIds.Ironwood:
        return resource.IRONWOOD_BALANCE;
      case ResourcesIds.Obsidian:
        return resource.OBSIDIAN_BALANCE;
      case ResourcesIds.Gold:
        return resource.GOLD_BALANCE;
      case ResourcesIds.Silver:
        return resource.SILVER_BALANCE;
      case ResourcesIds.Mithral:
        return resource.MITHRAL_BALANCE;
      case ResourcesIds.AlchemicalSilver:
        return resource.ALCHEMICAL_SILVER_BALANCE;
      case ResourcesIds.ColdIron:
        return resource.COLD_IRON_BALANCE;
      case ResourcesIds.DeepCrystal:
        return resource.DEEP_CRYSTAL_BALANCE;
      case ResourcesIds.Ruby:
        return resource.RUBY_BALANCE;
      case ResourcesIds.Diamonds:
        return resource.DIAMONDS_BALANCE;
      case ResourcesIds.Hartwood:
        return resource.HARTWOOD_BALANCE;
      case ResourcesIds.Ignium:
        return resource.IGNIUM_BALANCE;
      case ResourcesIds.TwilightQuartz:
        return resource.TWILIGHT_QUARTZ_BALANCE;
      case ResourcesIds.TrueIce:
        return resource.TRUE_ICE_BALANCE;
      case ResourcesIds.Adamantine:
        return resource.ADAMANTINE_BALANCE;
      case ResourcesIds.Sapphire:
        return resource.SAPPHIRE_BALANCE;
      case ResourcesIds.EtherealSilica:
        return resource.ETHEREAL_SILICA_BALANCE;
      case ResourcesIds.Dragonhide:
        return resource.DRAGONHIDE_BALANCE;
      case ResourcesIds.Labor:
        return resource.LABOR_BALANCE;
      case ResourcesIds.AncientFragment:
        return resource.EARTHEN_SHARD_BALANCE;
      case ResourcesIds.Donkey:
        return resource.DONKEY_BALANCE;
      case ResourcesIds.Knight:
        return resource.KNIGHT_T1_BALANCE;
      case ResourcesIds.KnightT2:
        return resource.KNIGHT_T2_BALANCE;
      case ResourcesIds.KnightT3:
        return resource.KNIGHT_T3_BALANCE;
      case ResourcesIds.Crossbowman:
        return resource.CROSSBOWMAN_T1_BALANCE;
      case ResourcesIds.CrossbowmanT2:
        return resource.CROSSBOWMAN_T2_BALANCE;
      case ResourcesIds.CrossbowmanT3:
        return resource.CROSSBOWMAN_T3_BALANCE;
      case ResourcesIds.Paladin:
        return resource.PALADIN_T1_BALANCE;
      case ResourcesIds.PaladinT2:
        return resource.PALADIN_T2_BALANCE;
      case ResourcesIds.PaladinT3:
        return resource.PALADIN_T3_BALANCE;
      case ResourcesIds.Wheat:
        return resource.WHEAT_BALANCE;
      case ResourcesIds.Fish:
        return resource.FISH_BALANCE;
      case ResourcesIds.Lords:
        return resource.LORDS_BALANCE;
      default:
        return 0n;
    }
  }

  public balance(resourceId: ResourcesIds): bigint {
    const resource = this._getResource();

    if (!resource) return 0n;

    switch (resourceId) {
      case ResourcesIds.Stone:
        return resource.STONE_BALANCE;
      case ResourcesIds.Coal:
        return resource.COAL_BALANCE;
      case ResourcesIds.Wood:
        return resource.WOOD_BALANCE;
      case ResourcesIds.Copper:
        return resource.COPPER_BALANCE;
      case ResourcesIds.Ironwood:
        return resource.IRONWOOD_BALANCE;
      case ResourcesIds.Obsidian:
        return resource.OBSIDIAN_BALANCE;
      case ResourcesIds.Gold:
        return resource.GOLD_BALANCE;
      case ResourcesIds.Silver:
        return resource.SILVER_BALANCE;
      case ResourcesIds.Mithral:
        return resource.MITHRAL_BALANCE;
      case ResourcesIds.AlchemicalSilver:
        return resource.ALCHEMICAL_SILVER_BALANCE;
      case ResourcesIds.ColdIron:
        return resource.COLD_IRON_BALANCE;
      case ResourcesIds.DeepCrystal:
        return resource.DEEP_CRYSTAL_BALANCE;
      case ResourcesIds.Ruby:
        return resource.RUBY_BALANCE;
      case ResourcesIds.Diamonds:
        return resource.DIAMONDS_BALANCE;
      case ResourcesIds.Hartwood:
        return resource.HARTWOOD_BALANCE;
      case ResourcesIds.Ignium:
        return resource.IGNIUM_BALANCE;
      case ResourcesIds.TwilightQuartz:
        return resource.TWILIGHT_QUARTZ_BALANCE;
      case ResourcesIds.TrueIce:
        return resource.TRUE_ICE_BALANCE;
      case ResourcesIds.Adamantine:
        return resource.ADAMANTINE_BALANCE;
      case ResourcesIds.Sapphire:
        return resource.SAPPHIRE_BALANCE;
      case ResourcesIds.EtherealSilica:
        return resource.ETHEREAL_SILICA_BALANCE;
      case ResourcesIds.Dragonhide:
        return resource.DRAGONHIDE_BALANCE;
      case ResourcesIds.Labor:
        return resource.LABOR_BALANCE;
      case ResourcesIds.AncientFragment:
        return resource.EARTHEN_SHARD_BALANCE;
      case ResourcesIds.Donkey:
        return resource.DONKEY_BALANCE;
      case ResourcesIds.Knight:
        return resource.KNIGHT_T1_BALANCE;
      case ResourcesIds.KnightT2:
        return resource.KNIGHT_T2_BALANCE;
      case ResourcesIds.KnightT3:
        return resource.KNIGHT_T3_BALANCE;
      case ResourcesIds.Crossbowman:
        return resource.CROSSBOWMAN_T1_BALANCE;
      case ResourcesIds.CrossbowmanT2:
        return resource.CROSSBOWMAN_T2_BALANCE;
      case ResourcesIds.CrossbowmanT3:
        return resource.CROSSBOWMAN_T3_BALANCE;
      case ResourcesIds.Paladin:
        return resource.PALADIN_T1_BALANCE;
      case ResourcesIds.PaladinT2:
        return resource.PALADIN_T2_BALANCE;
      case ResourcesIds.PaladinT3:
        return resource.PALADIN_T3_BALANCE;
      case ResourcesIds.Wheat:
        return resource.WHEAT_BALANCE;
      case ResourcesIds.Fish:
        return resource.FISH_BALANCE;
      case ResourcesIds.Lords:
        return resource.LORDS_BALANCE;
      default:
        return 0n;
    }
  }

  private _getResource() {
    return getComponentValue(this.components.Resource, getEntityIdFromKeys([BigInt(this.entityId)]));
  }

  /**
   * Returns a list of all resources with their current balances
   * @param nonZeroOnly If true, only returns resources with balances > 0
   * @returns Array of Resource objects containing resourceId and amount
   */
  public getResourceBalances(): Resource[] {
    const resource = this._getResource();
    if (!resource) return [];

    // Define mapping of resource properties to ResourcesIds
    const resourceMapping: [keyof typeof resource, ResourcesIds][] = [
      ["STONE_BALANCE", ResourcesIds.Stone],
      ["COAL_BALANCE", ResourcesIds.Coal],
      ["WOOD_BALANCE", ResourcesIds.Wood],
      ["COPPER_BALANCE", ResourcesIds.Copper],
      ["IRONWOOD_BALANCE", ResourcesIds.Ironwood],
      ["OBSIDIAN_BALANCE", ResourcesIds.Obsidian],
      ["GOLD_BALANCE", ResourcesIds.Gold],
      ["SILVER_BALANCE", ResourcesIds.Silver],
      ["MITHRAL_BALANCE", ResourcesIds.Mithral],
      ["ALCHEMICAL_SILVER_BALANCE", ResourcesIds.AlchemicalSilver],
      ["COLD_IRON_BALANCE", ResourcesIds.ColdIron],
      ["DEEP_CRYSTAL_BALANCE", ResourcesIds.DeepCrystal],
      ["RUBY_BALANCE", ResourcesIds.Ruby],
      ["DIAMONDS_BALANCE", ResourcesIds.Diamonds],
      ["HARTWOOD_BALANCE", ResourcesIds.Hartwood],
      ["IGNIUM_BALANCE", ResourcesIds.Ignium],
      ["TWILIGHT_QUARTZ_BALANCE", ResourcesIds.TwilightQuartz],
      ["TRUE_ICE_BALANCE", ResourcesIds.TrueIce],
      ["ADAMANTINE_BALANCE", ResourcesIds.Adamantine],
      ["SAPPHIRE_BALANCE", ResourcesIds.Sapphire],
      ["ETHEREAL_SILICA_BALANCE", ResourcesIds.EtherealSilica],
      ["DRAGONHIDE_BALANCE", ResourcesIds.Dragonhide],
      ["LABOR_BALANCE", ResourcesIds.Labor],
      ["EARTHEN_SHARD_BALANCE", ResourcesIds.AncientFragment],
      ["DONKEY_BALANCE", ResourcesIds.Donkey],
      ["KNIGHT_T1_BALANCE", ResourcesIds.Knight],
      ["KNIGHT_T2_BALANCE", ResourcesIds.KnightT2],
      ["KNIGHT_T3_BALANCE", ResourcesIds.KnightT3],
      ["CROSSBOWMAN_T1_BALANCE", ResourcesIds.Crossbowman],
      ["CROSSBOWMAN_T2_BALANCE", ResourcesIds.CrossbowmanT2],
      ["CROSSBOWMAN_T3_BALANCE", ResourcesIds.CrossbowmanT3],
      ["PALADIN_T1_BALANCE", ResourcesIds.Paladin],
      ["PALADIN_T2_BALANCE", ResourcesIds.PaladinT2],
      ["PALADIN_T3_BALANCE", ResourcesIds.PaladinT3],
      ["WHEAT_BALANCE", ResourcesIds.Wheat],
      ["FISH_BALANCE", ResourcesIds.Fish],
      ["LORDS_BALANCE", ResourcesIds.Lords],
    ];

    // Use filter and map for a more functional approach
    return resourceMapping
      .filter(([key]) => (resource[key] as bigint) > 0n)
      .map(([key, resourceId]) => ({
        resourceId,
        amount: Number(resource[key]),
      }));
  }
}<|MERGE_RESOLUTION|>--- conflicted
+++ resolved
@@ -4,11 +4,7 @@
 import { BuildingType, CapacityConfig, ResourcesIds, StructureType } from "../constants";
 import { ClientComponents } from "../dojo/create-client-components";
 import { ID, Resource } from "../types";
-<<<<<<< HEAD
-import { gramToKg, multiplyByPrecision, unpackValue } from "../utils";
-=======
 import { gramToKg, kgToGram, multiplyByPrecision, unpackValue } from "../utils";
->>>>>>> 2e1c8e6f
 import { configManager } from "./config-manager";
 
 export class ResourceManager {
@@ -130,462 +126,6 @@
     return Number(finalBalance);
   }
 
-<<<<<<< HEAD
-  public optimisticResourceUpdate = (overrideId: string, resourceId: ResourcesIds, change: bigint) => {
-    const entity = getEntityIdFromKeys([BigInt(this.entityId), BigInt(resourceId)]);
-    const currentBalance = this.balance(resourceId);
-    const weight = configManager.getResourceWeightKg(resourceId);
-    const currentWeight = getComponentValue(this.components.Resource, entity)?.weight || { capacity: 0n, weight: 0n };
-    const amountWithPrecision = BigInt(multiplyByPrecision(Number(change)));
-
-    switch (resourceId) {
-      case ResourcesIds.Stone:
-        this.components.Resource.addOverride(overrideId, {
-          entity,
-          value: {
-            weight: {
-              ...currentWeight,
-              weight: currentWeight.weight + BigInt(weight),
-            },
-            STONE_BALANCE: currentBalance + amountWithPrecision,
-          },
-        });
-        break;
-      case ResourcesIds.Coal:
-        this.components.Resource.addOverride(overrideId, {
-          entity,
-          value: {
-            weight: {
-              ...currentWeight,
-              weight: currentWeight.weight + BigInt(weight),
-            },
-            COAL_BALANCE: currentBalance + amountWithPrecision,
-          },
-        });
-        break;
-      case ResourcesIds.Wood:
-        this.components.Resource.addOverride(overrideId, {
-          entity,
-          value: {
-            weight: {
-              ...currentWeight,
-              weight: currentWeight.weight + BigInt(weight),
-            },
-            WOOD_BALANCE: currentBalance + amountWithPrecision,
-          },
-        });
-        break;
-      case ResourcesIds.Copper:
-        this.components.Resource.addOverride(overrideId, {
-          entity,
-          value: {
-            weight: {
-              ...currentWeight,
-              weight: currentWeight.weight + BigInt(weight),
-            },
-            COPPER_BALANCE: currentBalance + amountWithPrecision,
-          },
-        });
-        break;
-      case ResourcesIds.Ironwood:
-        this.components.Resource.addOverride(overrideId, {
-          entity,
-          value: {
-            weight: {
-              ...currentWeight,
-              weight: currentWeight.weight + BigInt(weight),
-            },
-            IRONWOOD_BALANCE: currentBalance + amountWithPrecision,
-          },
-        });
-        break;
-      case ResourcesIds.Obsidian:
-        this.components.Resource.addOverride(overrideId, {
-          entity,
-          value: {
-            weight: {
-              ...currentWeight,
-              weight: currentWeight.weight + BigInt(weight),
-            },
-            OBSIDIAN_BALANCE: currentBalance + amountWithPrecision,
-          },
-        });
-        break;
-      case ResourcesIds.Gold:
-        this.components.Resource.addOverride(overrideId, {
-          entity,
-          value: {
-            weight: {
-              ...currentWeight,
-              weight: currentWeight.weight + BigInt(weight),
-            },
-            GOLD_BALANCE: currentBalance + amountWithPrecision,
-          },
-        });
-        break;
-      case ResourcesIds.Silver:
-        this.components.Resource.addOverride(overrideId, {
-          entity,
-          value: {
-            weight: {
-              ...currentWeight,
-              weight: currentWeight.weight + BigInt(weight),
-            },
-            SILVER_BALANCE: currentBalance + amountWithPrecision,
-          },
-        });
-        break;
-      case ResourcesIds.Mithral:
-        this.components.Resource.addOverride(overrideId, {
-          entity,
-          value: {
-            weight: {
-              ...currentWeight,
-              weight: currentWeight.weight + BigInt(weight),
-            },
-            MITHRAL_BALANCE: currentBalance + amountWithPrecision,
-          },
-        });
-        break;
-      case ResourcesIds.AlchemicalSilver:
-        this.components.Resource.addOverride(overrideId, {
-          entity,
-          value: {
-            weight: {
-              ...currentWeight,
-              weight: currentWeight.weight + BigInt(weight),
-            },
-            ALCHEMICAL_SILVER_BALANCE: currentBalance + amountWithPrecision,
-          },
-        });
-        break;
-      case ResourcesIds.ColdIron:
-        this.components.Resource.addOverride(overrideId, {
-          entity,
-          value: {
-            weight: {
-              ...currentWeight,
-              weight: currentWeight.weight + BigInt(weight),
-            },
-            COLD_IRON_BALANCE: currentBalance + amountWithPrecision,
-          },
-        });
-        break;
-      case ResourcesIds.DeepCrystal:
-        this.components.Resource.addOverride(overrideId, {
-          entity,
-          value: {
-            weight: {
-              ...currentWeight,
-              weight: currentWeight.weight + BigInt(weight),
-            },
-            DEEP_CRYSTAL_BALANCE: currentBalance + amountWithPrecision,
-          },
-        });
-        break;
-      case ResourcesIds.Ruby:
-        this.components.Resource.addOverride(overrideId, {
-          entity,
-          value: {
-            weight: {
-              ...currentWeight,
-              weight: currentWeight.weight + BigInt(weight),
-            },
-            RUBY_BALANCE: currentBalance + amountWithPrecision,
-          },
-        });
-        break;
-      case ResourcesIds.Diamonds:
-        this.components.Resource.addOverride(overrideId, {
-          entity,
-          value: {
-            weight: {
-              ...currentWeight,
-              weight: currentWeight.weight + BigInt(weight),
-            },
-            DIAMONDS_BALANCE: currentBalance + amountWithPrecision,
-          },
-        });
-        break;
-      case ResourcesIds.Hartwood:
-        this.components.Resource.addOverride(overrideId, {
-          entity,
-          value: {
-            weight: {
-              ...currentWeight,
-              weight: currentWeight.weight + BigInt(weight),
-            },
-            HARTWOOD_BALANCE: currentBalance + amountWithPrecision,
-          },
-        });
-        break;
-      case ResourcesIds.Ignium:
-        this.components.Resource.addOverride(overrideId, {
-          entity,
-          value: {
-            weight: {
-              ...currentWeight,
-              weight: currentWeight.weight + BigInt(weight),
-            },
-            IGNIUM_BALANCE: currentBalance + amountWithPrecision,
-          },
-        });
-        break;
-      case ResourcesIds.TwilightQuartz:
-        this.components.Resource.addOverride(overrideId, {
-          entity,
-          value: {
-            weight: {
-              ...currentWeight,
-              weight: currentWeight.weight + BigInt(weight),
-            },
-            TWILIGHT_QUARTZ_BALANCE: currentBalance + amountWithPrecision,
-          },
-        });
-        break;
-      case ResourcesIds.TrueIce:
-        this.components.Resource.addOverride(overrideId, {
-          entity,
-          value: {
-            weight: {
-              ...currentWeight,
-              weight: currentWeight.weight + BigInt(weight),
-            },
-            TRUE_ICE_BALANCE: currentBalance + amountWithPrecision,
-          },
-        });
-        break;
-      case ResourcesIds.Adamantine:
-        this.components.Resource.addOverride(overrideId, {
-          entity,
-          value: {
-            weight: {
-              ...currentWeight,
-              weight: currentWeight.weight + BigInt(weight),
-            },
-            ADAMANTINE_BALANCE: currentBalance + amountWithPrecision,
-          },
-        });
-        break;
-      case ResourcesIds.Sapphire:
-        this.components.Resource.addOverride(overrideId, {
-          entity,
-          value: {
-            weight: {
-              ...currentWeight,
-              weight: currentWeight.weight + BigInt(weight),
-            },
-            SAPPHIRE_BALANCE: currentBalance + amountWithPrecision,
-          },
-        });
-        break;
-      case ResourcesIds.EtherealSilica:
-        this.components.Resource.addOverride(overrideId, {
-          entity,
-          value: {
-            weight: {
-              ...currentWeight,
-              weight: currentWeight.weight + BigInt(weight),
-            },
-            ETHEREAL_SILICA_BALANCE: currentBalance + amountWithPrecision,
-          },
-        });
-        break;
-      case ResourcesIds.Dragonhide:
-        this.components.Resource.addOverride(overrideId, {
-          entity,
-          value: {
-            weight: {
-              ...currentWeight,
-              weight: currentWeight.weight + BigInt(weight),
-            },
-            DRAGONHIDE_BALANCE: currentBalance + amountWithPrecision,
-          },
-        });
-        break;
-      case ResourcesIds.Labor:
-        this.components.Resource.addOverride(overrideId, {
-          entity,
-          value: {
-            weight: {
-              ...currentWeight,
-              weight: currentWeight.weight + BigInt(weight),
-            },
-            LABOR_BALANCE: currentBalance + amountWithPrecision,
-          },
-        });
-        break;
-      case ResourcesIds.AncientFragment:
-        this.components.Resource.addOverride(overrideId, {
-          entity,
-          value: {
-            weight: {
-              ...currentWeight,
-              weight: currentWeight.weight + BigInt(weight),
-            },
-            EARTHEN_SHARD_BALANCE: currentBalance + amountWithPrecision,
-          },
-        });
-        break;
-      case ResourcesIds.Donkey:
-        this.components.Resource.addOverride(overrideId, {
-          entity,
-          value: {
-            weight: {
-              ...currentWeight,
-              weight: currentWeight.weight + BigInt(weight),
-            },
-            DONKEY_BALANCE: currentBalance + amountWithPrecision,
-          },
-        });
-        break;
-      case ResourcesIds.Knight:
-        this.components.Resource.addOverride(overrideId, {
-          entity,
-          value: {
-            weight: {
-              ...currentWeight,
-              weight: currentWeight.weight + BigInt(weight),
-            },
-            KNIGHT_T1_BALANCE: currentBalance + amountWithPrecision,
-          },
-        });
-        break;
-      case ResourcesIds.KnightT2:
-        this.components.Resource.addOverride(overrideId, {
-          entity,
-          value: {
-            weight: {
-              ...currentWeight,
-              weight: currentWeight.weight + BigInt(weight),
-            },
-            KNIGHT_T2_BALANCE: currentBalance + amountWithPrecision,
-          },
-        });
-        break;
-      case ResourcesIds.KnightT3:
-        this.components.Resource.addOverride(overrideId, {
-          entity,
-          value: {
-            weight: {
-              ...currentWeight,
-              weight: currentWeight.weight + BigInt(weight),
-            },
-            KNIGHT_T3_BALANCE: currentBalance + amountWithPrecision,
-          },
-        });
-        break;
-      case ResourcesIds.Crossbowman:
-        this.components.Resource.addOverride(overrideId, {
-          entity,
-          value: {
-            weight: {
-              ...currentWeight,
-              weight: currentWeight.weight + BigInt(weight),
-            },
-            CROSSBOWMAN_T1_BALANCE: currentBalance + amountWithPrecision,
-          },
-        });
-        break;
-      case ResourcesIds.CrossbowmanT2:
-        this.components.Resource.addOverride(overrideId, {
-          entity,
-          value: {
-            weight: {
-              ...currentWeight,
-              weight: currentWeight.weight + BigInt(weight),
-            },
-            CROSSBOWMAN_T2_BALANCE: currentBalance + amountWithPrecision,
-          },
-        });
-        break;
-      case ResourcesIds.CrossbowmanT3:
-        this.components.Resource.addOverride(overrideId, {
-          entity,
-          value: {
-            weight: {
-              ...currentWeight,
-              weight: currentWeight.weight + BigInt(weight),
-            },
-            CROSSBOWMAN_T3_BALANCE: currentBalance + amountWithPrecision,
-          },
-        });
-        break;
-      case ResourcesIds.Paladin:
-        this.components.Resource.addOverride(overrideId, {
-          entity,
-          value: {
-            weight: {
-              ...currentWeight,
-              weight: currentWeight.weight + BigInt(weight),
-            },
-            PALADIN_T1_BALANCE: currentBalance + amountWithPrecision,
-          },
-        });
-        break;
-      case ResourcesIds.PaladinT2:
-        this.components.Resource.addOverride(overrideId, {
-          entity,
-          value: {
-            weight: {
-              ...currentWeight,
-              weight: currentWeight.weight + BigInt(weight),
-            },
-            PALADIN_T2_BALANCE: currentBalance + amountWithPrecision,
-          },
-        });
-        break;
-      case ResourcesIds.PaladinT3:
-        this.components.Resource.addOverride(overrideId, {
-          entity,
-          value: {
-            weight: {
-              ...currentWeight,
-              weight: currentWeight.weight + BigInt(weight),
-            },
-            PALADIN_T3_BALANCE: currentBalance + amountWithPrecision,
-          },
-        });
-        break;
-      case ResourcesIds.Wheat:
-        this.components.Resource.addOverride(overrideId, {
-          entity,
-          value: {
-            weight: {
-              ...currentWeight,
-              weight: currentWeight.weight + BigInt(weight),
-            },
-            WHEAT_BALANCE: currentBalance + amountWithPrecision,
-          },
-        });
-        break;
-      case ResourcesIds.Fish:
-        this.components.Resource.addOverride(overrideId, {
-          entity,
-          value: {
-            weight: {
-              ...currentWeight,
-              weight: currentWeight.weight + BigInt(weight),
-            },
-            FISH_BALANCE: currentBalance + amountWithPrecision,
-          },
-        });
-        break;
-      case ResourcesIds.Lords:
-        this.components.Resource.addOverride(overrideId, {
-          entity,
-          value: {
-            weight: {
-              ...currentWeight,
-              weight: currentWeight.weight + BigInt(weight),
-            },
-            LORDS_BALANCE: currentBalance + amountWithPrecision,
-          },
-        });
-        break;
-      default:
-        break;
-=======
   public optimisticResourceUpdate = (overrideId: string, resourceId: ResourcesIds, actualResourceChange: bigint) => {
     const entity = getEntityIdFromKeys([BigInt(this.entityId), BigInt(resourceId)]);
     const currentBalance = this.balance(resourceId);
@@ -1047,7 +587,6 @@
     } catch (error) {
       console.error(error);
       this.components.Resource.removeOverride(overrideId);
->>>>>>> 2e1c8e6f
     }
   };
 
