// import { getEntityIdFromKeys, gramToKg, multiplyByPrecision } from "@/ui/utils/utils";
import { ComponentValue, getComponentValue } from "@dojoengine/recs";
import { getEntityIdFromKeys } from "@dojoengine/utils";
import { BuildingType, CapacityConfig, ResourcesIds, StructureType } from "../constants";
import { ClientComponents } from "../dojo/create-client-components";
import { ID, Resource } from "../types";
import { getBuildingCount, gramToKg, kgToGram, multiplyByPrecision } from "../utils";
import { configManager } from "./config-manager";

export class ResourceManager {
  entityId: ID;

  constructor(
    private readonly components: ClientComponents,
    entityId: ID,
  ) {
    this.entityId = entityId;
  }

  public getProduction(resourceId: ResourcesIds) {
    const resource = this._getResource();
    if (!resource) return undefined;

    switch (resourceId) {
      case ResourcesIds.Stone:
        return resource.STONE_PRODUCTION;
      case ResourcesIds.Coal:
        return resource.COAL_PRODUCTION;
      case ResourcesIds.Wood:
        return resource.WOOD_PRODUCTION;
      case ResourcesIds.Copper:
        return resource.COPPER_PRODUCTION;
      case ResourcesIds.Ironwood:
        return resource.IRONWOOD_PRODUCTION;
      case ResourcesIds.Obsidian:
        return resource.OBSIDIAN_PRODUCTION;
      case ResourcesIds.Gold:
        return resource.GOLD_PRODUCTION;
      case ResourcesIds.Silver:
        return resource.SILVER_PRODUCTION;
      case ResourcesIds.Mithral:
        return resource.MITHRAL_PRODUCTION;
      case ResourcesIds.AlchemicalSilver:
        return resource.ALCHEMICAL_SILVER_PRODUCTION;
      case ResourcesIds.ColdIron:
        return resource.COLD_IRON_PRODUCTION;
      case ResourcesIds.DeepCrystal:
        return resource.DEEP_CRYSTAL_PRODUCTION;
      case ResourcesIds.Ruby:
        return resource.RUBY_PRODUCTION;
      case ResourcesIds.Diamonds:
        return resource.DIAMONDS_PRODUCTION;
      case ResourcesIds.Hartwood:
        return resource.HARTWOOD_PRODUCTION;
      case ResourcesIds.Ignium:
        return resource.IGNIUM_PRODUCTION;
      case ResourcesIds.TwilightQuartz:
        return resource.TWILIGHT_QUARTZ_PRODUCTION;
      case ResourcesIds.TrueIce:
        return resource.TRUE_ICE_PRODUCTION;
      case ResourcesIds.Adamantine:
        return resource.ADAMANTINE_PRODUCTION;
      case ResourcesIds.Sapphire:
        return resource.SAPPHIRE_PRODUCTION;
      case ResourcesIds.EtherealSilica:
        return resource.ETHEREAL_SILICA_PRODUCTION;
      case ResourcesIds.Dragonhide:
        return resource.DRAGONHIDE_PRODUCTION;
      case ResourcesIds.Labor:
        return resource.LABOR_PRODUCTION;
      case ResourcesIds.AncientFragment:
        return resource.EARTHEN_SHARD_PRODUCTION;
      case ResourcesIds.Donkey:
        return resource.DONKEY_PRODUCTION;
      case ResourcesIds.Knight:
        return resource.KNIGHT_T1_PRODUCTION;
      case ResourcesIds.KnightT2:
        return resource.KNIGHT_T2_PRODUCTION;
      case ResourcesIds.KnightT3:
        return resource.KNIGHT_T3_PRODUCTION;
      case ResourcesIds.Crossbowman:
        return resource.CROSSBOWMAN_T1_PRODUCTION;
      case ResourcesIds.CrossbowmanT2:
        return resource.CROSSBOWMAN_T2_PRODUCTION;
      case ResourcesIds.CrossbowmanT3:
        return resource.CROSSBOWMAN_T3_PRODUCTION;
      case ResourcesIds.Paladin:
        return resource.PALADIN_T1_PRODUCTION;
      case ResourcesIds.PaladinT2:
        return resource.PALADIN_T2_PRODUCTION;
      case ResourcesIds.PaladinT3:
        return resource.PALADIN_T3_PRODUCTION;
      case ResourcesIds.Wheat:
        return resource.WHEAT_PRODUCTION;
      case ResourcesIds.Fish:
        return resource.FISH_PRODUCTION;
      case ResourcesIds.Lords:
        return resource.LORDS_PRODUCTION;
      default:
        return undefined;
    }
  }

  public getResource() {
    return this._getResource();
  }

  public isFood(resourceId: ResourcesIds): boolean {
    return resourceId === ResourcesIds.Wheat || resourceId === ResourcesIds.Fish;
  }

  public isActive(resourceId: ResourcesIds): boolean {
    const production = this.getProduction(resourceId);
    if (!production) return false;
    if (this.isFood(resourceId)) {
      return production.production_rate !== 0n;
    }
    return production.building_count > 0 && production.production_rate !== 0n && production.output_amount_left !== 0n;
  }

  public balanceWithProduction(currentTick: number, resourceId: ResourcesIds): number {
    const resource = this._getResource();
    const balance = this.balance(resourceId);
    const amountProduced = this._amountProduced(resource, currentTick, resourceId);
    const finalBalance = this._limitBalanceByStoreCapacity(balance + amountProduced, resourceId);
    return Number(finalBalance);
  }

  public optimisticResourceUpdate = (overrideId: string, resourceId: ResourcesIds, actualResourceChange: bigint) => {
    const entity = getEntityIdFromKeys([BigInt(this.entityId), BigInt(resourceId)]);
    const currentBalance = this.balance(resourceId);
    const weight = configManager.getResourceWeightKg(resourceId);
    // current weight in nanograms per unit with precision
    const currentWeight = getComponentValue(this.components.Resource, entity)?.weight || { capacity: 0n, weight: 0n };
    const amountWithPrecision = BigInt(multiplyByPrecision(Number(actualResourceChange)));
    const weightChange = BigInt(kgToGram(weight)) * amountWithPrecision;

    try {
      switch (resourceId) {
        case ResourcesIds.Stone:
          this.components.Resource.addOverride(overrideId, {
            entity,
            value: {
              weight: {
                ...currentWeight,
                weight: currentWeight.weight + weightChange,
              },
              STONE_BALANCE: currentBalance + amountWithPrecision,
            },
          });
          break;
        case ResourcesIds.Coal:
          this.components.Resource.addOverride(overrideId, {
            entity,
            value: {
              weight: {
                ...currentWeight,
                weight: currentWeight.weight + weightChange,
              },
              COAL_BALANCE: currentBalance + amountWithPrecision,
            },
          });
          break;
        case ResourcesIds.Wood:
          this.components.Resource.addOverride(overrideId, {
            entity,
            value: {
              weight: {
                ...currentWeight,
                weight: currentWeight.weight + weightChange,
              },
              WOOD_BALANCE: currentBalance + amountWithPrecision,
            },
          });
          break;
        case ResourcesIds.Copper:
          this.components.Resource.addOverride(overrideId, {
            entity,
            value: {
              weight: {
                ...currentWeight,
                weight: currentWeight.weight + weightChange,
              },
              COPPER_BALANCE: currentBalance + amountWithPrecision,
            },
          });
          break;
        case ResourcesIds.Ironwood:
          this.components.Resource.addOverride(overrideId, {
            entity,
            value: {
              weight: {
                ...currentWeight,
                weight: currentWeight.weight + weightChange,
              },
              IRONWOOD_BALANCE: currentBalance + amountWithPrecision,
            },
          });
          break;
        case ResourcesIds.Obsidian:
          this.components.Resource.addOverride(overrideId, {
            entity,
            value: {
              weight: {
                ...currentWeight,
                weight: currentWeight.weight + weightChange,
              },
              OBSIDIAN_BALANCE: currentBalance + amountWithPrecision,
            },
          });
          break;
        case ResourcesIds.Gold:
          this.components.Resource.addOverride(overrideId, {
            entity,
            value: {
              weight: {
                ...currentWeight,
                weight: currentWeight.weight + weightChange,
              },
              GOLD_BALANCE: currentBalance + amountWithPrecision,
            },
          });
          break;
        case ResourcesIds.Silver:
          this.components.Resource.addOverride(overrideId, {
            entity,
            value: {
              weight: {
                ...currentWeight,
                weight: currentWeight.weight + weightChange,
              },
              SILVER_BALANCE: currentBalance + amountWithPrecision,
            },
          });
          break;
        case ResourcesIds.Mithral:
          this.components.Resource.addOverride(overrideId, {
            entity,
            value: {
              weight: {
                ...currentWeight,
                weight: currentWeight.weight + weightChange,
              },
              MITHRAL_BALANCE: currentBalance + amountWithPrecision,
            },
          });
          break;
        case ResourcesIds.AlchemicalSilver:
          this.components.Resource.addOverride(overrideId, {
            entity,
            value: {
              weight: {
                ...currentWeight,
                weight: currentWeight.weight + weightChange,
              },
              ALCHEMICAL_SILVER_BALANCE: currentBalance + amountWithPrecision,
            },
          });
          break;
        case ResourcesIds.ColdIron:
          this.components.Resource.addOverride(overrideId, {
            entity,
            value: {
              weight: {
                ...currentWeight,
                weight: currentWeight.weight + weightChange,
              },
              COLD_IRON_BALANCE: currentBalance + amountWithPrecision,
            },
          });
          break;
        case ResourcesIds.DeepCrystal:
          this.components.Resource.addOverride(overrideId, {
            entity,
            value: {
              weight: {
                ...currentWeight,
                weight: currentWeight.weight + weightChange,
              },
              DEEP_CRYSTAL_BALANCE: currentBalance + amountWithPrecision,
            },
          });
          break;
        case ResourcesIds.Ruby:
          this.components.Resource.addOverride(overrideId, {
            entity,
            value: {
              weight: {
                ...currentWeight,
                weight: currentWeight.weight + weightChange,
              },
              RUBY_BALANCE: currentBalance + amountWithPrecision,
            },
          });
          break;
        case ResourcesIds.Diamonds:
          this.components.Resource.addOverride(overrideId, {
            entity,
            value: {
              weight: {
                ...currentWeight,
                weight: currentWeight.weight + weightChange,
              },
              DIAMONDS_BALANCE: currentBalance + amountWithPrecision,
            },
          });
          break;
        case ResourcesIds.Hartwood:
          this.components.Resource.addOverride(overrideId, {
            entity,
            value: {
              weight: {
                ...currentWeight,
                weight: currentWeight.weight + weightChange,
              },
              HARTWOOD_BALANCE: currentBalance + amountWithPrecision,
            },
          });
          break;
        case ResourcesIds.Ignium:
          this.components.Resource.addOverride(overrideId, {
            entity,
            value: {
              weight: {
                ...currentWeight,
                weight: currentWeight.weight + weightChange,
              },
              IGNIUM_BALANCE: currentBalance + amountWithPrecision,
            },
          });
          break;
        case ResourcesIds.TwilightQuartz:
          this.components.Resource.addOverride(overrideId, {
            entity,
            value: {
              weight: {
                ...currentWeight,
                weight: currentWeight.weight + weightChange,
              },
              TWILIGHT_QUARTZ_BALANCE: currentBalance + amountWithPrecision,
            },
          });
          break;
        case ResourcesIds.TrueIce:
          this.components.Resource.addOverride(overrideId, {
            entity,
            value: {
              weight: {
                ...currentWeight,
                weight: currentWeight.weight + weightChange,
              },
              TRUE_ICE_BALANCE: currentBalance + amountWithPrecision,
            },
          });
          break;
        case ResourcesIds.Adamantine:
          this.components.Resource.addOverride(overrideId, {
            entity,
            value: {
              weight: {
                ...currentWeight,
                weight: currentWeight.weight + weightChange,
              },
              ADAMANTINE_BALANCE: currentBalance + amountWithPrecision,
            },
          });
          break;
        case ResourcesIds.Sapphire:
          this.components.Resource.addOverride(overrideId, {
            entity,
            value: {
              weight: {
                ...currentWeight,
                weight: currentWeight.weight + weightChange,
              },
              SAPPHIRE_BALANCE: currentBalance + amountWithPrecision,
            },
          });
          break;
        case ResourcesIds.EtherealSilica:
          this.components.Resource.addOverride(overrideId, {
            entity,
            value: {
              weight: {
                ...currentWeight,
                weight: currentWeight.weight + weightChange,
              },
              ETHEREAL_SILICA_BALANCE: currentBalance + amountWithPrecision,
            },
          });
          break;
        case ResourcesIds.Dragonhide:
          this.components.Resource.addOverride(overrideId, {
            entity,
            value: {
              weight: {
                ...currentWeight,
                weight: currentWeight.weight + weightChange,
              },
              DRAGONHIDE_BALANCE: currentBalance + amountWithPrecision,
            },
          });
          break;
        case ResourcesIds.Labor:
          this.components.Resource.addOverride(overrideId, {
            entity,
            value: {
              weight: {
                ...currentWeight,
                weight: currentWeight.weight + weightChange,
              },
              LABOR_BALANCE: currentBalance + amountWithPrecision,
            },
          });
          break;
        case ResourcesIds.AncientFragment:
          this.components.Resource.addOverride(overrideId, {
            entity,
            value: {
              weight: {
                ...currentWeight,
                weight: currentWeight.weight + weightChange,
              },
              EARTHEN_SHARD_BALANCE: currentBalance + amountWithPrecision,
            },
          });
          break;
        case ResourcesIds.Donkey:
          this.components.Resource.addOverride(overrideId, {
            entity,
            value: {
              weight: {
                ...currentWeight,
                weight: currentWeight.weight + weightChange,
              },
              DONKEY_BALANCE: currentBalance + amountWithPrecision,
            },
          });
          break;
        case ResourcesIds.Knight:
          this.components.Resource.addOverride(overrideId, {
            entity,
            value: {
              weight: {
                ...currentWeight,
                weight: currentWeight.weight + weightChange,
              },
              KNIGHT_T1_BALANCE: currentBalance + amountWithPrecision,
            },
          });
          break;
        case ResourcesIds.KnightT2:
          this.components.Resource.addOverride(overrideId, {
            entity,
            value: {
              weight: {
                ...currentWeight,
                weight: currentWeight.weight + weightChange,
              },
              KNIGHT_T2_BALANCE: currentBalance + amountWithPrecision,
            },
          });
          break;
        case ResourcesIds.KnightT3:
          this.components.Resource.addOverride(overrideId, {
            entity,
            value: {
              weight: {
                ...currentWeight,
                weight: currentWeight.weight + weightChange,
              },
              KNIGHT_T3_BALANCE: currentBalance + amountWithPrecision,
            },
          });
          break;
        case ResourcesIds.Crossbowman:
          this.components.Resource.addOverride(overrideId, {
            entity,
            value: {
              weight: {
                ...currentWeight,
                weight: currentWeight.weight + weightChange,
              },
              CROSSBOWMAN_T1_BALANCE: currentBalance + amountWithPrecision,
            },
          });
          break;
        case ResourcesIds.CrossbowmanT2:
          this.components.Resource.addOverride(overrideId, {
            entity,
            value: {
              weight: {
                ...currentWeight,
                weight: currentWeight.weight + weightChange,
              },
              CROSSBOWMAN_T2_BALANCE: currentBalance + amountWithPrecision,
            },
          });
          break;
        case ResourcesIds.CrossbowmanT3:
          this.components.Resource.addOverride(overrideId, {
            entity,
            value: {
              weight: {
                ...currentWeight,
                weight: currentWeight.weight + weightChange,
              },
              CROSSBOWMAN_T3_BALANCE: currentBalance + amountWithPrecision,
            },
          });
          break;
        case ResourcesIds.Paladin:
          this.components.Resource.addOverride(overrideId, {
            entity,
            value: {
              weight: {
                ...currentWeight,
                weight: currentWeight.weight + weightChange,
              },
              PALADIN_T1_BALANCE: currentBalance + amountWithPrecision,
            },
          });
          break;
        case ResourcesIds.PaladinT2:
          this.components.Resource.addOverride(overrideId, {
            entity,
            value: {
              weight: {
                ...currentWeight,
                weight: currentWeight.weight + weightChange,
              },
              PALADIN_T2_BALANCE: currentBalance + amountWithPrecision,
            },
          });
          break;
        case ResourcesIds.PaladinT3:
          this.components.Resource.addOverride(overrideId, {
            entity,
            value: {
              weight: {
                ...currentWeight,
                weight: currentWeight.weight + weightChange,
              },
              PALADIN_T3_BALANCE: currentBalance + amountWithPrecision,
            },
          });
          break;
        case ResourcesIds.Wheat:
          this.components.Resource.addOverride(overrideId, {
            entity,
            value: {
              weight: {
                ...currentWeight,
                weight: currentWeight.weight + weightChange,
              },
              WHEAT_BALANCE: currentBalance + amountWithPrecision,
            },
          });
          break;
        case ResourcesIds.Fish:
          this.components.Resource.addOverride(overrideId, {
            entity,
            value: {
              weight: {
                ...currentWeight,
                weight: currentWeight.weight + weightChange,
              },
              FISH_BALANCE: currentBalance + amountWithPrecision,
            },
          });
          break;
        case ResourcesIds.Lords:
          this.components.Resource.addOverride(overrideId, {
            entity,
            value: {
              weight: {
                ...currentWeight,
                weight: currentWeight.weight + weightChange,
              },
              LORDS_BALANCE: currentBalance + amountWithPrecision,
            },
          });
          break;
        default:
          break;
      }
    } catch (error) {
      console.error(error);
      this.components.Resource.removeOverride(overrideId);
    }
  };

  public timeUntilValueReached(currentTick: number, resourceId: ResourcesIds): number {
    const production = this.getProduction(resourceId);
    if (!production || production.building_count === 0) return 0;

    // Get production details
    const lastUpdatedTick = production.last_updated_at;
    const productionRate = production.production_rate;
    const outputAmountLeft = production.output_amount_left;

    // If no production rate or no output left, return 0
    if (productionRate === 0n || outputAmountLeft === 0n) return 0;

    // Calculate ticks since last update
    const ticksSinceLastUpdate = currentTick - lastUpdatedTick;

    // Calculate remaining ticks based on output amount left and production rate
    const remainingTicks = Number(outputAmountLeft) / Number(productionRate);

    // Return remaining ticks, accounting for ticks that have already passed
    return Math.max(0, remainingTicks - ticksSinceLastUpdate);
  }

  public getProductionEndsAt(resourceId: ResourcesIds): number {
    const production = this.getProduction(resourceId);
    if (!production || production.building_count === 0) return 0;

    // If no production rate or no output left, return current tick
    if (production.production_rate === 0n || production.output_amount_left === 0n) return production.last_updated_at;

    // For food resources, production never ends
    if (this.isFood(resourceId)) {
      return Number.MAX_SAFE_INTEGER;
    }

    // Calculate when production will end based on remaining output and rate
    const remainingTicks = Number(production.output_amount_left) / Number(production.production_rate);
    return production.last_updated_at + Math.ceil(remainingTicks);
  }

  public getStoreCapacity(): number {
    const structure = getComponentValue(this.components.Structure, getEntityIdFromKeys([BigInt(this.entityId || 0)]));
    if (structure?.base?.category === StructureType.FragmentMine) return Infinity;

    const storehouseCapacityKg = gramToKg(configManager.getCapacityConfig(CapacityConfig.Storehouse));
<<<<<<< HEAD
    // TODO: check multiple packed counts
    const packedBuildingCount =
      getComponentValue(this.components.StructureBuildings, getEntityIdFromKeys([BigInt(this.entityId || 0)]))
        ?.packed_counts_1 || 0n;

    const quantity = unpackValue(packedBuildingCount)[BuildingType.Storehouse] || 0;
=======
    const structureBuildings =
      getComponentValue(this.components.StructureBuildings, getEntityIdFromKeys([BigInt(this.entityId || 0)]))
    
    const packBuildingCounts = [structureBuildings?.packed_counts_1 || 0n, structureBuildings?.packed_counts_2 || 0n, structureBuildings?.packed_counts_3 || 0n];
    const quantity = getBuildingCount(BuildingType.Storehouse, packBuildingCounts) || 0;
>>>>>>> 5ea45431

    return multiplyByPrecision(Number(quantity) * storehouseCapacityKg + storehouseCapacityKg);
  }

  private _limitBalanceByStoreCapacity(balance: bigint, resourceId: ResourcesIds): bigint {
    const storeCapacity = this.getStoreCapacity();
    const maxAmountStorable = multiplyByPrecision(
      storeCapacity / (configManager.getResourceWeightKg(resourceId) || 1000),
    );
    if (balance > maxAmountStorable) {
      return BigInt(maxAmountStorable);
    }
    return balance;
  }

  private _amountProduced(resource: any, currentTick: number, resourceId: ResourcesIds): bigint {
    if (!resource) return 0n;
    const production = resource.production!;

    if (!production || production.building_count === 0) return 0n;
    if (production.production_rate === 0n || production.output_amount_left === 0n) return 0n;

    const ticksSinceLastUpdate = currentTick - production.last_updated_tick;
    let totalAmountProduced = BigInt(ticksSinceLastUpdate) * production.production_rate;

    if (!this.isFood(resourceId) && totalAmountProduced > production.output_amount_left) {
      totalAmountProduced = production.output_amount_left;
    }

    return totalAmountProduced;
  }

  public static balance(
    resource: ComponentValue<ClientComponents["Resource"]["schema"]>,
    resourceId: ResourcesIds,
  ): bigint {
    if (!resource) return 0n;

    switch (resourceId) {
      case ResourcesIds.Stone:
        return resource.STONE_BALANCE;
      case ResourcesIds.Coal:
        return resource.COAL_BALANCE;
      case ResourcesIds.Wood:
        return resource.WOOD_BALANCE;
      case ResourcesIds.Copper:
        return resource.COPPER_BALANCE;
      case ResourcesIds.Ironwood:
        return resource.IRONWOOD_BALANCE;
      case ResourcesIds.Obsidian:
        return resource.OBSIDIAN_BALANCE;
      case ResourcesIds.Gold:
        return resource.GOLD_BALANCE;
      case ResourcesIds.Silver:
        return resource.SILVER_BALANCE;
      case ResourcesIds.Mithral:
        return resource.MITHRAL_BALANCE;
      case ResourcesIds.AlchemicalSilver:
        return resource.ALCHEMICAL_SILVER_BALANCE;
      case ResourcesIds.ColdIron:
        return resource.COLD_IRON_BALANCE;
      case ResourcesIds.DeepCrystal:
        return resource.DEEP_CRYSTAL_BALANCE;
      case ResourcesIds.Ruby:
        return resource.RUBY_BALANCE;
      case ResourcesIds.Diamonds:
        return resource.DIAMONDS_BALANCE;
      case ResourcesIds.Hartwood:
        return resource.HARTWOOD_BALANCE;
      case ResourcesIds.Ignium:
        return resource.IGNIUM_BALANCE;
      case ResourcesIds.TwilightQuartz:
        return resource.TWILIGHT_QUARTZ_BALANCE;
      case ResourcesIds.TrueIce:
        return resource.TRUE_ICE_BALANCE;
      case ResourcesIds.Adamantine:
        return resource.ADAMANTINE_BALANCE;
      case ResourcesIds.Sapphire:
        return resource.SAPPHIRE_BALANCE;
      case ResourcesIds.EtherealSilica:
        return resource.ETHEREAL_SILICA_BALANCE;
      case ResourcesIds.Dragonhide:
        return resource.DRAGONHIDE_BALANCE;
      case ResourcesIds.Labor:
        return resource.LABOR_BALANCE;
      case ResourcesIds.AncientFragment:
        return resource.EARTHEN_SHARD_BALANCE;
      case ResourcesIds.Donkey:
        return resource.DONKEY_BALANCE;
      case ResourcesIds.Knight:
        return resource.KNIGHT_T1_BALANCE;
      case ResourcesIds.KnightT2:
        return resource.KNIGHT_T2_BALANCE;
      case ResourcesIds.KnightT3:
        return resource.KNIGHT_T3_BALANCE;
      case ResourcesIds.Crossbowman:
        return resource.CROSSBOWMAN_T1_BALANCE;
      case ResourcesIds.CrossbowmanT2:
        return resource.CROSSBOWMAN_T2_BALANCE;
      case ResourcesIds.CrossbowmanT3:
        return resource.CROSSBOWMAN_T3_BALANCE;
      case ResourcesIds.Paladin:
        return resource.PALADIN_T1_BALANCE;
      case ResourcesIds.PaladinT2:
        return resource.PALADIN_T2_BALANCE;
      case ResourcesIds.PaladinT3:
        return resource.PALADIN_T3_BALANCE;
      case ResourcesIds.Wheat:
        return resource.WHEAT_BALANCE;
      case ResourcesIds.Fish:
        return resource.FISH_BALANCE;
      case ResourcesIds.Lords:
        return resource.LORDS_BALANCE;
      default:
        return 0n;
    }
  }

  public balance(resourceId: ResourcesIds): bigint {
    const resource = this._getResource();

    if (!resource) return 0n;

    switch (resourceId) {
      case ResourcesIds.Stone:
        return resource.STONE_BALANCE;
      case ResourcesIds.Coal:
        return resource.COAL_BALANCE;
      case ResourcesIds.Wood:
        return resource.WOOD_BALANCE;
      case ResourcesIds.Copper:
        return resource.COPPER_BALANCE;
      case ResourcesIds.Ironwood:
        return resource.IRONWOOD_BALANCE;
      case ResourcesIds.Obsidian:
        return resource.OBSIDIAN_BALANCE;
      case ResourcesIds.Gold:
        return resource.GOLD_BALANCE;
      case ResourcesIds.Silver:
        return resource.SILVER_BALANCE;
      case ResourcesIds.Mithral:
        return resource.MITHRAL_BALANCE;
      case ResourcesIds.AlchemicalSilver:
        return resource.ALCHEMICAL_SILVER_BALANCE;
      case ResourcesIds.ColdIron:
        return resource.COLD_IRON_BALANCE;
      case ResourcesIds.DeepCrystal:
        return resource.DEEP_CRYSTAL_BALANCE;
      case ResourcesIds.Ruby:
        return resource.RUBY_BALANCE;
      case ResourcesIds.Diamonds:
        return resource.DIAMONDS_BALANCE;
      case ResourcesIds.Hartwood:
        return resource.HARTWOOD_BALANCE;
      case ResourcesIds.Ignium:
        return resource.IGNIUM_BALANCE;
      case ResourcesIds.TwilightQuartz:
        return resource.TWILIGHT_QUARTZ_BALANCE;
      case ResourcesIds.TrueIce:
        return resource.TRUE_ICE_BALANCE;
      case ResourcesIds.Adamantine:
        return resource.ADAMANTINE_BALANCE;
      case ResourcesIds.Sapphire:
        return resource.SAPPHIRE_BALANCE;
      case ResourcesIds.EtherealSilica:
        return resource.ETHEREAL_SILICA_BALANCE;
      case ResourcesIds.Dragonhide:
        return resource.DRAGONHIDE_BALANCE;
      case ResourcesIds.Labor:
        return resource.LABOR_BALANCE;
      case ResourcesIds.AncientFragment:
        return resource.EARTHEN_SHARD_BALANCE;
      case ResourcesIds.Donkey:
        return resource.DONKEY_BALANCE;
      case ResourcesIds.Knight:
        return resource.KNIGHT_T1_BALANCE;
      case ResourcesIds.KnightT2:
        return resource.KNIGHT_T2_BALANCE;
      case ResourcesIds.KnightT3:
        return resource.KNIGHT_T3_BALANCE;
      case ResourcesIds.Crossbowman:
        return resource.CROSSBOWMAN_T1_BALANCE;
      case ResourcesIds.CrossbowmanT2:
        return resource.CROSSBOWMAN_T2_BALANCE;
      case ResourcesIds.CrossbowmanT3:
        return resource.CROSSBOWMAN_T3_BALANCE;
      case ResourcesIds.Paladin:
        return resource.PALADIN_T1_BALANCE;
      case ResourcesIds.PaladinT2:
        return resource.PALADIN_T2_BALANCE;
      case ResourcesIds.PaladinT3:
        return resource.PALADIN_T3_BALANCE;
      case ResourcesIds.Wheat:
        return resource.WHEAT_BALANCE;
      case ResourcesIds.Fish:
        return resource.FISH_BALANCE;
      case ResourcesIds.Lords:
        return resource.LORDS_BALANCE;
      default:
        return 0n;
    }
  }

  private _getResource() {
    return getComponentValue(this.components.Resource, getEntityIdFromKeys([BigInt(this.entityId)]));
  }

  /**
   * Returns a list of all resources with their current balances
   * @param nonZeroOnly If true, only returns resources with balances > 0
   * @returns Array of Resource objects containing resourceId and amount
   */
  public getResourceBalances(): Resource[] {
    const resource = this._getResource();
    if (!resource) return [];

    // Define mapping of resource properties to ResourcesIds
    const resourceMapping: [keyof typeof resource, ResourcesIds][] = [
      ["STONE_BALANCE", ResourcesIds.Stone],
      ["COAL_BALANCE", ResourcesIds.Coal],
      ["WOOD_BALANCE", ResourcesIds.Wood],
      ["COPPER_BALANCE", ResourcesIds.Copper],
      ["IRONWOOD_BALANCE", ResourcesIds.Ironwood],
      ["OBSIDIAN_BALANCE", ResourcesIds.Obsidian],
      ["GOLD_BALANCE", ResourcesIds.Gold],
      ["SILVER_BALANCE", ResourcesIds.Silver],
      ["MITHRAL_BALANCE", ResourcesIds.Mithral],
      ["ALCHEMICAL_SILVER_BALANCE", ResourcesIds.AlchemicalSilver],
      ["COLD_IRON_BALANCE", ResourcesIds.ColdIron],
      ["DEEP_CRYSTAL_BALANCE", ResourcesIds.DeepCrystal],
      ["RUBY_BALANCE", ResourcesIds.Ruby],
      ["DIAMONDS_BALANCE", ResourcesIds.Diamonds],
      ["HARTWOOD_BALANCE", ResourcesIds.Hartwood],
      ["IGNIUM_BALANCE", ResourcesIds.Ignium],
      ["TWILIGHT_QUARTZ_BALANCE", ResourcesIds.TwilightQuartz],
      ["TRUE_ICE_BALANCE", ResourcesIds.TrueIce],
      ["ADAMANTINE_BALANCE", ResourcesIds.Adamantine],
      ["SAPPHIRE_BALANCE", ResourcesIds.Sapphire],
      ["ETHEREAL_SILICA_BALANCE", ResourcesIds.EtherealSilica],
      ["DRAGONHIDE_BALANCE", ResourcesIds.Dragonhide],
      ["LABOR_BALANCE", ResourcesIds.Labor],
      ["EARTHEN_SHARD_BALANCE", ResourcesIds.AncientFragment],
      ["DONKEY_BALANCE", ResourcesIds.Donkey],
      ["KNIGHT_T1_BALANCE", ResourcesIds.Knight],
      ["KNIGHT_T2_BALANCE", ResourcesIds.KnightT2],
      ["KNIGHT_T3_BALANCE", ResourcesIds.KnightT3],
      ["CROSSBOWMAN_T1_BALANCE", ResourcesIds.Crossbowman],
      ["CROSSBOWMAN_T2_BALANCE", ResourcesIds.CrossbowmanT2],
      ["CROSSBOWMAN_T3_BALANCE", ResourcesIds.CrossbowmanT3],
      ["PALADIN_T1_BALANCE", ResourcesIds.Paladin],
      ["PALADIN_T2_BALANCE", ResourcesIds.PaladinT2],
      ["PALADIN_T3_BALANCE", ResourcesIds.PaladinT3],
      ["WHEAT_BALANCE", ResourcesIds.Wheat],
      ["FISH_BALANCE", ResourcesIds.Fish],
      ["LORDS_BALANCE", ResourcesIds.Lords],
    ];

    // Use filter and map for a more functional approach
    return resourceMapping
      .filter(([key]) => (resource[key] as bigint) > 0n)
      .map(([key, resourceId]) => ({
        resourceId,
        amount: Number(resource[key]),
      }));
  }
}<|MERGE_RESOLUTION|>--- conflicted
+++ resolved
@@ -634,20 +634,17 @@
     if (structure?.base?.category === StructureType.FragmentMine) return Infinity;
 
     const storehouseCapacityKg = gramToKg(configManager.getCapacityConfig(CapacityConfig.Storehouse));
-<<<<<<< HEAD
-    // TODO: check multiple packed counts
-    const packedBuildingCount =
-      getComponentValue(this.components.StructureBuildings, getEntityIdFromKeys([BigInt(this.entityId || 0)]))
-        ?.packed_counts_1 || 0n;
-
-    const quantity = unpackValue(packedBuildingCount)[BuildingType.Storehouse] || 0;
-=======
-    const structureBuildings =
-      getComponentValue(this.components.StructureBuildings, getEntityIdFromKeys([BigInt(this.entityId || 0)]))
-    
-    const packBuildingCounts = [structureBuildings?.packed_counts_1 || 0n, structureBuildings?.packed_counts_2 || 0n, structureBuildings?.packed_counts_3 || 0n];
+    const structureBuildings = getComponentValue(
+      this.components.StructureBuildings,
+      getEntityIdFromKeys([BigInt(this.entityId || 0)]),
+    );
+
+    const packBuildingCounts = [
+      structureBuildings?.packed_counts_1 || 0n,
+      structureBuildings?.packed_counts_2 || 0n,
+      structureBuildings?.packed_counts_3 || 0n,
+    ];
     const quantity = getBuildingCount(BuildingType.Storehouse, packBuildingCounts) || 0;
->>>>>>> 5ea45431
 
     return multiplyByPrecision(Number(quantity) * storehouseCapacityKg + storehouseCapacityKg);
   }
