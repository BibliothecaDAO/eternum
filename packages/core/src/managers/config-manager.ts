--- conflicted
+++ resolved
@@ -217,19 +217,8 @@
   }
 
   // weight in grams, per actual resource (without precision)
-<<<<<<< HEAD
-  getResourceWeight(resourceId: number): number {
-    return this.getValueOrDefault(() => {
-      const weightGram = getComponentValue(
-        this.components.WeightConfig,
-        getEntityIdFromKeys([BigInt(resourceId)]),
-      )?.weight_gram;
-      return Number(weightGram ?? 0);
-    }, 0);
-=======
   getResourceWeightKg(resourceId: number): number {
     return this.resourceWeightsKg[resourceId] || 0;
->>>>>>> 0129d2c2
   }
 
   getTravelStaminaCost() {
