import { getComponentValue, Has, runQuery } from "@dojoengine/recs";
import { getEntityIdFromKeys } from "@dojoengine/utils";
import {
<<<<<<< HEAD
    BuildingType,
    CapacityConfig,
    GET_HYPERSTRUCTURE_RESOURCES_PER_TIER,
    HYPERSTRUCTURE_CONFIG_ID,
    RESOURCE_PRECISION,
    ResourcesIds,
    ResourceTier,
    StructureType,
    WORLD_CONFIG_ID,
=======
  BuildingType,
  CapacityConfig,
  GET_HYPERSTRUCTURE_RESOURCES_PER_TIER,
  getProducedResource,
  HYPERSTRUCTURE_CONFIG_ID,
  RESOURCE_PRECISION,
  ResourcesIds,
  ResourceTier,
  StructureType,
  WORLD_CONFIG_ID,
>>>>>>> 3351389e
} from "../constants";
import { ContractComponents } from "../dojo/contract-components";
import { Config, EntityType, TickIds, TroopType } from "../types";
import { gramToKg } from "../utils";

export class ClientConfigManager {
  private static _instance: ClientConfigManager;
  private components!: ContractComponents;
  private config!: Config;
  buildingOutputs: Record<number, number> = {};
  resourceInputs: Record<number, { resource: ResourcesIds; amount: number }[]> = {};
  resourceOutput: Record<number, { resource: ResourcesIds; amount: number }> = {};
  resourceLaborOutput: Record<
    number,
    {
      resource_rarity: number;
      depreciation_percent_num: number;
      depreciation_percent_denom: number;
      wheat_burn_per_labor: number;
      fish_burn_per_labor: number;
    }
  > = {};
  hyperstructureTotalCosts: Record<number, { resource: ResourceTier; min_amount: number; max_amount: number }> = {};
  realmUpgradeCosts: Record<number, { resource: ResourcesIds; amount: number }[]> = {};
  buildingCosts: Record<number, { resource: ResourcesIds; amount: number }[]> = {};
  structureCosts: Record<number, { resource: ResourcesIds; amount: number }[]> = {};
  resourceWeightsKg: Record<number, number> = {};

  public setDojo(components: ContractComponents, config: Config) {
    this.components = components;
    this.config = config;

    const worldConfig = getComponentValue(this.components.WorldConfig, getEntityIdFromKeys([WORLD_CONFIG_ID]));
    console.log("worldConfig", worldConfig);

    this.initializeResourceProduction();
    this.initializeHyperstructureTotalCosts();
    this.initializeRealmUpgradeCosts();
    this.initializeBuildingCosts();
    this.initializeStructureCosts();
    this.initializeResourceWeights();
  }

  public static instance(): ClientConfigManager {
    if (!ClientConfigManager._instance) {
      ClientConfigManager._instance = new ClientConfigManager();
    }

    return ClientConfigManager._instance;
  }

  private getValueOrDefault<T>(callback: () => T, defaultValue: T): T {
    return callback();
  }

  private initializeResourceWeights() {
    if (!this.components) return;

    for (const resourceType of Object.values(ResourcesIds).filter(Number.isInteger)) {
      const weightConfig = getComponentValue(this.components.WeightConfig, getEntityIdFromKeys([BigInt(resourceType)]));
      this.resourceWeightsKg[Number(resourceType)] = gramToKg(Number(weightConfig?.weight_gram ?? 0));
    }
  }

  private initializeResourceProduction() {
    if (!this.components) return;

    for (const resourceType of Object.values(ResourcesIds).filter(Number.isInteger)) {
      const productionConfig = getComponentValue(
        this.components.ProductionConfig,
        getEntityIdFromKeys([BigInt(resourceType)]),
      );

      const inputCount = productionConfig?.multiple_resource_burn_strategy.required_resources_count ?? 0;
      const entityId = productionConfig?.multiple_resource_burn_strategy.required_resources_id ?? 0;
      const inputs: { resource: ResourcesIds; amount: number }[] = [];

      for (let index = 0; index < inputCount; index++) {
        const productionInput = getComponentValue(
          this.components.ResourceList,
          getEntityIdFromKeys([BigInt(entityId), BigInt(index)]),
        );

        if (productionInput) {
          const resource = productionInput.resource_type;
          const amount = this.divideByPrecision(Number(productionInput.amount));
          inputs.push({ resource, amount });
        }
      }

      const laborBurnStrategy = productionConfig?.labor_burn_strategy;
      if (laborBurnStrategy && laborBurnStrategy.resource_rarity > 0n) {
        this.resourceLaborOutput[Number(resourceType)] = {
          resource_rarity: Number(laborBurnStrategy.resource_rarity),
          depreciation_percent_num: Number(laborBurnStrategy.depreciation_percent_num),
          depreciation_percent_denom: Number(laborBurnStrategy.depreciation_percent_denom),
          wheat_burn_per_labor: this.divideByPrecision(Number(laborBurnStrategy.wheat_burn_per_labor)),
          fish_burn_per_labor: this.divideByPrecision(Number(laborBurnStrategy.fish_burn_per_labor)),
        };
      }

      this.resourceInputs[Number(resourceType)] = inputs;

      const resourceOutput = Number(productionConfig?.realm_output_per_tick ?? 0n);
      this.resourceOutput[Number(resourceType)] = {
        resource: Number(resourceType) as ResourcesIds,
        amount: this.divideByPrecision(resourceOutput),
      };
    }
  }

  private initializeHyperstructureTotalCosts() {
    const hyperstructureTotalCosts: { resource: ResourceTier; min_amount: number; max_amount: number }[] = [];

    for (const resourceTier of Object.values(ResourceTier).filter(Number.isInteger)) {
      const hyperstructureResourceConfig = getComponentValue(
        this.components.HyperstructureResourceConfig,
        getEntityIdFromKeys([HYPERSTRUCTURE_CONFIG_ID, BigInt(resourceTier)]),
      );

      const min_amount = Number(hyperstructureResourceConfig?.min_amount ?? 0) / RESOURCE_PRECISION;

      const max_amount = Number(hyperstructureResourceConfig?.max_amount ?? 0) / RESOURCE_PRECISION;

      hyperstructureTotalCosts.push({ resource: resourceTier as ResourceTier, min_amount, max_amount });
    }

    this.hyperstructureTotalCosts = hyperstructureTotalCosts;
  }

  private initializeRealmUpgradeCosts() {
    const worldConfig = getComponentValue(this.components.WorldConfig, getEntityIdFromKeys([WORLD_CONFIG_ID]));
    const maxLevel = Number(worldConfig?.structure_max_level_config?.realm_max) || 0;

    for (let level = 1; level <= maxLevel; level++) {
      const levelConfig = getComponentValue(this.components.StructureLevelConfig, getEntityIdFromKeys([BigInt(level)]));
      if (levelConfig) {
        const inputs: { resource: ResourcesIds; amount: number }[] = [];
        for (let index = 0; index < levelConfig.required_resource_count; index++) {
          const resource = getComponentValue(
            this.components.ResourceList,
            getEntityIdFromKeys([BigInt(levelConfig.required_resources_id), BigInt(index)]),
          );
          if (resource) {
            inputs.push({
              resource: resource.resource_type as ResourcesIds,
              amount: this.divideByPrecision(Number(resource.amount)),
            });
          }
        }
        this.realmUpgradeCosts[level] = inputs;
      }
    }
  }

  private initializeBuildingCosts() {
    const buildingConfigsEntities = runQuery([Has(this.components.BuildingCategoryConfig)]);

    for (const buildingConfigEntity of buildingConfigsEntities) {
      const buildingConfig = getComponentValue(this.components.BuildingCategoryConfig, buildingConfigEntity);
      if (buildingConfig) {
        const entityId = buildingConfig.erection_cost_id;
        const resourceCount = buildingConfig.erection_cost_count || 0;
        const inputs: { resource: ResourcesIds; amount: number }[] = [];

        for (let index = 0; index < resourceCount; index++) {
          const resource = getComponentValue(
            this.components.ResourceList,
            getEntityIdFromKeys([BigInt(entityId), BigInt(index)]),
          );

          if (resource) {
            inputs.push({
              resource: resource.resource_type as ResourcesIds,
              amount: this.divideByPrecision(Number(resource.amount)),
            });
          }
        }

        this.buildingCosts[Number(buildingConfig.category)] = inputs;

        const resourceType = getProducedResource(buildingConfig.category);

        if (resourceType) {
          this.buildingOutputs[Number(buildingConfig.category)] = resourceType;
        }
      }
    }
  }

  private initializeStructureCosts() {
    this.structureCosts[StructureType.Hyperstructure] = [this.getHyperstructureConstructionCosts()];
  }

  private getHyperstructureConstructionCosts() {
    const hyperstructureResourceConfig = getComponentValue(
      this.components.HyperstructureResourceConfig,
      getEntityIdFromKeys([HYPERSTRUCTURE_CONFIG_ID, BigInt(ResourceTier.Lords)]),
    );

    return {
      amount: this.divideByPrecision(Number(hyperstructureResourceConfig?.min_amount) ?? 0),
      resource: ResourcesIds.AncientFragment,
    };
  }

  // weight in grams, per actual resource (without precision)
  getResourceWeightKg(resourceId: number): number {
    return this.resourceWeightsKg[resourceId] || 0;
  }

  getTravelStaminaCost() {
    return this.getValueOrDefault(() => {
      const staminaConfig = getComponentValue(
        this.components.WorldConfig,
        getEntityIdFromKeys([WORLD_CONFIG_ID]),
      )?.troop_stamina_config;
      return staminaConfig?.stamina_travel_stamina_cost ?? 0;
    }, 1);
  }

  getExploreStaminaCost() {
    return this.getValueOrDefault(() => {
      const staminaConfig = getComponentValue(
        this.components.WorldConfig,
        getEntityIdFromKeys([WORLD_CONFIG_ID]),
      )?.troop_stamina_config;
      return staminaConfig?.stamina_explore_stamina_cost ?? 0;
    }, 1);
  }

  getExploreReward() {
    return this.getValueOrDefault(() => {
      const exploreConfig = getComponentValue(
        this.components.WorldConfig,
        getEntityIdFromKeys([WORLD_CONFIG_ID]),
      )?.map_config;

      return Number(exploreConfig?.reward_resource_amount ?? 0);
    }, 0);
  }

  getTroopConfig() {
    // Default config structure matching the expected types
    const defaultTroopConfig = {
      troop_damage_config: {
        damage_biome_bonus_num: 0,
        damage_beta_small: 0n,
        damage_beta_large: 0n,
        damage_scaling_factor: 0n,
        damage_c0: 0n,
        damage_delta: 0n,
        t1_damage_value: 0n,
        t2_damage_multiplier: 0n,
        t3_damage_multiplier: 0n,
      },

      troop_limit_config: {
        explorer_max_party_count: 0,
        explorer_guard_max_troop_count: 0,
        guard_resurrection_delay: 0,
        mercenaries_troop_lower_bound: 0,
        mercenaries_troop_upper_bound: 0,
        troops_per_military_building: 0,
        max_defense_armies: 0,
      },

      troop_stamina_config: {
        stamina_gain_per_tick: 0,
        stamina_initial: 0,
        stamina_bonus_value: 0,
        stamina_knight_max: 0,
        stamina_paladin_max: 0,
        stamina_crossbowman_max: 0,
        stamina_attack_req: 0,
        stamina_attack_max: 0,
        stamina_explore_wheat_cost: 0,
        stamina_explore_fish_cost: 0,
        stamina_explore_stamina_cost: 0,
        stamina_travel_wheat_cost: 0,
        stamina_travel_fish_cost: 0,
        stamina_travel_stamina_cost: 0,
      },
    };

    return this.getValueOrDefault(() => {
      // todo: need to fix this
      const worldConfig = getComponentValue(this.components.WorldConfig, getEntityIdFromKeys([WORLD_CONFIG_ID]));

      if (!worldConfig) return defaultTroopConfig;

      const { troop_damage_config, troop_limit_config, troop_stamina_config } = worldConfig;

      return {
        troop_damage_config,
        troop_limit_config: {
          ...troop_limit_config,
          troops_per_military_building: 1,
          max_defense_armies: 4,
        },
        troop_stamina_config,
      };
    }, defaultTroopConfig);
  }

  getCombatConfig() {
    return this.getValueOrDefault(
      () => {
        const combatConfig = getComponentValue(
          this.components.WorldConfig,
          getEntityIdFromKeys([WORLD_CONFIG_ID]),
        )?.troop_damage_config;

        const troopStaminaConfig = getComponentValue(
          this.components.WorldConfig,
          getEntityIdFromKeys([WORLD_CONFIG_ID]),
        )?.troop_stamina_config;

        return {
          stamina_bonus_value: troopStaminaConfig?.stamina_bonus_value ?? 0,
          stamina_attack_req: troopStaminaConfig?.stamina_attack_req ?? 0,
          damage_biome_bonus_num: combatConfig?.damage_biome_bonus_num ?? 0,
          damage_beta_small: combatConfig?.damage_beta_small ?? 0n,
          damage_beta_large: combatConfig?.damage_beta_large ?? 0n,
          damage_scaling_factor: combatConfig?.damage_scaling_factor ?? 0n,
          damage_c0: combatConfig?.damage_c0 ?? 0n,
          damage_delta: combatConfig?.damage_delta ?? 0n,
          t1_damage_value: combatConfig?.t1_damage_value ?? 0n,
          t2_damage_multiplier: combatConfig?.t2_damage_multiplier ?? 0n,
          t3_damage_multiplier: combatConfig?.t3_damage_multiplier ?? 0n,
        };
      },
      {
        stamina_bonus_value: 0,
        stamina_attack_req: 0,
        damage_biome_bonus_num: 0,
        damage_beta_small: 0n,
        damage_beta_large: 0n,
        damage_scaling_factor: 0n,
        damage_c0: 0n,
        damage_delta: 0n,
        t1_damage_value: 0n,
        t2_damage_multiplier: 0n,
        t3_damage_multiplier: 0n,
      },
    );
  }

  getBattleGraceTickCount(category: StructureType) {
    return this.getValueOrDefault(() => {
      const battleConfig = getComponentValue(
        this.components.WorldConfig,
        getEntityIdFromKeys([WORLD_CONFIG_ID]),
      )?.battle_config;
      switch (category) {
        case StructureType.Hyperstructure:
          return Number(battleConfig?.hyperstructure_immunity_ticks ?? 0);
        case StructureType.FragmentMine:
          return 0;
        default:
          return Number(battleConfig?.regular_immunity_ticks ?? 0);
      }
    }, 0);
  }

  getMinTravelStaminaCost() {
    return this.getValueOrDefault(() => {
      const staminaConfig = getComponentValue(
        this.components.WorldConfig,
        getEntityIdFromKeys([WORLD_CONFIG_ID]),
      )?.troop_stamina_config;
      return staminaConfig?.stamina_travel_stamina_cost ?? 0;
    }, 1);
  }

  getResourceBridgeFeeSplitConfig() {
    return this.getValueOrDefault(
      () => {
        const resourceBridgeFeeSplitConfig = getComponentValue(
          this.components.WorldConfig,
          getEntityIdFromKeys([WORLD_CONFIG_ID]),
        )?.res_bridge_fee_split_config;
        return {
          velords_fee_on_dpt_percent: Number(resourceBridgeFeeSplitConfig?.velords_fee_on_dpt_percent ?? 0),
          velords_fee_on_wtdr_percent: Number(resourceBridgeFeeSplitConfig?.velords_fee_on_wtdr_percent ?? 0),
          season_pool_fee_on_dpt_percent: Number(resourceBridgeFeeSplitConfig?.season_pool_fee_on_dpt_percent ?? 0),
          season_pool_fee_on_wtdr_percent: Number(resourceBridgeFeeSplitConfig?.season_pool_fee_on_wtdr_percent ?? 0),
          client_fee_on_dpt_percent: Number(resourceBridgeFeeSplitConfig?.client_fee_on_dpt_percent ?? 0),
          client_fee_on_wtdr_percent: Number(resourceBridgeFeeSplitConfig?.client_fee_on_wtdr_percent ?? 0),
          velords_fee_recipient: resourceBridgeFeeSplitConfig?.velords_fee_recipient ?? BigInt(0),
          season_pool_fee_recipient: resourceBridgeFeeSplitConfig?.season_pool_fee_recipient ?? BigInt(0),
          realm_fee_dpt_percent: Number(resourceBridgeFeeSplitConfig?.realm_fee_dpt_percent ?? 0),
          realm_fee_wtdr_percent: Number(resourceBridgeFeeSplitConfig?.realm_fee_wtdr_percent ?? 0),
        };
      },
      {
        velords_fee_on_dpt_percent: 0,
        velords_fee_on_wtdr_percent: 0,
        season_pool_fee_on_dpt_percent: 0,
        season_pool_fee_on_wtdr_percent: 0,
        client_fee_on_dpt_percent: 0,
        client_fee_on_wtdr_percent: 0,
        velords_fee_recipient: BigInt(0),
        season_pool_fee_recipient: BigInt(0),
        realm_fee_dpt_percent: 0,
        realm_fee_wtdr_percent: 0,
      },
    );
  }

  getTick(tickId: TickIds) {
    return this.getValueOrDefault(() => {
      const tickConfig = getComponentValue(
        this.components.WorldConfig,
        getEntityIdFromKeys([WORLD_CONFIG_ID]),
      )?.tick_config;

      if (tickId === TickIds.Armies) {
        return Number(tickConfig?.armies_tick_in_seconds ?? 0);
      } else if (tickId === TickIds.Default) {
        return 1;
      } else {
        throw new Error("Undefined tick id in getTick");
      }
    }, 0);
  }

  getBankConfig() {
    return this.getValueOrDefault(
      () => {
        const bankConfig = getComponentValue(
          this.components.WorldConfig,
          getEntityIdFromKeys([WORLD_CONFIG_ID]),
        )?.bank_config;

        return {
          lpFeesNumerator: Number(bankConfig?.lp_fee_num ?? 0),
          lpFeesDenominator: Number(bankConfig?.lp_fee_denom ?? 0),
        };
      },
      {
        lpFeesNumerator: 0,
        lpFeesDenominator: 0,
      },
    );
  }

  getAdminBankOwnerFee() {
    const bankConfig = getComponentValue(
      this.components.WorldConfig,
      getEntityIdFromKeys([WORLD_CONFIG_ID]),
    )?.bank_config;
    const numerator = Number(bankConfig?.owner_fee_num) ?? 0;
    const denominator = Number(bankConfig?.owner_fee_denom) ?? 0;
    return numerator / denominator;
  }

  getAdminBankLpFee() {
    const bankConfig = this.getBankConfig();

    return bankConfig.lpFeesNumerator / bankConfig.lpFeesDenominator;
  }

  getCapacityConfig(category: CapacityConfig) {
    return this.getValueOrDefault(() => {
      const capacityConfig = getComponentValue(
        this.components.WorldConfig,
        getEntityIdFromKeys([WORLD_CONFIG_ID]),
      )?.capacity_config;

      switch (category) {
        case CapacityConfig.Structure:
          return Number(capacityConfig?.structure_capacity ?? 0);
        case CapacityConfig.Donkey:
          return Number(capacityConfig?.donkey_capacity ?? 0);
        case CapacityConfig.Army:
          return Number(capacityConfig?.troop_capacity ?? 0);
        case CapacityConfig.Storehouse:
          return Number(capacityConfig?.storehouse_boost_capacity ?? 0);
        case CapacityConfig.None:
          return 0;
        default:
          throw new Error("Invalid capacity config category");
      }
    }, 0);
  }

  getSpeedConfig(entityType: EntityType): number {
    return this.getValueOrDefault(() => {
      const speedConfig = getComponentValue(
        this.components.WorldConfig,
        getEntityIdFromKeys([WORLD_CONFIG_ID]),
      )?.speed_config;

      if (entityType === EntityType.DONKEY) {
        return Number(speedConfig?.donkey_sec_per_km ?? 0);
      } else {
        throw new Error("Undefined entity type in getSpeedConfig");
      }
    }, 0);
  }

  getBuildingConfig() {
    return this.getValueOrDefault(
      () => getComponentValue(this.components.WorldConfig, getEntityIdFromKeys([WORLD_CONFIG_ID]))?.building_config,
      {
        base_population: 0,
        base_cost_percent_increase: 0,
      },
    );
  }

  getHyperstructureConfig() {
    return this.getValueOrDefault(
      () => {
        const hyperstructureConfig = getComponentValue(
          this.components.WorldConfig,
          getEntityIdFromKeys([HYPERSTRUCTURE_CONFIG_ID]),
        )?.hyperstructure_config;

        return {
          timeBetweenSharesChange: hyperstructureConfig?.time_between_shares_change ?? 0,
          pointsPerCycle: Number(hyperstructureConfig?.points_per_cycle) ?? 0,
          pointsForWin: Number(hyperstructureConfig?.points_for_win) ?? 0,
          pointsOnCompletion: Number(hyperstructureConfig?.points_on_completion) ?? 0,
        };
      },
      {
        timeBetweenSharesChange: 0,
        pointsPerCycle: 0,
        pointsForWin: 0,
        pointsOnCompletion: 0,
      },
    );
  }

  getHyperstructureTotalContributableAmount(hyperstructureId: number) {
    const requiredAmounts = this.getHyperstructureRequiredAmounts(hyperstructureId);
    return requiredAmounts.reduce(
      (total, { amount, resource }) => total + amount * this.getResourceRarity(resource),
      0,
    );
  }

  getHyperstructureRequiredAmounts(hyperstructureId: number) {
    const hyperstructure = getComponentValue(
      this.components.Hyperstructure,
      getEntityIdFromKeys([BigInt(hyperstructureId)]),
    );

    const randomness = BigInt(hyperstructure?.randomness ?? 0);
    const requiredAmounts: { resource: ResourcesIds; amount: number }[] = [];

    // Get amounts for each tier
    for (const tier in ResourceTier) {
      if (isNaN(Number(tier))) continue; // Skip non-numeric enum values

      const resourceTierNumber = Number(tier) as ResourceTier;
      const resourcesInTier = GET_HYPERSTRUCTURE_RESOURCES_PER_TIER(resourceTierNumber, true);
      const amountForTier = this.getHyperstructureRequiredAmountPerTier(resourceTierNumber, randomness);

      // Add entry for each resource in this tier
      resourcesInTier.forEach((resourceId) => {
        requiredAmounts.push({
          resource: resourceId,
          amount: amountForTier,
        });
      });
    }

    return requiredAmounts;
  }

  getHyperstructureRequiredAmountPerTier(resourceTier: ResourceTier, randomness: bigint): number {
    const hyperstructureResourceConfig = getComponentValue(
      this.components.HyperstructureResourceConfig,
      getEntityIdFromKeys([BigInt(resourceTier)]),
    );

    if (!hyperstructureResourceConfig) {
      return 0;
    }

    const minAmount = Number(hyperstructureResourceConfig.min_amount);
    const maxAmount = Number(hyperstructureResourceConfig.max_amount);

    if (minAmount === maxAmount) {
      return this.divideByPrecision(minAmount);
    }

    const additionalAmount = Number(randomness % BigInt(maxAmount - minAmount));
    return this.divideByPrecision(minAmount + Number(additionalAmount));
  }

  getBasePopulationCapacity(): number {
    return this.getValueOrDefault(() => {
      return (
        getComponentValue(this.components.WorldConfig, getEntityIdFromKeys([WORLD_CONFIG_ID]))?.building_config
          ?.base_population ?? 0
      );
    }, 0);
  }

  getBuildingCategoryConfig(buildingType: BuildingType) {
    return this.getValueOrDefault(
      () => {
        const buildingCategoryConfig = getComponentValue(
          this.components.BuildingCategoryConfig,
          getEntityIdFromKeys([BigInt(buildingType)]),
        );
        return {
          population_cost: buildingCategoryConfig?.population_cost ?? 0,
          capacity_grant: buildingCategoryConfig?.capacity_grant ?? 0,
        };
      },
      {
        population_cost: 0,
        capacity_grant: 0,
      },
    );
  }

  getResourceOutputs(resourceType: number): number {
    return this.getValueOrDefault(() => {
      const productionConfig = getComponentValue(
        this.components.ProductionConfig,
        getEntityIdFromKeys([BigInt(resourceType)]),
      );

      return Number(productionConfig?.realm_output_per_tick ?? 0);
    }, 0);
  }

  getTravelFoodCostConfig(troopType: number) {
    return this.getValueOrDefault(
      () => {
        const travelFoodCostConfig = getComponentValue(
          this.components.WorldConfig,
          getEntityIdFromKeys([WORLD_CONFIG_ID]),
        )?.troop_stamina_config;

        return {
          exploreWheatBurnAmount: Number(travelFoodCostConfig?.stamina_explore_wheat_cost) ?? 0,
          exploreFishBurnAmount: Number(travelFoodCostConfig?.stamina_explore_fish_cost) ?? 0,
          travelWheatBurnAmount: Number(travelFoodCostConfig?.stamina_travel_wheat_cost) ?? 0,
          travelFishBurnAmount: Number(travelFoodCostConfig?.stamina_travel_fish_cost) ?? 0,
        };
      },
      {
        exploreWheatBurnAmount: 0,
        exploreFishBurnAmount: 0,
        travelWheatBurnAmount: 0,
        travelFishBurnAmount: 0,
      },
    );
  }

  getStaminaCombatConfig() {
    return {
      staminaCost: 30,
      staminaBonus: 30,
    };
  }

  getTroopStaminaConfig(troopType: TroopType) {
    return this.getValueOrDefault(
      () => {
        const staminaConfig = getComponentValue(
          this.components.WorldConfig,
          getEntityIdFromKeys([WORLD_CONFIG_ID]),
        )?.troop_stamina_config;

        switch (troopType) {
          case TroopType.Knight:
            return {
              staminaInitial: staminaConfig?.stamina_initial ?? 0,
              staminaMax: staminaConfig?.stamina_knight_max ?? 0,
            };
          case TroopType.Crossbowman:
            return {
              staminaInitial: staminaConfig?.stamina_initial ?? 0,
              staminaMax: staminaConfig?.stamina_crossbowman_max ?? 0,
            };
          case TroopType.Paladin:
            return {
              staminaInitial: staminaConfig?.stamina_initial ?? 0,
              staminaMax: staminaConfig?.stamina_paladin_max ?? 0,
            };
          default:
            return {
              staminaInitial: 0,
              staminaMax: 0,
            };
        }
      },
      {
        staminaInitial: 0,
        staminaMax: 0,
      },
    );
  }

  // TODO: don't use config but get from chain directly
  // but only way is through get_contributable_resources_with_rarity
  getResourceRarity(resourceId: ResourcesIds) {
    return this.config.resources.resourceRarity[resourceId] ?? 0;
  }

  getResourcePrecision() {
    return RESOURCE_PRECISION;
  }

  divideByPrecision(value: number) {
    return value / RESOURCE_PRECISION;
  }

  getResourceBuildingProduced(buildingType: BuildingType) {
    return this.buildingOutputs[Number(buildingType)];
  }

  getBuildingBaseCostPercentIncrease() {
    return this.getValueOrDefault(() => {
      const buildingGeneralConfig = getComponentValue(
        this.components.WorldConfig,
        getEntityIdFromKeys([WORLD_CONFIG_ID]),
      )?.building_config;
      return buildingGeneralConfig?.base_cost_percent_increase ?? 0;
    }, 0);
  }

  getSeasonBridgeConfig() {
    return this.getValueOrDefault(
      () => {
        const seasonConfig = getComponentValue(
          this.components.WorldConfig,
          getEntityIdFromKeys([WORLD_CONFIG_ID]),
        )?.season_config;
        return {
          closeAfterEndSeconds: seasonConfig?.end_grace_seconds ?? 0n,
        };
      },
      {
        closeAfterEndSeconds: 0n,
      },
    );
  }

  getSeasonConfig() {
    return this.getValueOrDefault(
      () => {
        const seasonConfig = getComponentValue(
          this.components.WorldConfig,
          getEntityIdFromKeys([WORLD_CONFIG_ID]),
        )?.season_config;
        return {
          startSettlingAt: seasonConfig?.start_settling_at ?? 0n,
          startMainAt: seasonConfig?.start_main_at ?? 0n,
          endAt: seasonConfig?.end_at ?? 0n,
          bridgeCloseAfterEndSeconds: seasonConfig?.end_grace_seconds ?? 0n,
        };
      },
      {
        startSettlingAt: 0n,
        startMainAt: 0n,
        endAt: 0n,
        bridgeCloseAfterEndSeconds: 0n,
      },
    );
  }
}

export const configManager = ClientConfigManager.instance();<|MERGE_RESOLUTION|>--- conflicted
+++ resolved
@@ -1,17 +1,6 @@
 import { getComponentValue, Has, runQuery } from "@dojoengine/recs";
 import { getEntityIdFromKeys } from "@dojoengine/utils";
 import {
-<<<<<<< HEAD
-    BuildingType,
-    CapacityConfig,
-    GET_HYPERSTRUCTURE_RESOURCES_PER_TIER,
-    HYPERSTRUCTURE_CONFIG_ID,
-    RESOURCE_PRECISION,
-    ResourcesIds,
-    ResourceTier,
-    StructureType,
-    WORLD_CONFIG_ID,
-=======
   BuildingType,
   CapacityConfig,
   GET_HYPERSTRUCTURE_RESOURCES_PER_TIER,
@@ -22,7 +11,6 @@
   ResourceTier,
   StructureType,
   WORLD_CONFIG_ID,
->>>>>>> 3351389e
 } from "../constants";
 import { ContractComponents } from "../dojo/contract-components";
 import { Config, EntityType, TickIds, TroopType } from "../types";
