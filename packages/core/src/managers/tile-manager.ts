import { Entity, Has, HasValue, NotValue, getComponentValue, runQuery } from "@dojoengine/recs";
import { getEntityIdFromKeys } from "@dojoengine/utils";
import { uuid } from "@latticexyz/utils";
import { CairoOption, CairoOptionVariant } from "starknet";
<<<<<<< HEAD
import { ResourceManager, packValues, unpackValue, type DojoAccount } from "..";
=======
import {
  ResourceManager,
  getBuildingCosts,
  getBuildingCount,
  getResourceBuildingCosts,
  setBuildingCount,
  type DojoAccount,
} from "..";
>>>>>>> 2e1c8e6f
import {
  BUILDINGS_CENTER,
  BuildingType,
  DUMMY_HYPERSTRUCTURE_ENTITY_ID,
  Direction,
  FELT_CENTER,
  RealmLevels,
  ResourcesIds,
  StructureType,
  getDirectionBetweenAdjacentHexes,
  getNeighborHexes,
} from "../constants";
import { ClientComponents } from "../dojo/create-client-components";
import { SystemCalls } from "../dojo/create-system-calls";
import { HexPosition, ID, Position } from "../types";
import { configManager } from "./config-manager";

export class TileManager {
  private col: number;
  private row: number;

  constructor(
    private readonly components: ClientComponents,
    private readonly systemCalls: SystemCalls,
    hexCoords: HexPosition,
  ) {
    this.col = hexCoords.col;
    this.row = hexCoords.row;
  }

  getHexCoords = () => {
    return { col: this.col, row: this.row };
  };

  setTile(hexCoords: HexPosition) {
    this.col = hexCoords.col + FELT_CENTER;
    this.row = hexCoords.row + FELT_CENTER;
  }

  getRealmLevel = (realmEntityId: number): RealmLevels => {
    const structure = getComponentValue(this.components.Structure, getEntityIdFromKeys([BigInt(realmEntityId)]));
    return (structure?.base.level || RealmLevels.Settlement) as RealmLevels;
  };

  getWonder = (realmEntityId: number) => {
    const structure = getComponentValue(this.components.Structure, getEntityIdFromKeys([BigInt(realmEntityId)]));
    return structure?.metadata.has_wonder || false;
  };

  existingBuildings = () => {
    const builtBuildings = Array.from(
      runQuery([
        Has(this.components.Building),
        HasValue(this.components.Building, { outer_col: this.col, outer_row: this.row }),
        NotValue(this.components.Building, { entity_id: 0 }),
      ]),
    );

    const buildings = builtBuildings.map((entity) => {
      const productionModelValue = getComponentValue(this.components.Building, entity);
      const category = productionModelValue!.category;

      return {
        col: Number(productionModelValue?.inner_col),
        row: Number(productionModelValue?.inner_row),
        category,
        resource: productionModelValue?.produced_resource_type,
        paused: productionModelValue?.paused,
        structureType: null,
      };
    });

    return buildings;
  };

  getBuilding = (hexCoords: HexPosition) => {
    const building = getComponentValue(
      this.components.Building,
      getEntityIdFromKeys([BigInt(this.col), BigInt(this.row), BigInt(hexCoords.col), BigInt(hexCoords.row)]),
    );
    return building;
  };

  isHexOccupied = (hexCoords: HexPosition) => {
    const building = getComponentValue(
      this.components.Building,
      getEntityIdFromKeys([BigInt(this.col), BigInt(this.row), BigInt(hexCoords.col), BigInt(hexCoords.row)]),
    );
    return building !== undefined && building.category !== BuildingType[BuildingType.None];
  };

  structureType = () => {
    const tile = getComponentValue(this.components.Tile, getEntityIdFromKeys([BigInt(this.col), BigInt(this.row)]));

    if (tile?.occupier_is_structure) {
      const structure = getComponentValue(this.components.Structure, getEntityIdFromKeys([BigInt(tile?.occupier_id)]));
      if (structure) {
        let category = structure.base.category;
        return category as StructureType;
      }
    }
  };

  private _getBonusFromNeighborBuildings = (col: number, row: number) => {
    const neighborBuildingCoords = getNeighborHexes(col, row);

    let bonusPercent = 0;
    neighborBuildingCoords.map((coord) => {
      const building = getComponentValue(
        this.components.Building,
        getEntityIdFromKeys([BigInt(this.col), BigInt(this.row), BigInt(coord.col), BigInt(coord.row)]),
      );

      if (building?.category === BuildingType[BuildingType.Farm]) bonusPercent += building.bonus_percent;
    });

    return bonusPercent;
  };

  private _getProducedResourceType = (buildingType: BuildingType, resourceType: number | undefined) => {
    let producedResourceType = 0;

    switch (buildingType) {
      case BuildingType.Farm:
        producedResourceType = ResourcesIds.Wheat;
        break;
      case BuildingType.FishingVillage:
        producedResourceType = ResourcesIds.Fish;
        break;
      case BuildingType.Barracks1:
        producedResourceType = ResourcesIds.Knight;
        break;
      case BuildingType.ArcheryRange1:
        producedResourceType = ResourcesIds.Crossbowman;
        break;
      case BuildingType.Stable1:
        producedResourceType = ResourcesIds.Paladin;
        break;
      case BuildingType.Barracks2:
        producedResourceType = ResourcesIds.KnightT2;
        break;
      case BuildingType.ArcheryRange2:
        producedResourceType = ResourcesIds.CrossbowmanT2;
        break;
      case BuildingType.Stable2:
        producedResourceType = ResourcesIds.PaladinT2;
        break;
      case BuildingType.Barracks3:
        producedResourceType = ResourcesIds.KnightT3;
        break;
      case BuildingType.ArcheryRange3:
        producedResourceType = ResourcesIds.CrossbowmanT3;
        break;
      case BuildingType.Stable3:
        producedResourceType = ResourcesIds.PaladinT3;
        break;

      case BuildingType.Resource:
        producedResourceType = resourceType!;
        break;
    }

    return producedResourceType;
  };

  private _optimisticBuilding = (
    entityId: ID,
    col: number,
    row: number,
    buildingType: BuildingType,
    resourceType?: number,
  ) => {
    let overrideId = uuid();
    const entity = getEntityIdFromKeys([this.col, this.row, col, row].map((v) => BigInt(v)));

    // override building
    this.components.Building.addOverride(overrideId, {
      entity,
      value: {
        outer_col: this.col,
        outer_row: this.row,
        inner_col: col,
        inner_row: row,
        category: BuildingType[buildingType],
        produced_resource_type: this._getProducedResourceType(buildingType, resourceType),
        bonus_percent: this._getBonusFromNeighborBuildings(col, row),
        entity_id: entityId,
        outer_entity_id: entityId,
        paused: false,
      },
    });

    // override resource balance
    // need to retrieve the reosurce cost before adding extra building to the structure
    // because the resource cost increase when adding more buildings
    const resourceChange =
      buildingType === BuildingType.Resource
        ? getResourceBuildingCosts(entityId, this.components, resourceType!)
        : getBuildingCosts(entityId, this.components, buildingType);

    resourceChange?.forEach((resource) => {
      this._overrideResource(entityId, resource.resource, -BigInt(resource.amount));
    });

    const populationOverrideId = uuid();

    const realmEntity = getEntityIdFromKeys([BigInt(entityId)]);
    const structureBuildings = getComponentValue(this.components.StructureBuildings, realmEntity);

    const quantityOverrideId = uuid();

<<<<<<< HEAD
    const buildingCounts = unpackValue(structureBuildings?.packed_counts || 0n);

    // Ensure array has values at all indices up to buildingType
    while (buildingCounts.length <= buildingType) {
      buildingCounts.push(0);
    }
    buildingCounts[buildingType] = (buildingCounts[buildingType] || 0) + 1;

    let packedBuildingCount;
    try {
      packedBuildingCount = packValues(buildingCounts);
    } catch (error) {
      packedBuildingCount = "0"; // Default fallback value
    }

=======
    const buildingCount = getBuildingCount(buildingType, structureBuildings?.packed_counts || 0n);

    // Ensure array has values at all indices up to buildingType
    const packedBuildingCount = setBuildingCount(
      buildingType,
      structureBuildings?.packed_counts || 0n,
      buildingCount + 1,
    );

    // override structure buildings
>>>>>>> 2e1c8e6f
    this.components.StructureBuildings.addOverride(quantityOverrideId, {
      entity: realmEntity,
      value: {
        ...structureBuildings,
        packed_counts: BigInt(packedBuildingCount),
        population: {
          current:
            (structureBuildings?.population.current || 0) + configManager.getBuildingPopConfig(buildingType).population,
          max: (structureBuildings?.population.max || 0) + configManager.getBuildingPopConfig(buildingType).capacity,
        },
      },
    });

<<<<<<< HEAD
    const resourceChange = configManager.buildingCosts[buildingType];
    resourceChange.forEach((resource) => {
      this._overrideResource(entityId, resource.resource, -BigInt(resource.amount));
    });

    return { overrideId, populationOverrideId, quantityOverrideId };
  };

  private _overrideResource = (entity: ID, resourceType: number, change: bigint) => {
    const resourceManager = new ResourceManager(this.components, entity);
    const overrideId = uuid();
    resourceManager.optimisticResourceUpdate(overrideId, resourceType, change);
=======
    return { overrideId, populationOverrideId, quantityOverrideId };
  };

  private _overrideResource = (entity: ID, resourceType: number, actualResourceChange: bigint) => {
    const resourceManager = new ResourceManager(this.components, entity);
    const overrideId = uuid();
    resourceManager.optimisticResourceUpdate(overrideId, resourceType, actualResourceChange);
>>>>>>> 2e1c8e6f
  };

  private _optimisticDestroy = (entityId: ID, col: number, row: number) => {
    const overrideId = uuid();
    const realmBase = getComponentValue(this.components.Structure, getEntityIdFromKeys([BigInt(entityId)]))?.base;
    const { coord_x: outercol, coord_y: outerrow } = realmBase || { coord_x: 0, coord_y: 0 };
    const entity = getEntityIdFromKeys([outercol, outerrow, col, row].map((v) => BigInt(v)));

    const currentBuilding = getComponentValue(this.components.Building, entity);

    this.components.Building.addOverride(overrideId, {
      entity,
      value: {
        ...currentBuilding,
        outer_col: outercol,
        outer_row: outerrow,
        inner_col: col,
        inner_row: row,
        category: "None",
        produced_resource_type: 0,
        bonus_percent: 0,
        entity_id: 0,
        outer_entity_id: 0,
      },
    });

    const populationOverrideId = uuid();

    const realmEntityId = getEntityIdFromKeys([BigInt(entityId)]);

    const type = BuildingType[currentBuilding?.category as keyof typeof BuildingType];

    const currentStructureBuildings = getComponentValue(this.components.StructureBuildings, realmEntityId);

    this.components.StructureBuildings.addOverride(populationOverrideId, {
      entity: realmEntityId,
      value: {
        ...currentStructureBuildings,
        population: {
          current:
            (getComponentValue(this.components.StructureBuildings, realmEntityId)?.population.current || 0) -
            configManager.getBuildingPopConfig(type).population,
          max:
            (getComponentValue(this.components.StructureBuildings, realmEntityId)?.population.max || 0) -
            configManager.getBuildingPopConfig(type).capacity,
        },
      },
    });

    return overrideId;
  };

  private _optimisticPause = (col: number, row: number) => {
    let overrideId = uuid();
    const entity = getEntityIdFromKeys([this.col, this.row, col, row].map((v) => BigInt(v)));
    const building = getComponentValue(this.components.Building, entity);
    this.components.Building.addOverride(overrideId, {
      entity,
      value: {
        ...building,
        outer_col: building?.outer_col,
        outer_row: building?.outer_row,
        inner_col: building?.inner_col,
        inner_row: building?.inner_row,
        category: building?.category,
        produced_resource_type: building?.produced_resource_type,
        bonus_percent: building?.bonus_percent,
        entity_id: building?.entity_id,
        outer_entity_id: building?.outer_entity_id,
        paused: true,
      },
    });
    return overrideId;
  };

  private _optimisticResume = (col: number, row: number) => {
    let overrideId = uuid();
    const entity = getEntityIdFromKeys([this.col, this.row, col, row].map((v) => BigInt(v)));
    const building = getComponentValue(this.components.Building, entity);
    this.components.Building.addOverride(overrideId, {
      entity,
      value: {
        ...building,
        outer_col: building?.outer_col,
        outer_row: building?.outer_row,
        inner_col: building?.inner_col,
        inner_row: building?.inner_row,
        category: building?.category,
        produced_resource_type: building?.produced_resource_type,
        bonus_percent: building?.bonus_percent,
        entity_id: building?.entity_id,
        outer_entity_id: building?.outer_entity_id,
        paused: false,
      },
    });
    return overrideId;
  };

  private _optimisticStructure = (coords: Position, structureType: StructureType) => {
    const overrideId = DUMMY_HYPERSTRUCTURE_ENTITY_ID.toString();
    const entity: Entity = getEntityIdFromKeys([BigInt(DUMMY_HYPERSTRUCTURE_ENTITY_ID)]);
    const structure = getComponentValue(this.components.Structure, entity);

    if (structure) {
      this.components.Structure.addOverride(overrideId, {
        entity,
        value: {
          ...structure,
          base: {
            ...structure?.base,
            category: Number(structureType),
            coord_x: coords.x,
            coord_y: coords.y,
          },
          entity_id: Number(DUMMY_HYPERSTRUCTURE_ENTITY_ID),
        },
      });
    }

    return { overrideId };
  };

  placeBuilding = async (
    signer: DojoAccount,
    structureEntityId: ID,
    buildingType: BuildingType,
    hexCoords: HexPosition,
    resourceType?: number,
  ) => {
    const { col, row } = hexCoords;

    const startingPosition: [number, number] = [BUILDINGS_CENTER[0], BUILDINGS_CENTER[1]];
    const endPosition: [number, number] = [col, row];
    const directions = getDirectionsArray(startingPosition, endPosition);

    let overrideId: string;
    let populationOverrideId: string;
    let quantityOverrideId: string;

    // add optimistic rendering
<<<<<<< HEAD
    const { overrideId, populationOverrideId } = this._optimisticBuilding(
=======
    ({ overrideId, populationOverrideId, quantityOverrideId } = this._optimisticBuilding(
>>>>>>> 2e1c8e6f
      structureEntityId,
      col,
      row,
      buildingType,
      resourceType,
    ));

    try {
      await this.systemCalls.create_building({
        signer,
        entity_id: structureEntityId,
        directions: directions,
        building_category: buildingType,
        produce_resource_type:
          buildingType == BuildingType.Resource && resourceType
            ? new CairoOption<Number>(CairoOptionVariant.Some, resourceType)
            : new CairoOption<Number>(CairoOptionVariant.None, 0),
      });
    } catch (error) {
      this.components.Building.removeOverride(overrideId);
      this.components.StructureBuildings.removeOverride(populationOverrideId);
      this.components.Structure.removeOverride(overrideId);
<<<<<<< HEAD

=======
      this.components.StructureBuildings.removeOverride(quantityOverrideId);
>>>>>>> 2e1c8e6f
      console.error(error);
      throw error;
    }
  };

  destroyBuilding = async (signer: DojoAccount, structureEntityId: ID, col: number, row: number) => {
    // add optimistic rendering
    const overrideId = this._optimisticDestroy(structureEntityId, col, row);

    try {
      await this.systemCalls.destroy_building({
        signer,
        entity_id: structureEntityId,
        building_coord: {
          x: col,
          y: row,
        },
      });
    } catch (error) {
      this.components.Building.removeOverride(overrideId);
      console.error(error);
      throw error;
    }
  };

  pauseProduction = async (signer: DojoAccount, structureEntityId: ID, col: number, row: number) => {
    const overrideId = this._optimisticPause(col, row);

    try {
      await this.systemCalls.pause_production({
        signer,
        entity_id: structureEntityId,
        building_coord: {
          x: col,
          y: row,
        },
      });
    } catch (error) {
      this.components.Building.removeOverride(overrideId);
      console.error(error);
      throw error;
    }
  };

  resumeProduction = async (signer: DojoAccount, structureEntityId: ID, col: number, row: number) => {
    const overrideId = this._optimisticResume(col, row);

    try {
      await this.systemCalls.resume_production({
        signer,
        entity_id: structureEntityId,
        building_coord: {
          x: col,
          y: row,
        },
      });
    } catch (error) {
      this.components.Building.removeOverride(overrideId);
      console.error(error);
      throw error;
    }
  };

  placeStructure = async (signer: DojoAccount, entityId: ID, structureType: StructureType, coords: Position) => {
    const { overrideId } = this._optimisticStructure(coords, structureType);
    try {
      if (structureType == StructureType.Hyperstructure) {
        return await this.systemCalls.create_hyperstructure({
          signer,
          creator_entity_id: entityId,
          coords,
        });
      }
    } catch (error) {
      this.components.Structure.removeOverride(overrideId);
      console.error(error);
      throw error;
    }
  };
}

function getDirectionsArray(start: [number, number], end: [number, number]): Direction[] {
  const [startCol, startRow] = start;
  const [endCol, endRow] = end;

  const queue: { col: number; row: number; path: Direction[] }[] = [{ col: startCol, row: startRow, path: [] }];
  const visited = new Set<string>();

  while (queue.length > 0) {
    const { col, row, path } = queue.shift()!;

    if (col === endCol && row === endRow) {
      return path;
    }

    const key = `${col},${row}`;
    if (visited.has(key)) continue;
    visited.add(key);

    for (const { col: neighborCol, row: neighborRow } of getNeighborHexes(col, row)) {
      const direction = getDirectionBetweenAdjacentHexes({ col, row }, { col: neighborCol, row: neighborRow });
      if (direction !== null) {
        queue.push({ col: neighborCol, row: neighborRow, path: [...path, direction] });
      }
    }
  }

  return [];
}<|MERGE_RESOLUTION|>--- conflicted
+++ resolved
@@ -2,9 +2,6 @@
 import { getEntityIdFromKeys } from "@dojoengine/utils";
 import { uuid } from "@latticexyz/utils";
 import { CairoOption, CairoOptionVariant } from "starknet";
-<<<<<<< HEAD
-import { ResourceManager, packValues, unpackValue, type DojoAccount } from "..";
-=======
 import {
   ResourceManager,
   getBuildingCosts,
@@ -13,7 +10,6 @@
   setBuildingCount,
   type DojoAccount,
 } from "..";
->>>>>>> 2e1c8e6f
 import {
   BUILDINGS_CENTER,
   BuildingType,
@@ -225,23 +221,6 @@
 
     const quantityOverrideId = uuid();
 
-<<<<<<< HEAD
-    const buildingCounts = unpackValue(structureBuildings?.packed_counts || 0n);
-
-    // Ensure array has values at all indices up to buildingType
-    while (buildingCounts.length <= buildingType) {
-      buildingCounts.push(0);
-    }
-    buildingCounts[buildingType] = (buildingCounts[buildingType] || 0) + 1;
-
-    let packedBuildingCount;
-    try {
-      packedBuildingCount = packValues(buildingCounts);
-    } catch (error) {
-      packedBuildingCount = "0"; // Default fallback value
-    }
-
-=======
     const buildingCount = getBuildingCount(buildingType, structureBuildings?.packed_counts || 0n);
 
     // Ensure array has values at all indices up to buildingType
@@ -252,7 +231,6 @@
     );
 
     // override structure buildings
->>>>>>> 2e1c8e6f
     this.components.StructureBuildings.addOverride(quantityOverrideId, {
       entity: realmEntity,
       value: {
@@ -266,20 +244,6 @@
       },
     });
 
-<<<<<<< HEAD
-    const resourceChange = configManager.buildingCosts[buildingType];
-    resourceChange.forEach((resource) => {
-      this._overrideResource(entityId, resource.resource, -BigInt(resource.amount));
-    });
-
-    return { overrideId, populationOverrideId, quantityOverrideId };
-  };
-
-  private _overrideResource = (entity: ID, resourceType: number, change: bigint) => {
-    const resourceManager = new ResourceManager(this.components, entity);
-    const overrideId = uuid();
-    resourceManager.optimisticResourceUpdate(overrideId, resourceType, change);
-=======
     return { overrideId, populationOverrideId, quantityOverrideId };
   };
 
@@ -287,7 +251,6 @@
     const resourceManager = new ResourceManager(this.components, entity);
     const overrideId = uuid();
     resourceManager.optimisticResourceUpdate(overrideId, resourceType, actualResourceChange);
->>>>>>> 2e1c8e6f
   };
 
   private _optimisticDestroy = (entityId: ID, col: number, row: number) => {
@@ -428,11 +391,7 @@
     let quantityOverrideId: string;
 
     // add optimistic rendering
-<<<<<<< HEAD
-    const { overrideId, populationOverrideId } = this._optimisticBuilding(
-=======
     ({ overrideId, populationOverrideId, quantityOverrideId } = this._optimisticBuilding(
->>>>>>> 2e1c8e6f
       structureEntityId,
       col,
       row,
@@ -455,11 +414,7 @@
       this.components.Building.removeOverride(overrideId);
       this.components.StructureBuildings.removeOverride(populationOverrideId);
       this.components.Structure.removeOverride(overrideId);
-<<<<<<< HEAD
-
-=======
       this.components.StructureBuildings.removeOverride(quantityOverrideId);
->>>>>>> 2e1c8e6f
       console.error(error);
       throw error;
     }
