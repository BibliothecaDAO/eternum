--- conflicted
+++ resolved
@@ -163,20 +163,20 @@
 
     const quantityOverrideId = uuid();
 
-<<<<<<< HEAD
-    const buildingCount = getBuildingCount(buildingType, structureBuildings?.packed_counts_1 || 0n);
-=======
-    const buildingCount = getBuildingCount(buildingType, [structureBuildings?.packed_counts_1 || 0n, structureBuildings?.packed_counts_2 || 0n, structureBuildings?.packed_counts_3 || 0n]);
->>>>>>> 5ea45431
+    const buildingCount = getBuildingCount(buildingType, [
+      structureBuildings?.packed_counts_1 || 0n,
+      structureBuildings?.packed_counts_2 || 0n,
+      structureBuildings?.packed_counts_3 || 0n,
+    ]);
 
     // Ensure array has values at all indices up to buildingType
     const packedBuildingCount = setBuildingCount(
       buildingType,
-<<<<<<< HEAD
-      structureBuildings?.packed_counts_1 || 0n,
-=======
-      [structureBuildings?.packed_counts_1 || 0n, structureBuildings?.packed_counts_2 || 0n, structureBuildings?.packed_counts_3 || 0n],
->>>>>>> 5ea45431
+      [
+        structureBuildings?.packed_counts_1 || 0n,
+        structureBuildings?.packed_counts_2 || 0n,
+        structureBuildings?.packed_counts_3 || 0n,
+      ],
       buildingCount + 1,
     );
 
@@ -185,13 +185,9 @@
       entity: realmEntity,
       value: {
         ...structureBuildings,
-<<<<<<< HEAD
-        packed_counts_1: BigInt(packedBuildingCount),
-=======
         packed_counts_1: packedBuildingCount[0],
         packed_counts_2: packedBuildingCount[1],
         packed_counts_3: packedBuildingCount[2],
->>>>>>> 5ea45431
         population: {
           current:
             (structureBuildings?.population.current || 0) +
