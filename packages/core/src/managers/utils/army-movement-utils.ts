import { configManager } from "..";
import { CapacityConfig, ResourcesIds } from "../../constants";
import { Troops, TroopType } from "../../types";
import { divideByPrecision, gramToKg } from "../../utils";

// troop count without precision
<<<<<<< HEAD
export const getRemainingCapacityInKg = (troopsCount: number, weightInKg: number) => {
  const totalCapacity = getArmyTotalCapacityInKg(troopsCount); // in kg
  return totalCapacity - BigInt(weightInKg); // in kg
};

// number of troops needs to be divided by precision
export const getArmyTotalCapacityInKg = (troopsCount: number) => {
  // Convert weight_gram to kg and multiply by number of troops
  const capacity = configManager.getCapacityConfig(CapacityConfig.Army);
  return BigInt(gramToKg(Number(capacity))) * BigInt(troopsCount); // in kg
=======
export const getRemainingCapacityInKg = (actualTroopsCount: number, weightInKg: number) => {
  const totalCapacity = getArmyTotalCapacityInKg(actualTroopsCount); // in kg
  return totalCapacity - BigInt(Math.floor(weightInKg)); // in kg
};

// number of troops needs to be divided by precision
export const getArmyTotalCapacityInKg = (actualTroopsCount: number) => {
  // Convert weight_gram to kg and multiply by number of troops
  const capacityKg = gramToKg(configManager.getCapacityConfig(CapacityConfig.Army));
  return BigInt(capacityKg) * BigInt(actualTroopsCount); // in kg
>>>>>>> 2e1c8e6f
};

export const computeTravelFoodCosts = (troops: Troops) => {
  let foodConsumption;
  const troopCount = divideByPrecision(Number(troops.count));

  switch (troops.category) {
    case TroopType.Paladin:
      foodConsumption = configManager.getTravelFoodCostConfig(ResourcesIds.Paladin);
      break;
    case TroopType.Knight:
      foodConsumption = configManager.getTravelFoodCostConfig(ResourcesIds.Knight);
      break;
    case TroopType.Crossbowman:
      foodConsumption = configManager.getTravelFoodCostConfig(ResourcesIds.Crossbowman);
      break;
    default:
      throw new Error("Invalid troop type");
  }

  const wheatPayAmount = foodConsumption.travelWheatBurnAmount * troopCount;
  const fishPayAmount = foodConsumption.travelFishBurnAmount * troopCount;

  return {
    wheatPayAmount,
    fishPayAmount,
  };
};

export const computeExploreFoodCosts = (troops: Troops) => {
  let foodConsumption;
  const troopCount = divideByPrecision(Number(troops.count));

  switch (troops.category) {
    case TroopType.Paladin:
      foodConsumption = configManager.getTravelFoodCostConfig(ResourcesIds.Paladin);
      break;
    case TroopType.Knight:
      foodConsumption = configManager.getTravelFoodCostConfig(ResourcesIds.Knight);
      break;
    case TroopType.Crossbowman:
      foodConsumption = configManager.getTravelFoodCostConfig(ResourcesIds.Crossbowman);
      break;
    default:
      throw new Error("Invalid troop type");
  }

  const wheatPayAmount = foodConsumption.exploreWheatBurnAmount * troopCount;
  const fishPayAmount = foodConsumption.exploreFishBurnAmount * troopCount;

  return {
    wheatPayAmount,
    fishPayAmount,
  };
};<|MERGE_RESOLUTION|>--- conflicted
+++ resolved
@@ -4,18 +4,6 @@
 import { divideByPrecision, gramToKg } from "../../utils";
 
 // troop count without precision
-<<<<<<< HEAD
-export const getRemainingCapacityInKg = (troopsCount: number, weightInKg: number) => {
-  const totalCapacity = getArmyTotalCapacityInKg(troopsCount); // in kg
-  return totalCapacity - BigInt(weightInKg); // in kg
-};
-
-// number of troops needs to be divided by precision
-export const getArmyTotalCapacityInKg = (troopsCount: number) => {
-  // Convert weight_gram to kg and multiply by number of troops
-  const capacity = configManager.getCapacityConfig(CapacityConfig.Army);
-  return BigInt(gramToKg(Number(capacity))) * BigInt(troopsCount); // in kg
-=======
 export const getRemainingCapacityInKg = (actualTroopsCount: number, weightInKg: number) => {
   const totalCapacity = getArmyTotalCapacityInKg(actualTroopsCount); // in kg
   return totalCapacity - BigInt(Math.floor(weightInKg)); // in kg
@@ -26,7 +14,6 @@
   // Convert weight_gram to kg and multiply by number of troops
   const capacityKg = gramToKg(configManager.getCapacityConfig(CapacityConfig.Army));
   return BigInt(capacityKg) * BigInt(actualTroopsCount); // in kg
->>>>>>> 2e1c8e6f
 };
 
 export const computeTravelFoodCosts = (troops: Troops) => {
