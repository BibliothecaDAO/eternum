--- conflicted
+++ resolved
@@ -31,25 +31,11 @@
   }
 
   public getPlayerLiquidity() {
-<<<<<<< HEAD
-    return getComponentValue(
-      this.components.Liquidity,
-      getEntityIdFromKeys([this.player, BigInt(this.resourceId)]),
-    );
-  }
-
-  public getMarket() {
-    return getComponentValue(
-      this.components.Market,
-      getEntityIdFromKeys([BigInt(this.resourceId)]),
-    );
-=======
     return getComponentValue(this.components.Liquidity, getEntityIdFromKeys([this.player, BigInt(this.resourceId)]));
   }
 
   public getMarket() {
     return getComponentValue(this.components.Market, getEntityIdFromKeys([BigInt(this.resourceId)]));
->>>>>>> 2e1c8e6f
   }
 
   public getPlayerSharesScaled = () => {
