import type { EternumProvider } from "../provider";
import * as SystemProps from "../types";

export type SystemCallAuthHandler = {
  onNoAccount?: () => void;
  onError?: (error: Error) => void;
};

export type SystemCalls = ReturnType<typeof createSystemCalls>;

export function createSystemCalls({
  provider,
  authHandler,
}: {
  provider: EternumProvider;
  authHandler?: SystemCallAuthHandler;
}) {
  const withAuth = <T extends (...args: any[]) => Promise<any>>(fn: T): T => {
    return (async (...args: Parameters<T>) => {
      try {
        const props = args[0] as SystemProps.SystemSigner;

        // Check for signer specifically
        if (!props?.signer || props?.signer.address === "0x0") {
          authHandler?.onNoAccount?.();
          throw new Error("No account connected");
        }

        return await fn(...args);
      } catch (error) {
        authHandler?.onError?.(error as Error);
        throw error;
      }
    }) as T;
  };

  const uuid = async () => {
    return await provider.uuid();
  };

  const create_order = async (props: SystemProps.CreateOrderProps) => {
    await provider.create_order(props);
  };

  const accept_order = async (props: SystemProps.AcceptOrderProps) => {
    await provider.accept_order(props);
  };

  const cancel_order = async (props: SystemProps.CancelOrderProps) => {
    await provider.cancel_order(props);
  };

  const mint_test_realm = async (props: SystemProps.MintTestRealmProps) => {
    await provider.mint_test_realm(props);
  };

  const mint_season_passes = async (props: SystemProps.MintSeasonPassesProps) => {
    await provider.mint_season_passes(props);
  };

  const attach_lords = async (props: SystemProps.AttachLordsProps) => {
    await provider.attach_lords(props);
  };

  const detach_lords = async (props: SystemProps.DetachLordsProps) => {
    await provider.detach_lords(props);
  };

  const mint_test_lords = async (props: SystemProps.MintTestLordsProps) => {
    await provider.mint_test_lords(props);
  };

  const bridge_resources_into_realm = async (props: SystemProps.BridgeResourcesIntoRealmProps) => {
    return await provider.bridge_resources_into_realm(props);
  };

  const bridge_start_withdraw_from_realm = async (props: SystemProps.BridgeStartWithdrawFromRealmProps) => {
    return await provider.bridge_start_withdraw_from_realm(props);
  };

  const bridge_finish_withdraw_from_realm = async (props: SystemProps.BridgeFinishWithdrawFromRealmProps) => {
    return await provider.bridge_finish_withdraw_from_realm(props);
  };

  const upgrade_realm = async (props: SystemProps.UpgradeRealmProps) => {
    await provider.upgrade_realm(props);
  };

  const create_multiple_realms = async (props: SystemProps.CreateMultipleRealmsProps) => {
    await provider.create_multiple_realms(props);
  };

  const send_resources = async (props: SystemProps.SendResourcesProps) => {
    await provider.send_resources(props);
  };

  const send_resources_multiple = async (props: SystemProps.SendResourcesMultipleProps) => {
    await provider.send_resources_multiple(props);
  };

  const pickup_resources = async (props: SystemProps.PickupResourcesProps) => {
    await provider.pickup_resources(props);
  };

  const arrivals_offload = async (props: SystemProps.ArrivalsOffloadProps) => {
    await provider.arrivals_offload(props);
  };

<<<<<<< HEAD
=======
  const transfer_resources = async (props: SystemProps.TransferResourcesProps) => {
    await provider.transfer_resources(props);
  };

>>>>>>> 2e1c8e6f
  const set_address_name = async (props: SystemProps.SetAddressNameProps) => {
    await provider.set_address_name(props);
  };

  const set_entity_name = async (props: SystemProps.SetEntityNameProps) => {
    await provider.set_entity_name(props);
  };

  const create_building = async (props: SystemProps.CreateBuildingProps) => {
    await provider.create_building(props);
  };

  const destroy_building = async (props: SystemProps.DestroyBuildingProps) => {
    await provider.destroy_building(props);
  };

  const pause_production = async (props: SystemProps.PauseProductionProps) => {
    await provider.pause_production(props);
  };

  const resume_production = async (props: SystemProps.ResumeProductionProps) => {
    await provider.resume_production(props);
  };

  const change_bank_owner_fee = async (props: SystemProps.ChangeBankOwnerFeeProps) => {
    await provider.change_bank_owner_fee(props);
  };

  const buy_resources = async (props: SystemProps.BuyResourcesProps) => {
    await provider.buy_resources(props);
  };

  const sell_resources = async (props: SystemProps.SellResourcesProps) => {
    await provider.sell_resources(props);
  };

  const add_liquidity = async (props: SystemProps.AddLiquidityProps) => {
    await provider.add_liquidity(props);
  };

  const remove_liquidity = async (props: SystemProps.RemoveLiquidityProps) => {
    await provider.remove_liquidity(props);
  };

  const mint_resources = async (props: SystemProps.MintResourcesProps) => {
    await provider.mint_resources(props);
  };

  const create_hyperstructure = async (props: SystemProps.CreateHyperstructureProps) => {
    await provider.create_hyperstructure(props);
  };

  const contribute_to_construction = async (props: SystemProps.ContributeToConstructionProps) => {
    await provider.contribute_to_construction(props);
  };

  const set_access = async (props: SystemProps.SetAccessProps) => {
    await provider.set_access(props);
  };

  const end_game = async (props: SystemProps.EndGameProps) => {
    await provider.end_game(props);
  };

  const register_to_leaderboard = async (props: SystemProps.RegisterToLeaderboardProps) => {
    await provider.register_to_leaderboard(props);
  };

  const claim_leaderboard_rewards = async (props: SystemProps.ClaimLeaderboardRewardsProps) => {
    await provider.claim_leaderboard_rewards(props);
  };

  const set_co_owners = async (props: SystemProps.SetCoOwnersProps) => {
    await provider.set_co_owners(props);
  };

  const get_points = async (props: SystemProps.GetPointsProps) => {
    return await provider.get_points(props);
  };

  const create_guild = async (props: SystemProps.CreateGuildProps) => {
    await provider.create_guild(props);
  };

  const join_guild = async (props: SystemProps.JoinGuildProps) => {
    await provider.join_guild(props);
  };

  const whitelist_player = async (props: SystemProps.WhitelistPlayerProps) => {
    await provider.whitelist_player(props);
  };

  const transfer_guild_ownership = async (props: SystemProps.TransferGuildOwnership) => {
    await provider.transfer_guild_ownership(props);
  };

  const remove_guild_member = async (props: SystemProps.RemoveGuildMember) => {
    await provider.remove_guild_member(props);
  };

  const disband_guild = async (props: SystemProps.DisbandGuild) => {
    await provider.disband_guild(props);
  };

  const remove_player_from_whitelist = async (props: SystemProps.RemovePlayerFromWhitelist) => {
    await provider.remove_player_from_whitelist(props);
  };

  const isLive = async () => {
    try {
      await provider.uuid();
      return true;
    } catch {
      return false;
    }
  };

  const burn_other_resources_for_labor_production = async (
    props: SystemProps.BurnOtherResourcesForLaborProductionProps,
  ) => {
    await provider.burn_other_resources_for_labor_production(props);
  };

  const burn_labor_resources_for_other_production = async (
    props: SystemProps.BurnLaborResourcesForOtherProductionProps,
  ) => {
    await provider.burn_labor_resources_for_other_production(props);
  };

  const burn_other_predefined_resources_for_resources = async (
    props: SystemProps.BurnOtherPredefinedResourcesForResourcesProps,
  ) => {
    await provider.burn_other_predefined_resources_for_resources(props);
  };

  const guard_add = async (props: SystemProps.GuardAddProps) => {
    await provider.guard_add(props);
  };

  const guard_delete = async (props: SystemProps.GuardDeleteProps) => {
    await provider.guard_delete(props);
  };

  const explorer_create = async (props: SystemProps.ExplorerCreateProps) => {
    await provider.explorer_create(props);
  };

  const explorer_add = async (props: SystemProps.ExplorerAddProps) => {
    await provider.explorer_add(props);
  };

  const explorer_delete = async (props: SystemProps.ExplorerDeleteProps) => {
    await provider.explorer_delete(props);
  };

  const explorer_explorer_swap = async (props: SystemProps.ExplorerExplorerSwapProps) => {
    await provider.explorer_explorer_swap(props);
  };

  const explorer_guard_swap = async (props: SystemProps.ExplorerGuardSwapProps) => {
    await provider.explorer_guard_swap(props);
  };

  const guard_explorer_swap = async (props: SystemProps.GuardExplorerSwapProps) => {
    await provider.guard_explorer_swap(props);
  };

  const explorer_move = async (props: SystemProps.ExplorerMoveProps) => {
    await provider.explorer_move(props);
  };

  const attack_explorer_vs_explorer = async (props: SystemProps.AttackExplorerVsExplorerProps) => {
    await provider.attack_explorer_vs_explorer(props);
  };

  const attack_explorer_vs_guard = async (props: SystemProps.AttackExplorerVsGuardProps) => {
    await provider.attack_explorer_vs_guard(props);
  };

  const attack_guard_vs_explorer = async (props: SystemProps.AttackGuardVsExplorerProps) => {
    await provider.attack_guard_vs_explorer(props);
  };

  const troop_structure_adjacent_transfer = async (props: SystemProps.TroopStructureAdjacentTransferProps) => {
    await provider.troop_structure_adjacent_transfer(props);
  };

  const structure_troop_adjacent_transfer = async (props: SystemProps.StructureTroopAdjacentTransferProps) => {
    await provider.structure_troop_adjacent_transfer(props);
  };

  const systemCalls = {
    send_resources: withAuth(send_resources),
    send_resources_multiple: withAuth(send_resources_multiple),
    pickup_resources: withAuth(pickup_resources),
    arrivals_offload: withAuth(arrivals_offload),
    remove_liquidity: withAuth(remove_liquidity),
    add_liquidity: withAuth(add_liquidity),
    sell_resources: withAuth(sell_resources),
    buy_resources: withAuth(buy_resources),
    change_bank_owner_fee: withAuth(change_bank_owner_fee),
    set_address_name: withAuth(set_address_name),
    set_entity_name: withAuth(set_entity_name),
    isLive: isLive,
    create_order: withAuth(create_order),
    accept_order: withAuth(accept_order),
    cancel_order: withAuth(cancel_order),
    upgrade_realm: withAuth(upgrade_realm),
    create_multiple_realms: withAuth(create_multiple_realms),
    transfer_resources: withAuth(transfer_resources),
    destroy_building: withAuth(destroy_building),
    pause_production: withAuth(pause_production),
    resume_production: withAuth(resume_production),
    create_building: withAuth(create_building),
    uuid: uuid,

    create_hyperstructure: withAuth(create_hyperstructure),
    contribute_to_construction: withAuth(contribute_to_construction),
    set_access: withAuth(set_access),
    set_co_owners: withAuth(set_co_owners),
    get_points: withAuth(get_points),
    end_game: withAuth(end_game),
    register_to_leaderboard: withAuth(register_to_leaderboard),
    claim_leaderboard_rewards: withAuth(claim_leaderboard_rewards),

    mint_resources: withAuth(mint_resources),

    create_guild: withAuth(create_guild),
    join_guild: withAuth(join_guild),
    whitelist_player: withAuth(whitelist_player),
    transfer_guild_ownership: withAuth(transfer_guild_ownership),
    remove_guild_member: withAuth(remove_guild_member),
    disband_guild: withAuth(disband_guild),
    remove_player_from_whitelist: withAuth(remove_player_from_whitelist),

    mint_test_realm: withAuth(mint_test_realm),
    mint_season_passes: withAuth(mint_season_passes),
    attach_lords: withAuth(attach_lords),
    detach_lords: withAuth(detach_lords),
    mint_test_lords: withAuth(mint_test_lords),
    bridge_resources_into_realm: withAuth(bridge_resources_into_realm),
    bridge_start_withdraw_from_realm: withAuth(bridge_start_withdraw_from_realm),
    bridge_finish_withdraw_from_realm: withAuth(bridge_finish_withdraw_from_realm),

    burn_other_resources_for_labor_production: withAuth(burn_other_resources_for_labor_production),
    burn_labor_resources_for_other_production: withAuth(burn_labor_resources_for_other_production),
    burn_other_predefined_resources_for_resources: withAuth(burn_other_predefined_resources_for_resources),

    guard_add: withAuth(guard_add),
    guard_delete: withAuth(guard_delete),
    explorer_create: withAuth(explorer_create),
    explorer_add: withAuth(explorer_add),
    explorer_delete: withAuth(explorer_delete),
    explorer_explorer_swap: withAuth(explorer_explorer_swap),
    explorer_guard_swap: withAuth(explorer_guard_swap),
    guard_explorer_swap: withAuth(guard_explorer_swap),
    explorer_move: withAuth(explorer_move),
    attack_explorer_vs_explorer: withAuth(attack_explorer_vs_explorer),
    attack_explorer_vs_guard: withAuth(attack_explorer_vs_guard),
    attack_guard_vs_explorer: withAuth(attack_guard_vs_explorer),

    troop_structure_adjacent_transfer: withAuth(troop_structure_adjacent_transfer),
    structure_troop_adjacent_transfer: withAuth(structure_troop_adjacent_transfer),
  };

  return systemCalls;
}<|MERGE_RESOLUTION|>--- conflicted
+++ resolved
@@ -106,13 +106,10 @@
     await provider.arrivals_offload(props);
   };
 
-<<<<<<< HEAD
-=======
   const transfer_resources = async (props: SystemProps.TransferResourcesProps) => {
     await provider.transfer_resources(props);
   };
 
->>>>>>> 2e1c8e6f
   const set_address_name = async (props: SystemProps.SetAddressNameProps) => {
     await provider.set_address_name(props);
   };
