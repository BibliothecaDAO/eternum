--- conflicted
+++ resolved
@@ -2413,10 +2413,10 @@
    *
    * @example
    * ```typescript
-   * // Burn 100 cycles worth of labor cost to produce wood 
+   * // Burn 100 cycles worth of labor cost to produce wood
    * // and another 100 cycles worth of labor cost to produce stone
    * //
-   * 
+   *
    * {
    *   from_entity_id: 123,
    *   priduction_cycles: [100, 100],
@@ -2464,15 +2464,8 @@
    * }
    * ```
    */
-<<<<<<< HEAD
   public async burn_resource_for_resource_production(props: SystemProps.BurnOtherPredefinedResourcesForResourcesProps) {
-    const { from_entity_id, produced_resource_types, production_tick_counts, signer } = props;
-=======
-  public async burn_resource_for_resource_production(
-    props: SystemProps.BurnOtherPredefinedResourcesForResourcesProps,
-  ) {
     const { from_entity_id, produced_resource_types, production_cycles, signer } = props;
->>>>>>> cc7ba9b2
 
     const call = this.createProviderCall(signer, {
       contractAddress: getContractByName(this.manifest, `${NAMESPACE}-production_systems`),
