/**
 * Provider class for interacting with the Eternum game contracts
 *
 * @param katana - The katana manifest containing contract addresses and ABIs
 * @param url - Optional RPC URL for the provider
 */
import { DojoCall, DojoProvider } from "@dojoengine/core";
import EventEmitter from "eventemitter3";
import { Account, AccountInterface, AllowArray, Call, CallData, uint256 } from "starknet";
import * as SystemProps from "../types/provider";
import { TransactionType } from "./types";
export const NAMESPACE = "s1_eternum";
export { TransactionType };

/**
 * Gets a contract address from the manifest by name
 *
 * @param manifest - The manifest containing contract information
 * @param name - The name/tag of the contract to find
 * @returns The contract address
 * @throws Error if contract not found
 */
export const getContractByName = (manifest: any, name: string) => {
  const contract = manifest.contracts.find((contract: any) => contract.tag === name);
  if (!contract) {
    throw new Error(`Contract ${name} not found in manifest`);
  }
  return contract.address;
};

/**
 * Higher order function that adds event emitter functionality to a class
 *
 * @param Base - The base class to extend
 * @returns A new class with event emitter capabilities
 */
function ApplyEventEmitter<T extends new (...args: any[]) => {}>(Base: T) {
  return class extends Base {
    eventEmitter = new EventEmitter();

    /**
     * Emit an event
     * @param event - The event name
     * @param args - Arguments to pass to event handlers
     */
    emit(event: string, ...args: any[]) {
      this.eventEmitter.emit(event, ...args);
    }

    /**
     * Subscribe to an event
     * @param event - The event name to listen for
     * @param listener - Callback function when event occurs
     */
    on(event: string, listener: (...args: any[]) => void) {
      this.eventEmitter.on(event, listener);
    }

    /**
     * Unsubscribe from an event
     * @param event - The event name to stop listening to
     * @param listener - The callback function to remove
     */
    off(event: string, listener: (...args: any[]) => void) {
      this.eventEmitter.off(event, listener);
    }
  };
}
const EnhancedDojoProvider = ApplyEventEmitter(DojoProvider);
class PromiseQueue {
  private queue: Array<{
    providerCall: () => Promise<any>;
    resolve: (value: any) => void;
    reject: (reason?: any) => void;
    batchId?: string; // Added batchId to group related calls
  }> = [];
  private processing = false;
  private batchTimeout: NodeJS.Timeout | null = null;
  //   private readonly BATCH_DELAY = 2000; // ms to wait for batching
  private readonly MAX_BATCH_SIZE = 3; // Maximum number of calls to batch together

  constructor(private provider: EternumProvider) {}

  async enqueue<T>(providerCall: () => Promise<T>, batchId?: string): Promise<T> {
    return new Promise<T>((resolve, reject) => {
      this.queue.push({ providerCall, resolve, reject, batchId });

      // Only set timeout if we're not already processing
      if (!this.processing) {
        if (this.batchTimeout) {
          clearTimeout(this.batchTimeout);
        }

        // this.batchTimeout = setTimeout(() => {
        this.processQueue();
        // }, this.BATCH_DELAY);
      }
    });
  }

  private async processQueue() {
    if (this.processing) return;
    this.processing = true;

    try {
      while (this.queue.length > 0) {
        // Group calls by batchId
        const batchGroups = new Map<string | undefined, typeof this.queue>();
        this.queue.forEach((item) => {
          const group = batchGroups.get(item.batchId) || [];
          group.push(item);
          batchGroups.set(item.batchId, group);
        });

        // Process each batch group
        for (const [batchId, group] of batchGroups) {
          // Clear processed items from queue
          this.queue = this.queue.filter((item) => item.batchId !== batchId);

          // Split into chunks if needed while keeping batched items together
          const chunks = [];
          for (let i = 0; i < group.length; i += this.MAX_BATCH_SIZE) {
            chunks.push(group.slice(i, i + this.MAX_BATCH_SIZE));
          }

          // Process each chunk
          for (const batch of chunks) {
            console.log("Processing batch of size:", batch.length); // Debug log

            if (batch.length === 1) {
              const { providerCall, resolve, reject } = batch[0];
              try {
                const result = await providerCall();
                resolve(result);
              } catch (error) {
                reject(error);
              }
            } else {
              try {
                // Extract the actual calls from the providerCalls
                const allCalls = await Promise.all(
                  batch.map(async ({ providerCall }) => {
                    // Access the internal call object
                    const fn = providerCall as any;
                    const calls = fn._transactionDetails;
                    // Handle both single calls and arrays of calls
                    return Array.isArray(calls) ? calls : [calls];
                  }),
                );

                // Flatten all calls into a single array
                const flattenedCalls = allCalls.flat();
                console.log("Batched calls:", flattenedCalls); // Debug log

                // Get signer from first call
                const signer = (batch[0].providerCall as any)._signer;

                // Execute the batched transaction
                const result = await this.provider.executeAndCheckTransaction(signer, flattenedCalls);

                // Resolve all promises with the result
                batch.forEach((item) => item.resolve(result));
              } catch (error) {
                console.error("Batch processing error:", error); // Debug log
                batch.forEach((item) => item.reject(error));
              }
            }
          }
        }
      }
    } finally {
      this.processing = false;
    }
  }
}

export const buildVrfCalls = async ({
  account,
  call,
  vrfProviderAddress,
  addressToCall,
}: {
  account: AccountInterface;
  call: Call;
  vrfProviderAddress: string | undefined;
  addressToCall: string;
}): Promise<Call[]> => {
  if (!account) return [];
  if (!vrfProviderAddress) throw new Error("VRF provider address is not defined");

  const requestRandomCall: Call = {
    contractAddress: vrfProviderAddress,
    entrypoint: "request_random",
    calldata: [addressToCall, 0, account.address],
  };

  let calls = [];
  calls.push(requestRandomCall);
  calls.push(call);

  return calls;
};

export class EternumProvider extends EnhancedDojoProvider {
  promiseQueue: PromiseQueue;
  /**
   * Create a new EternumProvider instance
   *
   * @param katana - The katana manifest containing contract info
   * @param url - Optional RPC URL
   */
  constructor(
    katana: any,
    url?: string,
    private VRF_PROVIDER_ADDRESS?: string,
  ) {
    super(katana, url);
    this.manifest = katana;

    this.getWorldAddress = function () {
      const worldAddress = this.manifest.world.address;
      return worldAddress;
    };
    this.promiseQueue = new PromiseQueue(this);
  }

  /**
   * Execute a transaction and check its result
   *
   * @param signer - Account that will sign the transaction
   * @param transactionDetails - Transaction call data
   * @returns Transaction receipt
   */
  async executeAndCheckTransaction(signer: Account | AccountInterface, transactionDetails: AllowArray<Call>) {
    if (typeof window !== "undefined") {
      console.log({ signer, transactionDetails });
    }
    const tx = await this.execute(signer, transactionDetails, NAMESPACE, { version: 3 });
    const transactionResult = await this.waitForTransactionWithCheck(tx.transaction_hash);

    // Get the transaction type based on the entrypoint name
    let txType: TransactionType;
    const isMultipleTransactions = Array.isArray(transactionDetails);

    if (isMultipleTransactions) {
      // For multiple calls, use the first call's entrypoint
      txType =
        TransactionType[
          transactionDetails
            // remove VRF provider call from the list to define the transaction type
            .filter((detail) => detail.contractAddress !== this.VRF_PROVIDER_ADDRESS)[0]
            ?.entrypoint.toUpperCase() as keyof typeof TransactionType
        ];
    } else {
      txType = TransactionType[transactionDetails.entrypoint.toUpperCase() as keyof typeof TransactionType];
    }

    this.emit("transactionComplete", {
      details: transactionResult,
      type: txType,
      ...(isMultipleTransactions && { transactionCount: transactionDetails.length }),
    });

    return transactionResult;
  }

  async callAndReturnResult(signer: Account | AccountInterface, transactionDetails: DojoCall | Call) {
    if (typeof window !== "undefined") {
      console.log({ signer, transactionDetails });
    }
    const tx = await this.call(NAMESPACE, transactionDetails);
    return tx;
  }

  /**
   * Wait for a transaction to complete and check for errors
   *
   * @param transactionHash - Hash of transaction to wait for
   * @returns Transaction receipt
   * @throws Error if transaction fails or is reverted
   */
  async waitForTransactionWithCheck(transactionHash: string) {
    let receipt;
    try {
      receipt = await this.provider.waitForTransaction(transactionHash, {
        retryInterval: 500,
      });
    } catch (error) {
      console.error(`Error waiting for transaction ${transactionHash}`);
      throw error;
    }

    // Check if the transaction was reverted and throw an error if it was
    if (receipt.isReverted()) {
      this.emit("transactionFailed", `Transaction failed with reason: ${receipt.revert_reason}`);
      throw new Error(`Transaction failed with reason: ${receipt.revert_reason}`);
    }

    return receipt;
  }

  public async bridge_start_withdraw_from_realm(props: SystemProps.BridgeStartWithdrawFromRealmProps) {
    const { resources, through_bank_id, from_realm_entity_id, signer } = props;

    const calls = resources.map((resource) => ({
      contractAddress: getContractByName(this.manifest, `${NAMESPACE}-resource_bridge_systems`),
      entrypoint: "start_withdraw",
      calldata: [through_bank_id, from_realm_entity_id, resource.tokenAddress, resource.amount],
    }));
    return await this.executeAndCheckTransaction(signer, calls);
  }

  public async bridge_finish_withdraw_from_realm(props: SystemProps.BridgeFinishWithdrawFromRealmProps) {
    const { donkey_resources, through_bank_id, recipient_address, client_fee_recipient, signer } = props;

    const calls = donkey_resources.map((donkey_resource) => ({
      contractAddress: getContractByName(this.manifest, `${NAMESPACE}-resource_bridge_systems`),
      entrypoint: "finish_withdraw",
      calldata: [
        through_bank_id,
        donkey_resource.from_entity_id,
        donkey_resource.tokenAddress,
        recipient_address,
        client_fee_recipient,
      ],
    }));

    return await this.executeAndCheckTransaction(signer, calls);
  }

  public async bridge_resources_into_realm(props: SystemProps.BridgeResourcesIntoRealmProps) {
    const { resources, through_bank_id, recipient_realm_entity_id, client_fee_recipient, signer } = props;
    const approvalCalls = resources.map((resource) => ({
      contractAddress: resource.tokenAddress as string,
      entrypoint: "approve",
      calldata: [
        getContractByName(this.manifest, `${NAMESPACE}-resource_bridge_systems`),
        resource.amount,
        0, // u128, u128
      ],
    }));

    const depositCalls = resources.map((resource) => ({
      contractAddress: getContractByName(this.manifest, `${NAMESPACE}-resource_bridge_systems`),
      entrypoint: "deposit",
      calldata: [
        resource.tokenAddress,
        through_bank_id,
        recipient_realm_entity_id,
        resource.amount,
        0, // u128, u128
        client_fee_recipient,
      ],
    }));
    return await this.executeAndCheckTransaction(signer, [...approvalCalls, ...depositCalls]);
  }

  /**
   * Create a new trade order
   *
   * @param props - Properties for creating the order
   * @param props.maker_id - ID of the realm creating the trade
   * @param props.maker_gives_resources - Resources the maker is offering
   * @param props.taker_id - ID of the realm that can accept the trade
   * @param props.taker_gives_resources - Resources requested from the taker
   * @param props.signer - Account executing the transaction
   * @param props.expires_at - When the trade expires
   * @returns Transaction receipt
   *
   * @example
   * ```typescript
   * // Use realm 123 to create a trade offering 100 wood for 50 stone. Expires at timestamp 1704067200 (example timestamp). Maker is realm 123, taker is realm 456.
   * {
   *   contractAddress: "<s1_eternum-trade_systems>",
   *   entrypoint: "create_order",
   *   calldata: [
   *     123, // maker_id
   *     1,   // maker_gives_resources.length / 2 (1 resource type)
   *     1,   // resource type (wood)
   *     100, // amount
   *     456, // taker_id
   *     1,   // taker_gives_resources.length / 2 (1 resource type)
   *     2,   // resource type (stone)
   *     50,  // amount
   *     1704067200 // expires_at (example timestamp)
   *   ]
   * }
   * ```
   */
  public async create_order(props: SystemProps.CreateOrderProps) {
    const {
      maker_id,
      taker_id,
      maker_gives_resource_type,
      taker_pays_resource_type,
      maker_gives_min_resource_amount,
      maker_gives_max_count,
      taker_pays_min_resource_amount,
      expires_at,
      signer,
    } = props;

    const call = this.createProviderCall(signer, {
      contractAddress: getContractByName(this.manifest, `${NAMESPACE}-trade_systems`),
      entrypoint: "create_order",
      calldata: [
        maker_id,
        taker_id,
        maker_gives_resource_type,
        taker_pays_resource_type,
        maker_gives_min_resource_amount,
        maker_gives_max_count,
        taker_pays_min_resource_amount,
        expires_at,
      ],
    });

    return await this.promiseQueue.enqueue(call);
  }

  /**
   * Accept a trade order
   *
   * @param props - Properties for accepting the order
   * @param props.taker_id - ID of the realm accepting the trade
   * @param props.trade_id - ID of the trade being accepted
   * @param props.maker_gives_resources - Resources the maker is offering
   * @param props.taker_gives_resources - Resources requested from the taker
   * @param props.signer - Account executing the transaction
   * @returns Transaction receipt
   *
   * @example
   * ```typescript
   * {
   *   contractAddress: "<s1_eternum-trade_systems>",
   *   entrypoint: "accept_order",
   *   calldata: [
   *     123, // taker_id
   *     789, // trade_id
   *     1,   // maker_gives_resources.length / 2 (1 resource type)
   *     1,   // resource type (wood)
   *     100, // amount
   *     1,   // taker_gives_resources.length / 2 (1 resource type)
   *     2,   // resource type (stone)
   *     50   // amount
   *   ]
   * }
   * ```
   */
  public async accept_order(props: SystemProps.AcceptOrderProps) {
    const { taker_id, trade_id, taker_buys_count, signer } = props;

    const call = this.createProviderCall(signer, {
      contractAddress: getContractByName(this.manifest, `${NAMESPACE}-trade_systems`),
      entrypoint: "accept_order",
      calldata: [taker_id, trade_id, taker_buys_count],
    });

    return await this.promiseQueue.enqueue(call);
  }

  /**
   * Cancel a trade order
   *
   * @param props - Properties for canceling the order
   * @param props.trade_id - ID of the trade to cancel
   * @param props.return_resources - Resources to return
   * @param props.signer - Account executing the transaction
   * @returns Transaction receipt
   *
   * @example
   * ```typescript
   * {
   *   contractAddress: "<s1_eternum-trade_systems>",
   *   entrypoint: "cancel_order",
   *   calldata: [
   *     789, // trade_id
   *     1,   // return_resources.length / 2 (1 resource type)
   *     1,   // resource type (wood)
   *     100  // amount
   *   ]
   * }
   * ```
   */
  public async cancel_order(props: SystemProps.CancelOrderProps) {
    const { trade_id, signer } = props;

    const call = this.createProviderCall(signer, {
      contractAddress: getContractByName(this.manifest, `${NAMESPACE}-trade_systems`),
      entrypoint: "cancel_order",
      calldata: [trade_id],
    });

    return await this.promiseQueue.enqueue(call);
  }

  /**
   * Mint resources for development/testing
   *
   * @param props - Properties for minting resources
   * @param props.receiver_id - ID of realm receiving resources
   * @param props.resources - Resources to mint
   * @param props.signer - Account executing the transaction
   * @returns Transaction receipt
   *
   * @example
   * ```typescript
   * // Mint 100 wood and 50 stone
   * {
   *   receiver_id: 123,
   *   resources: [1, 100, 2, 50], // [wood ID, wood amount, stone ID, stone amount]
   *   signer: account
   * }
   * ```
   */
  public async mint_resources(props: SystemProps.MintResourcesProps) {
    const { receiver_id, resources } = props;

    return await this.executeAndCheckTransaction(props.signer, {
      contractAddress: getContractByName(this.manifest, `${NAMESPACE}-dev_resource_systems`),
      entrypoint: "mint",
      calldata: [receiver_id, resources.length / 2, ...resources],
    });
  }

  /**
   * Upgrade a realm's level
   *
   * @param props - Properties for upgrading realm
   * @param props.realm_entity_id - ID of realm to upgrade
   * @param props.signer - Account executing the transaction
   * @returns Transaction receipt
   *
   * @example
   * ```typescript
   * // Upgrade realm 123
   * {
   *   realm_entity_id: 123,
   *   signer: account
   * }
   * ```
   */
  public async upgrade_realm(props: SystemProps.UpgradeRealmProps) {
    const { realm_entity_id, signer } = props;

    const call = this.createProviderCall(signer, {
      contractAddress: getContractByName(this.manifest, `${NAMESPACE}-structure_systems`),
      entrypoint: "level_up",
      calldata: [realm_entity_id],
    });

    return await this.promiseQueue.enqueue(call);
  }

  /**
   * Create multiple realms at once
   *
   * @param props - Properties for creating realms
   * @param props.realm_ids - Array of realm IDs to create
   * @param props.signer - Account executing the transaction
   * @returns Transaction receipt
   *
   * @example
   * ```typescript
   * // Create realms with IDs 123, 456, 789
   * {
   *   realm_ids: [123, 456, 789],
   *   signer: account
   * }
   * ```
   */
  public async create_multiple_realms(props: SystemProps.CreateMultipleRealmsProps) {
    let { realm_ids, owner, frontend, signer, season_pass_address, lords_resource_index } = props;

    const realmSystemsContractAddress = getContractByName(this.manifest, `${NAMESPACE}-realm_systems`);

    const approvalForAllCall = {
      contractAddress: season_pass_address,
      entrypoint: "set_approval_for_all",
      calldata: [realmSystemsContractAddress, true],
    };

    const createCalls = realm_ids.map((realm_id) => ({
      contractAddress: realmSystemsContractAddress,
      entrypoint: "create",
      calldata: [owner, realm_id, frontend, lords_resource_index],
    }));

    const approvalCloseForAllCall = {
      contractAddress: season_pass_address,
      entrypoint: "set_approval_for_all",
      calldata: [realmSystemsContractAddress, false],
    };

    return await this.executeAndCheckTransaction(signer, [approvalForAllCall, ...createCalls, approvalCloseForAllCall]);
  }

  /**
   * Transfer resources between entities
   *
   * @param props - Properties for transferring resources
   * @param props.sending_entity_id - ID of the entity sending resources
   * @param props.receiving_entity_id - ID of the entity receiving resources
   * @param props.resources - Array of resource amounts to transfer
   * @param props.signer - Account executing the transaction
   * @returns Transaction receipt
   *
   * @example
   * ```typescript
   * // Transfer 100 wood and 50 stone from entity 123 to entity 456
   * {
   *   sending_entity_id: 123,
   *   receiving_entity_id: 456,
   *   resources: [1, 100, 2, 50], // [resourceId, amount, resourceId, amount]
   *   signer: account
   * }
   * ```
   */
  public async transfer_resources(props: SystemProps.TransferResourcesProps) {
    const { sending_entity_id, receiving_entity_id, resources, signer } = props;

    const call = this.createProviderCall(signer, {
      contractAddress: getContractByName(this.manifest, `${NAMESPACE}-resource_systems`),
      entrypoint: "transfer",
      calldata: [sending_entity_id, receiving_entity_id, resources.length / 2, ...resources],
    });

    return await this.promiseQueue.enqueue(call);
  }

  /**
   * Send resources from one entity to another
   *
   * @param props - Properties for sending resources
   * @param props.sender_entity_id - ID of the entity sending resources
   * @param props.recipient_entity_id - ID of the entity receiving resources
   * @param props.resources - Array of resource amounts to send
   * @param props.signer - Account executing the transaction
   * @returns Transaction receipt
   *
   * @example
   * ```typescript
   * // Send 100 wood and 50 stone from entity 123 to entity 456
   * {
   *   sender_entity_id: 123,
   *   recipient_entity_id: 456,
   *   resources: [1, 100, 2, 50], // [resourceId, amount, resourceId, amount]
   *   signer: account
   * }
   * ```
   */
  public async send_resources(props: SystemProps.SendResourcesProps) {
    const { sender_entity_id, recipient_entity_id, resources, signer } = props;

    const call = this.createProviderCall(signer, {
      contractAddress: getContractByName(this.manifest, `${NAMESPACE}-resource_systems`),
      entrypoint: "send",
      calldata: [
        sender_entity_id,
        recipient_entity_id,
        resources.length,
        ...resources.flatMap(({ resource, amount }) => [resource, amount]),
      ],
    });

    return await this.promiseQueue.enqueue(call);
  }

  /**
   * Send resources from multiple entities
   *
   * @param props - Properties for sending multiple resources
   * @param props.calls - Array of send resource calls
   * @param props.calls[].sender_entity_id - ID of the entity sending resources
   * @param props.calls[].recipient_entity_id - ID of the entity receiving resources
   * @param props.calls[].resources - Array of resource amounts to send
   * @param props.signer - Account executing the transaction
   * @returns Transaction receipt
   *
   * @example
   * ```typescript
   * // Send resources from multiple entities
   * {
   *   calls: [
   *     {
   *       sender_entity_id: 123,
   *       recipient_entity_id: 456,
   *       resources: [1, 100, 2, 50]
   *     },
   *     {
   *       sender_entity_id: 789,
   *       recipient_entity_id: 101,
   *       resources: [3, 75, 4, 25]
   *     }
   *   ],
   *   signer: account
   * }
   * ```
   */
  public async send_resources_multiple(props: SystemProps.SendResourcesMultipleProps) {
    const { calls, signer } = props;

    const call = this.createProviderCall(
      signer,
      calls.map((call) => ({
        contractAddress: getContractByName(this.manifest, `${NAMESPACE}-resource_systems`),
        entrypoint: "send",
        calldata: [call.sender_entity_id, call.recipient_entity_id, call.resources.length / 2, ...call.resources],
      })),
    );

    return await this.promiseQueue.enqueue(call);
  }

  /**
   * Pickup resources from an entity after approval
   *
   * @param props - Properties for picking up resources
   * @param props.recipient_entity_id - ID of the entity receiving resources
   * @param props.owner_entity_id - ID of the entity that owns the resources
   * @param props.resources - Array of resource amounts to pickup
   * @param props.signer - Account executing the transaction
   * @returns Transaction receipt
   *
   * @example
   * ```typescript
   * // Pickup 100 wood and 50 stone from entity 123 to entity 456
   * {
   *   recipient_entity_id: 456,
   *   owner_entity_id: 123,
   *   resources: [1, 100, 2, 50], // [resourceId, amount, resourceId, amount]
   *   signer: account
   * }
   * ```
   */
  public async pickup_resources(props: SystemProps.PickupResourcesProps) {
    const { recipient_entity_id, owner_entity_id, resources, signer } = props;

    const approvalCall = {
      contractAddress: getContractByName(this.manifest, `${NAMESPACE}-resource_systems`),
      entrypoint: "approve",
      calldata: [
        owner_entity_id,
        recipient_entity_id,
        resources.length,
        ...resources.flatMap(({ resource, amount }) => [resource, amount]),
      ],
    };

    const pickupCall = {
      contractAddress: getContractByName(this.manifest, `${NAMESPACE}-resource_systems`),
      entrypoint: "pickup",
      calldata: [
        recipient_entity_id,
        owner_entity_id,
        resources.length,
        ...resources.flatMap(({ resource, amount }) => [resource, amount]),
      ],
    };

    const call = this.createProviderCall(signer, [approvalCall, pickupCall]);

    return await this.promiseQueue.enqueue(call);
  }

<<<<<<< HEAD
=======
  public async arrivals_offload(props: SystemProps.ArrivalsOffloadProps) {
    const { structureId, day, slot, resource_count, signer } = props;

    return await this.executeAndCheckTransaction(signer, {
      contractAddress: getContractByName(this.manifest, `${NAMESPACE}-resource_systems`),
      entrypoint: "arrivals_offload",
      calldata: [structureId, day, slot, resource_count],
    });
  }

>>>>>>> 2e1c8e6f
  /**
   * Set a name for an address
   *
   * @param props - Properties for setting address name
   * @param props.name - Name to set for the address
   * @param props.signer - Account executing the transaction
   * @returns Transaction receipt
   *
   * @example
   * ```typescript
   * // Set name "Player1" for address
   * {
   *   name: "Player1",
   *   signer: account
   * }
   * ```
   */
  public async set_address_name(props: SystemProps.SetAddressNameProps) {
    const { name, signer } = props;

    return await this.executeAndCheckTransaction(signer, {
      contractAddress: getContractByName(this.manifest, `${NAMESPACE}-name_systems`),
      entrypoint: "set_address_name",
      calldata: [name],
    });
  }

  /**
   * Set a name for an entity
   *
   * @param props - Properties for setting entity name
   * @param props.entity_id - ID of the entity to name
   * @param props.name - Name to set for the entity
   * @param props.signer - Account executing the transaction
   * @returns Transaction receipt
   *
   * @example
   * ```typescript
   * // Set name "Castle1" for entity 123
   * {
   *   entity_id: 123,
   *   name: "Castle1",
   *   signer: account
   * }
   * ```
   */
  public async set_entity_name(props: SystemProps.SetEntityNameProps) {
    const { entity_id, name, signer } = props;

    const call = this.createProviderCall(signer, {
      contractAddress: getContractByName(this.manifest, `${NAMESPACE}-name_systems`),
      entrypoint: "set_entity_name",
      calldata: [entity_id, name],
    });

    return await this.promiseQueue.enqueue(call);
  }

  private createProviderCall(signer: Account | AccountInterface, transactionDetails: AllowArray<Call>) {
    const call = async () => {
      return await this.executeAndCheckTransaction(signer, transactionDetails);
    };
    // Explicitly store the details
    Object.defineProperties(call, {
      _signer: { value: signer },
      _transactionDetails: { value: transactionDetails },
    });
    return call;
  }

  /**
   * Create a new building
   *
   * @param props - Properties for creating building
   * @param props.entity_id - ID of the entity creating the building
   * @param props.directions - Array of directions for building placement
   * @param props.building_category - Category of building to create
   * @param props.produce_resource_type - Type of resource the building will produce
   * @param props.signer - Account executing the transaction
   * @returns Transaction receipt
   *
   * @example
   * ```typescript
   * // Create a wood production building at coordinates determined by directions [1,2]
   * {
   *   contractAddress: "<s1_eternum-production_systems>",
   *   entrypoint: "create_building",
   *   calldata: [
   *     123,     // entity_id
   *     [1, 2],  // directions array
   *     1,       // building_category (e.g. 1 for resource production)
   *     1        // produce_resource_type (e.g. 1 for wood) for farms and fishing villages use 0
   *   ]
   * }
   * ```
   */
  public async create_building(props: SystemProps.CreateBuildingProps) {
    const { entity_id, directions, building_category, produce_resource_type, signer } = props;

    const call = this.createProviderCall(signer, {
      contractAddress: getContractByName(this.manifest, `${NAMESPACE}-production_systems`),
      entrypoint: "create_building",
      calldata: CallData.compile([entity_id, directions, building_category, produce_resource_type]),
    });

    return await this.promiseQueue.enqueue(call);
  }

  /**
   * Destroy an existing building
   *
   * @param props - Properties for destroying building
   * @param props.entity_id - ID of the entity destroying the building
   * @param props.building_coord - Coordinates of building to destroy
   * @param props.building_coord.x - X coordinate of building
   * @param props.building_coord.y - Y coordinate of building
   * @param props.signer - Account executing the transaction
   * @returns Transaction receipt
   *
   * @example
   * ```typescript
   * // Destroy building at coordinates (10, 20)
   * {
   *   contractAddress: "<s1_eternum-production_systems>",
   *   entrypoint: "destroy_building",
   *   calldata: [
   *     123,     // entity_id
   *     10,      // building_coord.x
   *     20       // building_coord.y
   *   ]
   * }
   * ```
   */
  public async destroy_building(props: SystemProps.DestroyBuildingProps) {
    const { entity_id, building_coord, signer } = props;

    const call = this.createProviderCall(signer, {
      contractAddress: getContractByName(this.manifest, `${NAMESPACE}-production_systems`),
      entrypoint: "destroy_building",
      calldata: [entity_id, building_coord.x, building_coord.y],
    });

    return await this.promiseQueue.enqueue(call);
  }

  /**
   * Pause production at a building
   *
   * @param props - Properties for pausing production
   * @param props.entity_id - ID of the entity that owns the building
   * @param props.building_coord - Coordinates of the building
   * @param props.building_coord.x - X coordinate of the building
   * @param props.building_coord.y - Y coordinate of the building
   * @param props.signer - Account executing the transaction
   * @returns Transaction receipt
   *
   * @example
   * ```typescript
   * // Pause production at building at coordinates (10, 20)
   * {
   *   entity_id: 123,
   *   building_coord: { x: 10, y: 20 },
   *   signer: account
   * }
   * ```
   */
  public async pause_production(props: SystemProps.PauseProductionProps) {
    const { entity_id, building_coord, signer } = props;

    const call = this.createProviderCall(signer, {
      contractAddress: getContractByName(this.manifest, `${NAMESPACE}-production_systems`),
      entrypoint: "pause_building_production",
      calldata: [entity_id, building_coord.x, building_coord.y],
    });

    return await this.promiseQueue.enqueue(call);
  }

  /**
   * Resume production at a building
   *
   * @param props - Properties for resuming production
   * @param props.entity_id - ID of the entity that owns the building
   * @param props.building_coord - Coordinates of the building
   * @param props.building_coord.x - X coordinate of the building
   * @param props.building_coord.y - Y coordinate of the building
   * @param props.signer - Account executing the transaction
   * @returns Transaction receipt
   *
   * @example
   * ```typescript
   * // Resume production at building at coordinates (10, 20)
   * {
   *   entity_id: 123,
   *   building_coord: { x: 10, y: 20 },
   *   signer: account
   * }
   * ```
   */
  public async resume_production(props: SystemProps.ResumeProductionProps) {
    const { entity_id, building_coord, signer } = props;

    const call = this.createProviderCall(signer, {
      contractAddress: getContractByName(this.manifest, `${NAMESPACE}-production_systems`),
      entrypoint: "resume_building_production",
      calldata: [entity_id, building_coord.x, building_coord.y],
    });

    return await this.promiseQueue.enqueue(call);
  }

  /**
   * Create an admin bank
   *
   * @param props - Properties for creating an admin bank
   * @param props.name - Name of the admin bank
   * @param props.coord - Coordinates for the bank location
   * @param props.owner_fee_num - Numerator for owner fee calculation
   * @param props.owner_fee_denom - Denominator for owner fee calculation
   * @param props.owner_bridge_fee_dpt_percent - Owner bridge fee percentage for deposits
   * @param props.owner_bridge_fee_wtdr_percent - Owner bridge fee percentage for withdrawals
   * @param props.signer - Account executing the transaction
   * @returns Transaction receipt
   *
   * @example
   * ```typescript
   * // Create an admin bank with 1% fees
   * {
   *   name: "Admin Bank 1",
   *   coord: 456,
   *   owner_fee_num: 1,
   *   owner_fee_denom: 100,
   *   owner_bridge_fee_dpt_percent: 100,
   *   owner_bridge_fee_wtdr_percent: 100,
   *   signer: account
   * }
   * ```
   */
  public async create_banks(props: SystemProps.CreateAdminBanksProps) {
    const { banks, signer } = props;

    return await this.executeAndCheckTransaction(signer, {
      contractAddress: getContractByName(this.manifest, `${NAMESPACE}-bank_systems`),
      entrypoint: "create_banks",
      calldata: [
        banks.length,
        ...banks.flatMap((bank) => [
          bank.name,
          bank.coord.x,
          bank.coord.y,
          bank.guard_slot,
          bank.troop_tier,
          bank.troop_type,
        ]),
      ],
    });
  }

  /**
   * Change the owner fee for a bank
   *
   * @param props - Properties for changing bank owner fee
   * @param props.bank_entity_id - ID of the bank to modify
   * @param props.new_swap_fee_num - New numerator for swap fee calculation
   * @param props.new_swap_fee_denom - New denominator for swap fee calculation
   * @param props.signer - Account executing the transaction
   * @returns Transaction receipt
   *
   * @example
   * ```typescript
   * // Change bank 123's owner fee to 1/100 (1%)
   * {
   *   bank_entity_id: 123,
   *   new_swap_fee_num: 1,
   *   new_swap_fee_denom: 100,
   *   signer: account
   * }
   * ```
   */
  public async change_bank_owner_fee(props: SystemProps.ChangeBankOwnerFeeProps) {
    const { bank_entity_id, new_swap_fee_num, new_swap_fee_denom, signer } = props;

    return await this.executeAndCheckTransaction(signer, {
      contractAddress: getContractByName(this.manifest, `${NAMESPACE}-bank_systems`),
      entrypoint: "change_owner_amm_fee",
      calldata: [bank_entity_id, new_swap_fee_num, new_swap_fee_denom],
    });
  }

  /**
   * Change the bridge fees for a bank
   *
   * @param props - Properties for changing bank bridge fees
   * @param props.bank_entity_id - ID of the bank to modify
   * @param props.new_bridge_fee_dpt_percent - New deposit fee percentage
   * @param props.new_bridge_fee_wtdr_percent - New withdrawal fee percentage
   * @param props.signer - Account executing the transaction
   * @returns Transaction receipt
   *
   * @example
   * ```typescript
   * // Change bank 123's bridge fees to 2% for deposits and 3% for withdrawals
   * {
   *   bank_entity_id: 123,
   *   new_bridge_fee_dpt_percent: 2,
   *   new_bridge_fee_wtdr_percent: 3,
   *   signer: account
   * }
   * ```
   */
  public async change_bank_bridge_fee(props: SystemProps.ChangeBankBridgeFeeProps) {
    const { bank_entity_id, new_bridge_fee_dpt_percent, new_bridge_fee_wtdr_percent, signer } = props;

    return await this.executeAndCheckTransaction(signer, {
      contractAddress: getContractByName(this.manifest, `${NAMESPACE}-bank_systems`),
      entrypoint: "change_owner_bridge_fee",
      calldata: [bank_entity_id, new_bridge_fee_dpt_percent, new_bridge_fee_wtdr_percent],
    });
  }

  /**
   * Buy resources from a bank
   *
   * @param props - Properties for buying resources
   * @param props.bank_entity_id - ID of the bank to buy from
   * @param props.entity_id - ID of the entity buying resources
   * @param props.resource_type - Type of resource to buy
   * @param props.amount - Amount of resource to buy
   * @param props.signer - Account executing the transaction
   * @returns Transaction receipt
   *
   * @example
   * ```typescript
   * // Buy 100 units of resource type 1 from bank 456
   * {
   *   bank_entity_id: 456,
   *   entity_id: 123,
   *   resource_type: 1,
   *   amount: 100,
   *   signer: account
   * }
   * ```
   */
  public async buy_resources(props: SystemProps.BuyResourcesProps) {
    const { bank_entity_id, entity_id, resource_type, amount, signer } = props;

    const call = this.createProviderCall(signer, {
      contractAddress: getContractByName(this.manifest, `${NAMESPACE}-swap_systems`),
      entrypoint: "buy",
      calldata: [bank_entity_id, entity_id, resource_type, amount],
    });

    return await this.promiseQueue.enqueue(call);
  }

  /**
   * Sell resources to a bank
   *
   * @param props - Properties for selling resources
   * @param props.bank_entity_id - ID of the bank to sell to
   * @param props.entity_id - ID of the entity selling resources
   * @param props.resource_type - Type of resource to sell
   * @param props.amount - Amount of resource to sell
   * @param props.signer - Account executing the transaction
   * @returns Transaction receipt
   *
   * @example
   * ```typescript
   * // Sell 50 units of resource type 2 to bank 456
   * {
   *   bank_entity_id: 456,
   *   entity_id: 123,
   *   resource_type: 2,
   *   amount: 50,
   *   signer: account
   * }
   * ```
   */
  public async sell_resources(props: SystemProps.SellResourcesProps) {
    const { bank_entity_id, entity_id, resource_type, amount, signer } = props;

    const call = this.createProviderCall(signer, {
      contractAddress: getContractByName(this.manifest, `${NAMESPACE}-swap_systems`),
      entrypoint: "sell",
      calldata: [bank_entity_id, entity_id, resource_type, amount],
    });

    return await this.promiseQueue.enqueue(call);
  }

  /**
   * Add liquidity to a bank's pool
   *
   * @param props - Properties for adding liquidity
   * @param props.bank_entity_id - ID of the bank to add liquidity to
   * @param props.entity_id - ID of the entity providing liquidity
   * @param props.calls - Array of liquidity addition calls
   * @param props.calls[].resource_type - Type of resource to add
   * @param props.calls[].resource_amount - Amount of resource to add
   * @param props.calls[].lords_amount - Amount of LORDS tokens to add
   * @param props.signer - Account executing the transaction
   * @returns Transaction receipt
   *
   * @example
   * ```typescript
   * // Add liquidity with 100 units of resource type 1 and 200 LORDS
   * {
   *   bank_entity_id: 456,
   *   entity_id: 123,
   *   calls: [{
   *     resource_type: 1,
   *     resource_amount: 100,
   *     lords_amount: 200
   *   }],
   *   signer: account
   * }
   * ```
   */
  public async add_liquidity(props: SystemProps.AddLiquidityProps) {
    const { bank_entity_id, entity_id, calls, signer } = props;

    return await this.executeAndCheckTransaction(
      signer,
      calls.map((call) => ({
        contractAddress: getContractByName(this.manifest, `${NAMESPACE}-liquidity_systems`),
        entrypoint: "add",
        calldata: [bank_entity_id, entity_id, call.resource_type, call.resource_amount, call.lords_amount],
      })),
    );
  }

  /**
   * Remove liquidity from a bank's pool
   *
   * @param props - Properties for removing liquidity
   * @param props.bank_entity_id - ID of the bank to remove liquidity from
   * @param props.entity_id - ID of the entity removing liquidity
   * @param props.resource_type - Type of resource to remove
   * @param props.shares - Amount of liquidity shares to remove
   * @param props.signer - Account executing the transaction
   * @returns Transaction receipt
   *
   * @example
   * ```typescript
   * // Remove 50 shares of liquidity for resource type 1
   * {
   *   bank_entity_id: 456,
   *   entity_id: 123,
   *   resource_type: 1,
   *   shares: 50,
   *   signer: account
   * }
   * ```
   */
  public async remove_liquidity(props: SystemProps.RemoveLiquidityProps) {
    const { bank_entity_id, entity_id, resource_type, shares, signer } = props;

    return await this.executeAndCheckTransaction(signer, {
      contractAddress: getContractByName(this.manifest, `${NAMESPACE}-liquidity_systems`),
      entrypoint: "remove",
      calldata: [bank_entity_id, entity_id, resource_type, shares],
    });
  }

  /**
   * Add troops to a guard slot
   *
   * @param props - Properties for adding troops to a guard
   * @param props.for_structure_id - ID of the structure to add guard troops to
   * @param props.slot - Guard slot to place troops in
   * @param props.category - Type of troops to add
   * @param props.tier - Tier of troops to add
   * @param props.amount - Number of troops to add
   * @param props.signer - Account executing the transaction
   * @returns Transaction receipt
   */
  public async guard_add(props: SystemProps.GuardAddProps) {
    const { for_structure_id, slot, category, tier, amount, signer } = props;

    const call = this.createProviderCall(signer, {
      contractAddress: getContractByName(this.manifest, `${NAMESPACE}-troop_management_systems`),
      entrypoint: "guard_add",
      calldata: [for_structure_id, slot, category, tier, amount],
    });

    return await this.promiseQueue.enqueue(call);
  }

  /**
   * Delete troops from a guard slot
   *
   * @param props - Properties for deleting guard troops
   * @param props.for_structure_id - ID of the structure to remove guard troops from
   * @param props.slot - Guard slot to remove troops from
   * @param props.signer - Account executing the transaction
   * @returns Transaction receipt
   */
  public async guard_delete(props: SystemProps.GuardDeleteProps) {
    const { for_structure_id, slot, signer } = props;

    const call = this.createProviderCall(signer, {
      contractAddress: getContractByName(this.manifest, `${NAMESPACE}-troop_management_systems`),
      entrypoint: "guard_delete",
      calldata: [for_structure_id, slot],
    });

    return await this.promiseQueue.enqueue(call);
  }

  /**
   * Create a new explorer with troops
   *
   * @param props - Properties for creating an explorer
   * @param props.for_structure_id - ID of the structure creating the explorer
   * @param props.category - Type of troops to add
   * @param props.tier - Tier of troops to add
   * @param props.amount - Number of troops to add
   * @param props.spawn_direction - Direction to spawn the explorer
   * @param props.signer - Account executing the transaction
   * @returns Transaction receipt with the new explorer ID
   */
  public async explorer_create(props: SystemProps.ExplorerCreateProps) {
    const { for_structure_id, category, tier, amount, spawn_direction, signer } = props;
    console.log({ props });

    const call = this.createProviderCall(signer, {
      contractAddress: getContractByName(this.manifest, `${NAMESPACE}-troop_management_systems`),
      entrypoint: "explorer_create",
      calldata: [for_structure_id, category, tier, amount, spawn_direction],
    });

    return await this.promiseQueue.enqueue(call);
  }

  /**
   * Add troops to an existing explorer
   *
   * @param props - Properties for adding troops to an explorer
   * @param props.to_explorer_id - ID of the explorer to add troops to
   * @param props.amount - Number of troops to add
   * @param props.home_direction - Direction to the explorer's home
   * @param props.signer - Account executing the transaction
   * @returns Transaction receipt
   */
  public async explorer_add(props: SystemProps.ExplorerAddProps) {
    const { to_explorer_id, amount, home_direction, signer } = props;

    const call = this.createProviderCall(signer, {
      contractAddress: getContractByName(this.manifest, `${NAMESPACE}-troop_management_systems`),
      entrypoint: "explorer_add",
      calldata: [to_explorer_id, amount, home_direction],
    });

    return await this.promiseQueue.enqueue(call);
  }

  /**
   * Delete an explorer and its troops
   *
   * @param props - Properties for deleting an explorer
   * @param props.explorer_id - ID of the explorer to delete
   * @param props.signer - Account executing the transaction
   * @returns Transaction receipt
   */
  public async explorer_delete(props: SystemProps.ExplorerDeleteProps) {
    const { explorer_id, signer } = props;

    const call = this.createProviderCall(signer, {
      contractAddress: getContractByName(this.manifest, `${NAMESPACE}-troop_management_systems`),
      entrypoint: "explorer_delete",
      calldata: [explorer_id],
    });

    return await this.promiseQueue.enqueue(call);
  }

  /**
   * Transfer resources from a troop to an adjacent structure
   *
   * @param props - Properties for transferring resources from troop to structure
   * @param props.from_explorer_id - ID of the explorer sending resources
   * @param props.to_structure_id - ID of the structure receiving resources
   * @param props.resources - Array of resource type and amount tuples to transfer
   * @param props.signer - Account executing the transaction
   * @returns Transaction receipt
   */
  public async troop_structure_adjacent_transfer(props: SystemProps.TroopStructureAdjacentTransferProps) {
    const { from_explorer_id, to_structure_id, resources, signer } = props;

    const call = this.createProviderCall(signer, {
      contractAddress: getContractByName(this.manifest, `${NAMESPACE}-resource_systems`),
      entrypoint: "troop_structure_adjacent_transfer",
      calldata: [
        from_explorer_id,
        to_structure_id,
        resources.length,
        ...resources.flatMap(({ resourceId, amount }) => [resourceId, amount]),
      ],
    });

    return await this.promiseQueue.enqueue(call);
  }

  /**
   * Transfer resources from a structure to an adjacent troop
   *
   * @param props - Properties for transferring resources from structure to troop
   * @param props.from_structure_id - ID of the structure sending resources
   * @param props.to_troop_id - ID of the troop receiving resources
   * @param props.resources - Array of resource type and amount tuples to transfer
   * @param props.signer - Account executing the transaction
   * @returns Transaction receipt
   */
  public async structure_troop_adjacent_transfer(props: SystemProps.StructureTroopAdjacentTransferProps) {
    const { from_structure_id, to_troop_id, resources, signer } = props;

    const call = this.createProviderCall(signer, {
      contractAddress: getContractByName(this.manifest, `${NAMESPACE}-resource_systems`),
      entrypoint: "structure_troop_adjacent_transfer",
      calldata: [
        from_structure_id,
        to_troop_id,
        resources.length,
        ...resources.flatMap(({ resourceId, amount }) => [resourceId, amount]),
      ],
    });

    return await this.promiseQueue.enqueue(call);
  }

  /**
   * Swap troops between two explorers
   *
   * @param props - Properties for swapping troops between explorers
   * @param props.from_explorer_id - ID of the explorer sending troops
   * @param props.to_explorer_id - ID of the explorer receiving troops
   * @param props.to_explorer_direction - Direction to the receiving explorer
   * @param props.count - Number of troops to swap
   * @param props.signer - Account executing the transaction
   * @returns Transaction receipt
   */
  public async explorer_explorer_swap(props: SystemProps.ExplorerExplorerSwapProps) {
    const { from_explorer_id, to_explorer_id, to_explorer_direction, count, signer } = props;

    const call = this.createProviderCall(signer, {
      contractAddress: getContractByName(this.manifest, `${NAMESPACE}-troop_management_systems`),
      entrypoint: "explorer_explorer_swap",
      calldata: [from_explorer_id, to_explorer_id, to_explorer_direction, count],
    });

    return await this.promiseQueue.enqueue(call);
  }

  /**
   * Swap troops from an explorer to a guard
   *
   * @param props - Properties for swapping troops from explorer to guard
   * @param props.from_explorer_id - ID of the explorer sending troops
   * @param props.to_structure_id - ID of the structure receiving troops
   * @param props.to_structure_direction - Direction to the receiving structure
   * @param props.to_guard_slot - Guard slot to place troops in
   * @param props.count - Number of troops to swap
   * @param props.signer - Account executing the transaction
   * @returns Transaction receipt
   */
  public async explorer_guard_swap(props: SystemProps.ExplorerGuardSwapProps) {
    const { from_explorer_id, to_structure_id, to_structure_direction, to_guard_slot, count, signer } = props;

    const call = this.createProviderCall(signer, {
      contractAddress: getContractByName(this.manifest, `${NAMESPACE}-troop_management_systems`),
      entrypoint: "explorer_guard_swap",
      calldata: [from_explorer_id, to_structure_id, to_structure_direction, to_guard_slot, count],
    });

    return await this.promiseQueue.enqueue(call);
  }

  /**
   * Swap troops from a guard to an explorer
   *
   * @param props - Properties for swapping troops from guard to explorer
   * @param props.from_structure_id - ID of the structure sending troops
   * @param props.from_guard_slot - Guard slot to take troops from
   * @param props.to_explorer_id - ID of the explorer receiving troops
   * @param props.to_explorer_direction - Direction to the receiving explorer
   * @param props.count - Number of troops to swap
   * @param props.signer - Account executing the transaction
   * @returns Transaction receipt
   */
  public async guard_explorer_swap(props: SystemProps.GuardExplorerSwapProps) {
    const { from_structure_id, from_guard_slot, to_explorer_id, to_explorer_direction, count, signer } = props;

    const call = this.createProviderCall(signer, {
      contractAddress: getContractByName(this.manifest, `${NAMESPACE}-troop_management_systems`),
      entrypoint: "guard_explorer_swap",
      calldata: [from_structure_id, from_guard_slot, to_explorer_id, to_explorer_direction, count],
    });

    return await this.promiseQueue.enqueue(call);
<<<<<<< HEAD
  }

  /**
   * Move an explorer along a path of directions
   *
   * @param props - Properties for moving an explorer
   * @param props.explorer_id - ID of the explorer to move
   * @param props.directions - Array of directions to move in
   * @param props.explore - Whether to explore new tiles along the way
   * @param props.signer - Account executing the transaction
   * @returns Transaction receipt
   */
  public async explorer_move(props: SystemProps.ExplorerMoveProps) {
    const { explorer_id, directions, explore, signer } = props;

    let callData: Call[] = [];

    if (explore && this.VRF_PROVIDER_ADDRESS !== undefined && Number(this.VRF_PROVIDER_ADDRESS) !== 0) {
      const requestRandomCall: Call = {
        contractAddress: this.VRF_PROVIDER_ADDRESS!,
        entrypoint: "request_random",
        calldata: [getContractByName(this.manifest, `${NAMESPACE}-troop_movement_systems`), 0, signer.address],
      };

      callData = [requestRandomCall];
    }

    const moveCall: Call = {
      contractAddress: getContractByName(this.manifest, `${NAMESPACE}-troop_movement_systems`),
      entrypoint: "explorer_move",
      calldata: [explorer_id, directions, explore ? 1 : 0],
    };

    const call = this.createProviderCall(signer, [...callData, moveCall]);

    return await this.promiseQueue.enqueue(call);
  }

  /**
=======
  }

  /**
   * Move an explorer along a path of directions
   *
   * @param props - Properties for moving an explorer
   * @param props.explorer_id - ID of the explorer to move
   * @param props.directions - Array of directions to move in
   * @param props.explore - Whether to explore new tiles along the way
   * @param props.signer - Account executing the transaction
   * @returns Transaction receipt
   */
  public async explorer_move(props: SystemProps.ExplorerMoveProps) {
    const { explorer_id, directions, explore, signer } = props;

    let callData: Call[] = [];

    if (explore && this.VRF_PROVIDER_ADDRESS !== undefined && Number(this.VRF_PROVIDER_ADDRESS) !== 0) {
      const requestRandomCall: Call = {
        contractAddress: this.VRF_PROVIDER_ADDRESS!,
        entrypoint: "request_random",
        calldata: [getContractByName(this.manifest, `${NAMESPACE}-troop_movement_systems`), 0, signer.address],
      };

      callData = [requestRandomCall];
    }

    const moveCall: Call = {
      contractAddress: getContractByName(this.manifest, `${NAMESPACE}-troop_movement_systems`),
      entrypoint: "explorer_move",
      calldata: [explorer_id, directions, explore ? 1 : 0],
    };

    const call = this.createProviderCall(signer, [...callData, moveCall]);

    return await this.promiseQueue.enqueue(call);
  }

  /**
>>>>>>> 2e1c8e6f
   * Attack an explorer with another explorer
   *
   * @param props - Properties for explorer vs explorer attack
   * @param props.aggressor_id - ID of the attacking explorer
   * @param props.defender_id - ID of the defending explorer
   * @param props.defender_direction - Direction to the defender
   * @param props.signer - Account executing the transaction
   * @returns Transaction receipt
   */
  public async attack_explorer_vs_explorer(props: SystemProps.AttackExplorerVsExplorerProps) {
    const { aggressor_id, defender_id, defender_direction, signer } = props;

    const call = this.createProviderCall(signer, {
      contractAddress: getContractByName(this.manifest, `${NAMESPACE}-troop_battle_systems`),
      entrypoint: "attack_explorer_vs_explorer",
      calldata: [aggressor_id, defender_id, defender_direction],
    });

    return await this.promiseQueue.enqueue(call);
  }

  /**
   * Attack a guard with an explorer
   *
   * @param props - Properties for explorer vs guard attack
   * @param props.explorer_id - ID of the attacking explorer
   * @param props.structure_id - ID of the structure with defending guard
   * @param props.structure_direction - Direction to the structure
   * @param props.signer - Account executing the transaction
   * @returns Transaction receipt
   */
  public async attack_explorer_vs_guard(props: SystemProps.AttackExplorerVsGuardProps) {
    const { explorer_id, structure_id, structure_direction, signer } = props;

    const call = this.createProviderCall(signer, {
      contractAddress: getContractByName(this.manifest, `${NAMESPACE}-troop_battle_systems`),
      entrypoint: "attack_explorer_vs_guard",
      calldata: [explorer_id, structure_id, structure_direction],
    });

    return await this.promiseQueue.enqueue(call);
  }

  /**
   * Attack an explorer with a guard
   *
   * @param props - Properties for guard vs explorer attack
   * @param props.structure_id - ID of the structure with attacking guard
   * @param props.structure_guard_slot - Guard slot of the attacking troops
   * @param props.explorer_id - ID of the defending explorer
   * @param props.explorer_direction - Direction to the explorer
   * @param props.signer - Account executing the transaction
   * @returns Transaction receipt
   */
  public async attack_guard_vs_explorer(props: SystemProps.AttackGuardVsExplorerProps) {
    const { structure_id, structure_guard_slot, explorer_id, explorer_direction, signer } = props;

    const call = this.createProviderCall(signer, {
      contractAddress: getContractByName(this.manifest, `${NAMESPACE}-troop_battle_systems`),
      entrypoint: "attack_guard_vs_explorer",
      calldata: [structure_id, structure_guard_slot, explorer_id, explorer_direction],
    });

    return await this.promiseQueue.enqueue(call);
  }

  public async mint_starting_resources(props: SystemProps.MintStartingResources) {
    const { realm_entity_id, config_ids, signer } = props;

    return await this.executeAndCheckTransaction(
      signer,
      config_ids.map((configId) => ({
        contractAddress: getContractByName(this.manifest, `${NAMESPACE}-realm_systems`),
        entrypoint: "mint_starting_resources",
        calldata: [configId, realm_entity_id],
      })),
    );
  }

  public async create_guild(props: SystemProps.CreateGuildProps) {
    const { is_public, guild_name, signer } = props;

    const call = this.createProviderCall(signer, {
      contractAddress: getContractByName(this.manifest, `${NAMESPACE}-guild_systems`),
      entrypoint: "create_guild",
      calldata: [is_public, guild_name],
    });

    return await this.promiseQueue.enqueue(call);
  }

  public async join_guild(props: SystemProps.JoinGuildProps) {
    const { guild_entity_id, signer } = props;

    const call = this.createProviderCall(signer, {
      contractAddress: getContractByName(this.manifest, `${NAMESPACE}-guild_systems`),
      entrypoint: "join_guild",
      calldata: [guild_entity_id],
    });

    return await this.promiseQueue.enqueue(call);
  }

  public async whitelist_player(props: SystemProps.WhitelistPlayerProps) {
    const { player_address_to_whitelist, guild_entity_id, signer } = props;

    const call = this.createProviderCall(signer, {
      contractAddress: getContractByName(this.manifest, `${NAMESPACE}-guild_systems`),
      entrypoint: "whitelist_player",
      calldata: [player_address_to_whitelist, guild_entity_id],
    });

    return await this.promiseQueue.enqueue(call);
  }

  public async transfer_guild_ownership(props: SystemProps.TransferGuildOwnership) {
    const { guild_entity_id, to_player_address, signer } = props;

    return await this.executeAndCheckTransaction(signer, {
      contractAddress: getContractByName(this.manifest, `${NAMESPACE}-guild_systems`),
      entrypoint: "transfer_guild_ownership",
      calldata: [guild_entity_id, to_player_address],
    });
  }

  public async remove_guild_member(props: SystemProps.RemoveGuildMember) {
    const { player_address_to_remove, signer } = props;

    return await this.executeAndCheckTransaction(signer, {
      contractAddress: getContractByName(this.manifest, `${NAMESPACE}-guild_systems`),
      entrypoint: "remove_guild_member",
      calldata: [player_address_to_remove],
    });
  }

  public async disband_guild(props: SystemProps.DisbandGuild) {
    const { calls, signer } = props;

    return await this.executeAndCheckTransaction(
      signer,
      calls.map((call) => {
        return {
          contractAddress: getContractByName(this.manifest, `${NAMESPACE}-guild_systems`),
          entrypoint: "remove_guild_member",
          calldata: [call.address],
        };
      }),
    );
  }

  public async remove_player_from_whitelist(props: SystemProps.RemovePlayerFromWhitelist) {
    const { player_address_to_remove, guild_entity_id, signer } = props;

    return await this.executeAndCheckTransaction(signer, {
      contractAddress: getContractByName(this.manifest, `${NAMESPACE}-guild_systems`),
      entrypoint: "remove_player_from_whitelist",
      calldata: [player_address_to_remove, guild_entity_id],
    });
  }

  public async set_starting_resources_config(props: SystemProps.SetStartingResourcesConfigProps) {
    const { startingResources, signer } = props;

    return await this.executeAndCheckTransaction(signer, {
      contractAddress: getContractByName(this.manifest, `${NAMESPACE}-config_systems`),
      entrypoint: "set_starting_resources_config",
      calldata: [startingResources.length, ...startingResources.flatMap(({ resource, amount }) => [resource, amount])],
    });
  }

  public async set_map_config(props: SystemProps.SetMapConfigProps) {
    const {
      reward_amount,
      shards_mines_win_probability,
      shards_mines_fail_probability,
      hyps_win_prob,
      hyps_fail_prob,
      hyps_fail_prob_increase_p_hex,
      hyps_fail_prob_increase_p_fnd,
      mine_wheat_grant_amount,
      mine_fish_grant_amount,
      signer,
    } = props;

    return await this.executeAndCheckTransaction(signer, {
      contractAddress: getContractByName(this.manifest, `${NAMESPACE}-config_systems`),
      entrypoint: "set_map_config",
      calldata: [
        reward_amount,
        shards_mines_win_probability,
        shards_mines_fail_probability,
        hyps_win_prob,
        hyps_fail_prob,
        hyps_fail_prob_increase_p_hex,
        hyps_fail_prob_increase_p_fnd,
        mine_wheat_grant_amount,
        mine_fish_grant_amount,
      ],
    });
  }

  public async set_travel_food_cost_config(props: SystemProps.SetTravelFoodCostConfigProps) {
    const {
      config_id,
      unit_type,
      explore_wheat_burn_amount,
      explore_fish_burn_amount,
      travel_wheat_burn_amount,
      travel_fish_burn_amount,
      signer,
    } = props;

    return await this.executeAndCheckTransaction(signer, {
      contractAddress: getContractByName(this.manifest, `${NAMESPACE}-config_systems`),
      entrypoint: "set_travel_food_cost_config",
      calldata: [
        config_id,
        unit_type,
        explore_wheat_burn_amount,
        explore_fish_burn_amount,
        travel_wheat_burn_amount,
        travel_fish_burn_amount,
      ],
    });
  }
  public async set_season_config(props: SystemProps.SetSeasonConfigProps) {
    const { season_pass_address, realms_address, lords_address, start_at, signer } = props;

    return await this.executeAndCheckTransaction(signer, {
      contractAddress: getContractByName(this.manifest, `${NAMESPACE}-config_systems`),
      entrypoint: "set_season_config",
      calldata: [season_pass_address, realms_address, lords_address, start_at],
    });
  }

  public async set_vrf_config(props: SystemProps.SetVRFConfigProps) {
    const { vrf_provider_address, signer } = props;

    return await this.executeAndCheckTransaction(signer, {
      contractAddress: getContractByName(this.manifest, `${NAMESPACE}-config_systems`),
      entrypoint: "set_vrf_config",
      calldata: [vrf_provider_address],
    });
  }

  public async set_season_bridge_config(props: SystemProps.SetSeasonBridgeConfigProps) {
    const { close_after_end_seconds, signer } = props;

    return await this.executeAndCheckTransaction(signer, {
      contractAddress: getContractByName(this.manifest, `${NAMESPACE}-config_systems`),
      entrypoint: "set_season_bridge_config",
      calldata: [close_after_end_seconds],
    });
  }

  public async set_resource_bridge_fees_config(props: SystemProps.SetResourceBridgeFeesConfigProps) {
    const {
      velords_fee_on_dpt_percent,
      velords_fee_on_wtdr_percent,
      season_pool_fee_on_dpt_percent,
      season_pool_fee_on_wtdr_percent,
      client_fee_on_dpt_percent,
      client_fee_on_wtdr_percent,
      max_bank_fee_dpt_percent,
      max_bank_fee_wtdr_percent,
      velords_fee_recipient,
      season_pool_fee_recipient,
      signer,
    } = props;

    return await this.executeAndCheckTransaction(signer, {
      contractAddress: getContractByName(this.manifest, `${NAMESPACE}-config_systems`),
      entrypoint: "set_resource_bridge_fee_split_config",
      calldata: [
        velords_fee_on_dpt_percent,
        velords_fee_on_wtdr_percent,
        season_pool_fee_on_dpt_percent,
        season_pool_fee_on_wtdr_percent,
        client_fee_on_dpt_percent,
        client_fee_on_wtdr_percent,
        max_bank_fee_dpt_percent,
        max_bank_fee_wtdr_percent,
        velords_fee_recipient,
        season_pool_fee_recipient,
      ],
    });
  }

  public async set_capacity_config(props: SystemProps.SetCapacityConfigProps) {
    const { structure_capacity, troop_capacity, donkey_capacity, storehouse_boost_capacity, signer } = props;

    return await this.executeAndCheckTransaction(signer, {
      contractAddress: getContractByName(this.manifest, `${NAMESPACE}-config_systems`),
      entrypoint: "set_capacity_config",
      calldata: [structure_capacity, troop_capacity, donkey_capacity, storehouse_boost_capacity],
    });
  }

  public async set_donkey_speed_config(props: SystemProps.SetDonkeySpeedConfigProps) {
    const { sec_per_km, signer } = props;

    return await this.executeAndCheckTransaction(signer, {
      contractAddress: getContractByName(this.manifest, `${NAMESPACE}-config_systems`),
      entrypoint: "set_donkey_speed_config",
      calldata: [sec_per_km],
    });
  }

  public async set_resource_weight_config(props: SystemProps.SetWeightConfigProps) {
    const { calls, signer } = props;

    return await this.executeAndCheckTransaction(
      signer,
      calls.map((call) => {
        return {
          contractAddress: getContractByName(this.manifest, `${NAMESPACE}-config_systems`),
          entrypoint: "set_resource_weight_config",
<<<<<<< HEAD
          calldata: [call.entity_type, call.weight_nanogram],
=======
          calldata: [call.entity_type, call.weight_gram],
>>>>>>> 2e1c8e6f
        };
      }),
    );
  }

  public async set_trade_config(props: SystemProps.SetTradeConfigProps) {
    const { max_count, signer } = props;

    return await this.executeAndCheckTransaction(signer, {
      contractAddress: getContractByName(this.manifest, `${NAMESPACE}-config_systems`),
      entrypoint: "set_trade_config",
      calldata: [max_count],
    });
  }

  public async set_tick_config(props: SystemProps.SetTickConfigProps) {
    const { tick_interval_in_seconds, signer } = props;

    return await this.executeAndCheckTransaction(signer, {
      contractAddress: getContractByName(this.manifest, `${NAMESPACE}-config_systems`),
      entrypoint: "set_tick_config",
      calldata: [tick_interval_in_seconds],
    });
  }

  public async set_production_config(props: SystemProps.SetProductionConfigProps) {
    const { signer, calls } = props;

    const productionCalldataArray = calls.map((call) => {
      return {
        contractAddress: getContractByName(this.manifest, `${NAMESPACE}-config_systems`),
        entrypoint: "set_production_config",
        calldata: [
          call.resource_type,
          call.realm_output_per_tick,
          call.village_output_per_tick,
          call.labor_burn_strategy.resource_rarity,
          call.labor_burn_strategy.wheat_burn_per_labor,
          call.labor_burn_strategy.fish_burn_per_labor,
          call.labor_burn_strategy.depreciation_percent_num,
          call.labor_burn_strategy.depreciation_percent_denom,
          call.predefined_resource_burn_cost.length,
          ...call.predefined_resource_burn_cost.flatMap(({ resource, amount }) => [resource, amount]),
        ],
      };
    });

    return await this.executeAndCheckTransaction(signer, productionCalldataArray);
  }

  public async set_bank_config(props: SystemProps.SetBankConfigProps) {
    const { lp_fee_num, lp_fee_denom, owner_fee_num, owner_fee_denom, signer } = props;

    return await this.executeAndCheckTransaction(signer, {
      contractAddress: getContractByName(this.manifest, `${NAMESPACE}-config_systems`),
      entrypoint: "set_bank_config",
      calldata: [lp_fee_num, lp_fee_denom, owner_fee_num, owner_fee_denom],
    });
  }

  public async set_resource_bridge_whitlelist_config(props: SystemProps.SetResourceBridgeWhitelistConfigProps) {
    const { resource_whitelist_configs, signer } = props;

    const calldata = resource_whitelist_configs.map(({ token, resource_type }) => ({
      contractAddress: getContractByName(this.manifest, `${NAMESPACE}-config_systems`),
      entrypoint: "set_resource_bridge_whitelist_config",
      calldata: [token, resource_type],
    }));

    return await this.executeAndCheckTransaction(signer, calldata);
  }

  public async set_troop_config(props: SystemProps.SetTroopConfigProps) {
    const { signer, stamina_config, limit_config, damage_config } = props;

    return await this.executeAndCheckTransaction(signer, {
      contractAddress: getContractByName(this.manifest, `${NAMESPACE}-config_systems`),
      entrypoint: "set_troop_config",
      calldata: [
        // damage config
        damage_config.damage_biome_bonus_num,
        damage_config.damage_beta_small,
        damage_config.damage_beta_large,
        damage_config.damage_scaling_factor,
        damage_config.damage_c0,
        damage_config.damage_delta,
        damage_config.t1_damage_value,
        damage_config.t2_damage_multiplier,
        damage_config.t3_damage_multiplier,

        // stamina config
        stamina_config.stamina_gain_per_tick,
        stamina_config.stamina_initial,
        stamina_config.stamina_bonus_value,
        stamina_config.stamina_knight_max,
        stamina_config.stamina_paladin_max,
        stamina_config.stamina_crossbowman_max,
        stamina_config.stamina_attack_req,
        stamina_config.stamina_attack_max,
        stamina_config.stamina_explore_wheat_cost,
        stamina_config.stamina_explore_fish_cost,
        stamina_config.stamina_explore_stamina_cost,
        stamina_config.stamina_travel_wheat_cost,
        stamina_config.stamina_travel_fish_cost,
        stamina_config.stamina_travel_stamina_cost,

        // limit config
        limit_config.explorer_max_party_count,
        limit_config.explorer_guard_max_troop_count,
        limit_config.guard_resurrection_delay,
        limit_config.mercenaries_troop_lower_bound,
        limit_config.mercenaries_troop_upper_bound,
      ],
    });
  }

  public async set_battle_config(props: SystemProps.SetBattleConfigProps) {
    const { signer, regular_immunity_ticks, hyperstructure_immunity_ticks } = props;

    return await this.executeAndCheckTransaction(signer, {
      contractAddress: getContractByName(this.manifest, `${NAMESPACE}-config_systems`),
      entrypoint: "set_battle_config",
      calldata: [regular_immunity_ticks, hyperstructure_immunity_ticks],
    });
  }

  public async set_building_category_pop_config(props: SystemProps.SetBuildingCategoryPopConfigProps) {
    const { calls, signer } = props;

    return await this.executeAndCheckTransaction(
      signer,
      calls.map((call) => {
        return {
          contractAddress: getContractByName(this.manifest, `${NAMESPACE}-config_systems`),
          entrypoint: "set_building_category_pop_config",
          calldata: [call.building_category, call.population, call.capacity],
        };
      }),
    );
  }

  public async set_building_general_config(props: SystemProps.SetBuildingGeneralConfigProps) {
    const { base_cost_percent_increase, signer } = props;

    return await this.executeAndCheckTransaction(signer, {
      contractAddress: getContractByName(this.manifest, `${NAMESPACE}-config_systems`),
      entrypoint: "set_building_general_config",
      calldata: [base_cost_percent_increase],
    });
  }

  public async set_population_config(props: SystemProps.SetPopulationConfigProps) {
    const { base_population, signer } = props;

    return await this.executeAndCheckTransaction(signer, {
      contractAddress: getContractByName(this.manifest, `${NAMESPACE}-config_systems`),
      entrypoint: "set_population_config",
      calldata: [base_population],
    });
  }

  public async set_structure_level_config(props: SystemProps.setRealmUpgradeConfigProps) {
    const { calls, signer } = props;

    return await this.executeAndCheckTransaction(
      signer,
      calls.map((call) => {
        return {
          contractAddress: getContractByName(this.manifest, `${NAMESPACE}-config_systems`),
          entrypoint: "set_structure_level_config",
          calldata: [
            call.level,
            call.cost_of_level.length,
            ...call.cost_of_level.flatMap(({ resource, amount }) => [resource, amount]),
          ],
        };
      }),
    );
  }

  public async set_world_config(props: SystemProps.SetWorldConfigProps) {
    const { admin_address, signer } = props;

    return await this.executeAndCheckTransaction(signer, {
      contractAddress: getContractByName(this.manifest, `${NAMESPACE}-config_systems`),
      entrypoint: "set_world_config",
      calldata: [admin_address],
    });
  }

  public async set_structure_max_level_config(props: SystemProps.SetStructureMaxLevelConfigProps) {
    const { realm_max_level, village_max_level, signer } = props;

    return await this.executeAndCheckTransaction(signer, {
      contractAddress: getContractByName(this.manifest, `${NAMESPACE}-config_systems`),
      entrypoint: "set_structure_max_level_config",
      calldata: [realm_max_level, village_max_level],
    });
  }

  public async set_building_config(props: SystemProps.SetBuildingConfigProps) {
    const { calls, signer } = props;

    return await this.executeAndCheckTransaction(
      signer,
      calls.map((call) => {
        return {
          contractAddress: getContractByName(this.manifest, `${NAMESPACE}-config_systems`),
          entrypoint: "set_building_config",
          calldata: [
            call.building_category,
            call.building_resource_type,
            call.cost_of_building.length,
            ...call.cost_of_building.flatMap(({ resource, amount }) => [resource, amount]),
          ],
        };
      }),
    );
  }

  public async set_hyperstructure_config(props: SystemProps.SetHyperstructureConfig) {
    const {
      resources_for_completion,
      time_between_shares_change,
      points_per_cycle,
      points_for_win,
      points_on_completion,
      signer,
    } = props;
    return await this.executeAndCheckTransaction(signer, {
      contractAddress: getContractByName(this.manifest, `${NAMESPACE}-config_systems`),
      entrypoint: "set_hyperstructure_config",
      calldata: [
        resources_for_completion,
        time_between_shares_change,
        points_per_cycle,
        points_for_win,
        points_on_completion,
      ],
    });
  }

  public async create_hyperstructure(props: SystemProps.CreateHyperstructureProps) {
    const { creator_entity_id, coords, signer } = props;

    const vrfCalls = await buildVrfCalls({
      account: signer,
      call: {
        contractAddress: getContractByName(this.manifest, `${NAMESPACE}-hyperstructure_systems`),
        entrypoint: "create",
        calldata: [creator_entity_id, coords.x, coords.y],
      },
      vrfProviderAddress: this.VRF_PROVIDER_ADDRESS,
      addressToCall: getContractByName(this.manifest, `${NAMESPACE}-hyperstructure_systems`),
    });

    const call = this.createProviderCall(signer, vrfCalls);

    return await this.promiseQueue.enqueue(call);
  }

  public async contribute_to_construction(props: SystemProps.ContributeToConstructionProps) {
    const { hyperstructure_entity_id, contributor_entity_id, contributions, signer } = props;

    const call = this.createProviderCall(signer, {
      contractAddress: getContractByName(this.manifest, `${NAMESPACE}-hyperstructure_systems`),
      entrypoint: "contribute_to_construction",
      calldata: [hyperstructure_entity_id, contributor_entity_id, contributions],
    });

    return await this.promiseQueue.enqueue(call);
  }

  public async set_access(props: SystemProps.SetAccessProps) {
    const { hyperstructure_entity_id, access, signer } = props;

    const call = this.createProviderCall(signer, {
      contractAddress: getContractByName(this.manifest, `${NAMESPACE}-hyperstructure_systems`),
      entrypoint: "set_access",
      calldata: [hyperstructure_entity_id, access],
    });

    return await this.promiseQueue.enqueue(call);
  }

  public async end_game(props: SystemProps.EndGameProps) {
    const { signer, hyperstructure_contributed_to, hyperstructure_shareholder_epochs } = props;

    const call = this.createProviderCall(signer, {
      contractAddress: getContractByName(this.manifest, `${NAMESPACE}-hyperstructure_systems`),
      entrypoint: "end_game",
      calldata: [hyperstructure_contributed_to, hyperstructure_shareholder_epochs],
    });

    return await this.promiseQueue.enqueue(call);
  }

  public async register_to_leaderboard(props: SystemProps.RegisterToLeaderboardProps) {
    const { signer, hyperstructure_contributed_to, hyperstructure_shareholder_epochs } = props;
    return await this.executeAndCheckTransaction(signer, {
      contractAddress: getContractByName(this.manifest, `${NAMESPACE}-season_systems`),
      entrypoint: "register_to_leaderboard",
      calldata: [hyperstructure_contributed_to, hyperstructure_shareholder_epochs],
    });
  }

  public async claim_leaderboard_rewards(props: SystemProps.ClaimLeaderboardRewardsProps) {
    const { signer, token } = props;
    return await this.executeAndCheckTransaction(signer, {
      contractAddress: getContractByName(this.manifest, `${NAMESPACE}-season_systems`),
      entrypoint: "claim_leaderboard_rewards",
      calldata: [token],
    });
  }

  public async set_co_owners(props: SystemProps.SetCoOwnersProps) {
    const { hyperstructure_entity_id, co_owners, signer } = props;

    const call = this.createProviderCall(signer, {
      contractAddress: getContractByName(this.manifest, `${NAMESPACE}-hyperstructure_systems`),
      entrypoint: "set_co_owners",
      calldata: [hyperstructure_entity_id, co_owners],
    });

    return await this.promiseQueue.enqueue(call);
  }

  public async get_points(props: SystemProps.GetPointsProps) {
    const { player_address, hyperstructure_contributed_to, hyperstructure_shareholder_epochs, signer } = props;

    const call = await this.callAndReturnResult(signer, {
      contractAddress: getContractByName(this.manifest, `${NAMESPACE}-hyperstructure_systems`),
      entrypoint: "get_points",
      calldata: [player_address, hyperstructure_contributed_to, hyperstructure_shareholder_epochs],
    });

    return call;
  }

  public async set_stamina_config(props: SystemProps.SetStaminaConfigProps) {
    const { unit_type, max_stamina, signer } = props;
    return await this.executeAndCheckTransaction(signer, {
      contractAddress: getContractByName(this.manifest, `${NAMESPACE}-config_systems`),
      entrypoint: "set_stamina_config",
      calldata: [unit_type, max_stamina],
    });
  }

  public async set_stamina_refill_config(props: SystemProps.SetStaminaRefillConfigProps) {
    const { amount_per_tick, start_boost_tick_count, signer } = props;
    return await this.executeAndCheckTransaction(signer, {
      contractAddress: getContractByName(this.manifest, `${NAMESPACE}-config_systems`),
      entrypoint: "set_stamina_refill_config",
      calldata: [amount_per_tick, start_boost_tick_count],
    });
  }

  public async set_settlement_config(props: SystemProps.SetSettlementConfigProps) {
    const {
      center,
      base_distance,
      min_first_layer_distance,
      points_placed,
      current_layer,
      current_side,
      current_point_on_side,
      signer,
    } = props;
    return await this.executeAndCheckTransaction(signer, {
      contractAddress: getContractByName(this.manifest, `${NAMESPACE}-config_systems`),
      entrypoint: "set_settlement_config",
      calldata: [
        center,
        base_distance,
        min_first_layer_distance,
        points_placed,
        current_layer,
        current_side,
        current_point_on_side,
      ],
    });
  }

  public async mint_test_realm(props: SystemProps.MintTestRealmProps) {
    const {
      token_id,
      signer,
      realms_address, // Should this be dynamically fetched from season config or passed to provider instead of prop?
    } = props;
    return await this.executeAndCheckTransaction(signer, {
      contractAddress: realms_address.toString(),
      entrypoint: "mint",
      calldata: [uint256.bnToUint256(token_id)],
    });
  }

  public async mint_season_passes(props: SystemProps.MintSeasonPassesProps) {
    const {
      recipient,
      token_ids,
      signer,
      season_pass_address, // Should this be dynamically fetched from season config instead of prop?
    } = props;
    const multicall = token_ids.map((token) => {
      return {
        contractAddress: season_pass_address.toString(),
        entrypoint: "mint",
        calldata: [recipient, uint256.bnToUint256(token)],
      };
    });
    return await this.executeAndCheckTransaction(signer, multicall);
  }

  public async mint_test_lords(props: SystemProps.MintTestLordsProps) {
    const { signer, lords_address } = props;
    return await this.executeAndCheckTransaction(signer, {
      contractAddress: lords_address.toString(),
      entrypoint: "mint_test_lords",
      calldata: [],
    });
  }

  public async attach_lords(props: SystemProps.AttachLordsProps) {
    const { amount, signer, token_id, season_pass_address, lords_address } = props;

    // approve lords contract to spend season pass

    const approveTx = {
      contractAddress: lords_address.toString(),
      entrypoint: "approve",
      calldata: [season_pass_address.toString(), uint256.bnToUint256(amount)],
    };

    return await this.executeAndCheckTransaction(signer, [
      approveTx,
      {
        contractAddress: season_pass_address.toString(),
        entrypoint: "attach_lords",
        calldata: [uint256.bnToUint256(token_id), uint256.bnToUint256(amount)],
      },
    ]);
  }

  public async detach_lords(props: SystemProps.DetachLordsProps) {
    const { amount, signer, token_id, season_pass_address } = props;
    return await this.executeAndCheckTransaction(signer, {
      contractAddress: season_pass_address.toString(),
      entrypoint: "detach_lords",
      calldata: [uint256.bnToUint256(token_id), uint256.bnToUint256(amount)],
    });
  }

  /**
   * Burn other resources to produce labor
   *
   * @param props - Properties for burning resources for labor
   * @param props.entity_id - ID of the realm entity
   * @param props.resource_types - Array of resource types to burn
   * @param props.resource_amounts - Array of resource amounts to burn
   * @param props.signer - Account executing the transaction
   * @returns Transaction receipt
   *
   * @example
   * ```typescript
   * // Burn 100 wood and 50 stone to produce labor
   * {
   *   entity_id: 123,
   *   resource_types: [1, 2], // wood and stone
   *   resource_amounts: [100, 50],
   *   signer: account
   * }
   * ```
   */
  public async burn_other_resources_for_labor_production(props: SystemProps.BurnOtherResourcesForLaborProductionProps) {
    const { entity_id, resource_types, resource_amounts, signer } = props;

    const call = this.createProviderCall(signer, {
      contractAddress: getContractByName(this.manifest, `${NAMESPACE}-production_systems`),
      entrypoint: "burn_other_resources_for_labor_production",
      calldata: [entity_id, resource_types.length, ...resource_types, resource_amounts.length, ...resource_amounts],
    });

    return await this.promiseQueue.enqueue(call);
  }

  /**
   * Burn labor resources to produce other resources
   *
   * @param props - Properties for burning labor for resources
   * @param props.from_entity_id - ID of the realm entity
   * @param props.labor_amounts - Array of labor amounts to burn
   * @param props.produced_resource_types - Array of resource types to produce
   * @param props.signer - Account executing the transaction
   * @returns Transaction receipt
   *
   * @example
   * ```typescript
   * // Burn 200 labor to produce wood and stone
   * {
   *   from_entity_id: 123,
   *   labor_amounts: [100, 100],
   *   produced_resource_types: [1, 2], // wood and stone
   *   signer: account
   * }
   * ```
   */
  public async burn_labor_resources_for_other_production(props: SystemProps.BurnLaborResourcesForOtherProductionProps) {
    const { from_entity_id, labor_amounts, produced_resource_types, signer } = props;

    const call = this.createProviderCall(signer, {
      contractAddress: getContractByName(this.manifest, `${NAMESPACE}-production_systems`),
      entrypoint: "burn_labor_resources_for_other_production",
      calldata: [
        from_entity_id,
        labor_amounts.length,
        ...labor_amounts,
        produced_resource_types.length,
        ...produced_resource_types,
      ],
    });

    return await this.promiseQueue.enqueue(call);
  }

  /**
   * Burn predefined resources to produce other resources
   *
   * @param props - Properties for burning predefined resources
   * @param props.from_entity_id - ID of the realm entity
   * @param props.produced_resource_types - Array of resource types to produce
   * @param props.production_tick_counts - Array of production tick counts
   * @param props.signer - Account executing the transaction
   * @returns Transaction receipt
   *
   * @example
   * ```typescript
   * // Burn predefined resources to produce gold for 2 ticks
   * {
   *   from_entity_id: 123,
   *   produced_resource_types: [5], // gold
   *   production_tick_counts: [2],
   *   signer: account
   * }
   * ```
   */
  public async burn_other_predefined_resources_for_resources(
    props: SystemProps.BurnOtherPredefinedResourcesForResourcesProps,
  ) {
    const { from_entity_id, produced_resource_types, production_tick_counts, signer } = props;

    const call = this.createProviderCall(signer, {
      contractAddress: getContractByName(this.manifest, `${NAMESPACE}-production_systems`),
      entrypoint: "burn_other_predefined_resources_for_resources",
      calldata: [
        from_entity_id,
        produced_resource_types.length,
        ...produced_resource_types,
        production_tick_counts.length,
        ...production_tick_counts,
      ],
    });

    return await this.promiseQueue.enqueue(call);
  }
}<|MERGE_RESOLUTION|>--- conflicted
+++ resolved
@@ -763,8 +763,6 @@
     return await this.promiseQueue.enqueue(call);
   }
 
-<<<<<<< HEAD
-=======
   public async arrivals_offload(props: SystemProps.ArrivalsOffloadProps) {
     const { structureId, day, slot, resource_count, signer } = props;
 
@@ -775,7 +773,6 @@
     });
   }
 
->>>>>>> 2e1c8e6f
   /**
    * Set a name for an address
    *
@@ -1475,7 +1472,6 @@
     });
 
     return await this.promiseQueue.enqueue(call);
-<<<<<<< HEAD
   }
 
   /**
@@ -1515,47 +1511,6 @@
   }
 
   /**
-=======
-  }
-
-  /**
-   * Move an explorer along a path of directions
-   *
-   * @param props - Properties for moving an explorer
-   * @param props.explorer_id - ID of the explorer to move
-   * @param props.directions - Array of directions to move in
-   * @param props.explore - Whether to explore new tiles along the way
-   * @param props.signer - Account executing the transaction
-   * @returns Transaction receipt
-   */
-  public async explorer_move(props: SystemProps.ExplorerMoveProps) {
-    const { explorer_id, directions, explore, signer } = props;
-
-    let callData: Call[] = [];
-
-    if (explore && this.VRF_PROVIDER_ADDRESS !== undefined && Number(this.VRF_PROVIDER_ADDRESS) !== 0) {
-      const requestRandomCall: Call = {
-        contractAddress: this.VRF_PROVIDER_ADDRESS!,
-        entrypoint: "request_random",
-        calldata: [getContractByName(this.manifest, `${NAMESPACE}-troop_movement_systems`), 0, signer.address],
-      };
-
-      callData = [requestRandomCall];
-    }
-
-    const moveCall: Call = {
-      contractAddress: getContractByName(this.manifest, `${NAMESPACE}-troop_movement_systems`),
-      entrypoint: "explorer_move",
-      calldata: [explorer_id, directions, explore ? 1 : 0],
-    };
-
-    const call = this.createProviderCall(signer, [...callData, moveCall]);
-
-    return await this.promiseQueue.enqueue(call);
-  }
-
-  /**
->>>>>>> 2e1c8e6f
    * Attack an explorer with another explorer
    *
    * @param props - Properties for explorer vs explorer attack
@@ -1873,11 +1828,7 @@
         return {
           contractAddress: getContractByName(this.manifest, `${NAMESPACE}-config_systems`),
           entrypoint: "set_resource_weight_config",
-<<<<<<< HEAD
-          calldata: [call.entity_type, call.weight_nanogram],
-=======
           calldata: [call.entity_type, call.weight_gram],
->>>>>>> 2e1c8e6f
         };
       }),
     );
