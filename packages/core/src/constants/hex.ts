export const biomes = {
  deep_ocean: { color: "#193E60", depth: 0.1, name: "Deep Ocean" },
  ocean: { color: "#1A6C87", depth: 0.1, name: "Ocean" },
  beach: { color: "#776444", depth: 0.2, name: "Beach" },
  scorched: { color: "#554538", depth: 0.8, name: "Scorched" },
  bare: { color: "#7E6E4F", depth: 0.7, name: "Bare" },
  tundra: { color: "#7E6A59", depth: 0.6, name: "Tundra" },
  snow: { color: "#827F6A", depth: 0.5, name: "Snow" },
  temperate_desert: { color: "#95552C", depth: 0.4, name: "Temperate Desert" },
  shrubland: { color: "#B29356", depth: 0.5, name: "Shrubland" },
  taiga: { color: "#5B4F36", depth: 0.6, name: "Taiga" },
  grassland: { color: "#5B533D", depth: 0.4, name: "Grassland" },
  temperate_deciduous_forest: { color: "#685E45", depth: 0.5, name: "Temperate Deciduous Forest" },
  temperate_rain_forest: { color: "#685037", depth: 0.7, name: "Temperate Rain Forest" },
  subtropical_desert: { color: "#7F694A", depth: 0.3, name: "Subtropical Desert" },
  tropical_seasonal_forest: { color: "#675138", depth: 0.5, name: "Tropical Seasonal Forest" },
  tropical_rain_forest: { color: "#6B4927", depth: 0.6, name: "Tropical Rain Forest" },
};

export enum BiomeType {
  None = "None",
  DeepOcean = "DeepOcean",
  Ocean = "Ocean",
  Beach = "Beach",
  Scorched = "Scorched",
  Bare = "Bare",
  Tundra = "Tundra",
  Snow = "Snow",
  TemperateDesert = "TemperateDesert",
  Shrubland = "Shrubland",
  Taiga = "Taiga",
  Grassland = "Grassland",
  TemperateDeciduousForest = "TemperateDeciduousForest",
  TemperateRainForest = "TemperateRainForest",
  SubtropicalDesert = "SubtropicalDesert",
  TropicalSeasonalForest = "TropicalSeasonalForest",
  TropicalRainForest = "TropicalRainForest",
}

// Mapping from BiomeType to numeric ID (matching Cairo contract values)
export const BiomeTypeToId: Record<BiomeType, number> = {
  [BiomeType.None]: 0,
  [BiomeType.DeepOcean]: 1,
  [BiomeType.Ocean]: 2,
  [BiomeType.Beach]: 3,
  [BiomeType.Scorched]: 4,
  [BiomeType.Bare]: 5,
  [BiomeType.Tundra]: 6,
  [BiomeType.Snow]: 7,
  [BiomeType.TemperateDesert]: 8,
  [BiomeType.Shrubland]: 9,
  [BiomeType.Taiga]: 10,
  [BiomeType.Grassland]: 11,
  [BiomeType.TemperateDeciduousForest]: 12,
  [BiomeType.TemperateRainForest]: 13,
  [BiomeType.SubtropicalDesert]: 14,
  [BiomeType.TropicalSeasonalForest]: 15,
  [BiomeType.TropicalRainForest]: 16,
};

// Mapping from numeric ID to BiomeType
export const BiomeIdToType: Record<number, BiomeType> = Object.entries(BiomeTypeToId).reduce(
  (acc, [type, id]) => ({
    ...acc,
    [id]: type as BiomeType,
  }),
<<<<<<< HEAD
  {} as Record<number, BiomeType>
=======
  {} as Record<number, BiomeType>,
>>>>>>> 2e1c8e6f
);

export enum Direction {
  EAST,
  NORTH_EAST,
  NORTH_WEST,
  WEST,
  SOUTH_WEST,
  SOUTH_EAST,
}

// if row is even
export const NEIGHBOR_OFFSETS_EVEN = [
  { i: 1, j: 0, direction: Direction.EAST },
  { i: 1, j: 1, direction: Direction.NORTH_EAST },
  { i: 0, j: 1, direction: Direction.NORTH_WEST },
  { i: -1, j: 0, direction: Direction.WEST },
  { i: 0, j: -1, direction: Direction.SOUTH_WEST },
  { i: 1, j: -1, direction: Direction.SOUTH_EAST },
];

// if row is odd
export const NEIGHBOR_OFFSETS_ODD = [
  { i: 1, j: 0, direction: Direction.EAST },
  { i: 0, j: 1, direction: Direction.NORTH_EAST },
  { i: -1, j: 1, direction: Direction.NORTH_WEST },
  { i: -1, j: 0, direction: Direction.WEST },
  { i: -1, j: -1, direction: Direction.SOUTH_WEST },
  { i: 0, j: -1, direction: Direction.SOUTH_EAST },
];

export const getNeighborHexes = (col: number, row: number) => {
  const offsets = getNeighborOffsets(row);
  return offsets.map((offset) => ({
    col: col + offset.i,
    row: row + offset.j,
    direction: offset.direction,
  }));
};

export const getNeighborOffsets = (row: number) => {
  return row % 2 === 0 ? NEIGHBOR_OFFSETS_EVEN : NEIGHBOR_OFFSETS_ODD;
};

export const getDirectionBetweenAdjacentHexes = (
  from: { col: number; row: number },
  to: { col: number; row: number },
): Direction | null => {
  const neighbors = getNeighborHexes(from.col, from.row);
  return neighbors.find((n) => n.col === to.col && n.row === to.row)?.direction ?? null;
};<|MERGE_RESOLUTION|>--- conflicted
+++ resolved
@@ -64,11 +64,7 @@
     ...acc,
     [id]: type as BiomeType,
   }),
-<<<<<<< HEAD
-  {} as Record<number, BiomeType>
-=======
   {} as Record<number, BiomeType>,
->>>>>>> 2e1c8e6f
 );
 
 export enum Direction {
