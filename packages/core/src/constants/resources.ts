--- conflicted
+++ resolved
@@ -471,11 +471,6 @@
   lords: [ResourcesIds.Lords, ResourcesIds.AncientFragment],
   labor: [ResourcesIds.Labor],
   military: [
-<<<<<<< HEAD
-    ResourcesIds.Knight, ResourcesIds.KnightT2, ResourcesIds.KnightT3,
-    ResourcesIds.Crossbowman, ResourcesIds.CrossbowmanT2, ResourcesIds.CrossbowmanT3,
-    ResourcesIds.Paladin, ResourcesIds.PaladinT2, ResourcesIds.PaladinT3
-=======
     ResourcesIds.Knight,
     ResourcesIds.KnightT2,
     ResourcesIds.KnightT3,
@@ -485,7 +480,6 @@
     ResourcesIds.Paladin,
     ResourcesIds.PaladinT2,
     ResourcesIds.PaladinT3,
->>>>>>> 2e1c8e6f
   ],
   transport: [ResourcesIds.Donkey],
   food: [ResourcesIds.Fish, ResourcesIds.Wheat],
