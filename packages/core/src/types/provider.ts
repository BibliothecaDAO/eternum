import { Account, AccountInterface, BigNumberish, num } from "starknet";
import { ResourcesIds } from "../constants";
import { BuildingType } from "../constants/structures";
import { Resource } from "./common";

export interface SystemSigner {
  signer: AccountInterface | Account;
}

export interface BridgeResourcesIntoRealmProps extends SystemSigner {
  resources: {
    tokenAddress: num.BigNumberish;
    amount: num.BigNumberish;
  }[];
  through_bank_id: num.BigNumberish;
  recipient_realm_entity_id: num.BigNumberish;
  client_fee_recipient: num.BigNumberish;
}

export interface BridgeStartWithdrawFromRealmProps extends SystemSigner {
  through_bank_id: num.BigNumberish;
  from_realm_entity_id: num.BigNumberish;
  resources: {
    tokenAddress: num.BigNumberish;
    amount: num.BigNumberish;
  }[];
}

export interface BridgeFinishWithdrawFromRealmProps extends SystemSigner {
  through_bank_id: num.BigNumberish;
  donkey_resources: {
    tokenAddress: num.BigNumberish;
    from_entity_id: num.BigNumberish;
  }[];
  recipient_address: num.BigNumberish;
  client_fee_recipient: num.BigNumberish;
}
export interface SetAddressNameProps extends SystemSigner {
  name: num.BigNumberish;
}

export interface SetEntityNameProps extends SystemSigner {
  entity_id: num.BigNumberish;
  name: string;
}

export interface CreateOrderProps extends SystemSigner {
  maker_id: num.BigNumberish;
  taker_id: num.BigNumberish;
  maker_gives_resource_type: num.BigNumberish;
  maker_gives_min_resource_amount: num.BigNumberish;
  maker_gives_max_count: num.BigNumberish;
  taker_pays_resource_type: num.BigNumberish;
  taker_pays_min_resource_amount: num.BigNumberish;
  expires_at: num.BigNumberish;
}

export interface AcceptOrderProps extends SystemSigner {
  taker_id: num.BigNumberish;
  trade_id: num.BigNumberish;
  taker_buys_count: num.BigNumberish;
}

export interface CancelOrderProps extends SystemSigner {
  trade_id: num.BigNumberish;
}

export interface SendResourcesProps extends SystemSigner {
  sender_entity_id: num.BigNumberish;
  recipient_entity_id: num.BigNumberish;
  resources: ResourceCosts[];
}

export interface SendResourcesMultipleProps extends SystemSigner {
  calls: {
    sender_entity_id: num.BigNumberish;
    recipient_entity_id: num.BigNumberish;
    resources: num.BigNumberish[];
  }[];
}

export interface PickupResourcesProps extends SystemSigner {
  recipient_entity_id: num.BigNumberish;
  owner_entity_id: num.BigNumberish;
  resources: ResourceCosts[];
}

export interface ArrivalsOffloadProps extends SystemSigner {
  structureId: num.BigNumberish;
  day: num.BigNumberish;
  slot: num.BigNumberish;
  resource_count: num.BigNumberish;
}

export interface TransferResourcesProps extends SystemSigner {
  sending_entity_id: num.BigNumberish;
  receiving_entity_id: num.BigNumberish;
  resources: num.BigNumberish[];
}

export interface MintResourcesProps extends SystemSigner {
  receiver_id: num.BigNumberish;
  resources: num.BigNumberish[];
}

export interface CreateMultipleRealmsProps extends SystemSigner {
  owner: num.BigNumberish;
  realm_ids: num.BigNumberish[];
  frontend: num.BigNumberish;
  season_pass_address: string;
}

export interface CreateRealmDevProps extends SystemSigner {
  realm_id: num.BigNumberish;
}

export interface UpgradeRealmProps extends SystemSigner {
  realm_entity_id: num.BigNumberish;
}

export interface CreateBuildingProps extends SystemSigner {
  entity_id: num.BigNumberish;
  directions: num.BigNumberish[];
  building_category: BuildingType;
}

export interface DestroyBuildingProps extends SystemSigner {
  entity_id: num.BigNumberish;
  building_coord: {
    x: num.BigNumberish;
    y: num.BigNumberish;
  };
}

export interface PauseProductionProps extends SystemSigner {
  entity_id: num.BigNumberish;
  building_coord: {
    x: num.BigNumberish;
    y: num.BigNumberish;
  };
}

export interface ResumeProductionProps extends SystemSigner {
  entity_id: num.BigNumberish;
  building_coord: {
    x: num.BigNumberish;
    y: num.BigNumberish;
  };
}

export interface CreateAdminBanksProps extends SystemSigner {
  banks: {
    name: string;
    coord: {
      x: num.BigNumberish;
      y: num.BigNumberish;
    };
    guard_slot: num.BigNumberish;
    troop_tier: num.BigNumberish;
    troop_type: num.BigNumberish;
  }[];
}

export interface ChangeBankOwnerFeeProps extends SystemSigner {
  bank_entity_id: num.BigNumberish;
  new_swap_fee_num: num.BigNumberish;
  new_swap_fee_denom: num.BigNumberish;
}

export interface ChangeBankBridgeFeeProps extends SystemSigner {
  bank_entity_id: num.BigNumberish;
  new_bridge_fee_dpt_percent: num.BigNumberish;
  new_bridge_fee_wtdr_percent: num.BigNumberish;
}

export interface BuyResourcesProps extends SystemSigner {
  bank_entity_id: num.BigNumberish;
  entity_id: num.BigNumberish;
  resource_type: num.BigNumberish;
  amount: num.BigNumberish;
}

export interface SellResourcesProps extends SystemSigner {
  bank_entity_id: num.BigNumberish;
  entity_id: num.BigNumberish;
  resource_type: num.BigNumberish;
  amount: num.BigNumberish;
}

export interface AddLiquidityProps extends SystemSigner {
  bank_entity_id: num.BigNumberish;
  entity_id: num.BigNumberish;
  calls: {
    resource_type: num.BigNumberish;
    resource_amount: num.BigNumberish;
    lords_amount: num.BigNumberish;
  }[];
}

export interface RemoveLiquidityProps extends SystemSigner {
  bank_entity_id: num.BigNumberish;
  entity_id: num.BigNumberish;
  resource_type: num.BigNumberish;
  shares: num.BigNumberish;
}

export interface TroopsLegacy {
  knight_count: num.BigNumberish;
  paladin_count: num.BigNumberish;
  crossbowman_count: num.BigNumberish;
}

export interface ArmyCreateProps extends SystemSigner {
  army_owner_id: num.BigNumberish;
  is_defensive_army: boolean;
}

export interface ArmyDeleteProps extends SystemSigner {
  army_id: num.BigNumberish;
}

export interface ArmyBuyTroopsProps extends SystemSigner {
  army_id: num.BigNumberish;
  payer_id: num.BigNumberish;
  troops: TroopsLegacy;
}

export interface ArmyMergeTroopsProps extends SystemSigner {
  from_army_id: num.BigNumberish;
  to_army_id: num.BigNumberish;
  troops: TroopsLegacy;
}

export interface BattleStartProps extends SystemSigner {
  attacking_army_id: num.BigNumberish;
  defending_army_id: num.BigNumberish;
}

export interface BattleForceStartProps extends SystemSigner {
  battle_id: num.BigNumberish;
  defending_army_id: num.BigNumberish;
}

export interface BattleResolveProps extends SystemSigner {
  battle_id: num.BigNumberish;
  army_id: num.BigNumberish;
}

export interface BattleJoinProps extends SystemSigner {
  battle_id: num.BigNumberish;
  battle_side: num.BigNumberish;
  army_id: num.BigNumberish;
}

export interface BattleLeaveProps extends SystemSigner {
  battle_id: num.BigNumberish;
  army_ids: num.BigNumberish[];
}

export interface BattlePillageProps extends SystemSigner {
  army_id: num.BigNumberish;
  structure_id: num.BigNumberish;
}

export interface BattleClaimProps extends SystemSigner {
  army_id: num.BigNumberish;
  structure_id: num.BigNumberish;
}

type BattleClaimAndLeave = BattleClaimProps & BattleLeaveProps;
export interface BattleClaimAndLeaveProps extends SystemSigner, Omit<BattleClaimAndLeave, "army_ids"> {}

type BattleLeaveAndRaid = BattlePillageProps & BattleLeaveProps;
export interface BattleLeaveAndRaidProps extends SystemSigner, Omit<BattleLeaveAndRaid, "army_ids"> {}

export interface CreateGuildProps extends SystemSigner {
  is_public: boolean;
  guild_name: string;
}
export interface JoinGuildProps extends SystemSigner {
  guild_entity_id: num.BigNumberish;
}
export interface WhitelistPlayerProps extends SystemSigner {
  player_address_to_whitelist: num.BigNumberish;
  guild_entity_id: num.BigNumberish;
}

export interface TransferGuildOwnership extends SystemSigner {
  guild_entity_id: num.BigNumberish;
  to_player_address: num.BigNumberish;
}

export interface RemoveGuildMember extends SystemSigner {
  player_address_to_remove: num.BigNumberish;
}

export interface DisbandGuild extends SystemSigner {
  calls: { address: num.BigNumberish }[];
}

export interface RemovePlayerFromWhitelist extends SystemSigner {
  player_address_to_remove: num.BigNumberish;
  guild_entity_id: num.BigNumberish;
}

export interface MintStartingResources extends SystemSigner {
  config_ids: num.BigNumberish[];
  realm_entity_id: num.BigNumberish;
}

interface ResourceCosts {
  resource: ResourcesIds;
  amount: num.BigNumberish;
}

export interface SetStartingResourcesConfigProps extends SystemSigner {
  startingResources: ResourceCosts[];
}

export interface SetMapConfigProps extends SystemSigner {
  reward_amount: num.BigNumberish;
  shards_mines_win_probability: num.BigNumberish;
  shards_mines_fail_probability: num.BigNumberish;
  agent_find_probability: num.BigNumberish;
  agent_find_fail_probability: num.BigNumberish;
  hyps_win_prob: num.BigNumberish;
  hyps_fail_prob: num.BigNumberish;
  hyps_fail_prob_increase_p_hex: num.BigNumberish;
  hyps_fail_prob_increase_p_fnd: num.BigNumberish;
  mine_wheat_grant_amount: num.BigNumberish;
  mine_fish_grant_amount: num.BigNumberish;
}

export interface SetTravelFoodCostConfigProps extends SystemSigner {
  config_id: num.BigNumberish;
  unit_type: num.BigNumberish;
  explore_wheat_burn_amount: num.BigNumberish;
  explore_fish_burn_amount: num.BigNumberish;
  travel_wheat_burn_amount: num.BigNumberish;
  travel_fish_burn_amount: num.BigNumberish;
}

export interface SetCapacityConfigProps extends SystemSigner {
  structure_capacity: num.BigNumberish; // grams
  troop_capacity: num.BigNumberish; // grams
  donkey_capacity: num.BigNumberish; // grams
  storehouse_boost_capacity: num.BigNumberish; // grams
}

export interface SetAgentControllerProps extends SystemSigner {
  agent_controller: num.BigNumberish;
}


export interface SetTradeConfigProps extends SystemSigner {
  max_count: num.BigNumberish;
}

export interface SetWeightConfigProps extends SystemSigner {
  calls: {
    entity_type: num.BigNumberish;
    weight_nanogram: num.BigNumberish;
  }[];
}

export interface SetTickConfigProps extends SystemSigner {
  tick_interval_in_seconds: num.BigNumberish;
}

export interface SetProductionConfigProps extends SystemSigner {
  calls: {
    resource_type: num.BigNumberish;
    realm_output_per_tick: num.BigNumberish;
    village_output_per_tick: num.BigNumberish;
    labor_burn_strategy: LaborBurnProductionStrategy;
    predefined_resource_burn_cost: ResourceCosts[];
  }[];
}

interface LaborBurnProductionStrategy {
  resource_rarity: num.BigNumberish;
  depreciation_percent_num: num.BigNumberish;
  depreciation_percent_denom: num.BigNumberish;
  wheat_burn_per_labor: num.BigNumberish;
  fish_burn_per_labor: num.BigNumberish;
}

export interface SetBankConfigProps extends SystemSigner {
  lp_fee_num: num.BigNumberish;
  lp_fee_denom: num.BigNumberish;
  owner_fee_num: num.BigNumberish;
  owner_fee_denom: num.BigNumberish;
}

export interface SetBattleConfigProps extends SystemSigner {
  regular_immunity_ticks: num.BigNumberish;
  hyperstructure_immunity_ticks: num.BigNumberish;
}

export interface SetTroopConfigProps extends SystemSigner {
  stamina_config: TroopStaminaConfigProps;
  limit_config: TroopLimitConfigProps;
  damage_config: TroopDamageConfigProps;
}

export interface TroopStaminaConfigProps {
  stamina_gain_per_tick: num.BigNumberish;
  stamina_initial: num.BigNumberish;
  stamina_bonus_value: num.BigNumberish;
  stamina_knight_max: num.BigNumberish;
  stamina_paladin_max: num.BigNumberish;
  stamina_crossbowman_max: num.BigNumberish;
  stamina_attack_req: num.BigNumberish;
  stamina_attack_max: num.BigNumberish;
  stamina_explore_wheat_cost: num.BigNumberish;
  stamina_explore_fish_cost: num.BigNumberish;
  stamina_explore_stamina_cost: num.BigNumberish;
  stamina_travel_wheat_cost: num.BigNumberish;
  stamina_travel_fish_cost: num.BigNumberish;
  stamina_travel_stamina_cost: num.BigNumberish;
}

export interface TroopLimitConfigProps {
  explorer_max_party_count: num.BigNumberish;
  explorer_guard_max_troop_count: num.BigNumberish;
  guard_resurrection_delay: num.BigNumberish;
  mercenaries_troop_lower_bound: num.BigNumberish;
  mercenaries_troop_upper_bound: num.BigNumberish;
  agent_troop_lower_bound: num.BigNumberish;
  agent_troop_upper_bound: num.BigNumberish;
}

export interface TroopDamageConfigProps {
  damage_biome_bonus_num: num.BigNumberish;
  damage_beta_small: num.BigNumberish;
  damage_beta_large: num.BigNumberish;
  damage_scaling_factor: num.BigNumberish;
  damage_c0: num.BigNumberish;
  damage_delta: num.BigNumberish;
  t1_damage_value: num.BigNumberish;
  t2_damage_multiplier: num.BigNumberish;
  t3_damage_multiplier: num.BigNumberish;
}

<<<<<<< HEAD
=======


>>>>>>> 5ea45431
export interface SetBuildingConfigProps extends SystemSigner {
  base_population: num.BigNumberish;
  base_cost_percent_increase: num.BigNumberish;
}

export interface SetBuildingCategoryConfigProps extends SystemSigner {
  building_category: BuildingType;
  cost_of_building: ResourceCosts[];
  population_cost: num.BigNumberish;
  capacity_grant: num.BigNumberish;
}

export interface setRealmUpgradeConfigProps extends SystemSigner {
  calls: {
    level: num.BigNumberish;
    cost_of_level: ResourceCosts[];
  }[];
}

export interface SetStructureMaxLevelConfigProps extends SystemSigner {
  realm_max_level: num.BigNumberish;
  village_max_level: num.BigNumberish;
}

export interface SetWorldConfigProps extends SystemSigner {
  admin_address: num.BigNumberish;
}

export interface SetDonkeySpeedConfigProps extends SystemSigner {
  sec_per_km: num.BigNumberish;
}

export interface SetSeasonConfigProps extends SystemSigner {
  season_pass_address: num.BigNumberish;
  realms_address: num.BigNumberish;
  lords_address: num.BigNumberish;
  start_settling_at: num.BigNumberish;
  start_main_at: num.BigNumberish;
  end_grace_seconds: num.BigNumberish;
}

export interface SetVRFConfigProps extends SystemSigner {
  vrf_provider_address: num.BigNumberish;
}

export interface SetResourceBridgeWhitelistConfigProps extends SystemSigner {
  resource_whitelist_configs: ResourceWhitelistConfig[];
}

export interface ResourceWhitelistConfig {
  token: num.BigNumberish;
  resource_type: num.BigNumberish;
}
export interface SetResourceBridgeFeesConfigProps extends SystemSigner {
  velords_fee_on_dpt_percent: num.BigNumberish;
  velords_fee_on_wtdr_percent: num.BigNumberish;
  season_pool_fee_on_dpt_percent: num.BigNumberish;
  season_pool_fee_on_wtdr_percent: num.BigNumberish;
  client_fee_on_dpt_percent: num.BigNumberish;
  client_fee_on_wtdr_percent: num.BigNumberish;
  velords_fee_recipient: num.BigNumberish;
  season_pool_fee_recipient: num.BigNumberish;
  realm_fee_dpt_percent: num.BigNumberish;
  realm_fee_wtdr_percent: num.BigNumberish;
}

export interface SetHyperstructureConfig extends SystemSigner {
  resources_for_completion: {
    resource_tier: number;
    min_amount: number;
    max_amount: number;
  }[];
  time_between_shares_change: num.BigNumberish;
  points_per_cycle: num.BigNumberish;
  points_for_win: num.BigNumberish;
  points_on_completion: num.BigNumberish;
}

export interface CreateHyperstructureProps extends SystemSigner {
  creator_entity_id: num.BigNumberish;
  coords: { x: num.BigNumberish; y: num.BigNumberish };
}

export interface ContributeToConstructionProps extends SystemSigner {
  hyperstructure_entity_id: num.BigNumberish;
  contributor_entity_id: num.BigNumberish;
  contributions: { resource: number; amount: number }[];
}

export interface SetAccessProps extends SystemSigner {
  hyperstructure_entity_id: num.BigNumberish;
  access: num.BigNumberish;
}

export interface GetPointsProps extends SystemSigner {
  player_address: num.BigNumberish;
  hyperstructure_contributed_to: number[];
  hyperstructure_shareholder_epochs: { hyperstructure_entity_id: number; epoch: number }[];
}
export interface EndGameProps extends SystemSigner {
  hyperstructure_contributed_to: number[];
  hyperstructure_shareholder_epochs: { hyperstructure_entity_id: number; epoch: number }[];
}

export interface RegisterToLeaderboardProps extends SystemSigner {
  hyperstructure_contributed_to: number[];
  hyperstructure_shareholder_epochs: { hyperstructure_entity_id: number; epoch: number }[];
}

export interface ClaimLeaderboardRewardsProps extends SystemSigner {
  token: num.BigNumberish;
}

export interface SetCoOwnersProps extends SystemSigner {
  hyperstructure_entity_id: num.BigNumberish;
  co_owners: Record<number, BigNumberish>[];
}

export interface SetStaminaConfigProps extends SystemSigner {
  unit_type: num.BigNumberish;
  max_stamina: num.BigNumberish;
}

export interface SetStaminaRefillConfigProps extends SystemSigner {
  amount_per_tick: num.BigNumberish;
  start_boost_tick_count: num.BigNumberish;
}

export type ProtectStructureProps = Omit<ArmyCreateProps, "is_defensive_army">;

export interface SetSettlementConfigProps extends SystemSigner {
  center: num.BigNumberish;
  base_distance: num.BigNumberish;
  min_first_layer_distance: num.BigNumberish;
  points_placed: num.BigNumberish;
  current_layer: num.BigNumberish;
  current_side: num.BigNumberish;
  current_point_on_side: num.BigNumberish;
}

export interface MintTestRealmProps extends SystemSigner {
  token_id: num.BigNumberish;
  realms_address: num.BigNumberish;
}
export interface MintSeasonPassesProps extends SystemSigner {
  recipient: num.BigNumberish;
  token_ids: num.BigNumberish[];
  season_pass_address: num.BigNumberish;
}

export interface AttachLordsProps extends SystemSigner {
  token_id: num.BigNumberish;
  amount: num.BigNumberish;
  season_pass_address: num.BigNumberish;
  lords_address: num.BigNumberish;
}

export interface DetachLordsProps extends SystemSigner {
  token_id: num.BigNumberish;
  amount: num.BigNumberish;
  season_pass_address: num.BigNumberish;
}

export interface MintTestLordsProps extends SystemSigner {
  lords_address: num.BigNumberish;
}

/**
 * Props for burning resources to produce labor
 */
export interface BurnOtherResourcesForLaborProductionProps {
  /** ID of the realm entity */
  entity_id: number;
  /** Array of resource types to burn */
  resource_types: number[];
  /** Array of resource amounts to burn */
  resource_amounts: number[];
  /** Account executing the transaction */
  signer: Account | AccountInterface;
}

/**
 * Props for burning labor to produce other resources
 */
export interface BurnLaborResourcesForOtherProductionProps {
  /** ID of the realm entity */
  from_entity_id: number;
  /** Array of labor amounts to burn */
  labor_amounts: number[];
  /** Array of resource types to produce */
  produced_resource_types: number[];
  /** Account executing the transaction */
  signer: Account | AccountInterface;
}

/**
 * Props for burning predefined resources to produce other resources
 */
export interface BurnOtherPredefinedResourcesForResourcesProps {
  /** ID of the realm entity */
  from_entity_id: number;
  /** Array of resource types to produce */
  produced_resource_types: number[];
  /** Array of production tick counts */
  production_tick_counts: number[];
  /** Account executing the transaction */
  signer: Account | AccountInterface;
}

/**
 * Properties for moving an explorer
 */
export interface ExplorerMoveProps extends SystemSigner {
  /** ID of the explorer to move */
  explorer_id: number;
  /** Array of directions to move in */
  directions: number[];
  /** Whether to explore new tiles along the way */
  explore: boolean;
}

/**
 * Properties for swapping troops between explorers
 */
export interface ExplorerExplorerSwapProps extends SystemSigner {
  /** ID of the explorer sending troops */
  from_explorer_id: number;
  /** ID of the explorer receiving troops */
  to_explorer_id: number;
  /** Direction to the receiving explorer */
  to_explorer_direction: number;
  /** Number of troops to swap */
  count: number;
}

/**
 * Properties for swapping troops from explorer to guard
 */
export interface ExplorerGuardSwapProps extends SystemSigner {
  /** ID of the explorer sending troops */
  from_explorer_id: number;
  /** ID of the structure receiving troops */
  to_structure_id: number;
  /** Direction to the receiving structure */
  to_structure_direction: number;
  /** Guard slot to place troops in */
  to_guard_slot: number;
  /** Number of troops to swap */
  count: number;
}

/**
 * Properties for swapping troops from guard to explorer
 */
export interface GuardExplorerSwapProps extends SystemSigner {
  /** ID of the structure sending troops */
  from_structure_id: number;
  /** Guard slot to take troops from */
  from_guard_slot: number;
  /** ID of the explorer receiving troops */
  to_explorer_id: number;
  /** Direction to the receiving explorer */
  to_explorer_direction: number;
  /** Number of troops to swap */
  count: number;
}

/**
 * Properties for explorer vs explorer attack
 */
export interface AttackExplorerVsExplorerProps extends SystemSigner {
  /** ID of the attacking explorer */
  aggressor_id: number;
  /** ID of the defending explorer */
  defender_id: number;
  /** Direction to the defender */
  defender_direction: number;
}

/**
 * Properties for explorer vs guard attack
 */
export interface AttackExplorerVsGuardProps extends SystemSigner {
  /** ID of the attacking explorer */
  explorer_id: number;
  /** ID of the structure with defending guard */
  structure_id: number;
  /** Direction to the structure */
  structure_direction: number;
}

/**
 * Properties for guard vs explorer attack
 */
export interface AttackGuardVsExplorerProps extends SystemSigner {
  /** ID of the structure with attacking guard */
  structure_id: number;
  /** Guard slot of the attacking troops */
  structure_guard_slot: number;
  /** ID of the defending explorer */
  explorer_id: number;
  /** Direction to the explorer */
  explorer_direction: number;
}

/**
 * Properties for adding troops to a guard
 */
export interface GuardAddProps extends SystemSigner {
  /** ID of the structure to add guard troops to */
  for_structure_id: number;
  /** Guard slot to place troops in */
  slot: number;
  /** Type of troops to add */
  category: number;
  /** Tier of troops to add */
  tier: number;
  /** Number of troops to add */
  amount: number;
}

/**
 * Properties for deleting guard troops
 */
export interface GuardDeleteProps extends SystemSigner {
  /** ID of the structure to remove guard troops from */
  for_structure_id: number;
  /** Guard slot to remove troops from */
  slot: number;
}

/**
 * Properties for creating an explorer
 */
export interface ExplorerCreateProps extends SystemSigner {
  /** ID of the structure creating the explorer */
  for_structure_id: number;
  /** Type of troops to add */
  category: number;
  /** Tier of troops to add */
  tier: number;
  /** Number of troops to add */
  amount: number;
  /** Direction to spawn the explorer */
  spawn_direction: number;
}

/**
 * Properties for adding troops to an explorer
 */
export interface ExplorerAddProps extends SystemSigner {
  /** ID of the explorer to add troops to */
  to_explorer_id: number;
  /** Number of troops to add */
  amount: number;
  /** Direction to the explorer's home */
  home_direction: number;
}

/**
 * Properties for deleting an explorer
 */
export interface ExplorerDeleteProps extends SystemSigner {
  /** ID of the explorer to delete */
  explorer_id: number;
}

/**
 * Properties for transferring resources from a troop to an adjacent structure
 */
export interface TroopStructureAdjacentTransferProps extends SystemSigner {
  /** ID of the explorer sending resources */
  from_explorer_id: number;
  /** ID of the structure receiving resources */
  to_structure_id: number;
  /** Resources to transfer */
  resources: Resource[];
}

/**
 * Properties for transferring resources from a structure to an adjacent troop
 */
export interface StructureTroopAdjacentTransferProps extends SystemSigner {
  /** ID of the structure sending resources */
  from_structure_id: number;
  /** ID of the troop receiving resources */
  to_troop_id: number;
  /** Resources to transfer */
  resources: Resource[];
}<|MERGE_RESOLUTION|>--- conflicted
+++ resolved
@@ -350,7 +350,6 @@
 export interface SetAgentControllerProps extends SystemSigner {
   agent_controller: num.BigNumberish;
 }
-
 
 export interface SetTradeConfigProps extends SystemSigner {
   max_count: num.BigNumberish;
@@ -442,11 +441,6 @@
   t3_damage_multiplier: num.BigNumberish;
 }
 
-<<<<<<< HEAD
-=======
-
-
->>>>>>> 5ea45431
 export interface SetBuildingConfigProps extends SystemSigner {
   base_population: num.BigNumberish;
   base_cost_percent_increase: num.BigNumberish;
