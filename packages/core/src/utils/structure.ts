--- conflicted
+++ resolved
@@ -1,16 +1,18 @@
+import {
+  ClientComponents,
+  ContractAddress,
+  ID,
+  MERCENARIES,
+  Position,
+  Structure,
+  StructureType,
+  TickIds,
+} from "@bibliothecadao/types";
 import { ComponentValue, Entity, getComponentValue } from "@dojoengine/recs";
-import { Clause, PatternMatching, Query } from "@dojoengine/torii-client";
+import { Clause, PatternMatching, Query, ToriiClient } from "@dojoengine/torii-client";
 import { getEntityIdFromKeys } from "@dojoengine/utils";
 import { shortString } from "starknet";
-<<<<<<< HEAD
-import { configManager, } from "..";
-import { ClientComponents, ContractAddress, ID, Position, TickIds, MERCENARIES, StructureType, Structure } from "@bibliothecadao/types";
-=======
-import { configManager, Structure } from "..";
-import { MERCENARIES, StructureType } from "../constants";
-import { ClientComponents, SetupResult } from "../dojo";
-import { ContractAddress, ID, Position, TickIds } from "../types";
->>>>>>> bc0e43b1
+import { configManager } from "../managers";
 import { getEntityName } from "./entities";
 import { currentTickCount } from "./utils";
 
@@ -106,7 +108,7 @@
   }
 };
 
-export const getAllStructuresFromToriiClient = async (setup: SetupResult, ownedBy?: string) => {
+export const getAllStructuresFromToriiClient = async (toriiClient: ToriiClient, ownedBy?: string) => {
   const clause: Clause = !ownedBy
     ? {
         Keys: {
@@ -134,7 +136,7 @@
     entity_updated_after: 0,
   };
 
-  const entities = await setup.network.toriiClient.getEntities(query);
+  const entities = await toriiClient.getEntities(query, false);
   const result = Object.keys(entities).map((entity) => {
     const structure = getStructureFromToriiEntity(entities[entity]["s1_eternum-Structure"]);
     return {
@@ -146,7 +148,7 @@
   return result;
 };
 
-export const getFirstStructureFromToriiClient = async (setup: SetupResult, ownedBy?: string) => {
+export const getFirstStructureFromToriiClient = async (toriiClient: ToriiClient, ownedBy?: string) => {
   const clause: Clause = !ownedBy
     ? {
         Keys: {
@@ -188,7 +190,7 @@
     entity_updated_after: 0,
   };
 
-  const entities = await setup.network.toriiClient.getEntities(query);
+  const entities = await toriiClient.getEntities(query, false);
   const realmEntity = Object.keys(entities)[0] as Entity;
 
   if (!realmEntity) {
