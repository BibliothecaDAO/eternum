--- conflicted
+++ resolved
@@ -6,11 +6,11 @@
 export const getBuildingQuantity = (entityId: ID, buildingType: BuildingType, components: ClientComponents) => {
   const structureBuildings = getComponentValue(components.StructureBuildings, getEntityIdFromKeys([BigInt(entityId)]));
 
-<<<<<<< HEAD
-  const buildingCount = getBuildingCount(buildingType, structureBuildings?.packed_counts_1 || 0n);
-=======
-  const buildingCount = getBuildingCount(buildingType, [structureBuildings?.packed_counts_1 || 0n, structureBuildings?.packed_counts_2 || 0n, structureBuildings?.packed_counts_3 || 0n]);
->>>>>>> 5ea45431
+  const buildingCount = getBuildingCount(buildingType, [
+    structureBuildings?.packed_counts_1 || 0n,
+    structureBuildings?.packed_counts_2 || 0n,
+    structureBuildings?.packed_counts_3 || 0n,
+  ]);
   return buildingCount;
 };
 
