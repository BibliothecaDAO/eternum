--- conflicted
+++ resolved
@@ -1,15 +1,16 @@
-<<<<<<< HEAD
-import { getComponentValue } from "@dojoengine/recs";
-import { getNeighborHexes, Steps, ClientComponents, ID } from "@bibliothecadao/types";
-=======
+import {
+  ClientComponents,
+  getNeighborHexes,
+  HexPosition,
+  ID,
+  Steps,
+  StructureType,
+  WORLD_CONFIG_ID,
+} from "@bibliothecadao/types";
 import { Entity, getComponentValue } from "@dojoengine/recs";
 import { AndComposeClause, MemberClause, OrComposeClause } from "@dojoengine/sdk";
 import { Query, ToriiClient } from "@dojoengine/torii-client";
-import { getNeighborHexes, Steps, StructureType, WORLD_CONFIG_ID } from "../constants";
-import { ClientComponents } from "../dojo";
-import { HexPosition, ID } from "../types";
 import { getStructureFromToriiEntity } from "./structure";
->>>>>>> bc0e43b1
 import { getEntityIdFromKeys } from "./utils";
 
 export const getFreeVillagePositionsFromToriiClient = async (
@@ -36,7 +37,7 @@
     entity_updated_after: 0,
   };
 
-  const entities = await toriiClient.getEntities(query);
+  const entities = await toriiClient.getEntities(query, false);
 
   // Create a set of occupied positions
   const occupiedPositions = new Set<string>();
@@ -83,7 +84,7 @@
     entity_updated_after: 0,
   };
 
-  const entities = await toriiClient.getEntities(query);
+  const entities = await toriiClient.getEntities(query, false);
   const entity = Object.keys(entities)[0];
   if (!entity) {
     return null;
@@ -105,7 +106,7 @@
     entity_updated_after: 0,
   };
 
-  const entities = await toriiClient.getEntities(query);
+  const entities = await toriiClient.getEntities(query, false);
   const realmEntityId = Object.keys(entities)[0] as Entity;
 
   if (!realmEntityId) {
