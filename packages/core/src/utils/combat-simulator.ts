--- conflicted
+++ resolved
@@ -58,16 +58,7 @@
 
   public getBiomeBonus(troopType: TroopType, biome: BiomeType): number {
     const biomeModifiers: Record<BiomeType, Record<TroopType, number>> = {
-<<<<<<< HEAD
       [BiomeType.None]: { [TroopType.Knight]: 0, [TroopType.Crossbowman]: 0, [TroopType.Paladin]: 0 },
-      [BiomeType.Ocean]: { [TroopType.Knight]: 0, [TroopType.Crossbowman]: 0.3, [TroopType.Paladin]: -0.3 },
-      [BiomeType.DeepOcean]: { [TroopType.Knight]: 0, [TroopType.Crossbowman]: 0.3, [TroopType.Paladin]: -0.3 },
-      [BiomeType.Beach]: { [TroopType.Knight]: -0.3, [TroopType.Crossbowman]: 0.3, [TroopType.Paladin]: 0 },
-      [BiomeType.Grassland]: { [TroopType.Knight]: 0, [TroopType.Crossbowman]: -0.3, [TroopType.Paladin]: 0.3 },
-      [BiomeType.Shrubland]: { [TroopType.Knight]: 0, [TroopType.Crossbowman]: -0.3, [TroopType.Paladin]: 0.3 },
-      [BiomeType.SubtropicalDesert]: { [TroopType.Knight]: -0.3, [TroopType.Crossbowman]: 0, [TroopType.Paladin]: 0.3 },
-      [BiomeType.TemperateDesert]: { [TroopType.Knight]: -0.3, [TroopType.Crossbowman]: 0, [TroopType.Paladin]: 0.3 },
-=======
       [BiomeType.Ocean]: {
         [TroopType.Knight]: 0,
         [TroopType.Crossbowman]: this.biomeBonusNum,
@@ -103,7 +94,6 @@
         [TroopType.Crossbowman]: 0,
         [TroopType.Paladin]: this.biomeBonusNum,
       },
->>>>>>> 20d8627b
       [BiomeType.TropicalRainForest]: {
         [TroopType.Knight]: this.biomeBonusNum,
         [TroopType.Crossbowman]: 0,
