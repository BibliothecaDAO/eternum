--- conflicted
+++ resolved
@@ -226,11 +226,7 @@
       damage_beta_large: 2213609288845146193n, // 0.12
       damage_scaling_factor: 64563604257983430656n, // 3.5
       damage_c0: 100_000n * CombatSimulator.MAX_U64, // 100_000
-<<<<<<< HEAD
-      damage_delta: 50_000n * CombatSimulator.MAX_U64, // 50_000  
-=======
       damage_delta: 50_000n * CombatSimulator.MAX_U64, // 50_000
->>>>>>> 2e1c8e6f
       t1_damage_value: 1844674407370955161600n, // 100
       t2_damage_multiplier: 46116860184273879040n, // 2.5
       t3_damage_multiplier: 129127208515966861312n, // 7
