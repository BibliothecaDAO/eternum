--- conflicted
+++ resolved
@@ -3,56 +3,7 @@
 
 const app = new Hono();
 
-<<<<<<< HEAD
-// In-memory storage for users
-const users: { [id: string]: { discordName: string; walletAddress: string } } = {};
-let nextId = 1;
-
-// Create a new user
-app.post("/users", async (c) => {
-  const { discordName, walletAddress } = await c.req.json();
-  const id = String(nextId++);
-  users[id] = { discordName, walletAddress };
-  return c.json({ id, discordName, walletAddress }, 201);
-});
-
-// Read all users
-app.get("/users", (c) => {
-  return c.json(Object.entries(users).map(([id, user]) => ({ id, ...user })));
-});
-
-// Read a specific user
-app.get("/users/:id", (c) => {
-  const id = c.req.param("id");
-  const user = users[id];
-  if (!user) return c.json({ error: "User not found" }, 404);
-  return c.json({ id, ...user });
-});
-
-// Update a user
-app.put("/users/:id", async (c) => {
-  const id = c.req.param("id");
-  if (!users[id]) return c.json({ error: "User not found" }, 404);
-  const { discordName, walletAddress } = await c.req.json();
-  users[id] = { discordName, walletAddress };
-  return c.json({ id, ...users[id] });
-});
-
-// Delete a user
-app.delete("/users/:id", (c) => {
-  const id = c.req.param("id");
-  if (!users[id]) return c.json({ error: "User not found" }, 404);
-  delete users[id];
-  return c.text("User deleted successfully");
-});
-
-// Keep the original route
-app.get("/", (c) => {
-  return c.text("Hello Hono!");
-});
-=======
 const routes = app.route("/users", users);
->>>>>>> 6402988e
 
 export type AppType = typeof routes;
 
