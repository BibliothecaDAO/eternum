import { ClientConfigManager, divideByPrecision, ID } from "@bibliothecadao/eternum";

import { ContractAddress, TickIds, type Position, type Resource } from "@bibliothecadao/eternum";
import { getEntityIdFromKeys } from "@dojoengine/utils";

export { getEntityIdFromKeys };

export const toInteger = (value: number): number => Math.floor(value);

export const toHexString = (num: bigint) => {
  return `0x${num.toString(16)}`;
};

export const formatNumber = (num: number, decimals: number): string => {
  // Convert to string with max decimals
  let str = num.toFixed(decimals);

  // Remove trailing zeros after decimal point
  if (str.includes(".")) {
    str = str.replace(/\.?0+$/, "");
  }

  return str;
};

export const currencyFormat = (num: number, decimals: number): string => {
  return formatNumber(divideByPrecision(num), decimals);
};

export function currencyIntlFormat(num: number, decimals: number = 2): string {
  return Intl.NumberFormat("en-US", {
    notation: "compact",
    maximumFractionDigits: decimals,
  }).format(num || 0);
}

export function displayAddress(string: string) {
  if (string === undefined) return "unknown";
  return string.substring(0, 6) + "..." + string.substring(string.length - 4);
}

export function roundDownToPrecision(value: bigint, precision: number) {
  return BigInt(Number(value) - (Number(value) % Number(precision)));
}

export function roundUpToPrecision(value: bigint, precision: number) {
  return BigInt(Number(value) + (Number(precision) - (Number(value) % Number(precision))));
}

export function addressToNumber(address: string) {
  // Convert the address to a big integer
  let numericValue = ContractAddress(address);

  // Sum the digits of the numeric value
  let sum = 0;
  while (numericValue > 0) {
    sum += Number(numericValue % 5n);
    numericValue /= 5n;
  }

  // Map the sum to a number between 1 and 10
  const result = (sum % 5) + 1;

  // Pad with a 0 if the result is less than 10
  return result < 10 ? `0${result}` : result.toString();
}

export function calculateDistance(start: Position, destination: Position): number | undefined {
  // d = √((x2-x1)² + (y2-y1)²)

  if (start && destination) {
    // Calculate the difference in x and y coordinates
    const deltaX = Math.abs(start.x - destination.x);
    const deltaY = Math.abs(start.y - destination.y);

    // Calculate the distance using the Pythagorean theorem
    // Each tile is 1 km, so we don't need to divide by 10000 here
    const distance = Math.sqrt(deltaX * deltaX + deltaY * deltaY);

    return distance;
  }
}

export const calculateOffset = (index: number, total: number, radius: number) => {
  if (total === 1) return { x: 0, y: 0 };

  const angleIncrement = (2 * Math.PI) / 6; // Maximum 6 points on the circumference for the first layer
  let angle = angleIncrement * (index % 6);
  let offsetRadius = radius;

  if (index >= 6) {
    // Adjustments for more than 6 armies, placing them in another layer
    offsetRadius += 0.5; // Increase radius for each new layer
    angle += angleIncrement / 2; // Offset angle to interleave with previous layer
  }

  return {
    x: offsetRadius * Math.cos(angle),
    z: offsetRadius * Math.sin(angle),
  };
};

// const pseudoRandom = (x: number, y: number) => {
//   const n = Math.sin(x * 12.9898 + y * 78.233) * 43758.5453123;
//   return n - Math.floor(n);
// };

// export const ResourceIdToMiningType: Partial<Record<ResourcesIds, ResourceMiningTypes>> = {
//   [ResourcesIds.Copper]: ResourceMiningTypes.Forge,
//   [ResourcesIds.ColdIron]: ResourceMiningTypes.Forge,
//   [ResourcesIds.Ignium]: ResourceMiningTypes.Forge,
//   [ResourcesIds.Gold]: ResourceMiningTypes.Forge,
//   [ResourcesIds.Silver]: ResourceMiningTypes.Forge,
//   [ResourcesIds.Diamonds]: ResourceMiningTypes.Mine,
//   [ResourcesIds.Sapphire]: ResourceMiningTypes.Mine,
//   [ResourcesIds.Ruby]: ResourceMiningTypes.Mine,
//   [ResourcesIds.DeepCrystal]: ResourceMiningTypes.Mine,
//   [ResourcesIds.TwilightQuartz]: ResourceMiningTypes.Mine,
//   [ResourcesIds.EtherealSilica]: ResourceMiningTypes.Mine,
//   [ResourcesIds.Stone]: ResourceMiningTypes.Mine,
//   [ResourcesIds.Coal]: ResourceMiningTypes.Mine,
//   [ResourcesIds.Obsidian]: ResourceMiningTypes.Mine,
//   [ResourcesIds.TrueIce]: ResourceMiningTypes.Mine,
//   [ResourcesIds.Wood]: ResourceMiningTypes.LumberMill,
//   [ResourcesIds.Hartwood]: ResourceMiningTypes.LumberMill,
//   [ResourcesIds.Ironwood]: ResourceMiningTypes.LumberMill,
//   [ResourcesIds.Mithral]: ResourceMiningTypes.Forge,
//   [ResourcesIds.Dragonhide]: ResourceMiningTypes.Dragonhide,
//   [ResourcesIds.AlchemicalSilver]: ResourceMiningTypes.Forge,
//   [ResourcesIds.Adamantine]: ResourceMiningTypes.Forge,
//   [ResourcesIds.AncientFragment]: ResourceMiningTypes.Mine,
// };

export enum TimeFormat {
  D = 1,
  H = 2,
  M = 4,
  S = 8,
}

export const formatTime = (
  seconds: number,
  format: TimeFormat = TimeFormat.D | TimeFormat.H | TimeFormat.M | TimeFormat.S,
  abbreviate: boolean = false,
): string => {
  const days = Math.floor(seconds / (3600 * 24));
  const hours = Math.floor((seconds % (3600 * 24)) / 3600);
  const minutes = Math.floor((seconds % 3600) / 60);
  const remainingSeconds = Math.floor(seconds % 60);

  const parts = [];
  if (days > 0 && format & TimeFormat.D) parts.push(`${days}d`);
  if (hours > 0 && format & TimeFormat.H) parts.push(`${hours}h`);
  if (minutes > 0 && format & TimeFormat.M) parts.push(`${minutes}m`);
  if (remainingSeconds > 0 && format & TimeFormat.S) parts.push(`${remainingSeconds}s`);

  if (abbreviate) {
    return parts[0] || "0s";
  }

  return parts.join(" ");
};

export const copyPlayerAddressToClipboard = (address: ContractAddress, name: string) => {
  navigator.clipboard
    .writeText(address.toString())
    .then(() => {
      alert(`Address of ${name} copied to clipboard`);
    })
    .catch((err) => {
      console.error("Failed to copy: ", err);
    });
};

export const isRealmSelected = (structureEntityId: ID, structures: any) => {
  const selectedStructure = structures?.find((structure: any) => structure?.entity_id === structureEntityId);
  return selectedStructure?.category === "Realm";
};

<<<<<<< HEAD
export const getTotalResourceWeight = (resources: Array<Resource | undefined>) => {
  const configManager = ClientConfigManager.instance();
  return resources.reduce(
    (total, resource) =>
      total + (resource ? resource.amount * configManager.getResourceWeightKg(resource.resourceId) || 0 : 0),
    0,
  );
};

=======
>>>>>>> 2e1c8e6f
export const formatSecondsInHoursMinutes = (seconds: number) => {
  const hours = Math.floor(seconds / 3600);
  const minutes = Math.floor((seconds % 3600) / 60);

  return `${hours}h:${minutes}m`;
};

export const currentTickCount = (time: number) => {
  const configManager = ClientConfigManager.instance();
  const tickIntervalInSeconds = configManager.getTick(TickIds.Armies) || 1;
  return Number(time / tickIntervalInSeconds);
};

export function gramToKg(grams: number): number {
  return Number(grams) / 1000;
}

export function kgToGram(kg: number): number {
  return Number(kg) * 1000;
}

export const formatResources = (resources: any[]): Resource[] => {
  return resources
    .map((resource) => ({
      resourceId: Number(resource[0].value),
      amount: Number(resource[1].value),
    }))
    .filter((resource) => resource.amount > 0);
};

const accentsToAscii = (str: string) => {
  // Character map for transliteration to ASCII
  const charMap: Record<string, string> = {
    á: "a",
    ú: "u",
    é: "e",
    ä: "a",
    Š: "S",
    Ï: "I",
    š: "s",
    Í: "I",
    í: "i",
    ó: "o",
    ï: "i",
    ë: "e",
    ê: "e",
    â: "a",
    Ó: "O",
    ü: "u",
    Á: "A",
    Ü: "U",
    ô: "o",
    ž: "z",
    Ê: "E",
    ö: "o",
    č: "c",
    Â: "A",
    Ä: "A",
    Ë: "E",
    É: "E",
    Č: "C",
    Ž: "Z",
    Ö: "O",
    Ú: "U",
    Ô: "O",
    "‘": "'",
  };
  const transliterate = (str: string) => {
    return str
      .split("")
      .map((char) => charMap[char] || char)
      .join("");
  };
  return transliterate(str);
};

export const toValidAscii = (str: string) => {
  const intermediateString = str.normalize("NFD").replace(/[\u0300-\u036f]/g, "");
  return accentsToAscii(intermediateString);
};

export const separateCamelCase = (str: string): string => {
  return str
    .replace(/([a-z])([A-Z])/g, "$1 $2")
    .replace(/([A-Z])([A-Z][a-z])/g, "$1 $2")
    .split(" ")
    .map((word) => word.charAt(0).toUpperCase() + word.slice(1))
    .join(" ");
};<|MERGE_RESOLUTION|>--- conflicted
+++ resolved
@@ -177,18 +177,6 @@
   return selectedStructure?.category === "Realm";
 };
 
-<<<<<<< HEAD
-export const getTotalResourceWeight = (resources: Array<Resource | undefined>) => {
-  const configManager = ClientConfigManager.instance();
-  return resources.reduce(
-    (total, resource) =>
-      total + (resource ? resource.amount * configManager.getResourceWeightKg(resource.resourceId) || 0 : 0),
-    0,
-  );
-};
-
-=======
->>>>>>> 2e1c8e6f
 export const formatSecondsInHoursMinutes = (seconds: number) => {
   const hours = Math.floor(seconds / 3600);
   const minutes = Math.floor((seconds % 3600) / 60);
