--- conflicted
+++ resolved
@@ -50,7 +50,6 @@
   orderId,
   expiration, // Added
 }: TokenDetailModalProps) => {
-<<<<<<< HEAD
   const { attributes, name, image: originalImage } = tokenData.metadata ?? {};
 
   // Transform IPFS URLs to use Pinata gateway
@@ -58,10 +57,7 @@
     ? originalImage.replace("ipfs://", "https://gateway.pinata.cloud/ipfs/")
     : originalImage;
   const { cancelOrder, editOrder, acceptOrders, isLoading } = marketplaceActions;
-=======
-  const { name, image, attributes } = tokenData.metadata ?? {};
-  const { cancelOrder, acceptOrders, isLoading } = marketplaceActions;
->>>>>>> 0e7bc2f6
+
 
   const { data: activeMarketOrder } = useQuery({
     queryKey: ["activeMarketOrdersTotal", seasonPassAddress, tokenData.token_id.toString()],
