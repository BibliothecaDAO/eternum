--- conflicted
+++ resolved
@@ -1,12 +1,6 @@
-<<<<<<< HEAD
-import { Button } from "@/components/ui/button";
-import { OpenOrderByPrice } from "@/hooks/services";
-import { Crown, Grid2X2, Grid3X3 } from "lucide-react";
-import { useState } from "react";
-=======
 import { MergedNftData } from "@/routes/season-passes.lazy";
 import { Crown } from "lucide-react";
->>>>>>> cc3c5544
+import { useState } from "react";
 import { AnimatedGrid } from "./animated-grid";
 import { SeasonPassCard } from "./season-pass-card";
 interface RealmGridItem {
