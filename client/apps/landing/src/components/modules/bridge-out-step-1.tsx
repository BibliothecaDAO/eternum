--- conflicted
+++ resolved
@@ -9,10 +9,7 @@
   ADMIN_BANK_ENTITY_ID,
   RESOURCE_PRECISION,
   ResourcesIds,
-<<<<<<< HEAD
-=======
   calculateDonkeysNeeded,
->>>>>>> 2e1c8e6f
   divideByPrecision,
   getTotalResourceWeightGrams,
   multiplyByPrecision,
