import { Table, TableBody, TableCell, TableHead, TableHeader, TableRow } from "@/components/ui/table";
import { useAccount, useContract, useSendTransaction } from "@starknet-react/core";
import { Check, Copy } from "lucide-react";
import { useEffect, useState } from "react";
import { Button } from "../ui/button";
import { Checkbox } from "../ui/checkbox";
import { Dialog, DialogContent } from "../ui/dialog";
import { ResourceIcon } from "../ui/elements/resource-icon";
import { Input } from "../ui/input";

import { abi } from "@/abi/SeasonPass";
import { seasonPassAddress } from "@/config";
import { displayAddress } from "@/lib/utils";
<<<<<<< HEAD
import { MergedNftData, RealmMetadata } from "@/types";
=======
import { RealmMetadata, SeasonPassMint } from "@/types";
import { useCartridgeAddress, useDebounce } from "@bibliothecadao/react";
>>>>>>> 15ea3187
import { AlertCircle, AlertTriangle } from "lucide-react";
import { TypeH3 } from "../typography/type-h3";

interface TransferSeasonPassProps {
  isOpen: boolean;
  setIsOpen: (isOpen: boolean) => void;
  seasonPassMints: MergedNftData[];
  initialSelectedTokenId?: string | null;
}

export default function TransferSeasonPassDialog({
  isOpen,
  setIsOpen,
  seasonPassMints,
  initialSelectedTokenId,
}: TransferSeasonPassProps) {
  const [input, setInput] = useState<string>("");
  const debouncedInput = useDebounce(input, 500); // 500ms delay

  const [transferTo, setTransferTo] = useState<string | null>(null);
  const [selectedRealms, setSelectedRealms] = useState<string[]>(
    initialSelectedTokenId ? [initialSelectedTokenId] : [],
  );
  const [isCopied, setIsCopied] = useState(false);

  const toggleRealmSelection = (tokenId: string) => {
    setSelectedRealms((prev) => {
      if (prev.includes(tokenId)) {
        return prev.filter((id) => id !== tokenId);
      } else {
        return [...prev, tokenId];
      }
    });
  };

  const { address } = useAccount();
  const { contract } = useContract({
    abi,
    address: seasonPassAddress as `0x${string}`,
  });

  const { address: cartridgeAddress, fetchAddress, loading: cartridgeLoading, name } = useCartridgeAddress();

  const { sendAsync, error } = useSendTransaction({
    calls:
      contract && address && transferTo
        ? selectedRealms.map((tokenId) =>
            contract.populate("transfer_from", [address, BigInt(transferTo || ""), tokenId]),
          )
        : undefined,
  });

  const handleTransfer = async () => {
    if (!transferTo || selectedRealms.length === 0) return;
    setIsOpen(false);
    const tx = await sendAsync();
    console.log(tx);
    if (tx) {
      setInput("");
      setSelectedRealms([]);
      setTransferTo(null);
    }
  };

  useEffect(() => {
    const validateAndSetTransferAddress = async () => {
      if (!debouncedInput) {
        setTransferTo(null);
        return;
      }

      // Reset transferTo initially
      setTransferTo(null);

      await fetchAddress(debouncedInput);

      if (cartridgeAddress) {
        setTransferTo(cartridgeAddress);
      } else {
        // Check if the input looks like a Starknet address (hex)
        if (debouncedInput.startsWith("0x") && debouncedInput.length === 66) {
          setTransferTo(debouncedInput);
        } else {
          // Check if the input can be converted to a BigInt (decimal or other valid format)
          try {
            BigInt(debouncedInput);
            // If conversion succeeds, set it as the transfer target
            setTransferTo(debouncedInput);
          } catch (e) {
            // If conversion fails, transferTo remains null
          }
        }
      }
    };

    validateAndSetTransferAddress();
  }, [debouncedInput, cartridgeAddress, fetchAddress]);

  const toggleAllRealms = () => {
    if (selectedRealms.length === seasonPassMints.length) {
      // If all realms are selected, deselect all
      setSelectedRealms([]);
    } else {
      // Select all realms
      setSelectedRealms(seasonPassMints.map((mint) => mint?.token_id.toString() || ""));
    }
  };

  return (
    <Dialog open={isOpen} onOpenChange={setIsOpen}>
      <DialogContent className="flex flex-col h-[80vh] text-gold">
        <div className="flex justify-between mt-4">
          <TypeH3>Transfer Season Pass </TypeH3>

          <Button variant="secondary" onClick={toggleAllRealms} className="text-gold" size={"sm"}>
            {selectedRealms.length === seasonPassMints.length ? "Deselect All" : "Select All"}
          </Button>
        </div>

        <div className="flex-1 overflow-y-auto">
          <Table>
            <TableHeader className="sticky top-0 bg-background">
              <TableRow className="uppercase">
                <TableHead>Token ID</TableHead>
                <TableHead>Name</TableHead>
                <TableHead>Resources</TableHead>
                <TableHead>Select</TableHead>
              </TableRow>
            </TableHeader>
            <TableBody>
              {seasonPassMints?.map((seasonPassMint) => {
                const parsedMetadata: RealmMetadata | null = seasonPassMint?.metadata
                  ? JSON.parse(seasonPassMint?.metadata)
                  : null;
                const { attributes, name } = parsedMetadata ?? {};
                const tokenId = seasonPassMint?.token_id.toString();

                return (
                  <TableRow key={tokenId}>
                    <TableCell>{Number(tokenId)}</TableCell>
                    <TableCell>{name}</TableCell>
                    <TableCell className="flex flex-wrap gap-2">
                      {attributes
                        ?.filter((attribute) => attribute.trait_type === "Resource")
                        .map((attribute, index) => (
                          <ResourceIcon
                            resource={attribute.value as string}
                            size="lg"
                            key={`${attribute.trait_type}-${index}`}
                          />
                        ))}
                    </TableCell>
                    <TableCell>
                      <Checkbox
                        checked={selectedRealms.includes(tokenId || "")}
                        onCheckedChange={() => tokenId && toggleRealmSelection(tokenId)}
                      />
                    </TableCell>
                  </TableRow>
                );
              })}
            </TableBody>
          </Table>
        </div>
        <div className="bottom-0 pt-4 mt-auto flex flex-col">
          <div className="mb-4 space-y-2">
            {cartridgeLoading && (
              <div className="flex items-center gap-2 rounded-md border border-gray-300 bg-gray-50 p-2 text-base text-gray-800">
                <span>Loading address...</span>
              </div>
            )}
            {cartridgeAddress && debouncedInput && (
              <div className="border p-2 rounded-md border-green-300 bg-green-50 text-base text-green/90 flex items-center justify-between gap-2">
                <span>Controller address found! {displayAddress(cartridgeAddress)}</span>

                <span>Name: {name}</span>
                <Button
                  variant="ghost"
                  size="icon"
                  className="h-6 w-6 text-green/90 hover:bg-green-100"
                  onClick={() => {
                    if (cartridgeAddress) {
                      navigator.clipboard.writeText(cartridgeAddress);
                      setIsCopied(true);
                      setTimeout(() => setIsCopied(false), 1500); // Reset after 1.5 seconds
                    }
                  }}
                >
                  {isCopied ? <Check className="h-4 w-4 text-green-600" /> : <Copy className="h-4 w-4" />}
                </Button>
              </div>
            )}
            {/* {!cartridgeLoading && !cartridgeAddress && debouncedInput && (
              <div className="flex items-center gap-3 rounded-lg border border-orange-200 bg-orange-50 p-3 text-base text-orange-700 shadow-sm">
                <AlertTriangle className="h-5 w-5 flex-shrink-0 text-orange-400" />
                <span>
                  {debouncedInput.startsWith("0x") ? (
                    <>
                      The address <span className="font-semibold">"{displayAddress(debouncedInput)}"</span> is not a
                      known Cartridge Controller.
                    </>
                  ) : (
                    <>
                      The name <span className="font-semibold">"{debouncedInput}"</span> is not a known Cartridge
                      Controller.
                    </>
                  )}
                </span>
              </div>
            )} */}
            {!transferTo && !cartridgeLoading && !debouncedInput && (
              <div className="text-gold text-base flex items-center gap-2">
                <AlertCircle className="h-4 w-4" />
                Please enter a valid Controller ID or address
              </div>
            )}
            {selectedRealms.length === 0 && (
              <div className="text-gold text-base flex items-center gap-2">
                <AlertCircle className="h-4 w-4" />
                Please select at least one Season Pass to transfer.
              </div>
            )}
          </div>

          <div className="flex gap-4 text-xl">
            <Input
              placeholder="Enter Controller ID or address for transfer"
              value={input}
              className="text-gold text-xl p-4"
              onChange={(e) => setInput(e.target.value.toLowerCase())}
            />
            <Button variant="cta" onClick={handleTransfer} disabled={!transferTo || selectedRealms.length === 0}>
              Transfer {selectedRealms.length > 0 ? `(${selectedRealms.length})` : ""}
            </Button>
          </div>

          <div className="mt-4 flex items-center gap-2 rounded-md border border-red-400 bg-red-100 p-3 text-sm shadow-sm text-red/80">
            <AlertTriangle className="h-4 w-4 flex-shrink-0" />
            <span className="text-md ">
              Transferring to a wrong address will result in loss of assets. Double-check the address.
            </span>
          </div>
        </div>
      </DialogContent>
    </Dialog>
  );
}<|MERGE_RESOLUTION|>--- conflicted
+++ resolved
@@ -11,12 +11,8 @@
 import { abi } from "@/abi/SeasonPass";
 import { seasonPassAddress } from "@/config";
 import { displayAddress } from "@/lib/utils";
-<<<<<<< HEAD
-import { MergedNftData, RealmMetadata } from "@/types";
-=======
 import { RealmMetadata, SeasonPassMint } from "@/types";
 import { useCartridgeAddress, useDebounce } from "@bibliothecadao/react";
->>>>>>> 15ea3187
 import { AlertCircle, AlertTriangle } from "lucide-react";
 import { TypeH3 } from "../typography/type-h3";
 
