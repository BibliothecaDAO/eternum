--- conflicted
+++ resolved
@@ -3,10 +3,6 @@
 export const STORAGE_KEYS = {
   // Toggle for showing only listed items vs all items in a collection page
   listedOnly: (collectionAddress: string) => `mp:listedOnly:${collectionAddress}`,
-<<<<<<< HEAD
-} as const;
-=======
   // Toggle for hiding invalid listings (where order owner != token owner)
   hideInvalid: (collectionAddress: string) => `mp:hideInvalid:${collectionAddress}`,
-} as const;
->>>>>>> bdab086f
+} as const;