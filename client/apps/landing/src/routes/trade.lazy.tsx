import { FullPageLoader } from "@/components/modules/full-page-loader";
import { SeasonPassesGrid } from "@/components/modules/season-passes-grid";
import { TraitFilterUI } from "@/components/modules/trait-filter-ui";
import TransferSeasonPassDialog from "@/components/modules/transfer-season-pass-dialog";
import {
  Pagination,
  PaginationContent,
  PaginationItem,
  PaginationLink,
  PaginationNext,
  PaginationPrevious,
} from "@/components/ui/pagination";
import { marketplaceAddress, seasonPassAddress } from "@/config";
import { execute } from "@/hooks/gql/execute";
import { GetAccountTokensQuery, GetAllTokensQuery } from "@/hooks/gql/graphql";
import { GET_ACCOUNT_TOKENS, GET_ALL_TOKENS, GET_MARKETPLACE_ORDERS } from "@/hooks/query/erc721";
import { useTransferState } from "@/hooks/use-transfer-state";
import { useTraitFiltering } from "@/hooks/useTraitFiltering";
import { displayAddress } from "@/lib/utils";
import { SeasonPassMint } from "@/types";
import { useAccount, useConnect } from "@starknet-react/core";
import { useSuspenseQueries } from "@tanstack/react-query";
import { createLazyFileRoute } from "@tanstack/react-router";
import { Badge } from "lucide-react";
import { useCallback, useMemo, useState } from "react";
import { addAddressPadding } from "starknet";
import { MarketOrder, MergedNftData } from "./season-passes.lazy";

export const Route = createLazyFileRoute("/season-passes")({
  component: SeasonPasses,
  pendingComponent: FullPageLoader,
});
export type TokenBalance = NonNullable<NonNullable<GetAccountTokensQuery["tokenBalances"]>["edges"]>[number];
export type TokenBalanceEdge = NonNullable<NonNullable<GetAccountTokensQuery["tokenBalances"]>["edges"]>[number];
export type AllTokenEdge = NonNullable<NonNullable<GetAllTokensQuery["tokens"]>["edges"]>[number];

// Filter for season pass NFTs from account tokens query
const getSeasonPassNfts = (data: GetAccountTokensQuery | null): TokenBalanceEdge[] => {
  return (
    data?.tokenBalances?.edges?.filter((token): token is TokenBalanceEdge => {
      if (token?.node?.tokenMetadata.__typename !== "ERC721__Token") return false;
      return (
        addAddressPadding(token.node.tokenMetadata.contractAddress ?? "0x0") ===
        addAddressPadding(seasonPassAddress ?? "0x0")
      );
    }) ?? []
  );
};

// Filter for season pass NFTs from all tokens query
const getAllSeasonPassNfts = (data: GetAllTokensQuery | null): AllTokenEdge[] => {
  return (
    data?.tokens?.edges?.filter((token): token is AllTokenEdge => {
      if (token?.node?.tokenMetadata.__typename !== "ERC721__Token") return false;

      return (
        addAddressPadding(token.node.tokenMetadata.contractAddress ?? "0x0") ===
        addAddressPadding(seasonPassAddress ?? "0x0")
      );
    }) ?? []
  );
};

type ViewMode = "all";

function SeasonPasses() {
  const { connectors, connect } = useConnect();
  const { address } = useAccount();

  const [isTransferOpen, setIsTransferOpen] = useState(false);
  const [controllerAddress] = useState<string>();
  const [viewMode, setViewMode] = useState<ViewMode>("all");
  const [tokenIdToTransfer, setTokenIdToTransfer] = useState<string | null>(null);

  // --- Pagination State ---
  const [currentPage, setCurrentPage] = useState(1);
  const ITEMS_PER_PAGE = 24;

  const { transferableTokenIds } = useTransferState();

  const [myNftsQuery, allNftsQuery, ordersQuery] = useSuspenseQueries({
    queries: [
      {
        queryKey: ["erc721Balance", address, "seasonPasses"],
        queryFn: () =>
          execute(GET_ACCOUNT_TOKENS, {
            accountAddress: address ?? "",
            offset: 0,
            limit: 1000,
          }),
      },
      {
        queryKey: ["allTokens", "seasonPasses"],
        queryFn: () =>
          execute(GET_ALL_TOKENS, {
            offset: 0,
            limit: 1000,
            contractAddress: seasonPassAddress,
          }),
      },
      {
        queryKey: ["marketplaceOrders", marketplaceAddress],
        queryFn: () => execute(GET_MARKETPLACE_ORDERS, { limit: 8000 }),
        refetchInterval: 15_000,
      },
    ],
  });

  const mySeasonPassNfts: TokenBalanceEdge[] = useMemo(() => getSeasonPassNfts(myNftsQuery.data), [myNftsQuery.data]);

  const allSeasonPassNfts: AllTokenEdge[] = useMemo(
    () => (viewMode === "all" ? getAllSeasonPassNfts(allNftsQuery.data) : []),
    [allNftsQuery.data, viewMode],
  );

  const marketplaceOrdersData = ordersQuery.data as any;

  const processedAndSortedNfts = useMemo((): MergedNftData[] => {
    // Use the appropriate NFT edges based on view mode
    const nftEdges = allSeasonPassNfts;
    // Adjust access based on actual response structure from GET_MARKETPLACE_ORDERS
    const orderEdges = marketplaceOrdersData?.marketplaceMarketOrderModelModels?.edges;

    if (!nftEdges || !orderEdges) return [];

    // 1. Process marketplace orders to find min price per token ID
    const orderInfoMap = new Map<string, { minPrice: bigint; owner: string; orderId: string; expiration: string }>();

    orderEdges.forEach((edge: { node: { order: MarketOrder; order_id: string } } | null) => {
      const order = edge?.node?.order;
      const orderId = edge?.node?.order_id;
      const expiration = order?.expiration;

      // Ensure order exists, is active, and has necessary fields
      // No need to check active here if filtered in query, but good practice
      if (order && order.active && order.token_id && order.price && order.owner && orderId && expiration) {
        const tokenId = order.token_id.toString(); // Ensure consistent format (e.g., string)
        const price = BigInt(order.price);
        const owner = order.owner;

        const existingOrderInfo = orderInfoMap.get(tokenId);

        if (!existingOrderInfo || price < existingOrderInfo.minPrice) {
          orderInfoMap.set(tokenId, { minPrice: price, owner, orderId, expiration });
        }
      }
    });

    // 2. Merge order info with NFT data
    const mergedNftsWithNulls = nftEdges.map((nftEdge: TokenBalanceEdge | AllTokenEdge | null) => {
      const nftNode = nftEdge?.node;
      // Ensure node exists and metadata is of type ERC721__Token
      if (!nftNode || nftNode.tokenMetadata.__typename !== "ERC721__Token") return null;

      const tokenId = nftNode.tokenMetadata.tokenId.toString(); // Access tokenId correctly
      const orderInfo = orderInfoMap.get(parseInt(tokenId).toString());

      return {
        node: nftNode, // Keep the original NFT node structure
        minPrice: orderInfo ? orderInfo.minPrice : null,
        marketplaceOwner: orderInfo ? orderInfo.owner : null,
        expiration: orderInfo ? orderInfo.expiration : null,
        orderId: orderInfo ? orderInfo.orderId : null,
        owner: orderInfo ? orderInfo.owner : null,
      };
    });

    // Type guard for filtering out nulls and ensuring correct type
    const mergedNfts = mergedNftsWithNulls.filter(
      (nft): nft is any => nft !== null && nft.node?.tokenMetadata?.__typename === "ERC721__Token",
    );

    // 3. Sort the merged NFTs: transferable last, then by price (lowest first, unlisted last)
    mergedNfts.sort((a, b) => {
      const aTokenId = a.node.tokenMetadata.tokenId.toString();
      const bTokenId = b.node.tokenMetadata.tokenId.toString();

      const isATransferable = transferableTokenIds.has(parseInt(aTokenId).toString());
      const isBTransferable = transferableTokenIds.has(parseInt(bTokenId).toString());

      // Prioritize non-transferable items first
      if (isATransferable && !isBTransferable) return 1; // a comes after b
      if (!isATransferable && isBTransferable) return -1; // a comes before b

      // If both are transferable or both are not, sort by price
      const priceA = a.minPrice;
      const priceB = b.minPrice;

      if (priceA === null && priceB === null) return 0;
      if (priceA === null) return 1; // Unlisted (null price) come last among non-transferable/transferable groups
      if (priceB === null) return -1;
      if (priceA < priceB) return -1;
      if (priceA > priceB) return 1;
      return 0;
    });

    return mergedNfts;
  }, [viewMode, mySeasonPassNfts, allSeasonPassNfts, marketplaceOrdersData, transferableTokenIds]);

  const getSeasonPassMetadataString = useCallback((pass: TokenBalanceEdge | AllTokenEdge): string | null => {
    if (pass?.node?.tokenMetadata?.__typename === "ERC721__Token") {
      return pass.node.tokenMetadata.metadata;
    }
    return null;
  }, []);

  const {
    selectedFilters,
    allTraits,
    filteredData: filteredSeasonPasses,
    handleFilterChange,
    clearFilter,
    clearAllFilters,
  } = useTraitFiltering<MergedNftData>(processedAndSortedNfts, getSeasonPassMetadataString);

  // --- Pagination Logic ---
  const totalPages = Math.ceil(filteredSeasonPasses.length / ITEMS_PER_PAGE);
  const startIndex = (currentPage - 1) * ITEMS_PER_PAGE;
  const endIndex = startIndex + ITEMS_PER_PAGE;
  const paginatedPasses = filteredSeasonPasses.slice(startIndex, endIndex);
  const MAX_VISIBLE_PAGES = 5; // Define the maximum number of page links to show

  const handlePageChange = (page: number) => {
    if (page >= 1 && page <= totalPages) {
      setCurrentPage(page);
    }
  };

  // Function to generate pagination items with ellipsis
  const renderPaginationItems = () => {
    const items = [];
    const startPage = Math.max(1, currentPage - Math.floor(MAX_VISIBLE_PAGES / 2));
    const endPage = Math.min(totalPages, startPage + MAX_VISIBLE_PAGES - 1);

    // Adjust startPage if endPage is at the maximum
    const adjustedStartPage = Math.max(1, endPage - MAX_VISIBLE_PAGES + 1);

    // "First" page link
    if (adjustedStartPage > 1) {
      items.push(
        <PaginationItem key="first">
          <PaginationLink
            href="#"
            onClick={(e) => {
              e.preventDefault();
              handlePageChange(1);
            }}
          >
            1
          </PaginationLink>
        </PaginationItem>,
      );
      if (adjustedStartPage > 2) {
        items.push(
          <PaginationItem key="start-ellipsis">
            <span className="px-3 py-1.5">...</span>
          </PaginationItem>,
        );
      }
    }

    // Page number links
    for (let i = adjustedStartPage; i <= endPage; i++) {
      items.push(
        <PaginationItem key={i}>
          <PaginationLink
            href="#"
            onClick={(e) => {
              e.preventDefault();
              handlePageChange(i);
            }}
            isActive={currentPage === i}
          >
            {i}
          </PaginationLink>
        </PaginationItem>,
      );
    }

    // "Last" page link
    if (endPage < totalPages) {
      if (endPage < totalPages - 1) {
        items.push(
          <PaginationItem key="end-ellipsis">
            <span className="px-3 py-1.5">...</span>
          </PaginationItem>,
        );
      }
      items.push(
        <PaginationItem key="last">
          <PaginationLink
            href="#"
            onClick={(e) => {
              e.preventDefault();
              handlePageChange(totalPages);
            }}
          >
            {totalPages}
          </PaginationLink>
        </PaginationItem>,
      );
    }

    return items;
  };

  // Only allow transfer for user's own tokens
  const handleTransferClick = useCallback(
    (tokenId?: string) => {
      if (tokenId) {
        setTokenIdToTransfer(tokenId);
      }
      setIsTransferOpen(true);
    },
    [viewMode],
  );

  const totalPasses = allSeasonPassNfts.length;

  return (
    <div className="flex flex-col h-full">
      <>
        {controllerAddress && (
          <div className="text-xl py-4 flex items-center">
            Minting to:{" "}
            <Badge fontVariant="secondary" className="text-lg ml-4 py-1.5">
              <img className="w-6 pr-2" src={connectors[2].icon as string} alt="Connector Icon" />
              {displayAddress(controllerAddress)}
            </Badge>
          </div>
        )}

        <>
          {/* Page Title */}
          <h2 className="text-2xl sm:text-3xl font-bold text-center mb-2 pt-4">{"All Season Passes"}</h2>
          <p className="text-center text-muted-foreground mb-6">{"Browse all available Season Pass NFTs."}</p>

          {/* Filter UI */}
          <div className="">
            <TraitFilterUI
              allTraits={allTraits}
              selectedFilters={selectedFilters}
              handleFilterChange={handleFilterChange}
              clearFilter={clearFilter}
              clearAllFilters={clearAllFilters}
            />
          </div>

          {/* Grid container - Removed extra bottom padding */}
          <div className="flex-grow overflow-y-auto pt-0 pb-4 px-2">
<<<<<<< HEAD
            <SeasonPassesGrid seasonPasses={paginatedPasses} setIsTransferOpen={handleTransferClick} />
=======
            <div className="flex flex-col gap-2">
              <Suspense
                fallback={
                  <div className="flex-grow flex items-center justify-center min-h-[200px]">
                    <Loader2 className="w-10 h-10 animate-spin" />
                  </div>
                }
              >
                {filteredSeasonPasses.length > 0 && (
                  <SeasonPassesGrid
                    seasonPasses={paginatedPasses}
                    setIsTransferOpen={handleTransferClick}
                    hideTransferButton={true}
                  />
                )}

                {filteredSeasonPasses.length === 0 && Object.keys(selectedFilters).length > 0 && (
                  <div className="text-center py-6 text-muted-foreground">
                    No Season Passes match the selected filters.
                  </div>
                )}
                {totalPasses === 0 && (
                  <div className="text-center py-6 text-muted-foreground">No Season Pass NFTs available.</div>
                )}
              </Suspense>
            </div>
>>>>>>> 54db7b38
          </div>

          {/* Pagination Controls */}
          {totalPages > 1 && (
            <Pagination className="py-2 border-t">
              <PaginationContent>
                <PaginationItem>
                  <PaginationPrevious
                    href="#"
                    onClick={(e) => {
                      e.preventDefault();
                      handlePageChange(currentPage - 1);
                    }}
                    className={currentPage === 1 ? "pointer-events-none opacity-50" : undefined}
                  />
                </PaginationItem>
                {/* Render dynamic pagination items */}
                {renderPaginationItems()}
                <PaginationItem>
                  <PaginationNext
                    href="#"
                    onClick={(e) => {
                      e.preventDefault();
                      handlePageChange(currentPage + 1);
                    }}
                    className={currentPage === totalPages ? "pointer-events-none opacity-50" : undefined}
                  />
                </PaginationItem>
              </PaginationContent>
            </Pagination>
          )}
          {/* End Pagination Controls */}

          {isTransferOpen && (
            <TransferSeasonPassDialog
              isOpen={isTransferOpen}
              setIsOpen={setIsTransferOpen}
              seasonPassMints={mySeasonPassNfts as SeasonPassMint[]}
              initialSelectedTokenId={tokenIdToTransfer}
            />
          )}
        </>
      </>
    </div>
  );
}<|MERGE_RESOLUTION|>--- conflicted
+++ resolved
@@ -21,8 +21,8 @@
 import { useAccount, useConnect } from "@starknet-react/core";
 import { useSuspenseQueries } from "@tanstack/react-query";
 import { createLazyFileRoute } from "@tanstack/react-router";
-import { Badge } from "lucide-react";
-import { useCallback, useMemo, useState } from "react";
+import { Badge, Loader2 } from "lucide-react";
+import { Suspense, useCallback, useMemo, useState } from "react";
 import { addAddressPadding } from "starknet";
 import { MarketOrder, MergedNftData } from "./season-passes.lazy";
 
@@ -348,9 +348,6 @@
 
           {/* Grid container - Removed extra bottom padding */}
           <div className="flex-grow overflow-y-auto pt-0 pb-4 px-2">
-<<<<<<< HEAD
-            <SeasonPassesGrid seasonPasses={paginatedPasses} setIsTransferOpen={handleTransferClick} />
-=======
             <div className="flex flex-col gap-2">
               <Suspense
                 fallback={
@@ -377,7 +374,6 @@
                 )}
               </Suspense>
             </div>
->>>>>>> 54db7b38
           </div>
 
           {/* Pagination Controls */}
