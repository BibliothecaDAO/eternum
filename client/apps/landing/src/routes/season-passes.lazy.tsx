import { ConnectWalletPrompt } from "@/components/modules/connect-wallet-prompt";
import { SeasonPassesGrid } from "@/components/modules/season-passes-grid";
import { TraitFilterUI } from "@/components/modules/trait-filter-ui";
import TransferSeasonPassDialog from "@/components/modules/transfer-season-pass-dialog";
import { Button } from "@/components/ui/button";
import {
  Pagination,
  PaginationContent,
  PaginationItem,
  PaginationLink,
  PaginationNext,
  PaginationPrevious,
} from "@/components/ui/pagination";
import { ScrollHeader } from "@/components/ui/scroll-header";
import { Skeleton } from "@/components/ui/skeleton";
import { seasonPassAddress } from "@/config";
import { fetchTokenBalancesWithMetadata } from "@/hooks/services";
import { useTraitFiltering } from "@/hooks/useTraitFiltering";
import { displayAddress } from "@/lib/utils";

import { MergedNftData } from "@/types";
import { useAccount, useConnect } from "@starknet-react/core";
import { useSuspenseQueries } from "@tanstack/react-query";
import { createLazyFileRoute } from "@tanstack/react-router";
import { Badge, Grid2X2, Grid3X3 } from "lucide-react";
import { Suspense, useCallback, useState } from "react";

export const Route = createLazyFileRoute("/season-passes")({
  component: SeasonPasses,
});

type ViewMode = "my" | "all";

function SeasonPasses() {
  const { connectors, connect } = useConnect();
  const { address } = useAccount();

  const [isTransferOpen, setIsTransferOpen] = useState(false);
  const [initialSelectedTokenId, setInitialSelectedTokenId] = useState<string | null>(null);
  const [controllerAddress] = useState<string>();
  const [viewMode, setViewMode] = useState<ViewMode>("my");

  // --- Pagination State ---
  const [currentPage, setCurrentPage] = useState(1);
  const ITEMS_PER_PAGE = 24;

  const [seasonPassTokenBalanceQuery] = useSuspenseQueries({
    queries: [
      {
        queryKey: ["seasonPassTokenBalance", address],
        queryFn: () =>
          address
            ? fetchTokenBalancesWithMetadata(
                seasonPassAddress,
                address /*, ITEMS_PER_PAGE, (currentPage - 1) * ITEMS_PER_PAGE*/,
              )
            : null,
        refetchInterval: 15_000,
      },
    ],
  });

  const getSeasonPassMetadataString = useCallback((pass: MergedNftData): string | null => {
    if (pass?.metadata) {
      return pass.metadata;
    }
    return null;
  }, []);

  const {
    selectedFilters,
    allTraits,
    filteredData: filteredSeasonPasses,
    handleFilterChange: originalHandleFilterChange,
    clearFilter: originalClearFilter,
    clearAllFilters: originalClearAllFilters,
  } = useTraitFiltering<MergedNftData>(seasonPassTokenBalanceQuery.data, getSeasonPassMetadataString);

  // --- Pagination Logic ---
  const totalPages = Math.ceil(filteredSeasonPasses.length / ITEMS_PER_PAGE);
  const startIndex = (currentPage - 1) * ITEMS_PER_PAGE;
  const endIndex = startIndex + ITEMS_PER_PAGE;
  const paginatedPasses = filteredSeasonPasses.slice(startIndex, endIndex);
  const [isCompactGrid, setIsCompactGrid] = useState(true);

  const handlePageChange = (page: number) => {
    if (page >= 1 && page <= totalPages) {
      setCurrentPage(page);
    }
  };

  // --- Wrappers for filter functions to reset page ---
  const handleFilterChange = useCallback(
    (traitType: string, value: string) => {
      originalHandleFilterChange(traitType, value);
      setCurrentPage(1);
    },
    [originalHandleFilterChange],
  );

  const clearFilter = useCallback(
    (traitType: string) => {
      originalClearFilter(traitType);
      setCurrentPage(1);
    },
    [originalClearFilter],
  );

  const clearAllFilters = useCallback(() => {
    originalClearAllFilters();
    setCurrentPage(1);
  }, [originalClearAllFilters]);

  // Only allow transfer for user's own tokens
  const handleTransferClick = useCallback((tokenId?: string) => {
    setInitialSelectedTokenId(tokenId || null);
    setIsTransferOpen(true);
  }, []);

  // Create a handler to reset the initial token ID when dialog closes
  const handleDialogClose = (open: boolean) => {
    setIsTransferOpen(open);
    if (!open) {
      setInitialSelectedTokenId(null);
    }
  };

  if (!address) {
    return <ConnectWalletPrompt connectors={connectors} connect={connect} />;
  }

  const totalPasses = seasonPassTokenBalanceQuery.data?.length;

  return (
    <div className="flex flex-col h-full">
      <>
        {controllerAddress && (
          <div className="text-xl py-4 flex items-center">
            Minting to:{" "}
            <Badge fontVariant="secondary" className="text-lg ml-4 py-1.5">
              <img className="w-6 pr-2" src={connectors[2].icon as string} alt="Connector Icon" />
              {displayAddress(controllerAddress)}
            </Badge>
          </div>
        )}

        <>
          {/* Page Title */}
          <h2 className="text-2xl sm:text-3xl font-bold text-center mb-2 pt-4">
            {viewMode === "my" ? "Your Season Passes" : "All Season Passes"}
          </h2>
          <p className="text-center text-muted-foreground mb-6">
            {viewMode === "my" ? "View and manage your Season Pass NFTs" : "Browse all available Season Pass NFTs."}
          </p>

<<<<<<< HEAD
          {/* Filter UI */}
          <ScrollHeader>
            {/* Filter UI */}
            <div className="flex justify-end my-2 gap-4 px-4">
            <TraitFilterUI
              allTraits={allTraits}
              selectedFilters={selectedFilters}
              handleFilterChange={handleFilterChange}
              clearFilter={clearFilter}
              clearAllFilters={clearAllFilters}
            />
            <Button
              variant="outline"
              size="icon"
              onClick={() => setIsCompactGrid(!isCompactGrid)}
              title={isCompactGrid ? "Switch to larger grid" : "Switch to compact grid"}
            >
              {isCompactGrid ? <Grid3X3 className="h-4 w-4" /> : <Grid2X2 className="h-4 w-4" />}
            </Button>
            </div>
            </ScrollHeader>
=======
          <ScrollHeader>
            {/* Filter UI */}
            <div className="flex justify-end my-2 gap-4 px-4">
              <TraitFilterUI
                allTraits={allTraits}
                selectedFilters={selectedFilters}
                handleFilterChange={handleFilterChange}
                clearFilter={clearFilter}
                clearAllFilters={clearAllFilters}
              />
            </div>
          </ScrollHeader>
>>>>>>> 2240cd8d

          {/* Grid container - Removed extra bottom padding */}
          <div className="flex-grow overflow-y-auto pt-0 px-2 pb-4">
            <div className="flex flex-col gap-2">
              <Suspense fallback={<Skeleton>Loading</Skeleton>}>
                {filteredSeasonPasses.length > 0 && (
                  <SeasonPassesGrid
                    checkOwner={true}
                    seasonPasses={paginatedPasses}
                    setIsTransferOpen={handleTransferClick}
                    isCompactGrid={isCompactGrid}
                  />
                )}

                {filteredSeasonPasses.length === 0 && Object.keys(selectedFilters).length > 0 && (
                  <div className="text-center py-6 text-muted-foreground">
                    No Season Passes match the selected filters.
                  </div>
                )}
                {totalPasses === 0 && (
                  <div className="text-center py-6 text-muted-foreground">You do not own any Season Pass NFTs yet.</div>
                )}
              </Suspense>
            </div>
          </div>

          {/* Pagination Controls */}
          {totalPages > 1 && (
            <Pagination className=" pb-4 border-t border-gold/15">
              <PaginationContent>
                <PaginationItem>
                  <PaginationPrevious
                    href="#"
                    onClick={(e) => {
                      e.preventDefault();
                      handlePageChange(currentPage - 1);
                    }}
                    className={currentPage === 1 ? "pointer-events-none opacity-50" : undefined}
                  />
                </PaginationItem>
                {/* Pagination Links */}
                {[...Array(totalPages)].map((_, i) => (
                  <PaginationItem key={i}>
                    <PaginationLink
                      href="#"
                      onClick={(e) => {
                        e.preventDefault();
                        handlePageChange(i + 1);
                      }}
                      isActive={currentPage === i + 1}
                    >
                      {i + 1}
                    </PaginationLink>
                  </PaginationItem>
                ))}
                <PaginationItem>
                  <PaginationNext
                    href="#"
                    onClick={(e) => {
                      e.preventDefault();
                      handlePageChange(currentPage + 1);
                    }}
                    className={currentPage === totalPages ? "pointer-events-none opacity-50" : undefined}
                  />
                </PaginationItem>
              </PaginationContent>
            </Pagination>
          )}
          {/* End Pagination Controls */}

          {isTransferOpen && seasonPassTokenBalanceQuery.data && (
            <TransferSeasonPassDialog
              isOpen={isTransferOpen}
              setIsOpen={handleDialogClose}
              seasonPassMints={seasonPassTokenBalanceQuery.data}
              //seasonPassMints={mySeasonPassNfts as SeasonPassMint[]}
              initialSelectedTokenId={initialSelectedTokenId}
            />
          )}
        </>
      </>
    </div>
  );
}<|MERGE_RESOLUTION|>--- conflicted
+++ resolved
@@ -153,7 +153,6 @@
             {viewMode === "my" ? "View and manage your Season Pass NFTs" : "Browse all available Season Pass NFTs."}
           </p>
 
-<<<<<<< HEAD
           {/* Filter UI */}
           <ScrollHeader>
             {/* Filter UI */}
@@ -174,21 +173,7 @@
               {isCompactGrid ? <Grid3X3 className="h-4 w-4" /> : <Grid2X2 className="h-4 w-4" />}
             </Button>
             </div>
-            </ScrollHeader>
-=======
-          <ScrollHeader>
-            {/* Filter UI */}
-            <div className="flex justify-end my-2 gap-4 px-4">
-              <TraitFilterUI
-                allTraits={allTraits}
-                selectedFilters={selectedFilters}
-                handleFilterChange={handleFilterChange}
-                clearFilter={clearFilter}
-                clearAllFilters={clearAllFilters}
-              />
-            </div>
           </ScrollHeader>
->>>>>>> 2240cd8d
 
           {/* Grid container - Removed extra bottom padding */}
           <div className="flex-grow overflow-y-auto pt-0 px-2 pb-4">
