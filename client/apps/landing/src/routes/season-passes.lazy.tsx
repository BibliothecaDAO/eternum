--- conflicted
+++ resolved
@@ -247,17 +247,12 @@
 
         <>
           {/* Page Title */}
-<<<<<<< HEAD
-          <h2 className="text-2xl sm:text-3xl font-bold text-center mb-2 pt-4">Your Season Passes</h2>
-          <p className="text-center text-muted-foreground mb-6">View and manage your Season Pass NFTs.</p>
-=======
           <h2 className="text-2xl sm:text-3xl font-bold text-center mb-2 pt-4">
             {viewMode === "my" ? "Your Season Passes" : "All Season Passes"}
           </h2>
           <p className="text-center text-muted-foreground mb-6">
             {viewMode === "my" ? "View and manage your Season Pass NFTs" : "Browse all available Season Pass NFTs."}
           </p>
->>>>>>> cc3c5544
 
           {/* Filter UI */}
           <div>
