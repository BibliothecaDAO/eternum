import {
  getCosmeticsAddress,
  getCosmeticsClaimAddress,
  getLootChestsAddress,
  getLordsAddress,
  getMarketplaceAddress,
  getRealmsAddress,
  getSeasonPassAddress,
} from "./components/ui/utils/addresses";
import { trimAddress } from "./lib/utils";

export const lordsAddress = getLordsAddress();
export const seasonPassAddress = getSeasonPassAddress();
export const realmsAddress = getRealmsAddress();
export const marketplaceAddress = getMarketplaceAddress();
export const lootChestsAddress = getLootChestsAddress();
const cosmeticsAddress = getCosmeticsAddress();
export const cosmeticsClaimAddress = getCosmeticsClaimAddress();

// Collection IDs for different networks
const COLLECTION_IDS = {
  mainnet: {
    realms: 2,
    "loot-chests": 3,
    cosmetics: 4, // TODO: Replace with actual collection ID
    "golden-tokens": 5,
    beasts: 7,
<<<<<<< HEAD
    adventurers: 8,
=======
>>>>>>> f1518b20
  },
  sepolia: {
    realms: 4,
    "loot-chests": 5,
    cosmetics: 6, // TODO: Replace with actual collection ID
    "golden-tokens": null,
    beasts: null,
    adventurers: null,
  },
} as const;

// Get the current network from environment or default to mainnet
const currentNetwork = import.meta.env.VITE_PUBLIC_CHAIN === "sepolia" ? "sepolia" : "mainnet";

export const marketplaceCollections = {
  realms: {
    address: realmsAddress,
    id: COLLECTION_IDS[currentNetwork].realms,
    name: "Realms",
    image: "/collections/realms.png",
    defaultTraitFilters: {},
  },
  "loot-chests": {
    address: lootChestsAddress,
    id: COLLECTION_IDS[currentNetwork]["loot-chests"],
    name: "Loot Chest",
    image: "/collections/loot-chests.png",
    defaultTraitFilters: {},
  },
  cosmetics: {
    address: cosmeticsAddress,
    id: COLLECTION_IDS[currentNetwork].cosmetics,
    name: "Cosmetics",
    image: "/collections/cosmetics.png", // TODO: Replace with actual cosmetics image
    defaultTraitFilters: {},
  },
  "golden-tokens": {
    address: currentNetwork === "mainnet" ? "0x27838dea749f41c6f8a44fcfa791788e6101080c1b3cd646a361f653ad10e2d" : "", // Mainnet support only
    id: COLLECTION_IDS[currentNetwork]["golden-tokens"],
    name: "Golden Tokens",
    image: "/collections/golden-tokens.svg",
    defaultTraitFilters: {},
  },
  beasts: {
    address: currentNetwork === "mainnet" ? "0x46da8955829adf2bda310099a0063451923f02e648cf25a1203aac6335cf0e4" : "",
    id: COLLECTION_IDS[currentNetwork].beasts,
    name: "Beasts",
    image: "/collections/beasts.svg",
    defaultTraitFilters: {},
  },
  adventurers: {
    address:
      currentNetwork === "mainnet"
        ? "0x36017e69d21d6d8c13e266eabb73ef1f1d02722d86bdcabe5f168f8e549d3cd"
        : "",
    id: COLLECTION_IDS[currentNetwork].adventurers,
    name: "Adventurers",
    image: "/collections/adventurers.png",
    defaultTraitFilters: {
      "Minted By": ["0xa67ef20b61a9846e1c82b411175e6ab167ea9f8632bd6c2091823c3629ec42"],
    },
  },
<<<<<<< HEAD
=======
  beasts: {
    address: currentNetwork === "mainnet" ? "0x46da8955829adf2bda310099a0063451923f02e648cf25a1203aac6335cf0e4" : "",
    id: COLLECTION_IDS[currentNetwork].beasts,
    name: "Beasts",
    image: "/collections/beasts.svg",
  },
>>>>>>> f1518b20
} as const;

export function getCollectionByAddress(
  address: string,
): (typeof marketplaceCollections)[keyof typeof marketplaceCollections] | null {
  const collection = Object.entries(marketplaceCollections).find(([_, data]) => {
    return trimAddress(data.address)?.toLowerCase() === trimAddress(address)?.toLowerCase();
  });
  return collection ? collection[1] : null; // Default to season passes if not found
}<|MERGE_RESOLUTION|>--- conflicted
+++ resolved
@@ -22,13 +22,10 @@
   mainnet: {
     realms: 2,
     "loot-chests": 3,
-    cosmetics: 4, // TODO: Replace with actual collection ID
+    cosmetics: 4,
     "golden-tokens": 5,
     beasts: 7,
-<<<<<<< HEAD
     adventurers: 8,
-=======
->>>>>>> f1518b20
   },
   sepolia: {
     realms: 4,
@@ -91,15 +88,6 @@
       "Minted By": ["0xa67ef20b61a9846e1c82b411175e6ab167ea9f8632bd6c2091823c3629ec42"],
     },
   },
-<<<<<<< HEAD
-=======
-  beasts: {
-    address: currentNetwork === "mainnet" ? "0x46da8955829adf2bda310099a0063451923f02e648cf25a1203aac6335cf0e4" : "",
-    id: COLLECTION_IDS[currentNetwork].beasts,
-    name: "Beasts",
-    image: "/collections/beasts.svg",
-  },
->>>>>>> f1518b20
 } as const;
 
 export function getCollectionByAddress(
