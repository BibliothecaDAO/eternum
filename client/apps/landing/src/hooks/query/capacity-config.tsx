import { graphql } from "../gql";

export const GET_CAPACITY_SPEED_CONFIG = graphql(`
  query getCapacitySpeedConfig {
    s1EternumWorldConfigModels {
      edges {
        node {
<<<<<<< HEAD
          weight_gram
        }
      }
    }
    s1EternumSpeedConfigModels(where: { entity_type: $entityType }) {
      edges {
        node {
          sec_per_km
=======
          capacity_config {
            donkey_capacity
          }
          speed_config {
            donkey_sec_per_km
          }
>>>>>>> 6ed818ba
        }
      }
    }
  }
`);<|MERGE_RESOLUTION|>--- conflicted
+++ resolved
@@ -5,23 +5,12 @@
     s1EternumWorldConfigModels {
       edges {
         node {
-<<<<<<< HEAD
-          weight_gram
-        }
-      }
-    }
-    s1EternumSpeedConfigModels(where: { entity_type: $entityType }) {
-      edges {
-        node {
-          sec_per_km
-=======
           capacity_config {
             donkey_capacity
           }
           speed_config {
             donkey_sec_per_km
           }
->>>>>>> 6ed818ba
         }
       }
     }
