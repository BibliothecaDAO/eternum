import { useAccountStore } from "@/hooks/store/use-account-store";
import { getStructureModelPaths } from "@/three/constants";
import InstancedModel from "@/three/managers/instanced-model";
import { CameraView, HexagonScene } from "@/three/scenes/hexagon-scene";
import { gltfLoader, isAddressEqualToAccount } from "@/three/utils/utils";
import { FELT_CENTER } from "@/ui/config";
import type { SetupResult } from "@bibliothecadao/dojo";
import { getIsBlitz, StructureTileSystemUpdate } from "@bibliothecadao/eternum";
import { BuildingType, ClientComponents, ID, RelicEffect, StructureType } from "@bibliothecadao/types";
import { getComponentValue } from "@dojoengine/recs";
import { getEntityIdFromKeys } from "@dojoengine/utils";
import { shortString } from "starknet";
import * as THREE from "three";
import { Box3, Euler, Group, Object3D, Scene, Sphere, Vector3 } from "three";
import { CSS2DObject } from "three/examples/jsm/renderers/CSS2DRenderer.js";
import { GuardArmy } from "../../../../../../packages/core/src/stores/map-data-store";
import type { AttachmentTransform, CosmeticAttachmentTemplate } from "../cosmetics";
import {
  CosmeticAttachmentManager,
  playerCosmeticsStore,
  resolveStructureCosmetic,
  resolveStructureMountTransforms,
} from "../cosmetics";
import { StructureInfo } from "../types";
import { AnimationVisibilityContext } from "../types/animation";
import { RenderChunkSize } from "../types/common";
import { getWorldPositionForHex, hashCoordinates } from "../utils";
import { getRenderBounds } from "../utils/chunk-geometry";
import { getBattleTimerLeft, getCombatAngles } from "../utils/combat-directions";
import { FrustumManager } from "../utils/frustum-manager";
import { CentralizedVisibilityManager } from "../utils/centralized-visibility-manager";
import { createStructureLabel, updateStructureLabel } from "../utils/labels/label-factory";
import { LabelPool } from "../utils/labels/label-pool";
import { applyLabelTransitions, transitionManager } from "../utils/labels/label-transitions";
import { FXManager } from "./fx-manager";
import { PointsLabelRenderer } from "./points-label-renderer";

const INITIAL_STRUCTURE_CAPACITY = 64;
const WONDER_MODEL_INDEX = 4;

// Enum to track the source of relic effects
export enum RelicSource {
  Guard = "guard",
  Production = "production",
}

const normalizeEntityId = (entityId: ID | bigint | string | undefined | null): ID | undefined => {
  if (entityId === undefined || entityId === null) {
    return undefined;
  }

  if (typeof entityId === "bigint") {
    const normalized = Number(entityId);
    if (!Number.isSafeInteger(normalized)) {
      console.warn(`[StructureManager] Entity id ${entityId.toString()} exceeds safe integer range`);
    }
    return normalized as ID;
  }

  if (typeof entityId === "string") {
    const parsed = Number(entityId);
    if (Number.isNaN(parsed)) {
      console.warn(`[StructureManager] Failed to parse entity id string "${entityId}"`);
      return undefined;
    }
    return parsed as ID;
  }

  return entityId;
};

interface PendingLabelUpdate {
  guardArmies?: Array<{ slot: number; category: string | null; tier: number; count: number; stamina: number }>;
  activeProductions?: Array<{ buildingCount: number; buildingType: BuildingType }>;
  owner: { address: bigint; ownerName: string; guildName: string };
  timestamp: number; // When this update was received
  updateType: "structure" | "building"; // Type of update for ordering
  attackedFromDegrees?: number;
  attackedTowardDegrees?: number;
  battleCooldownEnd?: number;
  battleTimerLeft?: number;
}

interface StructureInstanceBinding {
  modelIndex: number;
  instanceIndex: number;
  wonderInstanceIndex?: number;
}

export class StructureManager {
  private scene: Scene;
  private structureModels: Map<StructureType, InstancedModel[]> = new Map();
  private structureModelPromises: Map<StructureType, Promise<InstancedModel[]>> = new Map();
  private structureModelPaths: Record<string, string[]>;
  // Cosmetic skin models keyed by cosmeticId
  private cosmeticStructureModels: Map<string, InstancedModel[]> = new Map();
  private cosmeticStructureModelPromises: Map<string, Promise<InstancedModel[]>> = new Map();
  private isUpdatingVisibleStructures = false;
  private hasPendingVisibleStructuresUpdate = false;
  private entityIdMaps: Map<StructureType, Map<number, ID>> = new Map();
  // Cosmetic entity ID maps keyed by cosmeticId
  private cosmeticEntityIdMaps: Map<string, Map<number, ID>> = new Map();
  private structureInstanceBindings: Map<StructureType, Map<ID, StructureInstanceBinding>> = new Map();
  private structureInstanceOrders: Map<StructureType, Map<number, ID[]>> = new Map();
  private wonderEntityIdMaps: Map<number, ID> = new Map();
  private entityIdLabels: Map<ID, CSS2DObject> = new Map();
  private labelPool = new LabelPool();
  private dummy: Object3D = new Object3D();
  public readonly structures: Structures;
  structureHexCoords: Map<number, Set<number>> = new Map();
  private currentChunk: string = "";
  private renderChunkSize: RenderChunkSize;
  private labelsGroup: Group;
  private currentCameraView: CameraView;
  private hexagonScene?: HexagonScene;
  private fxManager: FXManager;
  private components?: ClientComponents;
  private structureRelicEffects: Map<
    ID,
    Map<RelicSource, Array<{ relicNumber: number; effect: RelicEffect; fx: { end: () => void } }>>
  > = new Map();
  private applyPendingRelicEffectsCallback?: (entityId: ID) => Promise<void>;
  private clearPendingRelicEffectsCallback?: (entityId: ID) => void;
  private isBlitz: boolean;
  private pendingLabelUpdates: Map<ID, PendingLabelUpdate> = new Map();
  private structureUpdateTimestamps: Map<ID, number> = new Map(); // Track when structures were last updated
  private structureUpdateSources: Map<ID, string> = new Map(); // Track update source to prevent relic clearing during chunk switches
  private chunkSwitchPromise: Promise<void> | null = null; // Track ongoing chunk switches
  private battleTimerInterval: NodeJS.Timeout | null = null; // Timer for updating battle countdown
  private unsubscribeAccountStore?: () => void;
  private attachmentManager: CosmeticAttachmentManager;
  private structureAttachmentSignatures: Map<number, string> = new Map();
  private activeStructureAttachmentEntities: Set<number> = new Set();
  private chunkToStructures: Map<string, Set<ID>> = new Map();
  private readonly tempCosmeticPosition: Vector3 = new Vector3();
  private readonly tempCosmeticRotation: Euler = new Euler();
  private readonly structureAttachmentTransformScratch = new Map<string, AttachmentTransform>();
  private readonly animationCullDistance = 140;
  private animationCameraPosition: Vector3 = new Vector3();
  private animationVisibilityContext?: AnimationVisibilityContext;
  private pointsRenderers?: {
    myVillage: PointsLabelRenderer;
    enemyVillage: PointsLabelRenderer;
    allyVillage: PointsLabelRenderer;
    myRealm: PointsLabelRenderer;
    enemyRealm: PointsLabelRenderer;
    allyRealm: PointsLabelRenderer;
    hyperstructure: PointsLabelRenderer;
    bank: PointsLabelRenderer;
    fragmentMine: PointsLabelRenderer;
  };
  private frustumManager?: FrustumManager;
  private frustumVisibilityDirty = false;
  private visibilityManager?: CentralizedVisibilityManager;
  private currentChunkBounds?: { box: Box3; sphere: Sphere };
  private unsubscribeFrustum?: () => void;
  private unsubscribeVisibility?: () => void;
  private chunkStride: number;
  private needsSpatialReindex = false;
  private visibleStructureCount = 0;
  private readonly handleStructureRecordRemoved = (structure: StructureInfo) => {
    const entityNumericId = Number(structure.entityId);
    this.attachmentManager.removeAttachments(entityNumericId);
    this.activeStructureAttachmentEntities.delete(entityNumericId);
    this.structureAttachmentSignatures.delete(entityNumericId);

    // Remove from spatial index
    const { col, row } = structure.hexCoords;
    const key = this.getSpatialKey(col, row);
    const set = this.chunkToStructures.get(key);
    if (set) {
      set.delete(structure.entityId);
      if (set.size === 0) {
        this.chunkToStructures.delete(key);
      }
    }
  };

  private getSpatialKey(col: number, row: number): string {
    const bucketX = Math.floor(col / this.chunkStride);
    const bucketY = Math.floor(row / this.chunkStride);
    return `${bucketX},${bucketY}`;
  }

  private updateSpatialIndex(
    entityId: ID,
    oldHex: { col: number; row: number } | undefined,
    newHex: { col: number; row: number },
  ) {
    if (oldHex) {
      const oldKey = this.getSpatialKey(oldHex.col, oldHex.row);
      const newKey = this.getSpatialKey(newHex.col, newHex.row);

      if (oldKey === newKey) return;

      const oldSet = this.chunkToStructures.get(oldKey);
      if (oldSet) {
        oldSet.delete(entityId);
        if (oldSet.size === 0) {
          this.chunkToStructures.delete(oldKey);
        }
      }
    }

    const newKey = this.getSpatialKey(newHex.col, newHex.row);
    let newSet = this.chunkToStructures.get(newKey);
    if (!newSet) {
      newSet = new Set();
      this.chunkToStructures.set(newKey, newSet);
    }
    newSet.add(entityId);
  }

  constructor(
    scene: Scene,
    renderChunkSize: { width: number; height: number },
    labelsGroup?: Group,
    hexagonScene?: HexagonScene,
    fxManager?: FXManager,
    dojoContext?: SetupResult,
    applyPendingRelicEffectsCallback?: (entityId: ID) => Promise<void>,
    clearPendingRelicEffectsCallback?: (entityId: ID) => void,
    frustumManager?: FrustumManager,
    visibilityManager?: CentralizedVisibilityManager,
    chunkStride?: number,
  ) {
    this.scene = scene;
    this.renderChunkSize = renderChunkSize;
    this.structures = new Structures(this.handleStructureRecordRemoved, () => this.updateVisibleStructures());
    this.labelsGroup = labelsGroup || new Group();
    this.hexagonScene = hexagonScene;
    this.currentCameraView = hexagonScene?.getCurrentCameraView() ?? CameraView.Medium;
    this.fxManager = fxManager || new FXManager(scene);
    this.attachmentManager = new CosmeticAttachmentManager(scene);
    this.components = dojoContext?.components as ClientComponents | undefined;
    this.applyPendingRelicEffectsCallback = applyPendingRelicEffectsCallback;
    this.clearPendingRelicEffectsCallback = clearPendingRelicEffectsCallback;
    this.frustumManager = frustumManager;
    this.visibilityManager = visibilityManager;
    if (this.frustumManager) {
      this.frustumVisibilityDirty = true;
      this.unsubscribeFrustum = this.frustumManager.onChange(() => {
        this.frustumVisibilityDirty = true;
      });
    }
    if (this.visibilityManager) {
      this.frustumVisibilityDirty = true;
      this.unsubscribeVisibility = this.visibilityManager.onChange(() => {
        this.frustumVisibilityDirty = true;
      });
    }
    this.isBlitz = getIsBlitz();
    this.structureModelPaths = getStructureModelPaths(this.isBlitz);
    // Keep chunk stride aligned with the world chunk size so visibility/fetch math matches.
    this.chunkStride = Math.max(1, chunkStride ?? Math.floor(this.renderChunkSize.width / 2));
    this.needsSpatialReindex = true;

    // Subscribe to camera view changes if scene is provided
    if (hexagonScene) {
      hexagonScene.addCameraViewListener(this.handleCameraViewChange);
    }

    this.unsubscribeAccountStore = useAccountStore.subscribe(() => {
      this.structures.recheckOwnership();
      // Update labels when ownership changes
      this.updateVisibleStructures();
    });

    // Initialize points-based icon renderers
    this.initializePointsRenderers();

    // Start battle timer updates
    this.startBattleTimerUpdates();
  }

  private initializePointsRenderers(): void {
    const textureLoader = new THREE.TextureLoader();
    const texturePaths = {
      myVillage: "/images/labels/village.png",
      enemyVillage: "/images/labels/enemy_village.png",
      allyVillage: "/images/labels/allies_village.png",
      myRealm: "/images/labels/realm.png",
      enemyRealm: "/images/labels/enemy_realm.png",
      allyRealm: "/images/labels/allies_realm.png",
      hyperstructure: "/images/labels/hyperstructure.png",
      bank: "/images/labels/chest.png", // Using chest as placeholder for bank
      fragmentMine: this.isBlitz ? "/images/labels/essence_rift.png" : "/images/labels/fragment_mine.png",
    };

    const loadedTextures: Partial<Record<keyof typeof texturePaths, THREE.Texture>> = {};
    let loadedCount = 0;
    const totalTextures = Object.keys(texturePaths).length;

    Object.entries(texturePaths).forEach(([key, path]) => {
      textureLoader.load(
        path,
        (texture) => {
          texture.minFilter = THREE.LinearFilter;
          texture.magFilter = THREE.LinearFilter;
          texture.colorSpace = THREE.SRGBColorSpace;
          texture.flipY = false;

          loadedTextures[key as keyof typeof texturePaths] = texture;
          loadedCount++;

          if (loadedCount === totalTextures) {
            const scaledPointSize = 5 * 0.5;
            this.pointsRenderers = {
              myVillage: new PointsLabelRenderer(
                this.scene,
                loadedTextures.myVillage!,
                1000,
                scaledPointSize,
                0,
                1.3,
                true,
                this.frustumManager,
              ),
              enemyVillage: new PointsLabelRenderer(
                this.scene,
                loadedTextures.enemyVillage!,
                1000,
                scaledPointSize,
                0,
                1.3,
                true,
                this.frustumManager,
              ),
              allyVillage: new PointsLabelRenderer(
                this.scene,
                loadedTextures.allyVillage!,
                1000,
                scaledPointSize,
                0,
                1.3,
                true,
                this.frustumManager,
              ),
              myRealm: new PointsLabelRenderer(
                this.scene,
                loadedTextures.myRealm!,
                1000,
                scaledPointSize,
                0,
                1.3,
                true,
                this.frustumManager,
              ),
              enemyRealm: new PointsLabelRenderer(
                this.scene,
                loadedTextures.enemyRealm!,
                1000,
                scaledPointSize,
                0,
                1.3,
                true,
                this.frustumManager,
              ),
              allyRealm: new PointsLabelRenderer(
                this.scene,
                loadedTextures.allyRealm!,
                1000,
                scaledPointSize,
                0,
                1.3,
                true,
                this.frustumManager,
              ),
              hyperstructure: new PointsLabelRenderer(
                this.scene,
                loadedTextures.hyperstructure!,
                1000,
                scaledPointSize,
                0,
                1.3,
                true,
                this.frustumManager,
              ),
              bank: new PointsLabelRenderer(
                this.scene,
                loadedTextures.bank!,
                1000,
                scaledPointSize,
                0,
                1.3,
                true,
                this.frustumManager,
              ),
              fragmentMine: new PointsLabelRenderer(
                this.scene,
                loadedTextures.fragmentMine!,
                1000,
                scaledPointSize,
                0,
                1.3,
                true,
                this.frustumManager,
              ),
            };

            console.log("[StructureManager] Points-based icon renderers initialized");

            if (this.currentChunk) {
              this.updateVisibleStructures();
            }
          }
        },
        undefined,
        (error) => {
          console.error(`[StructureManager] Failed to load structure icon texture (${key}):`, error);
        },
      );
    });
  }

  private handleCameraViewChange = (view: CameraView) => {
    if (this.currentCameraView === view) return;

    // If we're moving away from Medium view, clean up transition state
    if (this.currentCameraView === CameraView.Medium) {
      transitionManager.clearMediumViewTransition();
    }

    this.currentCameraView = view;

    // If we're switching to Medium view, store timestamp
    if (view === CameraView.Medium) {
      transitionManager.setMediumViewTransition();
    }

    // Use the centralized label transition function
    applyLabelTransitions(this.entityIdLabels, view);
  };

<<<<<<< HEAD
=======
  private updateShadowFlags(): void {
    const qualityShadowsEnabled = this.hexagonScene?.getShadowsEnabledByQuality() ?? true;
    const enableCasting = this.currentCameraView === CameraView.Close && qualityShadowsEnabled;
    const enableContactShadows = !enableCasting;
    const applyToModels = (models: InstancedModel[]) => {
      models.forEach((model) => {
        model.instancedMeshes.forEach((mesh) => {
          if (mesh.name === LAND_NAME) {
            mesh.castShadow = false;
            return;
          }
          mesh.castShadow = enableCasting;
        });
        model.setContactShadowsEnabled(enableContactShadows);
      });
    };

    this.structureModels.forEach((models) => applyToModels(models));
    this.cosmeticStructureModels.forEach((models) => applyToModels(models));
  }

>>>>>>> ca6eb280
  public destroy() {
    if (this.unsubscribeFrustum) {
      this.unsubscribeFrustum();
      this.unsubscribeFrustum = undefined;
    }

    if (this.unsubscribeAccountStore) {
      this.unsubscribeAccountStore();
      this.unsubscribeAccountStore = undefined;
    }

    // Clean up camera view listener
    if (this.hexagonScene) {
      this.hexagonScene.removeCameraViewListener(this.handleCameraViewChange);
    }

    // Clean up battle timer interval
    if (this.battleTimerInterval) {
      clearInterval(this.battleTimerInterval);
      this.battleTimerInterval = null;
    }

    // Clean up all pending label updates
    if (this.pendingLabelUpdates.size > 0) {
      // console.log(`[PENDING LABEL UPDATE] Clearing ${this.pendingLabelUpdates.size} pending updates on destroy`);
      this.pendingLabelUpdates.clear();
    }

    // Clean up all relic effects
    this.structureRelicEffects.forEach((entityEffectsMap, entityId) => {
      // Clear effects for all sources
      for (const relicSource of entityEffectsMap.keys()) {
        this.updateRelicEffects(entityId, [], relicSource);
      }
      // Clear any pending relic effects
      if (this.clearPendingRelicEffectsCallback) {
        this.clearPendingRelicEffectsCallback(entityId);
      }
    });

    this.entityIdLabels.forEach((label) => {
      this.labelsGroup.remove(label);
      this.labelPool.release(label);
    });
    this.entityIdLabels.clear();

    this.labelPool.clear();

    this.attachmentManager.clear();
    this.activeStructureAttachmentEntities.clear();
    this.structureAttachmentSignatures.clear();

    // Dispose of all structure models
    this.structureModels.forEach((models) => {
      models.forEach((model) => {
        if (typeof model.dispose === "function") {
          model.dispose();
        }
        if (model.group.parent) {
          model.group.parent.remove(model.group);
        }
      });
    });
    this.structureModels.clear();

    // Dispose of cosmetic structure models
    this.cosmeticStructureModels.forEach((models) => {
      models.forEach((model) => {
        if (typeof model.dispose === "function") {
          model.dispose();
        }
        if (model.group.parent) {
          model.group.parent.remove(model.group);
        }
      });
    });
    this.cosmeticStructureModels.clear();

    // Clear all maps
    this.entityIdMaps.clear();
    this.cosmeticEntityIdMaps.clear();
    this.wonderEntityIdMaps.clear();
    this.structures.getStructures().clear();
    this.structureHexCoords.clear();
    this.structureUpdateTimestamps.clear();
    this.structureUpdateSources.clear();
    this.chunkToStructures.clear();

    // Clean up points renderers
    if (this.pointsRenderers) {
      Object.values(this.pointsRenderers).forEach((renderer) => renderer.dispose());
    }

    if (this.unsubscribeVisibility) {
      this.unsubscribeVisibility();
      this.unsubscribeVisibility = undefined;
    }

    console.log("StructureManager: Destroyed and cleaned up");
  }

  getTotalStructures() {
    return Array.from(this.structures.getStructures().values()).reduce((acc, structures) => acc + structures.size, 0);
  }

  private async ensureStructureModels(structureType: StructureType): Promise<InstancedModel[]> {
    if (this.structureModels.has(structureType)) {
      return this.structureModels.get(structureType)!;
    }

    let pending = this.structureModelPromises.get(structureType);
    if (pending) {
      return pending;
    }

    const modelPaths = this.structureModelPaths[String(structureType)] ?? [];
    if (modelPaths.length === 0) {
      const empty: InstancedModel[] = [];
      this.structureModels.set(structureType, empty);
      return empty;
    }

    pending = Promise.all(modelPaths.map((modelPath) => this.loadStructureModel(structureType, modelPath)))
      .then((models) => {
        this.structureModels.set(structureType, models);
        models.forEach((model) => {
          this.scene.add(model.group);
          if (this.currentChunkBounds) {
            model.setWorldBounds(this.currentChunkBounds);
          }
        });
        return models;
      })
      .finally(() => {
        this.structureModelPromises.delete(structureType);
      });

    this.structureModelPromises.set(structureType, pending);
    return pending;
  }

  private loadStructureModel(structureType: StructureType, modelPath: string): Promise<InstancedModel> {
    return new Promise((resolve, reject) => {
      gltfLoader.load(
        modelPath,
        (gltf) => {
          try {
            const instancedModel = new InstancedModel(
              gltf,
              INITIAL_STRUCTURE_CAPACITY,
              false,
              modelPath.includes("wonder") ? "wonder" : StructureType[structureType],
            );
            resolve(instancedModel);
          } catch (error) {
            reject(error);
          }
        },
        undefined,
        (error) => {
          console.error(modelPath);
          console.error(`An error occurred while loading the ${StructureType[structureType]} model:`, error);
          reject(error);
        },
      );
    });
  }

  /**
   * Ensures cosmetic structure models are loaded for a given cosmeticId.
   * Returns the loaded models or empty array if loading fails.
   */
  private async ensureCosmeticStructureModels(cosmeticId: string, assetPaths: string[]): Promise<InstancedModel[]> {
    if (this.cosmeticStructureModels.has(cosmeticId)) {
      return this.cosmeticStructureModels.get(cosmeticId)!;
    }

    let pending = this.cosmeticStructureModelPromises.get(cosmeticId);
    if (pending) {
      return pending;
    }

    if (assetPaths.length === 0) {
      const empty: InstancedModel[] = [];
      this.cosmeticStructureModels.set(cosmeticId, empty);
      return empty;
    }

    pending = Promise.all(assetPaths.map((modelPath) => this.loadCosmeticStructureModel(cosmeticId, modelPath)))
      .then((models) => {
        this.cosmeticStructureModels.set(cosmeticId, models);
        models.forEach((model) => {
          this.scene.add(model.group);
          if (this.currentChunkBounds) {
            model.setWorldBounds(this.currentChunkBounds);
          }
        });
        return models;
      })
      .catch((error) => {
        console.warn(`[StructureManager] Failed to load cosmetic models for ${cosmeticId}:`, error);
        const empty: InstancedModel[] = [];
        this.cosmeticStructureModels.set(cosmeticId, empty);
        return empty;
      })
      .finally(() => {
        this.cosmeticStructureModelPromises.delete(cosmeticId);
      });

    this.cosmeticStructureModelPromises.set(cosmeticId, pending);
    return pending;
  }

  private loadCosmeticStructureModel(cosmeticId: string, modelPath: string): Promise<InstancedModel> {
    return new Promise((resolve, reject) => {
      gltfLoader.load(
        modelPath,
        (gltf) => {
          try {
            const instancedModel = new InstancedModel(gltf, INITIAL_STRUCTURE_CAPACITY, false, cosmeticId);
            resolve(instancedModel);
          } catch (error) {
            reject(error);
          }
        },
        undefined,
        (error) => {
          console.error(`[StructureManager] Failed to load cosmetic model ${modelPath}:`, error);
          reject(error);
        },
      );
    });
  }

  async onUpdate(update: StructureTileSystemUpdate) {
    // console.log("[UPDATE STRUCTURE SYSTEM ON UPDATE]", update);
    const { entityId: rawEntityId, hexCoords, structureType, stage, level, owner, hasWonder } = update;
    const entityId = normalizeEntityId(rawEntityId);
    if (entityId === undefined) {
      console.warn("[StructureManager] Received tile update without a valid entity id", update);
      return;
    }
    await this.ensureStructureModels(structureType);
    const normalizedCoord = { col: hexCoords.col - FELT_CENTER(), row: hexCoords.row - FELT_CENTER() };
    const position = getWorldPositionForHex(normalizedCoord);
    position.y += 0.05;
    this.dummy.position.copy(position);
    this.dummy.updateMatrix();

    if (!this.structureHexCoords.has(normalizedCoord.col)) {
      this.structureHexCoords.set(normalizedCoord.col, new Set());
    }
    if (!this.structureHexCoords.get(normalizedCoord.col)!.has(normalizedCoord.row)) {
      this.structureHexCoords.get(normalizedCoord.col)!.add(normalizedCoord.row);
    }

    const key = structureType;

    // Check for pending label updates and apply them if they exist
    // Check if structure already exists with valid owner before overwriting
    const existingStructure = this.structures.getStructureByEntityId(entityId);

    // Update spatial index
    this.updateSpatialIndex(entityId, existingStructure?.hexCoords, normalizedCoord);

    let finalOwner = {
      address: owner.address || 0n,
      ownerName: owner.ownerName || "",
      guildName: owner.guildName || "",
    };

    // If incoming owner is invalid (0n or undefined) but existing structure has valid owner, preserve existing
    if (
      (!owner.address || owner.address === 0n) &&
      existingStructure?.owner.address &&
      existingStructure.owner.address !== 0n
    ) {
      console.log(
        `[OWNER PRESERVATION] Structure ${entityId} preserving existing owner ${existingStructure.owner.address} instead of invalid update owner ${owner.address}`,
      );
      finalOwner = existingStructure.owner;
    }
    let finalGuardArmies = update.guardArmies;
    let finalActiveProductions = update.activeProductions;

    const battleData = update.battleData ?? {};
    let { battleCooldownEnd } = battleData as { battleCooldownEnd?: number };
    const {
      latestAttackerId,
      latestDefenderId,
      latestAttackerCoordX,
      latestAttackerCoordY,
      latestDefenderCoordX,
      latestDefenderCoordY,
    } = battleData as {
      latestAttackerId?: number;
      latestDefenderId?: number;
      latestAttackerCoordX?: number;
      latestAttackerCoordY?: number;
      latestDefenderCoordX?: number;
      latestDefenderCoordY?: number;
    };

    let { attackedFromDegrees, attackTowardDegrees } = getCombatAngles(
      hexCoords,
      latestAttackerId ?? undefined,
      latestAttackerCoordX && latestAttackerCoordY ? { x: latestAttackerCoordX, y: latestAttackerCoordY } : undefined,
      latestDefenderId ?? undefined,
      latestDefenderCoordX && latestDefenderCoordY ? { x: latestDefenderCoordX, y: latestDefenderCoordY } : undefined,
    );

    // Calculate battle timer left
    let battleTimerLeft = getBattleTimerLeft(battleCooldownEnd);

    const pendingUpdate = this.pendingLabelUpdates.get(entityId);
    if (pendingUpdate) {
      // Check if pending update is not too old (max 30 seconds)
      const isPendingStale = Date.now() - pendingUpdate.timestamp > 30000;

      if (isPendingStale) {
        console.warn(
          `[PENDING LABEL UPDATE] Discarding stale pending update for structure ${entityId} (age: ${Date.now() - pendingUpdate.timestamp}ms)`,
        );
        this.pendingLabelUpdates.delete(entityId);
      } else {
        console.log(
          `[PENDING LABEL UPDATE] Applying pending update for structure ${entityId} (type: ${pendingUpdate.updateType}, pendingUpdate: ${pendingUpdate})`,
        );
        finalOwner = pendingUpdate.owner;
        if (pendingUpdate.guardArmies) {
          finalGuardArmies = pendingUpdate.guardArmies;
        }
        if (pendingUpdate.activeProductions) {
          finalActiveProductions = pendingUpdate.activeProductions;
        }
        // Apply any pending battle direction data
        if (pendingUpdate.attackedFromDegrees !== undefined) {
          attackedFromDegrees = pendingUpdate.attackedFromDegrees;
        }
        if (pendingUpdate.attackedTowardDegrees !== undefined) {
          attackTowardDegrees = pendingUpdate.attackedTowardDegrees;
        }
        if (pendingUpdate.battleCooldownEnd !== undefined) {
          battleCooldownEnd = pendingUpdate.battleCooldownEnd;
          battleTimerLeft = getBattleTimerLeft(pendingUpdate.battleCooldownEnd);
        }
        // Clear the pending update
        this.pendingLabelUpdates.delete(entityId);
      }
    }

    if (this.components?.Structure) {
      const liveStructure = getComponentValue(this.components.Structure, getEntityIdFromKeys([BigInt(entityId)]));

      if (liveStructure) {
        const liveOwnerAddress = liveStructure.owner;

        if (liveOwnerAddress !== undefined) {
          let liveOwnerName = finalOwner.ownerName;

          if (this.components.AddressName) {
            const addressName = getComponentValue(this.components.AddressName, getEntityIdFromKeys([liveOwnerAddress]));

            if (addressName?.name) {
              try {
                liveOwnerName = shortString.decodeShortString(addressName.name.toString());
              } catch (error) {
                console.warn(`[StructureManager] Failed to decode owner name for ${entityId}:`, error);
              }
            }
          }

          finalOwner = {
            address: liveOwnerAddress,
            ownerName: liveOwnerName,
            guildName: finalOwner.guildName,
          };
        }
      }
    }

    const ownerForCosmetics = finalOwner.address ?? 0n;
    if (this.components && ownerForCosmetics !== 0n) {
      playerCosmeticsStore.hydrateFromBlitzComponent(this.components, ownerForCosmetics);
    }
    const enumName = StructureType[key as unknown as keyof typeof StructureType];
    const defaultModelKey = typeof enumName === "string" ? enumName : String(key);
    const cosmetic = resolveStructureCosmetic({
      owner: ownerForCosmetics,
      structureType: key,
      stage,
      defaultModelKey,
    });

    // Add the structure to the structures map with the complete owner info
    this.structures.addStructure(
      entityId,
      update.structureName,
      key,
      normalizedCoord,
      update.initialized,
      stage,
      level,
      finalOwner,
      hasWonder,
      cosmetic.attachments,
      update.isAlly,
      finalGuardArmies,
      finalActiveProductions,
      update.hyperstructureRealmCount,
      attackedFromDegrees ?? undefined,
      attackTowardDegrees ?? undefined,
      battleCooldownEnd,
      battleTimerLeft,
    );

    const structureRecord = this.structures.getStructureByEntityId(entityId);
    if (structureRecord) {
      structureRecord.cosmeticId = cosmetic.cosmeticId;
      structureRecord.cosmeticAssetPaths = cosmetic.registryEntry?.assetPaths;
      structureRecord.attachments = cosmetic.attachments;
    }

    const existingLabel = this.entityIdLabels.get(entityId);
    if (existingLabel && structureRecord) {
      this.updateStructureLabelData(structureRecord, existingLabel);
    }

    // Smart relic effects management - differentiate between genuine updates and chunk reloads
    const currentTime = Date.now();
    const lastUpdateTime = this.structureUpdateTimestamps.get(entityId) || 0;
    const updateSource = `tile-${entityId}`; // Source identifier for this update
    const lastUpdateSource = this.structureUpdateSources.get(entityId);

    // Consider it a genuine structure update if:
    // 1. More than 2 seconds since last update (prevents rapid chunk switches), OR
    // 2. The structure has never been seen before, OR
    // 3. This is the first time we've seen this source type for this entity
    const isGenuineUpdate =
      currentTime - lastUpdateTime > 2000 || lastUpdateTime === 0 || lastUpdateSource !== updateSource;

    if (isGenuineUpdate) {
      // console.log(
      //   `[RELIC EFFECTS] Structure ${entityId} genuine update - clearing existing effects (source: ${updateSource})`,
      // );
      // This is a genuine structure update, clear existing relic effects
      const entityEffectsMap = this.structureRelicEffects.get(entityId);
      if (entityEffectsMap) {
        for (const relicSource of entityEffectsMap.keys()) {
          this.updateRelicEffects(entityId, [], relicSource);
        }
      }

      // Update tracking info
      this.structureUpdateTimestamps.set(entityId, currentTime);
      this.structureUpdateSources.set(entityId, updateSource);
    } else {
      // console.log(`[RELIC EFFECTS] Structure ${entityId} quick reload/chunk switch - preserving existing effects`);
    }

    // Always apply pending relic effects (for both genuine updates and chunk reloads)
    if (this.applyPendingRelicEffectsCallback) {
      try {
        await this.applyPendingRelicEffectsCallback(entityId);
      } catch (error) {
        console.error(`Failed to apply pending relic effects for structure ${entityId}:`, error);
      }
    }

    // Update the visible structures if this structure is in the current chunk
    if (this.isInCurrentChunk(normalizedCoord)) {
      this.updateVisibleStructures();
    }
  }

  private getChunkBounds(startRow: number, startCol: number) {
    return getRenderBounds(startRow, startCol, this.renderChunkSize, this.chunkStride);
  }

  async updateChunk(chunkKey: string, options?: { force?: boolean }) {
    const force = options?.force ?? false;
    if (!force && this.currentChunk === chunkKey) {
      return;
    }

    // Wait for any ongoing chunk switch to complete first
    if (this.chunkSwitchPromise) {
      // console.log(
      //   `[CHUNK SYNC] Waiting for previous structure chunk switch to complete before switching to ${chunkKey}`,
      // );
      try {
        await this.chunkSwitchPromise;
      } catch (error) {
        console.warn(`Previous structure chunk switch failed:`, error);
      }
    }

    // Check again if chunk key is still different (might have changed while waiting)
    if (!force && this.currentChunk === chunkKey) {
      return;
    }

    const previousChunk = this.currentChunk;
    const isSwitch = previousChunk !== chunkKey;
    if (isSwitch) {
      // console.log(`[CHUNK SYNC] Switching structure chunk from ${this.currentChunk} to ${chunkKey}`);
      this.currentChunk = chunkKey;
    } else if (force) {
      // console.log(`[CHUNK SYNC] Refreshing structure chunk ${chunkKey}`);
    }

    // Create and track the chunk switch promise
    this.chunkSwitchPromise = Promise.resolve().then(() => {
      this.updateVisibleStructures();
      this.showLabels();
    });

    try {
      await this.chunkSwitchPromise;
      // console.log(`[CHUNK SYNC] Structure chunk ${isSwitch ? "switch" : "refresh"} for ${chunkKey} completed`);
    } finally {
      this.chunkSwitchPromise = null;
    }
  }

  getStructureByHexCoords(hexCoords: { col: number; row: number }) {
    const allStructures = this.structures.getStructures();

    for (const structures of allStructures.values()) {
      const structure = Array.from(structures.values()).find(
        (structure) => structure.hexCoords.col === hexCoords.col && structure.hexCoords.row === hexCoords.row,
      );
      if (structure) {
        return structure;
      }
    }
    return undefined;
  }

  public getVisibleCount(): number {
    return this.visibleStructureCount;
  }

  private updateVisibleStructures(): void {
    if (this.isUpdatingVisibleStructures) {
      this.hasPendingVisibleStructuresUpdate = true;
      return;
    }

    this.isUpdatingVisibleStructures = true;
    void this.performVisibleStructuresUpdate()
      .catch((error) => {
        console.error("Failed to update visible structures", error);
      })
      .finally(() => {
        this.isUpdatingVisibleStructures = false;
        if (this.hasPendingVisibleStructuresUpdate) {
          this.hasPendingVisibleStructuresUpdate = false;
          this.updateVisibleStructures();
        }
      });
  }

  private resolveStructureAttachmentsForRender(structure: StructureInfo): CosmeticAttachmentTemplate[] {
    return structure.attachments ? [...structure.attachments] : [];
  }

  /**
   * Check if a structure uses a non-default cosmetic skin.
   */
  private hasCosmeticSkin(structure: StructureInfo): boolean {
    if (!structure.cosmeticId || !structure.cosmeticAssetPaths?.length) {
      return false;
    }
    // Default cosmetics end with ":base" and use the standard model paths
    return !structure.cosmeticId.endsWith(":base");
  }

  private async performVisibleStructuresUpdate(): Promise<void> {
    // Refresh visibility state when invoked outside the render loop
    this.visibilityManager?.beginFrame();

    const visibleStructureIds = new Set<ID>();
    const attachmentRetain = new Set<number>();

    // Get visible structures from spatial index
    const [startRow, startCol] = this.currentChunk?.split(",").map(Number) || [0, 0];
    const visibleStructures = this.getVisibleStructuresForChunk(startRow, startCol);
    this.visibleStructureCount = visibleStructures.length;

    // Organize by type for model loading and rendering
    const structuresByType = new Map<StructureType, StructureInfo[]>();
    // Organize structures with cosmetic skins separately
    const structuresByCosmeticId = new Map<string, StructureInfo[]>();

    visibleStructures.forEach((structure) => {
      if (this.hasCosmeticSkin(structure)) {
        const cosmeticId = structure.cosmeticId!;
        if (!structuresByCosmeticId.has(cosmeticId)) {
          structuresByCosmeticId.set(cosmeticId, []);
        }
        structuresByCosmeticId.get(cosmeticId)!.push(structure);
      } else {
        if (!structuresByType.has(structure.structureType)) {
          structuresByType.set(structure.structureType, []);
        }
        structuresByType.get(structure.structureType)!.push(structure);
      }
    });

    const preloadPromises: Promise<unknown>[] = [];

    for (const [structureType] of structuresByType) {
      if (!this.structureModels.has(structureType)) {
        preloadPromises.push(this.ensureStructureModels(structureType));
      }
    }

    // Preload cosmetic models
    for (const [cosmeticId, structures] of structuresByCosmeticId) {
      if (!this.cosmeticStructureModels.has(cosmeticId)) {
        const assetPaths = structures[0]?.cosmeticAssetPaths ?? [];
        if (assetPaths.length > 0) {
          preloadPromises.push(this.ensureCosmeticStructureModels(cosmeticId, assetPaths));
        }
      }
    }

    if (preloadPromises.length > 0) {
      try {
        await Promise.all(preloadPromises);
      } catch (error) {
        console.error("Failed to preload structure models", error);
      }
    }

    this.wonderEntityIdMaps.clear();

    // Reset all model counts
    this.structureModels.forEach((models) => {
      models.forEach((model) => model.setCount(0));
    });
    this.cosmeticStructureModels.forEach((models) => {
      models.forEach((model) => model.setCount(0));
    });
    this.entityIdMaps.clear();
    this.cosmeticEntityIdMaps.clear();

    for (const [structureType, structures] of structuresByType) {
      const models = this.structureModels.get(structureType);

      if (!models || models.length === 0) {
        continue;
      }

      if (!this.entityIdMaps.has(structureType)) {
        this.entityIdMaps.set(structureType, new Map());
      }

      structures.forEach((structure) => {
        visibleStructureIds.add(structure.entityId);
        const position = getWorldPositionForHex(structure.hexCoords);
        position.y += 0.05;

        const existingLabel = this.entityIdLabels.get(structure.entityId);
        if (existingLabel) {
          this.updateStructureLabelData(structure, existingLabel);
          const newPosition = getWorldPositionForHex(structure.hexCoords);
          newPosition.y += 2;
          existingLabel.position.copy(newPosition);
        }

        this.dummy.position.copy(position);

        if (structureType === StructureType.Bank) {
          this.dummy.rotation.y = (4 * Math.PI) / 6;
        } else {
          const rotationSeed = hashCoordinates(structure.hexCoords.col, structure.hexCoords.row);
          const rotationIndex = Math.floor(rotationSeed * 6);
          const randomRotation = (rotationIndex * Math.PI) / 3;
          this.dummy.rotation.y = randomRotation;
        }
        this.dummy.updateMatrix();

        // Add point icon for this structure (always visible)
        if (this.pointsRenderers) {
          const iconPosition = position.clone();
          iconPosition.y += 2; // Match CSS2D label height

          const renderer = this.getRendererForStructure(structure);
          if (renderer) {
            renderer.setPoint({
              entityId: structure.entityId,
              position: iconPosition,
            });
          }
        }

        const entityNumericId = Number(structure.entityId);
        const templates = this.resolveStructureAttachmentsForRender(structure);
        if (templates.length > 0) {
          attachmentRetain.add(entityNumericId);
          const signature = this.getAttachmentSignature(templates);
          const isActive = this.activeStructureAttachmentEntities.has(entityNumericId);
          if (!isActive || this.structureAttachmentSignatures.get(entityNumericId) !== signature) {
            this.attachmentManager.spawnAttachments(entityNumericId, templates);
            this.structureAttachmentSignatures.set(entityNumericId, signature);
            this.activeStructureAttachmentEntities.add(entityNumericId);
          }

          this.tempCosmeticPosition.copy(position);
          this.tempCosmeticRotation.copy(this.dummy.rotation);

          const baseTransform = {
            position: this.tempCosmeticPosition,
            rotation: this.tempCosmeticRotation,
            scale: this.dummy.scale,
          };

          const mountTransforms = resolveStructureMountTransforms(
            structure.structureType,
            baseTransform,
            this.structureAttachmentTransformScratch,
          );

          this.attachmentManager.updateAttachmentTransforms(entityNumericId, baseTransform, mountTransforms);
        } else if (this.activeStructureAttachmentEntities.has(entityNumericId)) {
          this.attachmentManager.removeAttachments(entityNumericId);
          this.activeStructureAttachmentEntities.delete(entityNumericId);
          this.structureAttachmentSignatures.delete(entityNumericId);
        }

        let modelType = models[structure.stage];
        if (structureType === StructureType.Realm) {
          modelType = models[structure.level];

          const currentCount = modelType.getCount();
          modelType.setMatrixAt(currentCount, this.dummy.matrix);
          modelType.setCount(currentCount + 1);
          this.entityIdMaps.get(structureType)!.set(currentCount, structure.entityId);

          if (structure.hasWonder) {
            const wonderModel = models[WONDER_MODEL_INDEX];
            const wonderCount = wonderModel.getCount();
            wonderModel.setMatrixAt(wonderCount, this.dummy.matrix);
            wonderModel.setCount(wonderCount + 1);
            this.wonderEntityIdMaps.set(wonderCount, structure.entityId);
          }
        } else {
          const currentCount = modelType.getCount();
          modelType.setMatrixAt(currentCount, this.dummy.matrix);
          modelType.setCount(currentCount + 1);
          this.entityIdMaps.get(structureType)!.set(currentCount, structure.entityId);
        }
      });

      models.forEach((model) => model.needsUpdate());
    }

    // Render structures with cosmetic skins
    for (const [cosmeticId, structures] of structuresByCosmeticId) {
      const models = this.cosmeticStructureModels.get(cosmeticId);

      if (!models || models.length === 0) {
        continue;
      }

      if (!this.cosmeticEntityIdMaps.has(cosmeticId)) {
        this.cosmeticEntityIdMaps.set(cosmeticId, new Map());
      }

      structures.forEach((structure) => {
        visibleStructureIds.add(structure.entityId);
        const position = getWorldPositionForHex(structure.hexCoords);
        position.y += 0.05;

        const existingLabel = this.entityIdLabels.get(structure.entityId);
        if (existingLabel) {
          this.updateStructureLabelData(structure, existingLabel);
          const newPosition = getWorldPositionForHex(structure.hexCoords);
          newPosition.y += 2;
          existingLabel.position.copy(newPosition);
        }

        this.dummy.position.copy(position);

        const rotationSeed = hashCoordinates(structure.hexCoords.col, structure.hexCoords.row);
        const rotationIndex = Math.floor(rotationSeed * 6);
        const randomRotation = (rotationIndex * Math.PI) / 3;
        this.dummy.rotation.y = randomRotation;
        this.dummy.updateMatrix();

        // Add point icon for this structure
        if (this.pointsRenderers) {
          const iconPosition = position.clone();
          iconPosition.y += 2;

          const renderer = this.getRendererForStructure(structure);
          if (renderer) {
            renderer.setPoint({
              entityId: structure.entityId,
              position: iconPosition,
            });
          }
        }

        // Handle attachments
        const entityNumericId = Number(structure.entityId);
        const templates = this.resolveStructureAttachmentsForRender(structure);
        if (templates.length > 0) {
          attachmentRetain.add(entityNumericId);
          const signature = this.getAttachmentSignature(templates);
          const isActive = this.activeStructureAttachmentEntities.has(entityNumericId);
          if (!isActive || this.structureAttachmentSignatures.get(entityNumericId) !== signature) {
            this.attachmentManager.spawnAttachments(entityNumericId, templates);
            this.structureAttachmentSignatures.set(entityNumericId, signature);
            this.activeStructureAttachmentEntities.add(entityNumericId);
          }

          this.tempCosmeticPosition.copy(position);
          this.tempCosmeticRotation.copy(this.dummy.rotation);

          const baseTransform = {
            position: this.tempCosmeticPosition,
            rotation: this.tempCosmeticRotation,
            scale: this.dummy.scale,
          };

          const mountTransforms = resolveStructureMountTransforms(
            structure.structureType,
            baseTransform,
            this.structureAttachmentTransformScratch,
          );

          this.attachmentManager.updateAttachmentTransforms(entityNumericId, baseTransform, mountTransforms);
        } else if (this.activeStructureAttachmentEntities.has(entityNumericId)) {
          this.attachmentManager.removeAttachments(entityNumericId);
          this.activeStructureAttachmentEntities.delete(entityNumericId);
          this.structureAttachmentSignatures.delete(entityNumericId);
        }

        // Cosmetic skins typically have a single model (index 0)
        const model = models[0];
        if (model) {
          const currentCount = model.getCount();
          model.setMatrixAt(currentCount, this.dummy.matrix);
          model.setCount(currentCount + 1);
          this.cosmeticEntityIdMaps.get(cosmeticId)!.set(currentCount, structure.entityId);
        }
      });

      models.forEach((model) => model.needsUpdate());
    }

    if (this.activeStructureAttachmentEntities.size > 0) {
      const toRemove: number[] = [];
      this.activeStructureAttachmentEntities.forEach((entityId) => {
        if (!attachmentRetain.has(entityId)) {
          toRemove.push(entityId);
        }
      });

      toRemove.forEach((entityId) => {
        this.attachmentManager.removeAttachments(entityId);
        this.activeStructureAttachmentEntities.delete(entityId);
        this.structureAttachmentSignatures.delete(entityId);
      });
    }

    const labelsToRemove: ID[] = [];
    for (const entityId of this.entityIdLabels.keys()) {
      if (!visibleStructureIds.has(entityId)) {
        labelsToRemove.push(entityId);
      }
    }

    labelsToRemove.forEach((entityId) => {
      this.removeEntityIdLabel(entityId);
    });

    // Remove points for structures no longer visible
    if (this.pointsRenderers) {
      Object.values(this.pointsRenderers).forEach((renderer) => {
        // We need to iterate all points in renderer and remove if not in visibleStructureIds
        // But PointsLabelRenderer doesn't expose iteration easily.
        // Instead, we can iterate all known structures and remove those not visible
        this.structures.getStructures().forEach((structures) => {
          structures.forEach((structure) => {
            if (!visibleStructureIds.has(structure.entityId) && renderer.hasPoint(structure.entityId)) {
              renderer.removePoint(structure.entityId);
            }
          });
        });
      });
    }

    this.frustumVisibilityDirty = true;
  }

  private getRendererForStructure(structure: StructureInfo): PointsLabelRenderer | null {
    if (!this.pointsRenderers) return null;

    const { structureType, isMine, isAlly } = structure;

    if (structureType === StructureType.Village) {
      return isMine
        ? this.pointsRenderers.myVillage
        : isAlly
          ? this.pointsRenderers.allyVillage
          : this.pointsRenderers.enemyVillage;
    }
    if (structureType === StructureType.Realm) {
      return isMine
        ? this.pointsRenderers.myRealm
        : isAlly
          ? this.pointsRenderers.allyRealm
          : this.pointsRenderers.enemyRealm;
    }
    if (structureType === StructureType.Hyperstructure) {
      return this.pointsRenderers.hyperstructure;
    }
    if (structureType === StructureType.Bank) {
      return this.pointsRenderers.bank;
    }
    if (structureType === StructureType.FragmentMine) {
      return this.pointsRenderers.fragmentMine;
    }
    return null;
  }

  private getVisibleStructuresForChunk(startRow: number, startCol: number): StructureInfo[] {
    if (this.needsSpatialReindex) {
      this.rebuildSpatialIndex();
    }
    const visibleStructures: StructureInfo[] = [];
    const bounds = this.getChunkBounds(startRow, startCol);

    const minCol = bounds.minCol;
    const maxCol = bounds.maxCol;
    const minRow = bounds.minRow;
    const maxRow = bounds.maxRow;

    const startBucketX = Math.floor(minCol / this.chunkStride);
    const endBucketX = Math.floor(maxCol / this.chunkStride);
    const startBucketY = Math.floor(minRow / this.chunkStride);
    const endBucketY = Math.floor(maxRow / this.chunkStride);

    for (let bx = startBucketX; bx <= endBucketX; bx++) {
      for (let by = startBucketY; by <= endBucketY; by++) {
        const key = `${bx},${by}`;
        const structureIds = this.chunkToStructures.get(key);
        if (structureIds) {
          for (const id of structureIds) {
            const structure = this.structures.getStructureByEntityId(id);
            if (structure && this.isStructureVisible(structure)) {
              visibleStructures.push(structure);
            }
          }
        }
      }
    }

    return visibleStructures;
  }

  private rebuildSpatialIndex() {
    this.chunkToStructures.clear();
    this.structures.getStructures().forEach((structures) => {
      structures.forEach((structure) => {
        this.updateSpatialIndex(structure.entityId, undefined, {
          col: structure.hexCoords.col,
          row: structure.hexCoords.row,
        });
      });
    });
    this.needsSpatialReindex = false;
  }

  private getAttachmentSignature(templates: CosmeticAttachmentTemplate[]): string {
    if (templates.length === 0) {
      return "";
    }
    return templates
      .map((template) => `${template.id}:${template.slot ?? ""}`)
      .sort((a, b) => (a > b ? 1 : a < b ? -1 : 0))
      .join("|");
  }

  private getVisibleStructures(structures: Map<ID, StructureInfo>): StructureInfo[] {
    return Array.from(structures.values()).filter((structure) => this.isStructureVisible(structure));
  }

  private isInCurrentChunk(hexCoords: { col: number; row: number }): boolean {
    const [chunkRow, chunkCol] = this.currentChunk?.split(",").map(Number) || [];
    const bounds = this.getChunkBounds(chunkRow || 0, chunkCol || 0);
    return (
      hexCoords.col >= bounds.minCol &&
      hexCoords.col < bounds.maxCol &&
      hexCoords.row >= bounds.minRow &&
      hexCoords.row < bounds.maxRow
    );
  }

  private isStructureVisible(structure: StructureInfo): boolean {
    if (!this.isInCurrentChunk(structure.hexCoords)) {
      return false;
    }

    const position = getWorldPositionForHex(structure.hexCoords);
    position.y += 0.05;
    if (this.visibilityManager) {
      return this.visibilityManager.isPointVisible(position);
    }
    if (!this.frustumManager) {
      return true;
    }
    return this.frustumManager.isPointVisible(position);
  }

  public getEntityIdFromInstance(structureType: StructureType, instanceId: number): ID | undefined {
    // Check if this is a wonder model instance
    if (structureType === StructureType.Realm && this.wonderEntityIdMaps.has(instanceId)) {
      return this.wonderEntityIdMaps.get(instanceId);
    }

    const map = this.entityIdMaps.get(structureType);
    return map ? map.get(instanceId) : undefined;
  }

  public getInstanceIdFromEntityId(structureType: StructureType, entityId: ID): number | undefined {
    const normalizedEntityId = normalizeEntityId(entityId);
    if (normalizedEntityId === undefined) {
      return undefined;
    }

    // First check the wonder map
    if (structureType === StructureType.Realm) {
      for (const [instanceId, id] of this.wonderEntityIdMaps.entries()) {
        if (id === normalizedEntityId) {
          return instanceId;
        }
      }
    }

    const map = this.entityIdMaps.get(structureType);
    if (!map) return undefined;
    for (const [instanceId, id] of map.entries()) {
      if (id === normalizedEntityId) {
        return instanceId;
      }
    }
    return undefined;
  }

  public setChunkBounds(bounds?: { box: Box3; sphere: Sphere }) {
    this.currentChunkBounds = bounds ?? undefined;
    this.structureModels.forEach((models) => {
      models.forEach((model) => model.setWorldBounds(bounds));
    });
    this.cosmeticStructureModels.forEach((models) => {
      models.forEach((model) => model.setWorldBounds(bounds));
    });
  }

  private isChunkVisible(): boolean {
    if (!this.currentChunkBounds) {
      return true;
    }
    if (this.visibilityManager) {
      return this.visibilityManager.isBoxVisible(this.currentChunkBounds.box);
    }
    if (!this.frustumManager) {
      return true;
    }
    return this.frustumManager.isBoxVisible(this.currentChunkBounds.box);
  }

  updateAnimations(deltaTime: number, visibility?: AnimationVisibilityContext) {
    if (!this.isChunkVisible()) {
      return;
    }

    const context = this.resolveAnimationVisibilityContext(visibility);
    this.structureModels.forEach((models) => {
      models.forEach((model) => model.updateAnimations(deltaTime, context));
    });
    this.cosmeticStructureModels.forEach((models) => {
      models.forEach((model) => model.updateAnimations(deltaTime, context));
    });

    if (this.frustumVisibilityDirty) {
      this.applyFrustumVisibilityToLabels();
      this.frustumVisibilityDirty = false;
    }

    // Flush batched label pool operations to minimize layout thrashing
    this.labelPool.flushBatch();
  }

  private resolveAnimationVisibilityContext(
    provided?: AnimationVisibilityContext,
  ): AnimationVisibilityContext | undefined {
    if (provided) {
      return provided;
    }

    if (!this.hexagonScene) {
      return undefined;
    }

    const camera = this.hexagonScene.getCamera();
    if (!camera) {
      return undefined;
    }

    this.animationCameraPosition.copy(camera.position);

    if (!this.animationVisibilityContext) {
      this.animationVisibilityContext = {
        visibilityManager: this.visibilityManager,
        frustumManager: this.frustumManager,
        cameraPosition: this.animationCameraPosition,
        maxDistance: this.animationCullDistance,
      };
    } else {
      this.animationVisibilityContext.visibilityManager = this.visibilityManager;
      this.animationVisibilityContext.frustumManager = this.frustumManager;
      this.animationVisibilityContext.cameraPosition = this.animationCameraPosition;
      this.animationVisibilityContext.maxDistance = this.animationCullDistance;
    }

    return this.animationVisibilityContext;
  }

  private applyFrustumVisibilityToLabels() {
    this.entityIdLabels.forEach((label) => {
      const isVisible = this.visibilityManager
        ? this.visibilityManager.isPointVisible(label.position)
        : (this.frustumManager?.isPointVisible(label.position) ?? true);
      if (isVisible) {
        if (label.parent !== this.labelsGroup) {
          this.labelsGroup.add(label);
          label.element.style.display = "";

          // Force update data when showing again
          const entityId = label.userData.entityId;
          const structure = this.structures.getStructureByEntityId(entityId);
          if (structure) {
            updateStructureLabel(label.element, structure, this.currentCameraView);
          }
        }
      } else {
        if (label.parent === this.labelsGroup) {
          this.labelsGroup.remove(label);
          label.element.style.display = "none";
        }
      }
    });
  }

  // Label Management Methods
  private addEntityIdLabel(structure: StructureInfo, position: Vector3) {
    console.log("[ADD ENTITY ID LABEL]", { ...structure });
    console.log("[ADD ENTITY ID LABEL] isMine:", structure.isMine, "owner.address:", structure.owner.address);
    const { label } = this.labelPool.acquire(() => {
      const element = createStructureLabel(structure, this.currentCameraView);
      const cssLabel = new CSS2DObject(element);
      cssLabel.userData.baseRenderOrder = cssLabel.renderOrder;
      return cssLabel;
    });

    label.position.copy(position);
    label.position.y += 2;
    label.userData.entityId = structure.entityId;

    this.configureStructureLabelInteractions(label);

    this.entityIdLabels.set(structure.entityId, label);
    this.labelsGroup.add(label);
    this.updateStructureLabelData(structure, label);
    this.frustumVisibilityDirty = true;
  }

  private removeEntityIdLabel(entityId: ID) {
    const normalizedEntityId = normalizeEntityId(entityId);
    if (normalizedEntityId === undefined) {
      return;
    }

    const label = this.entityIdLabels.get(normalizedEntityId);
    if (label) {
      this.labelsGroup.remove(label);
      this.labelPool.release(label);
      this.entityIdLabels.delete(normalizedEntityId);
      this.frustumVisibilityDirty = true;
    }
  }

  private configureStructureLabelInteractions(label: CSS2DObject): void {
    const element = label.element as HTMLElement;
    const baseRenderOrder = (label.userData.baseRenderOrder as number | undefined) ?? label.renderOrder;
    label.userData.baseRenderOrder = baseRenderOrder;

    element.onmouseenter = () => {
      label.renderOrder = Infinity;
    };

    element.onmouseleave = () => {
      label.renderOrder = baseRenderOrder;
    };
  }

  public removeLabelsFromScene() {
    this.entityIdLabels.forEach((label) => {
      this.labelsGroup.remove(label);
      this.labelPool.release(label);
    });
    // Clear the labels map after removing all labels
    this.entityIdLabels.clear();

    // Additional verification
    const remainingLabels = this.labelsGroup.children.filter((child) => child instanceof CSS2DObject);
    if (remainingLabels.length > 0) {
      remainingLabels.forEach((label) => {
        this.labelsGroup.remove(label);
      });
    }
    this.frustumVisibilityDirty = true;
  }

  public removeLabelsExcept(entityId?: ID) {
    const normalizedEntityId = entityId !== undefined ? normalizeEntityId(entityId) : undefined;
    const labelsToRemove: ID[] = [];

    this.entityIdLabels.forEach((_label, labelEntityId) => {
      if (labelEntityId !== normalizedEntityId) {
        labelsToRemove.push(labelEntityId);
      }
    });

    labelsToRemove.forEach((labelEntityId) => {
      const label = this.entityIdLabels.get(labelEntityId);
      if (!label) {
        return;
      }

      this.labelsGroup.remove(label);
      this.labelPool.release(label);
      if (label.element && label.element.parentNode) {
        label.element.parentNode.removeChild(label.element);
      }
      this.entityIdLabels.delete(labelEntityId);
    });
    this.frustumVisibilityDirty = true;
  }

  public showLabels() {
    // Just update visible structures - this will handle labels appropriately
    // without destroying existing labels and their live data
    this.updateVisibleStructures();
  }

  public showLabel(entityId: ID): void {
    const normalizedEntityId = normalizeEntityId(entityId);
    if (normalizedEntityId === undefined) {
      return;
    }

    const structure = this.structures.getStructureByEntityId(normalizedEntityId);
    if (!structure) {
      return;
    }

    const position = getWorldPositionForHex(structure.hexCoords);
    position.y += 0.05;

    const existingLabel = this.entityIdLabels.get(normalizedEntityId);
    if (existingLabel) {
      const newPosition = getWorldPositionForHex(structure.hexCoords);
      newPosition.y += 2;
      existingLabel.position.copy(newPosition);
      this.updateStructureLabelData(structure, existingLabel);

      // Highlight point icon on hover
      if (this.pointsRenderers) {
        const renderer = this.getRendererForStructure(structure);
        if (renderer) {
          renderer.setHover(normalizedEntityId);
        }
      }
      return;
    }

    this.addEntityIdLabel(structure, position);

    // Highlight point icon on hover
    if (this.pointsRenderers) {
      const renderer = this.getRendererForStructure(structure);
      if (renderer) {
        renderer.setHover(normalizedEntityId);
      }
    }
    this.frustumVisibilityDirty = true;
  }

  public hideLabel(entityId: ID): void {
    this.removeEntityIdLabel(entityId);

    // Remove hover highlight from point icon
    if (this.pointsRenderers) {
      Object.values(this.pointsRenderers).forEach((renderer) => renderer.clearHover());
    }
    this.frustumVisibilityDirty = true;
  }

  public hideAllLabels(): void {
    Array.from(this.entityIdLabels.keys()).forEach((structureId) => this.removeEntityIdLabel(structureId));

    // Clear hover highlight from all points
    if (this.pointsRenderers) {
      Object.values(this.pointsRenderers).forEach((renderer) => renderer.clearHover());
    }
    this.frustumVisibilityDirty = true;
  }

  // Relic effect management methods
  public async updateRelicEffects(
    entityId: ID,
    newRelicEffects: Array<{ relicNumber: number; effect: RelicEffect }>,
    relicSource: RelicSource = RelicSource.Guard,
  ) {
    const normalizedEntityId = normalizeEntityId(entityId);
    if (normalizedEntityId === undefined) {
      console.warn("[StructureManager] Received relic effect update without a valid entity id", {
        entityId,
        relicSource,
      });
      return;
    }

    const structure = this.structures.getStructureByEntityId(normalizedEntityId);
    if (!structure) return;

    // Get or create the effects map for this entity
    let entityEffectsMap = this.structureRelicEffects.get(normalizedEntityId);
    if (!entityEffectsMap) {
      entityEffectsMap = new Map();
      this.structureRelicEffects.set(normalizedEntityId, entityEffectsMap);
    }

    // Get current effects for this specific source
    const currentEffects = entityEffectsMap.get(relicSource) || [];

    const currentRelicNumbers = new Set(currentEffects.map((e) => e.relicNumber));
    const newRelicNumbers = new Set(newRelicEffects.map((e) => e.relicNumber));

    // Remove effects that are no longer in the new list
    for (const currentEffect of currentEffects) {
      if (!newRelicNumbers.has(currentEffect.relicNumber)) {
        currentEffect.fx.end();
      }
    }

    // Add new effects that weren't previously active
    const effectsToAdd: Array<{ relicNumber: number; effect: RelicEffect; fx: { end: () => void } }> = [];
    for (const newEffect of newRelicEffects) {
      if (!currentRelicNumbers.has(newEffect.relicNumber)) {
        try {
          const position = getWorldPositionForHex(structure.hexCoords);
          position.y += 1.5; // Position above structure

          // Register the relic FX type if not already registered (wait for texture to load)
          await this.fxManager.registerRelicFX(newEffect.relicNumber);

          // Create the FX at the structure position
          const fx = this.fxManager.playFxAtCoords(
            `relic_${newEffect.relicNumber}`,
            position.x,
            position.y,
            position.z,
            1,
            undefined,
            true,
          );

          if (fx) {
            effectsToAdd.push({ relicNumber: newEffect.relicNumber, effect: newEffect.effect, fx });
          }
        } catch (error) {
          console.error(
            `Failed to add relic effect ${newEffect.relicNumber} for structure ${normalizedEntityId}:`,
            error,
          );
        }
      }
    }

    // Update the effects for this specific source
    if (newRelicEffects.length === 0) {
      entityEffectsMap.delete(relicSource);
      // If no sources have effects, remove the entity from the main map
      if (entityEffectsMap.size === 0) {
        this.structureRelicEffects.delete(normalizedEntityId);
      }
    } else {
      // Keep existing effects that are still in the new list, add new ones
      const updatedEffects = currentEffects.filter((e) => newRelicNumbers.has(e.relicNumber)).concat(effectsToAdd);
      entityEffectsMap.set(relicSource, updatedEffects);
    }
  }

  public getStructureRelicEffects(entityId: ID): { relicId: number; effect: RelicEffect }[] {
    const normalizedEntityId = normalizeEntityId(entityId);
    if (normalizedEntityId === undefined) {
      return [];
    }

    const entityEffectsMap = this.structureRelicEffects.get(normalizedEntityId);
    if (!entityEffectsMap) return [];

    // Combine effects from all sources
    const allEffects: { relicId: number; effect: RelicEffect }[] = [];
    for (const effects of entityEffectsMap.values()) {
      allEffects.push(...effects.map((effect) => ({ relicId: effect.relicNumber, effect: effect.effect })));
    }
    return allEffects;
  }

  public getStructureRelicEffectsBySource(
    entityId: ID,
    relicSource: RelicSource,
  ): { relicId: number; effect: RelicEffect }[] {
    const normalizedEntityId = normalizeEntityId(entityId);
    if (normalizedEntityId === undefined) {
      return [];
    }

    const entityEffectsMap = this.structureRelicEffects.get(normalizedEntityId);
    if (!entityEffectsMap) return [];

    const effects = entityEffectsMap.get(relicSource);
    return effects ? effects.map((effect) => ({ relicId: effect.relicNumber, effect: effect.effect })) : [];
  }

  /**
   * Update structure label from guard update (troop count/stamina changes)
   */
  public updateStructureLabelFromStructureUpdate(update: {
    entityId: ID;
    guardArmies: GuardArmy[];
    owner: { address: bigint; ownerName: string; guildName: string };
    battleCooldownEnd: number;
  }): void {
    const entityId = normalizeEntityId(update.entityId);
    if (entityId === undefined) {
      console.warn("[StructureManager] Received structure update without a valid entity id", update);
      return;
    }

    const structure = this.structures.getStructureByEntityId(entityId);
    console.log("[UPDATING STRUCTURE LABEL]", { ...update, entityId });

    // If structure doesn't exist yet, store the update as pending
    if (!structure) {
      const currentTime = Date.now();

      // Check if we already have a pending update for this entity
      const existingPending = this.pendingLabelUpdates.get(entityId);
      const guardArmies = update.guardArmies.map((guard) => ({
        slot: guard.slot,
        category: guard.category,
        tier: guard.tier,
        count: guard.count,
        stamina: guard.stamina,
      }));

      if (!existingPending) {
        // console.log(`[PENDING LABEL UPDATE] Storing new pending structure update for ${entityId}`);
        this.pendingLabelUpdates.set(entityId, {
          guardArmies,
          owner: { ...update.owner },
          timestamp: currentTime,
          updateType: "structure",
          battleCooldownEnd: update.battleCooldownEnd,
          battleTimerLeft: getBattleTimerLeft(update.battleCooldownEnd),
        });
      } else if (currentTime >= existingPending.timestamp) {
        // console.log(`[PENDING LABEL UPDATE] Merging pending structure update for ${entityId}`);
        existingPending.guardArmies = guardArmies;
        existingPending.owner = { ...update.owner };
        existingPending.timestamp = currentTime;
        existingPending.updateType = "structure";
        existingPending.battleCooldownEnd = update.battleCooldownEnd;
        existingPending.battleTimerLeft = getBattleTimerLeft(update.battleCooldownEnd);
        this.pendingLabelUpdates.set(entityId, existingPending);
      } else {
        // console.log(`[PENDING LABEL UPDATE] Ignoring older pending structure update for ${entityId}`);
      }
      return;
    }

    // Update cached guard armies data
    structure.guardArmies = update.guardArmies.map((guard) => ({
      slot: guard.slot,
      category: guard.category,
      tier: guard.tier,
      count: guard.count,
      stamina: guard.stamina,
    }));
    structure.owner = update.owner;
    structure.isMine = isAddressEqualToAccount(update.owner.address);
    structure.battleCooldownEnd = update.battleCooldownEnd;
    structure.battleTimerLeft = getBattleTimerLeft(update.battleCooldownEnd);

    this.structures.updateStructure(entityId, structure);

    // Update the label if it exists
    const label = this.entityIdLabels.get(entityId);
    if (label) {
      this.updateStructureLabelData(structure, label);
    }
  }

  /**
   * Update structure battle direction and label
   */
  public updateBattleDirection(entityId: ID, degrees: number | undefined, role: "attacker" | "defender"): void {
    const normalizedEntityId = normalizeEntityId(entityId);
    if (normalizedEntityId === undefined) {
      console.warn("[StructureManager] Received battle direction update without a valid entity id", {
        entityId,
        degrees,
        role,
      });
      return;
    }

    // console.log("[UPDATING BATTLE DEGREES FOR STRUCTURE]", { entityId: normalizedEntityId, degrees, role });
    const structure = this.structures.getStructureByEntityId(normalizedEntityId);
    if (!structure) return;

    // Update degrees based on role
    if (role === "attacker") {
      structure.attackedTowardDegrees = degrees;
    } else {
      structure.attackedFromDegrees = degrees;
    }

    // Update label
    const label = this.entityIdLabels.get(normalizedEntityId);
    if (label) {
      this.updateStructureLabelData(structure, label);
    }
  }

  /**
   * Update structure label from building update (active productions)
   */
  public updateStructureLabelFromBuildingUpdate(update: {
    entityId: ID;
    activeProductions: Array<{ buildingCount: number; buildingType: BuildingType }>;
  }): void {
    const entityId = normalizeEntityId(update.entityId);
    if (entityId === undefined) {
      console.warn("[StructureManager] Received building update without a valid entity id", update);
      return;
    }

    const structure = this.structures.getStructureByEntityId(entityId);

    // If structure doesn't exist yet, store the update as pending
    if (!structure) {
      const currentTime = Date.now();

      // console.log(`[PENDING LABEL UPDATE] Storing pending building update for structure ${entityId}`);

      // Check if there's already a pending update for this structure
      const existingPending = this.pendingLabelUpdates.get(entityId);
      if (existingPending && currentTime >= existingPending.timestamp) {
        // Update the existing pending with new active productions
        existingPending.activeProductions = update.activeProductions;
        existingPending.timestamp = currentTime;
        existingPending.updateType = "building";
      } else if (!existingPending) {
        // Create a new pending update with just the active productions
        this.pendingLabelUpdates.set(entityId, {
          activeProductions: update.activeProductions,
          owner: { address: 0n, ownerName: "", guildName: "" }, // Will be updated when structure is created
          timestamp: currentTime,
          updateType: "building",
        });
      } else {
        // console.log(`[PENDING LABEL UPDATE] Ignoring older pending building update for structure ${entityId}`);
      }
      return;
    }

    // Update cached active productions data
    structure.activeProductions = update.activeProductions;

    // Update the label if it exists
    const label = this.entityIdLabels.get(entityId);
    if (label) {
      this.updateStructureLabelData(structure, label);
    }
  }

  /**
   * Start the battle timer update system
   */
  private startBattleTimerUpdates(): void {
    this.battleTimerInterval = setInterval(() => {
      this.recomputeBattleTimersForAllStructures();
    }, 1000);
  }

  /**
   * Update battle timers for all structures and update visible labels
   */
  private recomputeBattleTimersForAllStructures(): void {
    const allStructures = this.structures.getStructures();

    // Update all structure data
    allStructures.forEach((structures) => {
      structures.forEach((structure, entityId) => {
        // Update battle timer if structure has a battle cooldown
        if (structure.battleCooldownEnd) {
          const newBattleTimerLeft = getBattleTimerLeft(structure.battleCooldownEnd);

          // Only update if timer has changed or expired
          if (structure.battleTimerLeft !== newBattleTimerLeft) {
            structure.battleTimerLeft = newBattleTimerLeft;

            // Update visible label if it exists
            const label = this.entityIdLabels.get(entityId);
            if (label) {
              this.updateStructureLabelData(structure, label);
            }
          }
        }
      });
    });
  }

  /**
   * Update a structure label with fresh data
   */
  private updateStructureLabelData(structure: StructureInfo, existingLabel: CSS2DObject): void {
    // Optimization: Don't update DOM if label is culled/invisible
    if (existingLabel.parent !== this.labelsGroup) {
      return;
    }
    // Update the existing label content in-place with correct camera view
    updateStructureLabel(existingLabel.element, structure, this.currentCameraView);
  }
}

class Structures {
  private structures: Map<StructureType, Map<ID, StructureInfo>> = new Map();

  constructor(
    private readonly onRemove?: (structure: StructureInfo) => void,
    private readonly onStructuresChanged?: () => void,
  ) {}

  addStructure(
    entityId: ID,
    structureName: string,
    structureType: StructureType,
    hexCoords: { col: number; row: number },
    initialized: boolean,
    stage: number = 0,
    level: number = 0,
    owner: { address: bigint; ownerName: string; guildName: string },
    hasWonder: boolean,
    attachments: CosmeticAttachmentTemplate[] | undefined,
    isAlly: boolean,
    guardArmies?: Array<{ slot: number; category: string | null; tier: number; count: number; stamina: number }>,
    activeProductions?: Array<{ buildingCount: number; buildingType: BuildingType }>,
    hyperstructureRealmCount?: number,
    attackedFromDegrees?: number,
    attackedTowardDegrees?: number,
    battleCooldownEnd?: number,
    battleTimerLeft?: number,
  ) {
    const normalizedEntityId = normalizeEntityId(entityId);
    if (normalizedEntityId === undefined) {
      console.warn("[Structures] Attempted to add structure without a valid entity id", {
        entityId,
        structureType,
      });
      return;
    }

    if (!this.structures.has(structureType)) {
      this.structures.set(structureType, new Map());
    }
    this.structures.get(structureType)!.set(normalizedEntityId, {
      entityId: normalizedEntityId,
      structureName,
      hexCoords,
      stage,
      initialized,
      level,
      isMine: isAddressEqualToAccount(owner.address),
      owner,
      structureType,
      hasWonder,
      attachments,
      isAlly,
      // Enhanced data
      guardArmies,
      activeProductions,
      hyperstructureRealmCount,
      // Battle data
      attackedFromDegrees,
      attackedTowardDegrees,
      battleCooldownEnd,
      battleTimerLeft,
    });
  }

  updateStructureStage(entityId: ID, structureType: StructureType, stage: number) {
    const normalizedEntityId = normalizeEntityId(entityId);
    if (normalizedEntityId === undefined) {
      return;
    }
    const structure = this.structures.get(structureType)?.get(normalizedEntityId);
    if (structure) {
      structure.stage = stage;
    }
  }

  removeStructureFromPosition(hexCoords: { col: number; row: number }) {
    let removed = false;
    this.structures.forEach((structures) => {
      const removalQueue: ID[] = [];
      structures.forEach((structure, entityId) => {
        if (structure.hexCoords.col === hexCoords.col && structure.hexCoords.row === hexCoords.row) {
          removalQueue.push(entityId);
          this.onRemove?.(structure);
          removed = true;
        }
      });
      removalQueue.forEach((entityId) => structures.delete(entityId));
    });

    if (removed) {
      this.onStructuresChanged?.();
    }
  }

  updateStructure(entityId: ID, structure: StructureInfo) {
    const normalizedEntityId = normalizeEntityId(entityId);
    if (normalizedEntityId === undefined) {
      return;
    }
    this.structures.get(structure.structureType)?.set(normalizedEntityId, structure);
  }

  removeStructure(entityId: ID): StructureInfo | null {
    const normalizedEntityId = normalizeEntityId(entityId);
    if (normalizedEntityId === undefined) {
      return null;
    }

    let removedStructure: StructureInfo | null = null;

    this.structures.forEach((structures) => {
      const structure = structures.get(normalizedEntityId);
      if (structure) {
        this.onRemove?.(structure);
        structures.delete(normalizedEntityId);
        removedStructure = structure;
      }
    });

    if (removedStructure) {
      this.onStructuresChanged?.();
    }

    return removedStructure;
  }

  getStructures(): Map<StructureType, Map<ID, StructureInfo>> {
    return this.structures;
  }

  getStructureByEntityId(entityId: ID): StructureInfo | undefined {
    const normalizedEntityId = normalizeEntityId(entityId);
    if (normalizedEntityId === undefined) {
      return undefined;
    }
    for (const structures of this.structures.values()) {
      const structure = structures.get(normalizedEntityId);
      if (structure) {
        return structure;
      }
    }
    return undefined;
  }

  recheckOwnership() {
    this.structures.forEach((structures) => {
      structures.forEach((structure) => {
        structure.isMine = isAddressEqualToAccount(structure.owner.address);
      });
    });
  }
}<|MERGE_RESOLUTION|>--- conflicted
+++ resolved
@@ -1,6 +1,6 @@
 import { useAccountStore } from "@/hooks/store/use-account-store";
 import { getStructureModelPaths } from "@/three/constants";
-import InstancedModel from "@/three/managers/instanced-model";
+import InstancedModel, { LAND_NAME } from "@/three/managers/instanced-model";
 import { CameraView, HexagonScene } from "@/three/scenes/hexagon-scene";
 import { gltfLoader, isAddressEqualToAccount } from "@/three/utils/utils";
 import { FELT_CENTER } from "@/ui/config";
@@ -24,7 +24,7 @@
 import { StructureInfo } from "../types";
 import { AnimationVisibilityContext } from "../types/animation";
 import { RenderChunkSize } from "../types/common";
-import { getWorldPositionForHex, hashCoordinates } from "../utils";
+import { getWorldPositionForHex, getWorldPositionForHexCoordsInto, hashCoordinates } from "../utils";
 import { getRenderBounds } from "../utils/chunk-geometry";
 import { getBattleTimerLeft, getCombatAngles } from "../utils/combat-directions";
 import { FrustumManager } from "../utils/frustum-manager";
@@ -134,6 +134,7 @@
   private chunkToStructures: Map<string, Set<ID>> = new Map();
   private readonly tempCosmeticPosition: Vector3 = new Vector3();
   private readonly tempCosmeticRotation: Euler = new Euler();
+  private readonly tempVisibilityPosition: Vector3 = new Vector3();
   private readonly structureAttachmentTransformScratch = new Map<string, AttachmentTransform>();
   private readonly animationCullDistance = 140;
   private animationCameraPosition: Vector3 = new Vector3();
@@ -152,6 +153,7 @@
   private frustumManager?: FrustumManager;
   private frustumVisibilityDirty = false;
   private visibilityManager?: CentralizedVisibilityManager;
+  private labelRenderDistanceSq: number = Infinity;
   private currentChunkBounds?: { box: Box3; sphere: Sphere };
   private unsubscribeFrustum?: () => void;
   private unsubscribeVisibility?: () => void;
@@ -414,7 +416,10 @@
   }
 
   private handleCameraViewChange = (view: CameraView) => {
-    if (this.currentCameraView === view) return;
+    if (this.currentCameraView === view) {
+      this.updateShadowFlags();
+      return;
+    }
 
     // If we're moving away from Medium view, clean up transition state
     if (this.currentCameraView === CameraView.Medium) {
@@ -430,10 +435,9 @@
 
     // Use the centralized label transition function
     applyLabelTransitions(this.entityIdLabels, view);
+    this.updateShadowFlags();
   };
 
-<<<<<<< HEAD
-=======
   private updateShadowFlags(): void {
     const qualityShadowsEnabled = this.hexagonScene?.getShadowsEnabledByQuality() ?? true;
     const enableCasting = this.currentCameraView === CameraView.Close && qualityShadowsEnabled;
@@ -455,7 +459,6 @@
     this.cosmeticStructureModels.forEach((models) => applyToModels(models));
   }
 
->>>>>>> ca6eb280
   public destroy() {
     if (this.unsubscribeFrustum) {
       this.unsubscribeFrustum();
@@ -587,6 +590,7 @@
             model.setWorldBounds(this.currentChunkBounds);
           }
         });
+        this.updateShadowFlags();
         return models;
       })
       .finally(() => {
@@ -653,6 +657,7 @@
             model.setWorldBounds(this.currentChunkBounds);
           }
         });
+        this.updateShadowFlags();
         return models;
       })
       .catch((error) => {
@@ -705,6 +710,20 @@
     this.dummy.position.copy(position);
     this.dummy.updateMatrix();
 
+    // Check if structure already exists to clean up old hex coord when it moves.
+    const existingStructure = this.structures.getStructureByEntityId(entityId);
+    if (
+      existingStructure &&
+      (existingStructure.hexCoords.col !== normalizedCoord.col || existingStructure.hexCoords.row !== normalizedCoord.row)
+    ) {
+      const oldCol = existingStructure.hexCoords.col;
+      const oldRow = existingStructure.hexCoords.row;
+      this.structureHexCoords.get(oldCol)?.delete(oldRow);
+      if (this.structureHexCoords.get(oldCol)?.size === 0) {
+        this.structureHexCoords.delete(oldCol);
+      }
+    }
+
     if (!this.structureHexCoords.has(normalizedCoord.col)) {
       this.structureHexCoords.set(normalizedCoord.col, new Set());
     }
@@ -716,7 +735,6 @@
 
     // Check for pending label updates and apply them if they exist
     // Check if structure already exists with valid owner before overwriting
-    const existingStructure = this.structures.getStructureByEntityId(entityId);
 
     // Update spatial index
     this.updateSpatialIndex(entityId, existingStructure?.hexCoords, normalizedCoord);
@@ -999,6 +1017,22 @@
     return this.visibleStructureCount;
   }
 
+  public setAnimationFPS(fps: number): void {
+    const resolved = Math.max(1, fps);
+    this.structureModels.forEach((models) => {
+      models.forEach((model) => model.setAnimationFPS(resolved));
+    });
+    this.cosmeticStructureModels.forEach((models) => {
+      models.forEach((model) => model.setAnimationFPS(resolved));
+    });
+  }
+
+  public setLabelRenderDistance(distance: number): void {
+    const resolved = Math.max(0, distance);
+    this.labelRenderDistanceSq = resolved > 0 ? resolved * resolved : Infinity;
+    this.frustumVisibilityDirty = true;
+  }
+
   private updateVisibleStructures(): void {
     if (this.isUpdatingVisibleStructures) {
       this.hasPendingVisibleStructuresUpdate = true;
@@ -1410,7 +1444,7 @@
         if (structureIds) {
           for (const id of structureIds) {
             const structure = this.structures.getStructureByEntityId(id);
-            if (structure && this.isStructureVisible(structure)) {
+            if (structure && this.isStructureVisible(structure, bounds)) {
               visibleStructures.push(structure);
             }
           }
@@ -1445,7 +1479,9 @@
   }
 
   private getVisibleStructures(structures: Map<ID, StructureInfo>): StructureInfo[] {
-    return Array.from(structures.values()).filter((structure) => this.isStructureVisible(structure));
+    const [chunkRow, chunkCol] = this.currentChunk?.split(",").map(Number) || [0, 0];
+    const bounds = this.getChunkBounds(chunkRow, chunkCol);
+    return Array.from(structures.values()).filter((structure) => this.isStructureVisible(structure, bounds));
   }
 
   private isInCurrentChunk(hexCoords: { col: number; row: number }): boolean {
@@ -1459,12 +1495,16 @@
     );
   }
 
-  private isStructureVisible(structure: StructureInfo): boolean {
-    if (!this.isInCurrentChunk(structure.hexCoords)) {
+  private isStructureVisible(
+    structure: StructureInfo,
+    bounds: { minCol: number; maxCol: number; minRow: number; maxRow: number },
+  ): boolean {
+    const { col, row } = structure.hexCoords;
+    if (col < bounds.minCol || col > bounds.maxCol || row < bounds.minRow || row > bounds.maxRow) {
       return false;
     }
 
-    const position = getWorldPositionForHex(structure.hexCoords);
+    const position = getWorldPositionForHexCoordsInto(col, row, this.tempVisibilityPosition);
     position.y += 0.05;
     if (this.visibilityManager) {
       return this.visibilityManager.isPointVisible(position);
@@ -1591,10 +1631,19 @@
   }
 
   private applyFrustumVisibilityToLabels() {
+    const cameraPosition =
+      this.visibilityManager?.getCameraPosition() ?? this.hexagonScene?.getCamera()?.position;
+    const distanceSqLimit = this.labelRenderDistanceSq;
+    const hasDistanceLimit = cameraPosition !== undefined && Number.isFinite(distanceSqLimit);
+
     this.entityIdLabels.forEach((label) => {
-      const isVisible = this.visibilityManager
+      const withinDistance =
+        !hasDistanceLimit || label.position.distanceToSquared(cameraPosition!) <= distanceSqLimit;
+      const isVisible =
+        withinDistance &&
+        (this.visibilityManager
         ? this.visibilityManager.isPointVisible(label.position)
-        : (this.frustumManager?.isPointVisible(label.position) ?? true);
+        : (this.frustumManager?.isPointVisible(label.position) ?? true));
       if (isVisible) {
         if (label.parent !== this.labelsGroup) {
           this.labelsGroup.add(label);
