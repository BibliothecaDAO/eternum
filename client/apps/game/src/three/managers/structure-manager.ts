<<<<<<< HEAD
import { useAccountStore } from "@/hooks/context/account-store";
=======
import { useAccountStore } from "@/hooks/store/use-account-store";
>>>>>>> 859cd2d7
import { gltfLoader, isAddressEqualToAccount } from "@/three/helpers/utils";
import InstancedModel from "@/three/managers/instanced-model";
import { LabelManager } from "@/three/managers/label-manager";
import { StructureLabelPaths, StructureModelPaths } from "@/three/scenes/constants";
import { RenderChunkSize, StructureInfo } from "@/types";
import { StructureSystemUpdate } from "@/types/systems";
import { FELT_CENTER } from "@/ui/config";
import { ID, StructureType } from "@bibliothecadao/eternum";
<<<<<<< HEAD
import { StructureSystemUpdate } from "@bibliothecadao/react";
=======
>>>>>>> 859cd2d7
import * as THREE from "three";
import { getWorldPositionForHex } from "../utils";

const neutralColor = new THREE.Color(0xffffff);
const myColor = new THREE.Color("lime");

const MAX_INSTANCES = 1000;
const WONDER_MODEL_INDEX = 4;
export class StructureManager {
  private scene: THREE.Scene;
  private structureModels: Map<StructureType, InstancedModel[]> = new Map();
  private labelManagers: Map<StructureType, LabelManager> = new Map();
  //private labels: Map<number, THREE.Points> = new Map();
  private labels: Map<number, THREE.Points> = new Map();
  private dummy: THREE.Object3D = new THREE.Object3D();
  modelLoadPromises: Promise<InstancedModel>[] = [];
  structures: Structures = new Structures();
  structureHexCoords: Map<number, Set<number>> = new Map();
  private currentChunk: string = "";
  private renderChunkSize: RenderChunkSize;
  private entityIdMaps: Map<StructureType, Map<number, ID>> = new Map();

  constructor(scene: THREE.Scene, renderChunkSize: { width: number; height: number }) {
    this.scene = scene;
    this.renderChunkSize = renderChunkSize;
    this.loadModels();

    useAccountStore.subscribe(() => {
      this.structures.recheckOwnership();
    });
  }

  getTotalStructures() {
    return Array.from(this.structures.getStructures().values()).reduce((acc, structures) => acc + structures.size, 0);
  }

  public async loadModels() {
    const loader = gltfLoader;

    for (const [key, modelPaths] of Object.entries(StructureModelPaths)) {
      const structureType = parseInt(key) as StructureType;

      if (structureType === undefined) continue;
      if (!modelPaths || modelPaths.length === 0) continue;

      const loadPromises = modelPaths.map((modelPath) => {
        return new Promise<InstancedModel>((resolve, reject) => {
          loader.load(
            modelPath,
            (gltf) => {
              const model = gltf.scene as THREE.Group;
              const instancedModel = new InstancedModel(gltf, MAX_INSTANCES, false, StructureType[structureType]);
              resolve(instancedModel);
            },
            undefined,
            (error) => {
              console.error(`An error occurred while loading the ${structureType} model:`, error);
              reject(error);
            },
          );
        });
      });

      Promise.all(loadPromises)
        .then((instancedModels) => {
          this.structureModels.set(structureType, instancedModels);
          instancedModels.forEach((model) => this.scene.add(model.group));

          const labelManager = new LabelManager(
            StructureLabelPaths[StructureType[structureType] as unknown as StructureType],
          );
          this.labelManagers.set(structureType, labelManager);
        })
        .catch((error) => {
          console.error(`Failed to load models for ${StructureType[structureType]}:`, error);
        });

      this.modelLoadPromises.push(...loadPromises);
    }
  }

  async onUpdate(update: StructureSystemUpdate) {
    await Promise.all(this.modelLoadPromises);
    const { entityId, hexCoords, structureType, stage, level, owner, hasWonder } = update;
    const normalizedCoord = { col: hexCoords.col - FELT_CENTER, row: hexCoords.row - FELT_CENTER };
    const position = getWorldPositionForHex(normalizedCoord);

    this.dummy.position.copy(position);
    this.dummy.updateMatrix();

    if (!this.structureHexCoords.has(normalizedCoord.col)) {
      this.structureHexCoords.set(normalizedCoord.col, new Set());
    }
    if (!this.structureHexCoords.get(normalizedCoord.col)!.has(normalizedCoord.row)) {
      this.structureHexCoords.get(normalizedCoord.col)!.add(normalizedCoord.row);
    }

    const key = structureType;
    // Add the structure to the structures map
    this.structures.addStructure(entityId, key, normalizedCoord, stage, level, owner, hasWonder);

    // Update the visible structures if this structure is in the current chunk
    if (this.isInCurrentChunk(normalizedCoord)) {
      this.updateVisibleStructures();
    }
  }

  updateChunk(chunkKey: string) {
    this.currentChunk = chunkKey;
    this.updateVisibleStructures();
  }

  getStructureByHexCoords(hexCoords: { col: number; row: number }) {
    const allStructures = this.structures.getStructures();

    for (const [_, structures] of allStructures) {
      const structure = Array.from(structures.values()).find(
        (structure) => structure.hexCoords.col === hexCoords.col && structure.hexCoords.row === hexCoords.row,
      );
      if (structure) {
        return structure;
      }
    }
    return undefined;
  }

  private updateVisibleStructures() {
    const _structures = this.structures.getStructures();
    for (const [structureType, structures] of _structures) {
      const visibleStructures = this.getVisibleStructures(structures);
      const models = this.structureModels.get(structureType);

      if (models && models.length > 0) {
        // Reset all models for this structure type
        models.forEach((model) => {
          model.setCount(0);
        });

        // Clear the entityIdMap for this structure type
        this.entityIdMaps.set(structureType, new Map());

        visibleStructures.forEach((structure) => {
          const position = getWorldPositionForHex(structure.hexCoords);
          if (!this.labels.has(structure.entityId)) {
            const labelManager = this.labelManagers.get(structureType)!;
            const label = labelManager.createLabel(position, structure.isMine ? myColor : neutralColor);
            this.labels.set(structure.entityId, label);
            this.scene.add(label);
          }
          this.dummy.position.copy(position);

          if (structureType === StructureType.Bank) {
            this.dummy.rotation.y = (4 * Math.PI) / 6;
          }
          this.dummy.updateMatrix();
          let modelType = models[structure.stage];
          if (structureType === StructureType.Realm) {
            modelType = models[structure.level];
            if (structure.hasWonder) {
              modelType = models[WONDER_MODEL_INDEX];
            }
          }
          const currentCount = modelType.getCount();
          modelType.setMatrixAt(currentCount, this.dummy.matrix);
          modelType.setCount(currentCount + 1);

          // Add the entityId to the map for this instance
          this.entityIdMaps.get(structureType)!.set(currentCount, structure.entityId);
        });

        // Update all models
        models.forEach((model) => model.needsUpdate());
      }
    }
  }

  private getVisibleStructures(structures: Map<ID, StructureInfo>): StructureInfo[] {
    return Array.from(structures.values()).filter((structure) => this.isInCurrentChunk(structure.hexCoords));
  }

  private isInCurrentChunk(hexCoords: { col: number; row: number }): boolean {
    const [chunkRow, chunkCol] = this.currentChunk.split(",").map(Number);
    return (
      hexCoords.col >= chunkCol - this.renderChunkSize.width / 2 &&
      hexCoords.col < chunkCol + this.renderChunkSize.width / 2 &&
      hexCoords.row >= chunkRow - this.renderChunkSize.height / 2 &&
      hexCoords.row < chunkRow + this.renderChunkSize.height / 2
    );
  }

  public getEntityIdFromInstance(structureType: StructureType, instanceId: number): ID | undefined {
    const map = this.entityIdMaps.get(structureType);
    return map ? map.get(instanceId) : undefined;
  }

  public getInstanceIdFromEntityId(structureType: StructureType, entityId: ID): number | undefined {
    const map = this.entityIdMaps.get(structureType);
    if (!map) return undefined;
    for (const [instanceId, id] of map.entries()) {
      if (id === entityId) {
        return instanceId;
      }
    }
    return undefined;
  }

  updateAnimations(deltaTime: number) {
    this.structureModels.forEach((models) => {
      models.forEach((model) => model.updateAnimations(deltaTime));
    });
  }
}

class Structures {
  private structures: Map<StructureType, Map<ID, StructureInfo>> = new Map();

  addStructure(
    entityId: ID,
    structureType: StructureType,
    hexCoords: { col: number; row: number },
    stage: number = 0,
    level: number = 0,
    owner: { address: bigint },
    hasWonder: boolean,
  ) {
    if (!this.structures.has(structureType)) {
      this.structures.set(structureType, new Map());
    }
    this.structures.get(structureType)!.set(entityId, {
      entityId,
      hexCoords,
      stage,
      level,
      isMine: isAddressEqualToAccount(owner.address),
      owner,
      structureType,
      hasWonder,
    });
  }

  updateStructureStage(entityId: ID, structureType: StructureType, stage: number) {
    const structure = this.structures.get(structureType)?.get(entityId);
    if (structure) {
      structure.stage = stage;
    }
  }

  removeStructureFromPosition(hexCoords: { col: number; row: number }) {
    this.structures.forEach((structures) => {
      structures.forEach((structure) => {
        if (structure.hexCoords.col === hexCoords.col && structure.hexCoords.row === hexCoords.row) {
          structures.delete(structure.entityId);
        }
      });
    });
  }

  removeStructure(entityId: ID): StructureInfo | null {
    let removedStructure: StructureInfo | null = null;

    this.structures.forEach((structures) => {
      const structure = structures.get(entityId);
      if (structure) {
        structures.delete(entityId);
        removedStructure = structure;
      }
    });

    return removedStructure;
  }

  getStructures(): Map<StructureType, Map<ID, StructureInfo>> {
    return this.structures;
  }

  recheckOwnership() {
    this.structures.forEach((structures) => {
      structures.forEach((structure) => {
        structure.isMine = isAddressEqualToAccount(structure.owner.address);
      });
    });
  }
}<|MERGE_RESOLUTION|>--- conflicted
+++ resolved
@@ -1,8 +1,4 @@
-<<<<<<< HEAD
-import { useAccountStore } from "@/hooks/context/account-store";
-=======
 import { useAccountStore } from "@/hooks/store/use-account-store";
->>>>>>> 859cd2d7
 import { gltfLoader, isAddressEqualToAccount } from "@/three/helpers/utils";
 import InstancedModel from "@/three/managers/instanced-model";
 import { LabelManager } from "@/three/managers/label-manager";
@@ -11,10 +7,6 @@
 import { StructureSystemUpdate } from "@/types/systems";
 import { FELT_CENTER } from "@/ui/config";
 import { ID, StructureType } from "@bibliothecadao/eternum";
-<<<<<<< HEAD
-import { StructureSystemUpdate } from "@bibliothecadao/react";
-=======
->>>>>>> 859cd2d7
 import * as THREE from "three";
 import { getWorldPositionForHex } from "../utils";
 
