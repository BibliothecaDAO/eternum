import { useAccountStore } from "@/hooks/store/use-account-store";
import { ArmyModel } from "@/three/managers/army-model";
import { CameraView, HexagonScene } from "@/three/scenes/hexagon-scene";
import { GUIManager } from "@/three/utils/";
import { isAddressEqualToAccount } from "@/three/utils/utils";
import { Position } from "@/types/position";
import { COLORS } from "@/ui/features/settlement";
import { Biome, configManager } from "@bibliothecadao/eternum";
import {
  BiomeType,
  ContractAddress,
  HexEntityInfo,
  ID,
  orders,
  RelicEffect,
  TroopTier,
  TroopType,
} from "@bibliothecadao/types";
import * as THREE from "three";
import { CSS2DObject } from "three/examples/jsm/renderers/CSS2DRenderer.js";
import { ArmyData, ArmySystemUpdate, RenderChunkSize } from "../types";
import { getWorldPositionForHex, hashCoordinates } from "../utils";
import { applyLabelTransitions, createArmyLabel, updateArmyLabel, findShortestPath, LABEL_STYLES } from "../utils/";
import { MapDataStore } from "./map-data-store";
import { FXManager } from "./fx-manager";
import { MAP_DATA_REFRESH_INTERVAL } from "../constants/map-data";

const myColor = new THREE.Color(0, 1.5, 0);
const neutralColor = new THREE.Color(0xffffff);

export class ArmyManager {
  private scene: THREE.Scene;
  private armyModel: ArmyModel;
  private armies: Map<ID, ArmyData> = new Map();
  private scale: THREE.Vector3;
  private currentChunkKey: string | null = "190,170";
  private renderChunkSize: RenderChunkSize;
  private visibleArmies: ArmyData[] = [];
  private armyPaths: Map<ID, Position[]> = new Map();
  private entityIdLabels: Map<ID, CSS2DObject> = new Map();
  private labelsGroup: THREE.Group;
  private currentCameraView: CameraView;
  private hexagonScene?: HexagonScene;
  private fxManager: FXManager;
  private armyRelicEffects: Map<
    ID,
    Array<{ relicNumber: number; effect: RelicEffect; fx: { end: () => void; instance?: any } }>
  > = new Map();
  private applyPendingRelicEffectsCallback?: (entityId: ID) => Promise<void>;
  private clearPendingRelicEffectsCallback?: (entityId: ID) => void;
  private mapDataStore: MapDataStore;
  private onMapDataRefresh = this.handleMapDataRefresh.bind(this);

  constructor(
    scene: THREE.Scene,
    renderChunkSize: { width: number; height: number },
    labelsGroup?: THREE.Group,
    hexagonScene?: HexagonScene,
    applyPendingRelicEffectsCallback?: (entityId: ID) => Promise<void>,
    clearPendingRelicEffectsCallback?: (entityId: ID) => void,
  ) {
    this.scene = scene;
    this.currentCameraView = hexagonScene?.getCurrentCameraView() ?? CameraView.Medium;
    this.armyModel = new ArmyModel(scene, labelsGroup, this.currentCameraView);
    this.scale = new THREE.Vector3(0.3, 0.3, 0.3);
    this.renderChunkSize = renderChunkSize;
    this.onMouseMove = this.onMouseMove.bind(this);
    this.onRightClick = this.onRightClick.bind(this);
    this.labelsGroup = labelsGroup || new THREE.Group();
    this.hexagonScene = hexagonScene;
    this.fxManager = new FXManager(scene, 1);
    this.applyPendingRelicEffectsCallback = applyPendingRelicEffectsCallback;
    this.clearPendingRelicEffectsCallback = clearPendingRelicEffectsCallback;

    // Subscribe to camera view changes if scene is provided
    if (hexagonScene) {
      hexagonScene.addCameraViewListener(this.handleCameraViewChange);
    }

    const createArmyFolder = GUIManager.addFolder("Create Army");
    const createArmyParams = { entityId: 0, col: 0, row: 0, isMine: false };

    createArmyFolder.add(createArmyParams, "entityId").name("Entity ID");
    createArmyFolder.add(createArmyParams, "col").name("Column");
    createArmyFolder.add(createArmyParams, "row").name("Row");
    createArmyFolder.add(createArmyParams, "isMine", [true, false]).name("Is Mine");
    createArmyFolder
      .add(
        {
          addArmy: () => {
            this.addArmy(
              createArmyParams.entityId,
              new Position({ x: createArmyParams.col, y: createArmyParams.row }),
              {
                address: createArmyParams.isMine
                  ? ContractAddress(useAccountStore.getState().account?.address || "0")
                  : 0n,
                // TODO: Add owner name and guild name
                ownerName: "Neutral",
                guildName: "None",
              },
              1,
              TroopType.Paladin,
              TroopTier.T1,
              false,
              false,
              10,
              10,
              100,
            );
          },
        },
        "addArmy",
      )
      .name("Add army");
    createArmyFolder.close();

    const deleteArmyFolder = GUIManager.addFolder("Delete Army");
    const deleteArmyParams = { entityId: 0 };

    deleteArmyFolder.add(deleteArmyParams, "entityId").name("Entity ID");
    deleteArmyFolder
      .add(
        {
          deleteArmy: () => {
            this.removeArmy(deleteArmyParams.entityId);
          },
        },
        "deleteArmy",
      )
      .name("Delete army");
    deleteArmyFolder.close();

    // Initialize MapDataStore as instance property
    this.mapDataStore = MapDataStore.getInstance(MAP_DATA_REFRESH_INTERVAL);
    this.mapDataStore.onRefresh(this.onMapDataRefresh);

    useAccountStore.subscribe(() => {
      this.recheckOwnership();
    });
  }

  public onMouseMove(raycaster: THREE.Raycaster) {
    const intersectResults = this.armyModel.raycastAll(raycaster);
    if (intersectResults.length > 0) {
      const { instanceId, mesh } = intersectResults[0];
      if (instanceId !== undefined && mesh.userData.entityIdMap) {
        return mesh.userData.entityIdMap.get(instanceId);
      }
    }
    return undefined;
  }

  public onRightClick(raycaster: THREE.Raycaster) {
    const intersectResults = this.armyModel.raycastAll(raycaster);
    if (intersectResults.length === 0) return;

    const { instanceId, mesh } = intersectResults[0];
    if (instanceId === undefined || !mesh.userData.entityIdMap) return;

    const entityId = mesh.userData.entityIdMap.get(instanceId);
    if (entityId && this.armies.get(entityId)?.isMine) {
      return entityId;
    }
  }

  async onUpdate(
    update: ArmySystemUpdate,
    armyHexes: Map<number, Map<number, HexEntityInfo>>,
    structureHexes: Map<number, Map<number, HexEntityInfo>>,
    exploredTiles: Map<number, Map<number, BiomeType>>,
  ) {
    await this.armyModel.loadPromise;
    const { entityId, hexCoords, owner, troopType, troopTier, order } = update;

    const newPosition = new Position({ x: hexCoords.col, y: hexCoords.row });

    if (this.armies.has(entityId)) {
      this.moveArmy(entityId, newPosition, armyHexes, structureHexes, exploredTiles);
    } else {
      this.addArmy(
        entityId,
        newPosition,
        owner,
        order,
        troopType,
        troopTier,
        update.isDaydreamsAgent,
        update.isAlly,
        update.troopCount,
        update.currentStamina,
        update.maxStamina,
      );
    }
    return false;
  }

  async updateChunk(chunkKey: string) {
    await this.armyModel.loadPromise;

    if (this.currentChunkKey === chunkKey) {
      return;
    }

    this.currentChunkKey = chunkKey;
    await this.renderVisibleArmies(chunkKey);
  }

  private async renderVisibleArmies(chunkKey: string) {
    const [startRow, startCol] = chunkKey.split(",").map(Number);
    this.visibleArmies = this.getVisibleArmiesForChunk(startRow, startCol);

    // Reset all model instances
    this.armyModel.resetInstanceCounts();

    let currentCount = 0;
    this.visibleArmies.forEach((army) => {
      const position = this.getArmyWorldPosition(army.entityId, army.hexCoords);
      const { x, y } = army.hexCoords.getContract();
      const biome = Biome.getBiome(x, y);
      const modelType = this.armyModel.getModelTypeForEntity(army.entityId, army.category, army.tier, biome);
      this.armyModel.assignModelToEntity(army.entityId, modelType);

      if (army.isDaydreamsAgent) {
        this.armyModel.setIsAgent(true);
      }

      const rotationSeed = hashCoordinates(x, y);
      const rotationIndex = Math.floor(rotationSeed * 6);
      const randomRotation = (rotationIndex * Math.PI) / 3;
      // Update the specific model instance for this entity
      this.armyModel.updateInstance(
        army.entityId,
        currentCount,
        position,
        this.scale,
        new THREE.Euler(0, randomRotation, 0),
        new THREE.Color(army.color),
      );

      this.armies.set(army.entityId, { ...army, matrixIndex: currentCount });

      // Increment count and update all meshes
      currentCount++;
      this.armyModel.setVisibleCount(currentCount);

      // Add or update entity ID label
      if (this.entityIdLabels.has(army.entityId)) {
        const label = this.entityIdLabels.get(army.entityId)!;
        label.position.copy(position);
        label.position.y += 1.5;
      } else {
        this.addEntityIdLabel(army, position);
      }
    });

    // Remove labels for armies that are no longer visible
    this.entityIdLabels.forEach((label, entityId) => {
      if (!this.visibleArmies.find((army) => army.entityId === entityId)) {
        this.removeEntityIdLabel(entityId);
      }
    });

    // Update all model instances
    this.armyModel.updateAllInstances();
    this.armyModel.computeBoundingSphere();
  }

  private isArmyVisible(
    army: { entityId: ID; hexCoords: Position; isMine: boolean; color: string },
    startRow: number,
    startCol: number,
  ) {
    const { x, y } = army.hexCoords.getNormalized();
    const isVisible =
      x >= startCol - this.renderChunkSize.width / 2 &&
      x <= startCol + this.renderChunkSize.width / 2 &&
      y >= startRow - this.renderChunkSize.height / 2 &&
      y <= startRow + this.renderChunkSize.height / 2;
    return isVisible;
  }

  private getVisibleArmiesForChunk(startRow: number, startCol: number): Array<ArmyData> {
    const visibleArmies = Array.from(this.armies.entries())
      .filter(([_, army]) => {
        return this.isArmyVisible(army, startRow, startCol);
      })
      .map(([entityId, army], index) => ({
        entityId,
        hexCoords: army.hexCoords,
        isMine: army.isMine,
        color: army.color,
        matrixIndex: index,
        owner: army.owner,
        isAlly: army.isAlly,
        order: army.order,
        category: army.category,
        tier: army.tier,
        isDaydreamsAgent: army.isDaydreamsAgent,
        troopCount: army.troopCount,
        currentStamina: army.currentStamina,
        maxStamina: army.maxStamina,
      }));

    return visibleArmies;
  }

  public async addArmy(
    entityId: ID,
    hexCoords: Position,
    owner: { address: bigint; ownerName: string; guildName: string },
    order: number,
    category: TroopType,
    tier: TroopTier,
    isDaydreamsAgent: boolean,
    isAlly: boolean,
    troopCount: number,
    currentStamina: number,
    maxStamina: number,
  ) {
    if (this.armies.has(entityId)) return;

    const { x, y } = hexCoords.getContract();
    const biome = Biome.getBiome(x, y);
    const modelType = this.armyModel.getModelTypeForEntity(entityId, category, tier, biome);
    this.armyModel.assignModelToEntity(entityId, modelType);

    const orderData = orders.find((_order) => _order.orderId === order);
    const isMine = isAddressEqualToAccount(owner.address);

    // Determine the color based on ownership (consistent with structure labels)
    let color;
    if (isDaydreamsAgent) {
      color = COLORS.SELECTED;
    } else if (isMine) {
      color = LABEL_STYLES.MINE.textColor;
    } else if (isAlly) {
      color = LABEL_STYLES.ALLY.textColor;
    } else {
      color = LABEL_STYLES.ENEMY.textColor;
    }

    this.armies.set(entityId, {
      entityId,
      matrixIndex: this.armies.size - 1,
      hexCoords,
      isMine,
      isAlly,
      owner,
      color,
      order: orderData?.orderName || "",
      category,
      tier,
      isDaydreamsAgent,
      // Enhanced data
      troopCount,
      currentStamina,
      maxStamina,
    });

    // Apply any pending relic effects for this army
    if (this.applyPendingRelicEffectsCallback) {
      try {
        await this.applyPendingRelicEffectsCallback(entityId);
      } catch (error) {
        console.error(`Failed to apply pending relic effects for army ${entityId}:`, error);
      }
    }

    await this.renderVisibleArmies(this.currentChunkKey!);
  }

  public async moveArmy(
    entityId: ID,
    hexCoords: Position,
    armyHexes: Map<number, Map<number, HexEntityInfo>>,
    structureHexes: Map<number, Map<number, HexEntityInfo>>,
    exploredTiles: Map<number, Map<number, BiomeType>>,
  ) {
    const armyData = this.armies.get(entityId);
    if (!armyData) return;

    const startPos = armyData.hexCoords.getNormalized();
    const targetPos = hexCoords.getNormalized();

    if (startPos.x === targetPos.x && startPos.y === targetPos.y) return;

    // todo: currently taking max stamina of paladin as max stamina but need to refactor
    const maxTroopStamina = configManager.getTroopStaminaConfig(TroopType.Paladin, TroopTier.T3);
    const maxHex = Math.floor(Number(maxTroopStamina) / configManager.getMinTravelStaminaCost());

    const path = findShortestPath(armyData.hexCoords, hexCoords, exploredTiles, structureHexes, armyHexes, maxHex);

    if (!path || path.length === 0) {
      // If no path is found, just teleport the army to the target position
      this.armies.set(entityId, { ...armyData, hexCoords });
      return;
    }

    // Convert path to world positions
    const worldPath = path.map((pos) => this.getArmyWorldPosition(entityId, pos));

    // Update army position immediately to avoid starting from a "back" position
    this.armies.set(entityId, { ...armyData, hexCoords });
    this.armyPaths.set(entityId, path);

    // Don't remove relic effects during movement - they will follow the army
    // The updateRelicEffectPositions method will handle smooth positioning

    // Start movement in ArmyModel with troop information
    this.armyModel.startMovement(entityId, worldPath, armyData.matrixIndex, armyData.category, armyData.tier);
  }

  public async updateRelicEffects(entityId: ID, newRelicEffects: Array<{ relicNumber: number; effect: RelicEffect }>) {
    const army = this.armies.get(entityId);
    if (!army) return;

    const currentEffects = this.armyRelicEffects.get(entityId) || [];
    const currentRelicNumbers = new Set(currentEffects.map((e) => e.relicNumber));
    const newRelicNumbers = new Set(newRelicEffects.map((e) => e.relicNumber));

    // Remove effects that are no longer in the new list
    for (const currentEffect of currentEffects) {
      if (!newRelicNumbers.has(currentEffect.relicNumber)) {
        currentEffect.fx.end();
      }
    }

    // Add new effects that weren't previously active
    const effectsToAdd: Array<{ relicNumber: number; effect: RelicEffect; fx: { end: () => void; instance?: any } }> =
      [];
    for (const newEffect of newRelicEffects) {
      if (!currentRelicNumbers.has(newEffect.relicNumber)) {
        try {
          const position = this.getArmyWorldPosition(entityId, army.hexCoords);
          position.y += 1.5;

          // Register the relic FX if not already registered (wait for texture to load)
          await this.fxManager.registerRelicFX(newEffect.relicNumber);

          // Play the relic effect
          const fx = this.fxManager.playFxAtCoords(
            `relic_${newEffect.relicNumber}`,
            position.x,
            position.y,
            position.z,
            0.8,
            undefined,
            true,
          );

          effectsToAdd.push({ relicNumber: newEffect.relicNumber, effect: newEffect.effect, fx });
        } catch (error) {
          console.error(`Failed to add relic effect ${newEffect.relicNumber} for army ${entityId}:`, error);
        }
      }
    }

    // Update the stored effects
    if (newRelicEffects.length === 0) {
      this.armyRelicEffects.delete(entityId);
    } else {
      // Keep existing effects that are still in the new list, add new ones
      const updatedEffects = currentEffects.filter((e) => newRelicNumbers.has(e.relicNumber)).concat(effectsToAdd);
      this.armyRelicEffects.set(entityId, updatedEffects);
    }
  }

  public removeArmy(entityId: ID) {
    if (!this.armies.has(entityId)) return;

    // Remove any relic effects
    this.updateRelicEffects(entityId, []);

    // Clear any pending relic effects
    if (this.clearPendingRelicEffectsCallback) {
      this.clearPendingRelicEffectsCallback(entityId);
    }

    const { promise } = this.fxManager.playFxAtCoords(
      "skull",
      this.getArmyWorldPosition(entityId, this.armies.get(entityId)!.hexCoords).x,
      this.getArmyWorldPosition(entityId, this.armies.get(entityId)!.hexCoords).y + 2,
      this.getArmyWorldPosition(entityId, this.armies.get(entityId)!.hexCoords).z,
      1,
      "Defeated!",
    );
    promise.then(async () => {
      this.armies.delete(entityId);
      this.armyModel.removeLabel(entityId);
      this.entityIdLabels.delete(entityId);
      await this.renderVisibleArmies(this.currentChunkKey!);
    });
  }

  public getArmies() {
    return Array.from(this.armies.values());
  }

  update(deltaTime: number) {
    // Update movements in ArmyModel
    this.armyModel.updateMovements(deltaTime);
    this.armyModel.updateAnimations(deltaTime);

    // Update relic effect positions to follow moving armies
    this.updateRelicEffectPositions();
  }

  private getArmyWorldPosition = (_armyEntityId: ID, hexCoords: Position, isIntermediatePosition: boolean = false) => {
    const { x: hexCoordsX, y: hexCoordsY } = hexCoords.getNormalized();
    const basePosition = getWorldPositionForHex({ col: hexCoordsX, row: hexCoordsY });

    if (isIntermediatePosition) return basePosition;

    return basePosition;
  };

  recheckOwnership() {
    this.armies.forEach((army) => {
      army.isMine = isAddressEqualToAccount(army.owner.address);
    });
  }

  private async addEntityIdLabel(army: ArmyData, position: THREE.Vector3) {
    // Create label using centralized function
    const labelDiv = createArmyLabel(army, this.currentCameraView);

    const label = new CSS2DObject(labelDiv);
    label.position.copy(position);
    label.position.y += 2.1;

    // Store original renderOrder
    const originalRenderOrder = label.renderOrder;

    // Set renderOrder to Infinity on hover
    labelDiv.addEventListener("mouseenter", () => {
      label.renderOrder = Infinity;
    });

    // Restore original renderOrder when mouse leaves
    labelDiv.addEventListener("mouseleave", () => {
      label.renderOrder = originalRenderOrder;
    });

    this.entityIdLabels.set(army.entityId, label);
    this.armyModel.addLabel(army.entityId, label);
  }

  removeLabelsFromScene() {
    this.armyModel.removeLabelsFromScene();
  }

  addLabelsToScene() {
    this.armyModel.addLabelsToScene();
  }

  private removeEntityIdLabel(entityId: ID) {
    this.armyModel.removeLabel(entityId);
    this.entityIdLabels.delete(entityId);
  }

  private handleCameraViewChange = (view: CameraView) => {
    if (this.currentCameraView === view) return;
    this.currentCameraView = view;

    // Update the ArmyModel's camera view
    this.armyModel.setCurrentCameraView(view);

<<<<<<< HEAD
=======
    // Update all existing labels to reflect the new view
    this.visibleArmies.forEach((army) => {
      this.armyModel.updateLabelVisibility(army.entityId, view === CameraView.Far);
    });

>>>>>>> 2fa90de7
    // Apply label transitions using the centralized function
    applyLabelTransitions(this.entityIdLabels, view);
  };

  public hasArmy(entityId: ID): boolean {
    return this.armies.has(entityId);
  }

  public getArmyRelicEffects(entityId: ID): { relicId: number; effect: RelicEffect }[] {
    const effects = this.armyRelicEffects.get(entityId);
    return effects ? effects.map((effect) => ({ relicId: effect.relicNumber, effect: effect.effect })) : [];
  }

  private updateRelicEffectPositions() {
    // Update relic effect positions for armies that are currently moving
    this.armyRelicEffects.forEach((relicEffects, entityId) => {
      const army = this.armies.get(entityId);
      if (!army) return;

      // Get the current position of the army (might be interpolated during movement)
      const instanceData = this.armyModel["instanceData"]?.get(entityId);
      if (instanceData && instanceData.isMoving) {
        // Army is currently moving, update relic effects to follow the current interpolated position
        const currentPosition = instanceData.position.clone();
        currentPosition.y += 1.5; // Relic effects are positioned 1.5 units above the army

        relicEffects.forEach((relicEffect) => {
          // Update the position of each relic effect to follow the army
          if (relicEffect.fx.instance) {
            // Update the base position that the orbital animation uses
            relicEffect.fx.instance.initialX = currentPosition.x;
            relicEffect.fx.instance.initialY = currentPosition.y;
            relicEffect.fx.instance.initialZ = currentPosition.z;
          }
        });
      }
    });
  }

  /**
   * Handle MapDataStore refresh by updating all army data and visible labels
   */
  private handleMapDataRefresh(): void {
    console.log("ArmyManager: Handling map data refresh, updating cached data for", this.armies.size, "armies");
    
    // Update ALL cached army data, not just visible ones
    this.armies.forEach((army, entityId) => {
      // Get fresh army data from MapDataStore
      const armyMapData = this.mapDataStore.getArmyById(entityId);
      if (!armyMapData) return;
      
      // Update the army data with fresh stamina and count
      const updatedArmy: ArmyData = {
        ...army,
        troopCount: armyMapData.count,
        currentStamina: Number(armyMapData.stamina.amount),
        maxStamina: 100, // TODO: Calculate proper max stamina based on army data
      };
      
      // Update the army in our local cache
      this.armies.set(entityId, updatedArmy);
    });
    
    console.log("ArmyManager: Updated cached data, now updating", this.entityIdLabels.size, "visible labels");
    
    // Update visible army labels with the refreshed cached data
    this.entityIdLabels.forEach((label, entityId) => {
      const army = this.armies.get(entityId);
      if (!army) return;
      
      // Update the label with fresh data
      this.updateArmyLabelData(entityId, army, label);
    });
  }

  /**
   * Update an army label with fresh data from MapDataStore
   */
  private updateArmyLabelData(entityId: ID, army: ArmyData, existingLabel: CSS2DObject): void {
    // Update the existing label content in-place
    updateArmyLabel(existingLabel.element, army);
  }

  public destroy() {
    // Clean up camera view listener
    if (this.hexagonScene) {
      this.hexagonScene.removeCameraViewListener(this.handleCameraViewChange);
    }

    // Clean up MapDataStore refresh callback
    this.mapDataStore.offRefresh(this.onMapDataRefresh);

    // Clean up relic effects
    for (const [entityId] of this.armyRelicEffects) {
      this.updateRelicEffects(entityId, []);
    }
    // Clean up any other resources...
  }
}<|MERGE_RESOLUTION|>--- conflicted
+++ resolved
@@ -18,12 +18,12 @@
 } from "@bibliothecadao/types";
 import * as THREE from "three";
 import { CSS2DObject } from "three/examples/jsm/renderers/CSS2DRenderer.js";
+import { MAP_DATA_REFRESH_INTERVAL } from "../constants/map-data";
 import { ArmyData, ArmySystemUpdate, RenderChunkSize } from "../types";
 import { getWorldPositionForHex, hashCoordinates } from "../utils";
-import { applyLabelTransitions, createArmyLabel, updateArmyLabel, findShortestPath, LABEL_STYLES } from "../utils/";
+import { applyLabelTransitions, createArmyLabel, findShortestPath, LABEL_STYLES, updateArmyLabel } from "../utils/";
+import { FXManager } from "./fx-manager";
 import { MapDataStore } from "./map-data-store";
-import { FXManager } from "./fx-manager";
-import { MAP_DATA_REFRESH_INTERVAL } from "../constants/map-data";
 
 const myColor = new THREE.Color(0, 1.5, 0);
 const neutralColor = new THREE.Color(0xffffff);
@@ -566,14 +566,6 @@
     // Update the ArmyModel's camera view
     this.armyModel.setCurrentCameraView(view);
 
-<<<<<<< HEAD
-=======
-    // Update all existing labels to reflect the new view
-    this.visibleArmies.forEach((army) => {
-      this.armyModel.updateLabelVisibility(army.entityId, view === CameraView.Far);
-    });
-
->>>>>>> 2fa90de7
     // Apply label transitions using the centralized function
     applyLabelTransitions(this.entityIdLabels, view);
   };
@@ -618,13 +610,13 @@
    */
   private handleMapDataRefresh(): void {
     console.log("ArmyManager: Handling map data refresh, updating cached data for", this.armies.size, "armies");
-    
+
     // Update ALL cached army data, not just visible ones
     this.armies.forEach((army, entityId) => {
       // Get fresh army data from MapDataStore
       const armyMapData = this.mapDataStore.getArmyById(entityId);
       if (!armyMapData) return;
-      
+
       // Update the army data with fresh stamina and count
       const updatedArmy: ArmyData = {
         ...army,
@@ -632,18 +624,18 @@
         currentStamina: Number(armyMapData.stamina.amount),
         maxStamina: 100, // TODO: Calculate proper max stamina based on army data
       };
-      
+
       // Update the army in our local cache
       this.armies.set(entityId, updatedArmy);
     });
-    
+
     console.log("ArmyManager: Updated cached data, now updating", this.entityIdLabels.size, "visible labels");
-    
+
     // Update visible army labels with the refreshed cached data
     this.entityIdLabels.forEach((label, entityId) => {
       const army = this.armies.get(entityId);
       if (!army) return;
-      
+
       // Update the label with fresh data
       this.updateArmyLabelData(entityId, army, label);
     });
