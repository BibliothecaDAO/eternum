--- conflicted
+++ resolved
@@ -30,7 +30,7 @@
 } from "../cosmetics";
 import { ArmyData, RenderChunkSize } from "../types";
 import type { ArmyInstanceData } from "../types/army";
-import { getHexForWorldPosition, getWorldPositionForHex, hashCoordinates } from "../utils";
+import { getHexForWorldPosition, getWorldPositionForHex, getWorldPositionForHexCoordsInto, hashCoordinates } from "../utils";
 import { getRenderBounds } from "../utils/chunk-geometry";
 import { getBattleTimerLeft, getCombatAngles } from "../utils/combat-directions";
 import { createArmyLabel, updateArmyLabel } from "../utils/labels/label-factory";
@@ -128,6 +128,7 @@
   private unsubscribeFrustum?: () => void;
   private visibilityManager?: CentralizedVisibilityManager;
   private unsubscribeVisibility?: () => void;
+  private labelRenderDistanceSq: number = Infinity;
   private pendingExplorerTroopsUpdate: Map<ID, PendingExplorerTroopsUpdate> = new Map();
   private lastKnownArmiesTick: number = 0;
   private tickCheckTimeout: ReturnType<typeof setTimeout> | null = null;
@@ -196,6 +197,9 @@
     if (MEMORY_MONITORING_ENABLED) {
       this.memoryMonitor = new MemoryMonitor({
         spikeThresholdMB: 25, // Lower threshold for army operations
+        onMemorySpike: (spike) => {
+          console.warn(`🎖️  Army Manager Memory Spike: +${spike.increaseMB.toFixed(1)}MB in ${spike.context}`);
+        },
       });
     }
 
@@ -304,6 +308,10 @@
         }
       }
 
+      if (cleanedCount > 0) {
+        console.log(`[PENDING UPDATES CLEANUP] Removed ${cleanedCount} stale pending updates`);
+      }
+
       // Schedule next cleanup
       this.cleanupTimeout = setTimeout(cleanup, 60000);
     };
@@ -416,6 +424,8 @@
     if (chunkChanged) {
       // console.log(`[CHUNK SYNC] Switching army chunk from ${this.currentChunkKey} to ${chunkKey}`);
       this.currentChunkKey = chunkKey;
+    } else if (force) {
+      console.log(`[CHUNK SYNC] Refreshing army chunk ${chunkKey}`);
     }
 
     // Create and track the chunk switch promise
@@ -843,7 +853,10 @@
     }
   }
 
-  private isArmyVisible(army: ArmyData, startRow: number, startCol: number) {
+  private isArmyVisible(
+    army: ArmyData,
+    bounds: { minCol: number; maxCol: number; minRow: number; maxRow: number },
+  ) {
     const entityIdNumber = this.toNumericId(army.entityId);
     const worldPos = this.armyModel.getEntityWorldPosition(entityIdNumber);
 
@@ -867,19 +880,20 @@
         x = normalized.x;
         y = normalized.y;
         this.lastKnownVisibleHexes.set(army.entityId, { col: normalized.x, row: normalized.y });
-      }
-    }
-    const bounds = this.getChunkBounds(startRow, startCol);
+        console.debug(
+          `[ArmyManager] Using fallback hex for visibility of entity ${army.entityId} (pathFallback=${
+            path && path.length > 0
+          })`,
+        );
+      }
+    }
     const isVisible = x >= bounds.minCol && x <= bounds.maxCol && y >= bounds.minRow && y <= bounds.maxRow;
     if (!isVisible) {
       return false;
     }
 
-    let frustumPoint = worldPos?.clone();
-    if (!frustumPoint) {
-      const worldFromHex = getWorldPositionForHex({ col: x, row: y });
-      frustumPoint = worldFromHex;
-    }
+    const frustumPoint =
+      worldPos ?? getWorldPositionForHexCoordsInto(x, y, this.tempPosition);
     if (this.visibilityManager) {
       return this.visibilityManager.isPointVisible(frustumPoint);
     }
@@ -952,7 +966,7 @@
           for (const id of armyIds) {
             const army = this.armies.get(id);
             // Double check visibility using the precise check
-            if (army && this.isArmyVisible(army, startRow, startCol)) {
+            if (army && this.isArmyVisible(army, bounds)) {
               visibleArmies.push(army);
             }
           }
@@ -1007,6 +1021,18 @@
         : undefined,
     );
 
+    console.log("[ADD ARMY] Combat degrees:", {
+      attackedFromDegrees: attackedFromDegrees,
+      attackedTowardDegrees: attackTowardDegrees,
+      pos: { x, y },
+      latestAttackerId: params.latestAttackerId,
+      latestAttackerCoordX: params.latestAttackerCoordX,
+      latestAttackerCoordY: params.latestAttackerCoordY,
+      latestDefenderId: params.latestDefenderId,
+      latestDefenderCoordX: params.latestDefenderCoordX,
+      latestDefenderCoordY: params.latestDefenderCoordY,
+    });
+
     // Check for pending label updates and apply them if they exist
     const pendingUpdate = this.pendingExplorerTroopsUpdate.get(params.entityId);
     if (pendingUpdate) {
@@ -1014,8 +1040,14 @@
       const isPendingStale = Date.now() - pendingUpdate.timestamp > 30000;
 
       if (isPendingStale) {
+        console.warn(
+          `[PENDING LABEL UPDATE] Discarding stale pending update for army ${params.entityId} (age: ${Date.now() - pendingUpdate.timestamp}ms)`,
+        );
         this.pendingExplorerTroopsUpdate.delete(params.entityId);
       } else {
+        console.log(
+          `[PENDING LABEL UPDATE] Applying pending update for army ${params.entityId} (tick: ${pendingUpdate.updateTick})`,
+        );
         finalOnChainStamina = pendingUpdate.onChainStamina;
 
         // Apply any pending battle degrees data
@@ -1433,6 +1465,16 @@
     return this.visibleArmyOrder.length;
   }
 
+  public setAnimationFPS(fps: number): void {
+    this.armyModel.setAnimationFPS(fps);
+  }
+
+  public setLabelRenderDistance(distance: number): void {
+    const resolved = Math.max(0, distance);
+    this.labelRenderDistanceSq = resolved > 0 ? resolved * resolved : Infinity;
+    this.frustumVisibilityDirty = true;
+  }
+
   update(deltaTime: number) {
     // Update movements in ArmyModel
     this.armyModel.updateMovements(deltaTime);
@@ -1460,10 +1502,7 @@
               : army.isMine
                 ? this.pointsRenderers!.player
                 : this.pointsRenderers!.enemy;
-            renderer.setPoint({
-              entityId: army.entityId,
-              position: iconPosition,
-            });
+            renderer.setPointPosition(army.entityId, iconPosition);
           }
         });
       }
@@ -1483,10 +1522,19 @@
   }
 
   private applyFrustumVisibilityToLabels() {
+    const cameraPosition =
+      this.visibilityManager?.getCameraPosition() ?? this.hexagonScene?.getCamera()?.position;
+    const distanceSqLimit = this.labelRenderDistanceSq;
+    const hasDistanceLimit = cameraPosition !== undefined && Number.isFinite(distanceSqLimit);
+
     this.entityIdLabels.forEach((label) => {
-      const isVisible = this.visibilityManager
+      const withinDistance =
+        !hasDistanceLimit || label.position.distanceToSquared(cameraPosition!) <= distanceSqLimit;
+      const isVisible =
+        withinDistance &&
+        (this.visibilityManager
         ? this.visibilityManager.isPointVisible(label.position)
-        : (this.frustumManager?.isPointVisible(label.position) ?? true);
+        : (this.frustumManager?.isPointVisible(label.position) ?? true));
       if (isVisible) {
         if (label.parent !== this.labelsGroup) {
           this.labelsGroup.add(label);
@@ -1811,8 +1859,17 @@
               ),
             };
 
+            console.log("[ArmyManager] Points-based icon renderers initialized with params:", {
+              maxPoints: 1000,
+              pointSize: scaledPointSize,
+              hoverScale: 0,
+              hoverBrightness: 1.3,
+              sizeAttenuation: true,
+            });
+
             // Re-render visible armies to populate points
             if (this.currentChunkKey) {
+              console.log("[ArmyManager] Re-rendering armies after points renderer init, chunk:", this.currentChunkKey);
               this.renderVisibleArmies(this.currentChunkKey);
             }
           }
@@ -1826,9 +1883,6 @@
   }
 
   private handleCameraViewChange = (view: CameraView) => {
-<<<<<<< HEAD
-    if (this.currentCameraView === view) return;
-=======
     const qualityShadowsEnabled = this.hexagonScene?.getShadowsEnabledByQuality() ?? true;
     const enableRealShadows = view === CameraView.Close && qualityShadowsEnabled;
 
@@ -1839,10 +1893,9 @@
     if (this.currentCameraView === view) {
       return;
     }
->>>>>>> ca6eb280
     this.currentCameraView = view;
 
-    // Update the ArmyModel's camera view
+    // Update the ArmyModel's camera view and shadow casting policy
     this.armyModel.setCurrentCameraView(view);
 
     // Apply label transitions using the centralized function
@@ -1872,8 +1925,6 @@
    * Debug method to test material sharing effectiveness
    */
   public logMaterialSharingStats(): void {
-    if (!import.meta.env.DEV) return;
-
     const stats = this.armyModel.getMaterialSharingStats();
     const efficiency = stats.materialPoolStats.totalReferences / Math.max(stats.materialPoolStats.uniqueMaterials, 1);
     const theoreticalWaste = stats.totalMeshes - stats.materialPoolStats.uniqueMaterials;
@@ -2076,6 +2127,10 @@
           battleCooldownEnd: update.battleCooldownEnd,
           battleTimerLeft: getBattleTimerLeft(update.battleCooldownEnd),
         });
+      } else {
+        console.log(
+          `[PENDING LABEL UPDATE] Ignoring older pending update for army ${update.entityId} (tick: ${currentTick} vs ${existingPending.updateTick})`,
+        );
       }
       return;
     }
@@ -2209,6 +2264,9 @@
 
     // Clear any remaining pending updates
     if (this.pendingExplorerTroopsUpdate.size > 0) {
+      console.log(
+        `[PENDING UPDATES CLEANUP] Clearing ${this.pendingExplorerTroopsUpdate.size} remaining pending updates on destroy`,
+      );
       this.pendingExplorerTroopsUpdate.clear();
     }
 
