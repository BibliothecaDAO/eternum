--- conflicted
+++ resolved
@@ -49,6 +49,7 @@
   private readonly models: Map<ModelType, ModelData> = new Map();
   private readonly pendingModelLoads: Map<ModelType, Promise<ModelData>> = new Map();
   private readonly entityModelMap: Map<number, ModelType> = new Map();
+  private readonly activeBaseModelByEntity: Map<number, ModelType | null> = new Map();
   private readonly movingInstances: Map<number, MovementData> = new Map();
   private readonly instanceData: Map<number, ArmyInstanceData> = new Map();
   private readonly matrixIndexOwners: Map<number, number> = new Map();
@@ -61,6 +62,7 @@
   private readonly cosmeticModels: Map<string, ModelData> = new Map();
   private readonly pendingCosmeticModelLoads: Map<string, Promise<ModelData>> = new Map();
   private readonly entityCosmeticMap: Map<number, string> = new Map(); // entityId -> cosmeticId
+  private readonly activeCosmeticByEntity: Map<number, string | null> = new Map(); // entityId -> active cosmeticId
 
   // Reusable objects for matrix operations and memory optimization
   private readonly dummyMatrix: Matrix4 = new Matrix4();
@@ -92,6 +94,7 @@
   private readonly agentScale = new Vector3(2, 2, 2);
   private readonly zeroInstanceMatrix = new Matrix4().makeScale(0, 0, 0);
   private readonly MODEL_ANIMATION_UPDATE_INTERVAL = 1000 / 20; // 20 FPS per model
+  private modelAnimationUpdateIntervalMs = this.MODEL_ANIMATION_UPDATE_INTERVAL;
   private readonly INITIAL_INSTANCE_CAPACITY = 64;
 
   // agent
@@ -305,7 +308,7 @@
       targetScales: new Map(),
       currentScales: new Map(),
       lastAnimationUpdate: 0,
-      animationUpdateInterval: this.MODEL_ANIMATION_UPDATE_INTERVAL,
+      animationUpdateInterval: this.modelAnimationUpdateIntervalMs,
     };
   }
 
@@ -355,7 +358,7 @@
     ) as AnimatedInstancedMesh;
 
     instancedMesh.frustumCulled = true;
-    instancedMesh.castShadow = true;
+    instancedMesh.castShadow = this.currentCameraView === CameraView.Close;
     instancedMesh.instanceMatrix.needsUpdate = true;
     instancedMesh.renderOrder = 10 + meshIndex;
     // @ts-ignore
@@ -601,6 +604,16 @@
     this.rebindMovementMatrixIndex(entityId, newSlot);
   }
 
+  private getScaleForModelType(modelType: ModelType): Vector3 {
+    if (modelType === ModelType.Boat) {
+      return this.boatScale;
+    }
+    if (modelType === ModelType.AgentIstarai || modelType === ModelType.AgentElisa) {
+      return this.agentScale;
+    }
+    return this.normalScale;
+  }
+
   public updateInstance(
     entityId: number,
     index: number,
@@ -617,25 +630,6 @@
 
     const state = this.storeInstanceState(entityId, index, position, scale, rotation, color);
 
-<<<<<<< HEAD
-    // Check if entity has a cosmetic model assigned
-    const activeCosmeticId = this.entityCosmeticMap.get(entityId);
-    const hasCosmeticModel = activeCosmeticId && this.cosmeticModels.has(activeCosmeticId);
-
-    // Update base models - hide them if entity has an active cosmetic model
-    this.models.forEach((modelData, modelType) => {
-      const isActiveBaseModel = modelType === this.entityModelMap.get(entityId);
-      let targetScale = this.zeroScale;
-
-      // Only show base model if it's active AND there's no cosmetic override
-      if (isActiveBaseModel && !hasCosmeticModel) {
-        if (modelType === ModelType.Boat) {
-          targetScale = this.boatScale;
-        } else if (modelType === ModelType.AgentIstarai || modelType === ModelType.AgentElisa) {
-          targetScale = this.agentScale;
-        } else {
-          targetScale = this.normalScale;
-=======
     const desiredModelType = this.entityModelMap.get(entityId) ?? null;
     const desiredCosmeticId = this.entityCosmeticMap.get(entityId);
     const hasActiveCosmetic = desiredCosmeticId !== undefined && this.cosmeticModels.has(desiredCosmeticId);
@@ -653,26 +647,11 @@
           this.ensureModelCapacity(prevModelData, index + 1);
           this.updateInstanceTransform(state.position, this.zeroScale, state.rotation);
           this.updateInstanceMeshes(prevModelData, index, entityId, state.position, state.color);
->>>>>>> ca6eb280
         }
       }
-
-<<<<<<< HEAD
-      this.ensureModelCapacity(modelData, index + 1);
-      this.updateInstanceTransform(state.position, targetScale, state.rotation);
-      this.updateInstanceMeshes(modelData, index, entityId, state.color);
-    });
-
-    // Update cosmetic models - show only the active one for this entity
-    this.cosmeticModels.forEach((modelData, cosmeticId) => {
-      const isActiveCosmeticModel = cosmeticId === activeCosmeticId;
-      const targetScale = isActiveCosmeticModel ? this.normalScale : this.zeroScale;
-
-      this.ensureModelCapacity(modelData, index + 1);
-      this.updateInstanceTransform(state.position, targetScale, state.rotation);
-      this.updateInstanceMeshes(modelData, index, entityId, state.color);
-    });
-=======
+      this.activeBaseModelByEntity.set(entityId, activeBaseModel);
+    }
+
     if (prevActiveCosmetic !== activeCosmetic) {
       if (prevActiveCosmetic) {
         const prevCosmeticData = this.cosmeticModels.get(prevActiveCosmetic);
@@ -703,7 +682,6 @@
         this.updateInstanceMeshes(cosmeticData, index, entityId, state.position, state.color);
       }
     }
->>>>>>> ca6eb280
   }
 
   public releaseEntity(entityId: number, freedSlot?: number): void {
@@ -711,6 +689,8 @@
     this.instanceData.delete(entityId);
     this.entityModelMap.delete(entityId);
     this.entityCosmeticMap.delete(entityId);
+    this.activeBaseModelByEntity.delete(entityId);
+    this.activeCosmeticByEntity.delete(entityId);
     this.movementCompleteCallbacks.delete(entityId);
     this.removeLabel(entityId);
   }
@@ -806,6 +786,19 @@
   }
 
   // Animation Methods
+  public setAnimationFPS(fps: number): void {
+    const resolved = Math.max(1, fps);
+    const interval = 1000 / resolved;
+    this.modelAnimationUpdateIntervalMs = interval;
+
+    this.models.forEach((modelData) => {
+      modelData.animationUpdateInterval = interval;
+    });
+    this.cosmeticModels.forEach((modelData) => {
+      modelData.animationUpdateInterval = interval;
+    });
+  }
+
   public updateAnimations(_deltaTime: number): void {
     if (GRAPHICS_SETTING === GraphicsSettings.LOW) return;
 
@@ -999,6 +992,9 @@
       tier,
     });
 
+    const segmentDistance = currentPos.distanceTo(nextPos);
+    const invTravelTime = segmentDistance > 0 ? this.MOVEMENT_SPEED / segmentDistance : Infinity;
+
     // Get current instance rotation using the reusable matrix
     const model = this.getModelForEntity(entityId);
     if (model && model.instancedMeshes.length > 0) {
@@ -1009,6 +1005,8 @@
         startPos: new Vector3().copy(currentPos), // Create once per movement
         endPos: new Vector3().copy(nextPos), // Create once per movement
         progress: 0,
+        segmentDistance,
+        invTravelTime,
         matrixIndex,
         currentPathIndex: 0,
         floatingHeight: 0,
@@ -1020,6 +1018,8 @@
         startPos: new Vector3().copy(currentPos), // Create once per movement
         endPos: new Vector3().copy(nextPos), // Create once per movement
         progress: 0,
+        segmentDistance,
+        invTravelTime,
         matrixIndex,
         currentPathIndex: 0,
         floatingHeight: 0,
@@ -1136,9 +1136,11 @@
   }
 
   private updateMovementProgress(movement: MovementData, instanceData: ArmyInstanceData, deltaTime: number): void {
-    const distance = movement.startPos.distanceTo(movement.endPos);
-    const travelTime = distance / this.MOVEMENT_SPEED;
-    movement.progress += deltaTime / travelTime;
+    if (!Number.isFinite(movement.invTravelTime) || movement.invTravelTime === Infinity) {
+      movement.progress = 1;
+    } else {
+      movement.progress += deltaTime * movement.invTravelTime;
+    }
 
     if (movement.progress >= 1) {
       this.handlePathCompletion(movement, instanceData);
@@ -1167,6 +1169,9 @@
     movement.startPos.copy(movement.endPos);
     movement.endPos.copy(nextPos);
     movement.progress = 0;
+    movement.segmentDistance = movement.startPos.distanceTo(movement.endPos);
+    movement.invTravelTime =
+      movement.segmentDistance > 0 ? this.MOVEMENT_SPEED / movement.segmentDistance : Infinity;
 
     this.updateInstanceDirection(instanceData.entityId, movement.startPos, movement.endPos);
   }
@@ -1175,7 +1180,7 @@
     const movement = this.movingInstances.get(entityId);
     if (!movement) return;
 
-    const direction = new Vector3().subVectors(toPos, fromPos).normalize();
+    const direction = this.tempVector3.subVectors(toPos, fromPos).normalize();
     const baseAngle = Math.atan2(direction.x, direction.z);
 
     movement.targetRotation = baseAngle;
@@ -1288,6 +1293,8 @@
       startPos: new Vector3().copy(instanceData.position), // Create once for descent
       endPos: new Vector3().copy(instanceData.position), // Create once for descent
       progress: 0,
+      segmentDistance: 0,
+      invTravelTime: Infinity,
       matrixIndex: movement.matrixIndex,
       currentPathIndex: -1,
       floatingHeight: movement.floatingHeight,
@@ -1332,8 +1339,6 @@
     this.currentCameraView = view;
   }
 
-<<<<<<< HEAD
-=======
   public setShadowsEnabled(enabled: boolean): void {
     this.models.forEach((model) => {
       model.instancedMeshes.forEach((mesh) => {
@@ -1361,7 +1366,6 @@
     });
   }
 
->>>>>>> ca6eb280
   public setMovementCompleteCallback(entityId: number, callback?: () => void): void {
     if (!callback) {
       this.movementCompleteCallbacks.delete(entityId);
@@ -1690,6 +1694,8 @@
     this.cosmeticModels.clear();
     this.entityModelMap.clear();
     this.entityCosmeticMap.clear();
+    this.activeBaseModelByEntity.clear();
+    this.activeCosmeticByEntity.clear();
     this.movingInstances.clear();
     this.instanceData.clear();
     this.matrixIndexOwners.clear();
