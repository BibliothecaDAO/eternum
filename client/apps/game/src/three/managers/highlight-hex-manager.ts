import { createHexagonShape } from "@/three/geometry/hexagon-geometry";
import { HEX_SIZE } from "@/three/scenes/constants";
import { highlightHexMaterial } from "@/three/shaders/highlight-hex-material";
import { ActionPath, ActionType } from "@bibliothecadao/eternum";
import * as THREE from "three";
import { getWorldPositionForHex } from "../utils";

<<<<<<< HEAD
export const getHighlightColorForAction = (actionType: ActionType): THREE.Vector3 => {
=======
const getHighlightColorForAction = (actionType: ActionType): THREE.Vector3 => {
>>>>>>> 2e1c8e6f
  switch (actionType) {
    case ActionType.Explore:
      return new THREE.Vector3(0.0, 1.5, 1.5); // More intense cyan
    case ActionType.Move:
      return new THREE.Vector3(0.0, 1.5, 0.0); // More intense green
    case ActionType.Attack:
      return new THREE.Vector3(2.0, 0.0, 0.0); // More intense red
    case ActionType.Help:
      return new THREE.Vector3(1.5, 0.0, 1.5); // More intense purple
    case ActionType.Build:
      return new THREE.Vector3(0.0, 1.5, 0.0); // More intense green
    default:
      return new THREE.Vector3(1.5, 1.5, 1.5); // More intense white
  }
};

export class HighlightHexManager {
  private highlightedHexes: THREE.Mesh[] = [];
  private material: THREE.ShaderMaterial;

  constructor(private scene: THREE.Scene) {
    this.material = highlightHexMaterial;
  }

  highlightHexes(actionPaths: ActionPath[]) {
    // Remove existing highlights
    this.highlightedHexes.forEach((mesh) => this.scene.remove(mesh));
    this.highlightedHexes = [];

    // Create new highlight meshes
    const bigHexagonShape = createHexagonShape(HEX_SIZE);
    const hexagonGeometry = new THREE.ShapeGeometry(bigHexagonShape);

    actionPaths.forEach((hex) => {
      const position = getWorldPositionForHex(hex.hex);
      const highlightMesh = new THREE.Mesh(hexagonGeometry, this.material.clone());
      highlightMesh.material.uniforms.color.value = getHighlightColorForAction(hex.actionType);
      highlightMesh.position.set(position.x, 0.3, position.z);
      highlightMesh.rotation.x = -Math.PI / 2;
      highlightMesh.renderOrder = 5;

      // Disable raycasting for this mesh
      highlightMesh.raycast = () => {};

      this.scene.add(highlightMesh);
      this.highlightedHexes.push(highlightMesh);
    });
  }

  updateHighlightPulse(pulseFactor: number) {
    this.highlightedHexes.forEach((mesh) => {
      if (mesh.material instanceof THREE.ShaderMaterial) {
        mesh.material.uniforms.opacity.value = pulseFactor;
      }
    });
  }
}<|MERGE_RESOLUTION|>--- conflicted
+++ resolved
@@ -5,11 +5,7 @@
 import * as THREE from "three";
 import { getWorldPositionForHex } from "../utils";
 
-<<<<<<< HEAD
-export const getHighlightColorForAction = (actionType: ActionType): THREE.Vector3 => {
-=======
 const getHighlightColorForAction = (actionType: ActionType): THREE.Vector3 => {
->>>>>>> 2e1c8e6f
   switch (actionType) {
     case ActionType.Explore:
       return new THREE.Vector3(0.0, 1.5, 1.5); // More intense cyan
