--- conflicted
+++ resolved
@@ -76,54 +76,6 @@
   public get Army() {
     return {
       onUpdate: (callback: (value: ArmySystemUpdate) => void) => {
-<<<<<<< HEAD
-        const handleUpdate = (update: any) => {
-          if (isComponentUpdate(update, this.setup.components.ExplorerTroops)) {
-            const newState = update.value[0] as ComponentValue<ClientComponents["ExplorerTroops"]["schema"]>;
-            const prevState = update.value[1] as ComponentValue<ClientComponents["ExplorerTroops"]["schema"]>;
-
-            if (!newState.explorer_id) {
-              if (prevState && prevState.explorer_id) {
-                callback({
-                  entityId: prevState.explorer_id,
-                  hexCoords: { col: prevState.coord.x, row: prevState.coord.y },
-                  order: 0,
-                  owner: { address: 0n, ownerName: "", guildName: "" },
-                  troopType: TroopType.Knight,
-                  troopTier: TroopTier.T1,
-                  deleted: true,
-                });
-                return;
-              }
-              return;
-            }
-
-            const explorer = getComponentValue(this.setup.components.ExplorerTroops, update.entity);
-            if (!explorer) return;
-
-            const structure = getComponentValue(
-              this.setup.components.Structure,
-              getEntityIdFromKeys([BigInt(explorer.owner)]),
-            );
-            if (!structure) return;
-
-            const owner = structure.owner;
-
-            const addressName = getComponentValue(
-              this.setup.components.AddressName,
-              getEntityIdFromKeys([BigInt(owner || 0)]),
-            );
-
-            const ownerName = addressName ? shortString.decodeShortString(addressName.name.toString()) : "";
-
-            const guild = getComponentValue(this.setup.components.GuildMember, getEntityIdFromKeys([owner || 0n]));
-
-            let guildName = "";
-            if (guild?.guild_entity_id) {
-              const guildEntityName = getComponentValue(
-                this.setup.components.AddressName,
-                getEntityIdFromKeys([BigInt(guild.guild_entity_id)]),
-=======
         this.setupSystem(
           this.setup.components.ExplorerTroops,
           callback,
@@ -161,30 +113,8 @@
               const addressName = getComponentValue(
                 this.setup.components.AddressName,
                 getEntityIdFromKeys([BigInt(owner || 0)]),
->>>>>>> 3c6ad265
               );
 
-<<<<<<< HEAD
-            callback({
-              entityId: explorer.explorer_id,
-              hexCoords: { col: explorer.coord.x, row: explorer.coord.y },
-              order: structure.metadata.order,
-              owner: { address: owner || 0n, ownerName, guildName },
-              troopType: explorer.troops.category as TroopType,
-              troopTier: explorer.troops.tier as TroopTier,
-            });
-          }
-        };
-
-        defineComponentSystem(this.setup.network.world, this.setup.components.ExplorerTroops, handleUpdate, {
-          runOnInit: true,
-        });
-
-        return () => {
-          // No direct way to unsubscribe from defineComponentSystem
-          // This would need a proper cleanup mechanism
-        };
-=======
               const ownerName = addressName ? shortString.decodeShortString(addressName.name.toString()) : "";
 
               const guild = getComponentValue(this.setup.components.GuildMember, getEntityIdFromKeys([owner || 0n]));
@@ -210,7 +140,6 @@
           },
           true,
         );
->>>>>>> 3c6ad265
       },
     };
   }
@@ -288,37 +217,6 @@
   public get Buildings() {
     return {
       onUpdate: (hexCoords: HexPosition, callback: (value: BuildingSystemUpdate) => void) => {
-<<<<<<< HEAD
-        const handleUpdate = (update: any) => {
-          if (isComponentUpdate(update, this.setup.components.Building)) {
-            const building = getComponentValue(this.setup.components.Building, update.entity);
-            if (!building) return;
-
-            if (building.outer_col !== hexCoords.col || building.outer_row !== hexCoords.row) return;
-
-            const innerCol = building.inner_col;
-            const innerRow = building.inner_row;
-            const buildingType = building.category;
-            const paused = building.paused;
-
-            callback({
-              buildingType,
-              innerCol,
-              innerRow,
-              paused,
-            });
-          }
-        };
-
-        defineComponentSystem(this.setup.network.world, this.setup.components.Building, handleUpdate, {
-          runOnInit: true,
-        });
-
-        return () => {
-          // No direct way to unsubscribe from defineComponentSystem
-          // This would need a proper cleanup mechanism
-        };
-=======
         this.setupSystem(
           this.setup.components.Building,
           callback,
@@ -344,7 +242,6 @@
           },
           true,
         );
->>>>>>> 3c6ad265
       },
     };
   }
