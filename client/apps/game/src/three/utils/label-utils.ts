--- conflicted
+++ resolved
@@ -347,19 +347,6 @@
   spacerDiv.classList.add("w-2");
   contentContainer.appendChild(spacerDiv);
 
-<<<<<<< HEAD
-=======
-  contentContainer.classList.add(
-    "flex",
-    "flex-col",
-    "transition-all", // Changed from transition-width to transition-all
-    "duration-700",
-    "gap-y-1",
-    "ease-in-out",
-    "overflow-hidden",
-  );
-
->>>>>>> 2fa90de7
   // Generate a unique ID for this container to manage its transitions
   const containerId = `container_${Math.random().toString(36).substring(2, 9)}`;
   (wrapperContainer as HTMLElement).dataset.containerId = containerId;
@@ -367,7 +354,6 @@
   // Check if we have an active medium view transition
   const mediumViewExpanded = transitionDB.getMediumViewExpanded(containerId);
 
-<<<<<<< HEAD
   const wrapperStyle = ["max-w-[1000px]", "ml-2", "opacity-100"];
   const wrapperStyleCollapsed = ["max-w-0", "ml-0", "opacity-0", "pointer-events-none"];
 
@@ -379,30 +365,6 @@
     wrapperContainer.classList.add(...wrapperStyleCollapsed);
   } else {
     wrapperContainer.classList.add(...wrapperStyle);
-=======
-  const contentContainerStyle = [
-    "max-w-[1000px]",
-    "ml-2",
-    "whitespace-normal",
-    "break-words",
-    "max-h-none",
-    "opacity-100",
-  ];
-  const contentContainerStyleCollapsed = [
-    "max-w-0",
-    "ml-0",
-    "whitespace-nowrap",
-    "break-words",
-    "max-h-0",
-    "opacity-0",
-  ];
-
-  // Set initial state based on camera view
-  if (cameraView === CameraView.Far || (cameraView === CameraView.Medium && !mediumViewExpanded)) {
-    contentContainer.classList.add(...contentContainerStyleCollapsed);
-  } else {
-    contentContainer.classList.add(...contentContainerStyle);
->>>>>>> 2fa90de7
 
     // For Medium view, add a timeout to revert to Far view style after 2 seconds
     if (cameraView === CameraView.Medium) {
@@ -413,15 +375,9 @@
         containerId,
         () => {
           // Only apply the transition if the element is still in the DOM
-<<<<<<< HEAD
           if (wrapperContainer.isConnected) {
             wrapperContainer.classList.remove(...wrapperStyle);
             wrapperContainer.classList.add(...wrapperStyleCollapsed);
-=======
-          if (contentContainer.isConnected) {
-            contentContainer.classList.remove(...contentContainerStyle);
-            contentContainer.classList.add(...contentContainerStyleCollapsed);
->>>>>>> 2fa90de7
             // Clear the timestamp when the transition is complete
             transitionDB.clearMediumViewTransition(containerId);
           }
@@ -701,11 +657,6 @@
     return container;
   }
 
-<<<<<<< HEAD
-  console.log({ activeProductions });
-
-=======
->>>>>>> 2fa90de7
   activeProductions.forEach((production, index) => {
     const productionDiv = document.createElement("div");
     productionDiv.classList.add("flex", "items-center", "gap-1", "bg-black/40", "rounded", "px-1.5", "py-0.5");
@@ -761,7 +712,6 @@
 
 // Centralized camera view transition handling for existing labels
 export const applyLabelTransitions = (labelsMap: Map<any, any>, cameraView: CameraView) => {
-<<<<<<< HEAD
   const styleExtended = ["max-w-[1000px]", "ml-2", "opacity-100"];
   const styleCollapsed = ["max-w-0", "ml-0", "opacity-0", "pointer-events-none"];
 
@@ -775,73 +725,36 @@
         if (!containerId) {
           containerId = `structure_${entityId}_${Math.random().toString(36).substring(2, 9)}`;
           (wrapperContainer as HTMLElement).dataset.containerId = containerId;
-=======
-  const styleExtended = ["max-w-[1000px]", "ml-2", "whitespace-normal", "break-words", "max-h-none", "opacity-100"];
-  const styleCollapsed = ["max-w-0", "ml-0", "whitespace-nowrap", "break-words", "max-h-0", "opacity-0"];
-
-  labelsMap.forEach((label, entityId) => {
-    if (label.element) {
-      const contentContainer = label.element.querySelector(".flex.flex-col");
-      if (contentContainer) {
-        // Get or create a container ID for tracking timeouts
-        let containerId = (contentContainer as HTMLElement).dataset.containerId;
-        if (!containerId) {
-          containerId = `structure_${entityId}_${Math.random().toString(36).substring(2, 9)}`;
-          (contentContainer as HTMLElement).dataset.containerId = containerId;
->>>>>>> 2fa90de7
         }
 
         console.log("applyLabelTransitions - cameraView:", cameraView, "entityId:", entityId);
 
         // Remove all existing styles first
-<<<<<<< HEAD
         wrapperContainer.classList.remove(...styleExtended, ...styleCollapsed);
-=======
-        contentContainer.classList.remove(...styleExtended, ...styleCollapsed);
->>>>>>> 2fa90de7
 
         if (cameraView === CameraView.Far) {
           // For Far view, always collapse immediately
           console.log("applyLabelTransitions - collapsing for Far view");
-<<<<<<< HEAD
           wrapperContainer.classList.add(...styleCollapsed);
-=======
-          contentContainer.classList.add(...styleCollapsed);
->>>>>>> 2fa90de7
           transitionManager.clearTimeout(containerId);
         } else if (cameraView === CameraView.Close) {
           // For Close view, always expand and never collapse
           console.log("applyLabelTransitions - expanding for Close view");
-<<<<<<< HEAD
           wrapperContainer.classList.add(...styleExtended);
-=======
-          contentContainer.classList.add(...styleExtended);
->>>>>>> 2fa90de7
           transitionManager.clearTimeout(containerId);
         } else if (cameraView === CameraView.Medium) {
           // For Medium view, expand initially
           console.log("applyLabelTransitions - expanding for Medium view with timeout");
-<<<<<<< HEAD
           wrapperContainer.classList.add(...styleExtended);
-=======
-          contentContainer.classList.add(...styleExtended);
->>>>>>> 2fa90de7
 
           // And set up timeout to collapse after 2 seconds
           transitionManager.setMediumViewTransition(containerId);
           transitionManager.setLabelTimeout(
             () => {
-<<<<<<< HEAD
               if (wrapperContainer.isConnected) {
                 console.log("applyLabelTransitions - Medium timeout: collapsing");
                 wrapperContainer.classList.remove(...styleExtended);
                 wrapperContainer.classList.add(...styleCollapsed);
-=======
-              if (contentContainer.isConnected) {
-                console.log("applyLabelTransitions - Medium timeout: collapsing");
-                contentContainer.classList.remove(...styleExtended);
-                contentContainer.classList.add(...styleCollapsed);
->>>>>>> 2fa90de7
                 transitionManager.clearMediumViewTransition(containerId);
               }
             },
@@ -963,11 +876,7 @@
     contentContainer.appendChild(productionsDisplay);
   }
 
-<<<<<<< HEAD
   labelDiv.appendChild((contentContainer as any).wrapper || contentContainer);
-=======
-  labelDiv.appendChild(contentContainer);
->>>>>>> 2fa90de7
   return labelDiv;
 };
 
@@ -1009,10 +918,7 @@
   [BuildingType.ResourceKnightT1]: "Knight",
   [BuildingType.ResourceKnightT2]: "Knight",
   [BuildingType.ResourceKnightT3]: "Knight",
-<<<<<<< HEAD
   [BuildingType.ResourceEssence]: "Essence",
-=======
->>>>>>> 2fa90de7
 };
 
 // Army label creation functionality moved from army-manager.ts
@@ -1110,11 +1016,7 @@
     textContainer.appendChild(staminaInfo);
   }
 
-<<<<<<< HEAD
-  labelDiv.appendChild((textContainer as any).wrapper || textContainer);
-=======
   labelDiv.appendChild(textContainer);
->>>>>>> 2fa90de7
 
   return labelDiv;
 };
@@ -1146,15 +1048,9 @@
 
   // Update simple stamina display if stamina bar doesn't exist but stamina info does
   if (!staminaBar && army.currentStamina !== undefined) {
-<<<<<<< HEAD
     const staminaInfo = labelElement.querySelector(".text-yellow-400")?.parentElement;
     if (staminaInfo) {
       const staminaText = staminaInfo.querySelector(".font-mono") as HTMLElement;
-=======
-    const staminaInfo = labelElement.querySelector('.text-yellow-400')?.parentElement;
-    if (staminaInfo) {
-      const staminaText = staminaInfo.querySelector('.font-mono') as HTMLElement;
->>>>>>> 2fa90de7
       if (staminaText) {
         staminaText.textContent = `${army.currentStamina}`;
       }
@@ -1177,15 +1073,9 @@
   if (guardDisplay && structure.guardArmies) {
     // Recreate the entire guard display to ensure proper layout
     const newGuardDisplay = createGuardArmyDisplay(structure.guardArmies);
-<<<<<<< HEAD
 
     // Replace the content while preserving the container
     guardDisplay.innerHTML = "";
-=======
-    
-    // Replace the content while preserving the container
-    guardDisplay.innerHTML = '';
->>>>>>> 2fa90de7
     while (newGuardDisplay.firstChild) {
       guardDisplay.appendChild(newGuardDisplay.firstChild);
     }
@@ -1196,22 +1086,15 @@
   if (productionsDisplay && structure.activeProductions) {
     // Recreate the entire productions display to ensure proper layout
     const newProductionsDisplay = createProductionDisplay(structure.activeProductions);
-<<<<<<< HEAD
 
     // Replace the content while preserving the container
     productionsDisplay.innerHTML = "";
-=======
-    
-    // Replace the content while preserving the container
-    productionsDisplay.innerHTML = '';
->>>>>>> 2fa90de7
     while (newProductionsDisplay.firstChild) {
       productionsDisplay.appendChild(newProductionsDisplay.firstChild);
     }
   }
 };
 
-<<<<<<< HEAD
 // Chest label creation functionality
 interface ChestInfo {
   entityId: number;
@@ -1249,28 +1132,16 @@
   return labelDiv;
 };
 
-=======
->>>>>>> 2fa90de7
 /**
  * Update an existing stamina bar with new values
  */
 export const updateStaminaBar = (staminaBarElement: HTMLElement, currentStamina: number, maxStamina: number): void => {
-<<<<<<< HEAD
   const progressFill = staminaBarElement.querySelector("div > div") as HTMLElement; // The progress fill element
   const textElement = staminaBarElement.querySelector("span:last-child") as HTMLElement; // The text element
-=======
-  const progressFill = staminaBarElement.querySelector('div > div') as HTMLElement; // The progress fill element
-  const textElement = staminaBarElement.querySelector('span:last-child') as HTMLElement; // The text element
->>>>>>> 2fa90de7
 
   if (textElement) {
     textElement.textContent = `${currentStamina}/${maxStamina}`;
   }
-<<<<<<< HEAD
-
-=======
-  
->>>>>>> 2fa90de7
   if (progressFill) {
     const percentage = Math.max(0, Math.min(100, (currentStamina / maxStamina) * 100));
     progressFill.style.width = `${percentage}%`;
