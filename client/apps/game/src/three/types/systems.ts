<<<<<<< HEAD
import { Position } from "@/types/position";
=======
>>>>>>> 2e1c8e6f
import { BiomeType, HexPosition, ID, StructureType, TroopTier, TroopType } from "@bibliothecadao/eternum";
import { StructureProgress } from "./common";

export type ArmySystemUpdate = {
  entityId: ID;
  hexCoords: HexPosition;
  order: number;
  troopType: TroopType;
  troopTier: TroopTier;
  owner: { address: bigint; ownerName: string; guildName: string };
  deleted?: boolean;
};

export type StructureSystemUpdate = {
  entityId: ID;
  hexCoords: HexPosition;
  structureType: StructureType;
  stage: StructureProgress;
  level: number;
  owner: { address: bigint };
  hasWonder: boolean;
};

export type TileSystemUpdate = {
  hexCoords: HexPosition;
  removeExplored: boolean;
  biome: BiomeType;
<<<<<<< HEAD
};

export type BattleSystemUpdate = {
  entityId: ID;
  hexCoords: Position;
  isEmpty: boolean;
  deleted: boolean;
  isSiege: boolean;
  isOngoing: boolean;
=======
>>>>>>> 2e1c8e6f
};

export type BuildingSystemUpdate = {
  buildingType: string;
  innerCol: number;
  innerRow: number;
  paused: boolean;
};

export type RealmSystemUpdate = {
  level: number;
  hexCoords: HexPosition;
};<|MERGE_RESOLUTION|>--- conflicted
+++ resolved
@@ -1,7 +1,3 @@
-<<<<<<< HEAD
-import { Position } from "@/types/position";
-=======
->>>>>>> 2e1c8e6f
 import { BiomeType, HexPosition, ID, StructureType, TroopTier, TroopType } from "@bibliothecadao/eternum";
 import { StructureProgress } from "./common";
 
@@ -29,18 +25,6 @@
   hexCoords: HexPosition;
   removeExplored: boolean;
   biome: BiomeType;
-<<<<<<< HEAD
-};
-
-export type BattleSystemUpdate = {
-  entityId: ID;
-  hexCoords: Position;
-  isEmpty: boolean;
-  deleted: boolean;
-  isSiege: boolean;
-  isOngoing: boolean;
-=======
->>>>>>> 2e1c8e6f
 };
 
 export type BuildingSystemUpdate = {
