--- conflicted
+++ resolved
@@ -1,7 +1,3 @@
-<<<<<<< HEAD
-import { dir, soundSelector } from "@/hooks/use-ui-sound";
-=======
->>>>>>> 0e9d5b22
 import { BuildingType } from "@bibliothecadao/eternum";
 import { dir, soundSelector } from "@bibliothecadao/react";
 
