import { createHexagonShape } from "@/three/geometry/hexagon-geometry";
import { createPausedLabel, gltfLoader } from "@/three/helpers/utils";
import { BIOME_COLORS, Biome, BiomeType } from "@/three/managers/biome";
import { BuildingPreview } from "@/three/managers/building-preview";
import { SMALL_DETAILS_NAME } from "@/three/managers/instanced-model";
import { SceneManager } from "@/three/scene-manager";
import { HexagonScene } from "@/three/scenes/hexagon-scene";
import { playBuildingSound } from "@/three/sound/utils";
import { SceneName } from "@/types";
import { IS_FLAT_MODE } from "@/ui/config";
import { ResourceIcon } from "@/ui/elements/resource-icon";
import {
  BUILDINGS_CENTER,
  BuildingType,
  HexPosition,
  RealmLevels,
  ResourceIdToMiningType,
  ResourceMiningTypes,
  ResourcesIds,
  StructureType,
  TileManager,
  findResourceById,
  getEntityIdFromKeys,
  getNeighborHexes,
} from "@bibliothecadao/eternum";
import {
  BuildingSystemUpdate,
  LeftView,
  Position,
  RealmSystemUpdate,
  SetupResult,
  StructureProgress,
  useAccountStore,
  useUIStore,
} from "@bibliothecadao/react";
import { getComponentValue } from "@dojoengine/recs";
import clsx from "clsx";
import * as THREE from "three";
import { CSS2DObject } from "three-stdlib";
import { MapControls } from "three/examples/jsm/controls/MapControls";
import { getHexForWorldPosition, getWorldPositionForHex } from "../utils";
import {
  BUILDINGS_CATEGORIES_TYPES,
  BUILDINGS_GROUPS,
  HEX_SIZE,
  MinesMaterialsParams,
  WONDER_REALM,
  buildingModelPaths,
  castleLevelToRealmCastle,
  hyperstructureStageToModel,
  structureTypeToBuildingType,
} from "./constants";

const loader = gltfLoader;

const generateHexPositions = (center: HexPosition, radius: number) => {
  const color = new THREE.Color("gray");
  const positions: any[] = [];
  const positionSet = new Set(); // To track existing positions

  // Helper function to add position if not already added
  const addPosition = (col: number, row: number, isBorder: boolean) => {
    const key = `${col},${row}`;
    if (!positionSet.has(key)) {
      const position = {
        ...getWorldPositionForHex({ col, row }, false),
        color,
        col,
        row,
        isBorder,
      };
      positions.push(position);
      positionSet.add(key);
    }
  };

  // Add center position
  addPosition(center.col, center.row, false);

  // Generate positions in expanding hexagonal layers
  let currentLayer = [center];
  for (let i = 0; i < radius; i++) {
    const nextLayer: any = [];
    currentLayer.forEach((pos) => {
      getNeighborHexes(pos.col, pos.row).forEach((neighbor) => {
        if (!positionSet.has(`${neighbor.col},${neighbor.row}`)) {
          addPosition(neighbor.col, neighbor.row, i === radius - 1);
          nextLayer.push({ col: neighbor.col, row: neighbor.row });
        }
      });
    });
    currentLayer = nextLayer; // Move to the next layer
  }

  return positions;
};

export default class HexceptionScene extends HexagonScene {
  private hexceptionRadius = 4;
  private buildingModels: Map<
    BUILDINGS_GROUPS,
    Map<BUILDINGS_CATEGORIES_TYPES, { model: THREE.Group; animations: THREE.AnimationClip[] }>
  > = new Map();
  private buildingInstances: Map<string, THREE.Group> = new Map();
  private buildingMixers: Map<string, THREE.AnimationMixer> = new Map();
  private pillars: THREE.InstancedMesh | null = null;
  private buildings: any = [];
  centerColRow: number[] = [0, 0];
  private biome!: Biome;
  private highlights: { col: number; row: number }[] = [];
  private buildingPreview: BuildingPreview | null = null;
  private tileManager: TileManager;
  private buildingSubscription: any;
  private realmSubscription: any;
  private labels: {
    col: number;
    row: number;
    label: CSS2DObject;
  }[] = [];
  private structureStage: RealmLevels | StructureProgress = RealmLevels.Settlement;
  private minesMaterials: Map<number, THREE.MeshStandardMaterial> = new Map();

  constructor(
    controls: MapControls,
    dojo: SetupResult,
    mouse: THREE.Vector2,
    raycaster: THREE.Raycaster,
    sceneManager: SceneManager,
  ) {
    super(SceneName.Hexception, controls, dojo, mouse, raycaster, sceneManager);

    this.biome = new Biome();
    this.buildingPreview = new BuildingPreview(this.scene);

    const pillarGeometry = new THREE.ExtrudeGeometry(createHexagonShape(1), { depth: 2, bevelEnabled: false });
    pillarGeometry.rotateX(Math.PI / 2);
    this.pillars = new THREE.InstancedMesh(pillarGeometry, new THREE.MeshStandardMaterial(), 1000);
    this.pillars.position.y = 0.05;
    this.pillars.count = 0;
    this.scene.add(this.pillars);

    this.loadBuildingModels();
    this.loadBiomeModels(900);

    this.tileManager = new TileManager(this.dojo.components, this.dojo.network.provider, { col: 0, row: 0 });

    this.setup();

    this.inputManager.addListener("contextmenu", (raycaster) => {
      this.clearBuildingMode();
    });

    this.state = useUIStore.getState();

    // add gui to change castle level
    this.GUIFolder.add(this, "structureStage", 0, 3).onFinishChange((value: RealmLevels) => {
      this.structureStage = value;
      this.removeCastleFromScene();
      this.updateHexceptionGrid(this.hexceptionRadius);
    });

    // Add event listener for Escape key
    document.addEventListener("keydown", (event) => {
      if (event.key === "Escape" && this.sceneManager.getCurrentScene() === SceneName.Hexception) {
        if (this.isNavigationViewOpen()) {
          this.closeNavigationViews();
        } else {
          this.clearBuildingMode();
        }
      }
    });

    useUIStore.subscribe(
      (state) => state.previewBuilding,
      (building) => {
        if (building) {
          this.buildingPreview?.setPreviewBuilding(building as any);
          this.highlightHexManager.highlightHexes(this.highlights);
        } else {
          this.clearBuildingMode();
        }
      },
    );
  }

  private clearBuildingMode() {
    this.buildingPreview?.clearPreviewBuilding();
    this.highlightHexManager.highlightHexes([]);
    this.state.setPreviewBuilding(null);
  }

  private loadBuildingModels() {
    for (const category of Object.values(BUILDINGS_GROUPS)) {
      const categoryPaths = buildingModelPaths[category];
      if (!this.buildingModels.has(category)) {
        this.buildingModels.set(category, new Map());
      }
      const categoryMap = this.buildingModels.get(category)!;

      for (const [building, path] of Object.entries(categoryPaths)) {
        const loadPromise = new Promise<void>((resolve, reject) => {
          loader.load(
            path,
            (gltf) => {
              const model = gltf.scene as THREE.Group;
              model.position.set(0, 0, 0);
              model.rotation.y = Math.PI;

              model.traverse((child) => {
                if (child instanceof THREE.Mesh) {
                  if (!child.name.includes(SMALL_DETAILS_NAME) && !child.parent?.name.includes(SMALL_DETAILS_NAME)) {
                    child.castShadow = true;
                    child.receiveShadow = true;
                  }
                }
              });

              // Store the model and animations in the nested map
              categoryMap.set(building as BUILDINGS_CATEGORIES_TYPES, { model, animations: gltf.animations });
              resolve();
            },
            undefined,
            (error) => {
              console.error(`Error loading ${building} model:`, error);
              reject(error);
            },
          );
        });
        this.modelLoadPromises.push(loadPromise);
      }
    }

    Promise.all(this.modelLoadPromises).then(() => {});
  }

  setup() {
    this.labels.forEach((label) => {
      this.scene.remove(label.label);
    });
    this.labels = [];

    const col = this.locationManager.getCol();
    const row = this.locationManager.getRow();

    const contractPosition = new Position({ x: col, y: row }).getContract();

    this.centerColRow = [contractPosition.x, contractPosition.y];

    this.tileManager.setTile({ col, row });

    // remove all previous building instances
    this.buildingInstances.forEach((instance) => {
      this.scene.remove(instance);
    });
    this.buildingInstances.clear();

    // subscribe to buiding updates (create and destroy)
    this.buildingSubscription?.unsubscribe();
    this.buildingSubscription = this.systemManager.Buildings.subscribeToHexUpdates(
      { col: this.centerColRow[0], row: this.centerColRow[1] },
      (update: BuildingSystemUpdate) => {
        const { innerCol, innerRow, buildingType } = update;
        if (buildingType === BuildingType[BuildingType.None] && innerCol && innerRow) {
          this.removeBuilding(innerCol, innerRow);
        }
        this.updateHexceptionGrid(this.hexceptionRadius);
      },
    );

    this.realmSubscription?.unsubscribe();
    this.realmSubscription = this.systemManager.Realm.onUpdate((update: RealmSystemUpdate) => {
      if (update.hexCoords.col === this.centerColRow[0] && update.hexCoords.row === this.centerColRow[1]) {
        this.structureStage = update.level as RealmLevels;
        this.removeCastleFromScene();
        this.updateHexceptionGrid(this.hexceptionRadius);
      }
    });

    this.removeCastleFromScene();
    this.updateHexceptionGrid(this.hexceptionRadius);
    this.controls.maxDistance = IS_FLAT_MODE ? 36 : 18;
    this.controls.enablePan = false;
    this.controls.zoomToCursor = false;

    this.moveCameraToURLLocation();

    // select center hex
    this.state.setSelectedBuildingHex({
      outerCol: col,
      outerRow: row,
      innerCol: BUILDINGS_CENTER[0],
      innerRow: BUILDINGS_CENTER[1],
    });
  }

  onSwitchOff() {
    this.labels.forEach((label) => {
      this.scene.remove(label.label);
    });
  }

  protected async onHexagonClick(hexCoords: HexPosition | null): Promise<void> {
    const overlay = document.querySelector(".shepherd-modal-is-visible");
    const overlayClick = document.querySelector(".allow-modal-click");
    if (overlay && !overlayClick) {
      return;
    }
    if (hexCoords === null) return;

    const normalizedCoords = { col: hexCoords.col, row: hexCoords.row };
    const buildingType = this.buildingPreview?.getPreviewBuilding();
    if (buildingType) {
      // if building mode
      if (!this.tileManager.isHexOccupied(normalizedCoords)) {
        this.clearBuildingMode();
        try {
          await this.tileManager.placeBuilding(
            useAccountStore.getState().account!,
            buildingType.type,
            normalizedCoords,
            buildingType.resource,
          );
        } catch (error) {
          this.removeBuilding(normalizedCoords.col, normalizedCoords.row);
        }
        this.updateHexceptionGrid(this.hexceptionRadius);
      }
    } else {
      // if not building mode
      const { col: outerCol, row: outerRow } = this.tileManager.getHexCoords();

      const { isSoundOn, effectsLevel } = useUIStore.getState();

      if (BUILDINGS_CENTER[0] === hexCoords.col && BUILDINGS_CENTER[1] === hexCoords.row) {
        const building = getComponentValue(
          this.dojo.components.Building,
          getEntityIdFromKeys([BigInt(outerCol), BigInt(outerRow), BigInt(hexCoords.col), BigInt(hexCoords.row)]),
        );

        playBuildingSound(BuildingType[building?.category as keyof typeof BuildingType], isSoundOn, effectsLevel);

        this.state.setSelectedBuildingHex({
          outerCol,
          outerRow,
          innerCol: hexCoords.col,
          innerRow: hexCoords.row,
        });
        this.state.setLeftNavigationView(LeftView.EntityView);
      } else if (this.tileManager.isHexOccupied(normalizedCoords)) {
        const building = getComponentValue(
          this.dojo.components.Building,
          getEntityIdFromKeys([BigInt(outerCol), BigInt(outerRow), BigInt(hexCoords.col), BigInt(hexCoords.row)]),
        );

        playBuildingSound(BuildingType[building?.category as keyof typeof BuildingType], isSoundOn, effectsLevel);

        this.state.setSelectedBuildingHex({
          outerCol,
          outerRow,
          innerCol: normalizedCoords.col,
          innerRow: normalizedCoords.row,
        });
        this.state.setLeftNavigationView(LeftView.EntityView);
      }
    }
  }
  protected onHexagonMouseMove(hex: { position: THREE.Vector3; hexCoords: HexPosition } | null): void {
    if (hex === null) {
      this.state.setTooltip(null);
      return;
    }
    const { position, hexCoords } = hex;
    const normalizedCoords = { col: hexCoords.col, row: hexCoords.row };
    //check if it on main hex

    this.buildingPreview?.setBuildingPosition(position);

    if (
      this.tileManager.isHexOccupied(normalizedCoords) ||
      (normalizedCoords.col === BUILDINGS_CENTER[0] && normalizedCoords.row === BUILDINGS_CENTER[1])
    ) {
      this.buildingPreview?.setBuildingColor(new THREE.Color(0xff0000));
    } else {
      this.buildingPreview?.resetBuildingColor();
    }
    const building = this.tileManager.getBuilding(normalizedCoords);
    if (building && building.produced_resource_type) {
      this.state.setTooltip({
        content: (
          <div className="flex items-center space-x-1">
            <ResourceIcon
              size="sm"
              resource={findResourceById(building.produced_resource_type as ResourcesIds)?.trait ?? ""}
            />
            <div>Producing {findResourceById(building.produced_resource_type as ResourcesIds)?.trait}</div>
            <div>—</div>
            <div className={clsx(building.paused ? "text-order-giants" : "text-order-brilliance")}>
              {building.paused ? "Paused" : "Active"}
            </div>
          </div>
        ),
        position: "top",
      });
    } else {
      this.state.setTooltip(null);
    }
  }
  protected onHexagonRightClick(): void {}
  protected onHexagonDoubleClick(): void {}

  public moveCameraToURLLocation() {
    this.moveCameraToColRow(10, 10, 0);
  }

  updateCastleLevel() {
    const structureType = this.tileManager.structureType();
    if (structureType === StructureType.Realm) {
      this.structureStage = this.tileManager.getRealmLevel(this.state.structureEntityId);
    } else if (structureType === StructureType.Hyperstructure) {
      this.structureStage = this.systemManager.getStructureStage(
        structureType,
        useUIStore.getState().structureEntityId,
      );
    }
  }

  updateHexceptionGrid(radius: number) {
    const dummy = new THREE.Object3D();
    this.updateCastleLevel();
    const biomeHexes: Record<BiomeType, THREE.Matrix4[]> = {
      Ocean: [],
      DeepOcean: [],
      Beach: [],
      Scorched: [],
      Bare: [],
      Tundra: [],
      Snow: [],
      TemperateDesert: [],
      Shrubland: [],
      Taiga: [],
      Grassland: [],
      TemperateDeciduousForest: [],
      TemperateRainForest: [],
      SubtropicalDesert: [],
      TropicalSeasonalForest: [],
      TropicalRainForest: [],
    };

    Promise.all(this.modelLoadPromises).then(() => {
      let centers = [
        [0, 0], //0, 0 (Main hex)
        [-6, 5], //-1, 1
        [7, 4], //1, 0
        [1, 9], //0, 1
        [-7, -4], //-1, 0
        [0, -9], //0, -1
        [7, -5], //1, -1
      ];
      const neighbors = getNeighborHexes(this.centerColRow[0], this.centerColRow[1]);
      const label = new THREE.Group();
      this.scene.add(label);
      this.highlights = [];

      // compute matrices to update biome models for each of the large hexes
      for (const center in centers) {
        const isMainHex = centers[center][0] === 0 && centers[center][1] === 0;
        if (isMainHex) {
          this.computeMainHexMatrices(radius, dummy, centers[center], this.tileManager.getHexCoords(), biomeHexes);
        } else {
          this.computeNeighborHexMatrices(radius, dummy, centers[center], neighbors[Number(center) - 1], biomeHexes);
        }
      }

      // add buildings to the scene in the center hex
      for (const building of this.buildings) {
        const key = `${building.col},${building.row}`;
        if (!this.buildingInstances.has(key)) {
          let buildingGroup: BUILDINGS_GROUPS;
          let buildingType: BUILDINGS_CATEGORIES_TYPES;

          if (building.resource && (building.resource < 24 || building.resource === ResourcesIds.AncientFragment)) {
            buildingGroup = BUILDINGS_GROUPS.RESOURCES_MINING;
            buildingType = ResourceIdToMiningType[building.resource as ResourcesIds] as ResourceMiningTypes;
          } else {
            buildingGroup = BUILDINGS_GROUPS.BUILDINGS;
            buildingType = BuildingType[building.category].toString() as BUILDINGS_CATEGORIES_TYPES;
          }

<<<<<<< HEAD
          if (buildingGroup === BUILDINGS_GROUPS.BUILDINGS && buildingType === BuildingType.Castle.toString()) {
            buildingType = castleLevelToRealmCastle[this.structureStage];
            buildingGroup = BUILDINGS_GROUPS.REALMS;
          }

          if (this.tileManager.getWonder(this.state.structureEntityId)) {
            buildingGroup = BUILDINGS_GROUPS.WONDER;
            buildingType = WONDER_REALM;
=======
          if (parseInt(buildingType) === BuildingType.Castle) {
            buildingType = castleLevelToRealmCastle[this.structureStage as keyof typeof castleLevelToRealmCastle];
            if (this.tileManager.getWonder(this.state.structureEntityId)) {
              buildingType = WONDER_REALM;
            }
>>>>>>> 91b2c17e
          }

          if (building.structureType === StructureType.Hyperstructure) {
<<<<<<< HEAD
            buildingGroup = BUILDINGS_GROUPS.HYPERSTRUCTURE;
            buildingType = hyperstructureStageToModel[this.structureStage as StructureProgress];
=======
            buildingType = hyperstructureStageToModel[this.structureStage as keyof typeof hyperstructureStageToModel];
>>>>>>> 91b2c17e
          }
          const buildingData = this.buildingModels.get(buildingGroup)?.get(buildingType);

          if (buildingData) {
            const instance = buildingData.model.clone();
            instance.applyMatrix4(building.matrix);
            if (buildingType === ResourceMiningTypes.Forge) {
              instance.traverse((child) => {
                if (child.name === "Grassland003_1" && child instanceof THREE.Mesh) {
                  if (!this.minesMaterials.has(building.resource)) {
                    const material = new THREE.MeshStandardMaterial(MinesMaterialsParams[building.resource]);
                    this.minesMaterials.set(building.resource, material);
                  }
                  child.material = this.minesMaterials.get(building.resource);
                }
              });
            }
            if (buildingType === ResourceMiningTypes.Mine) {
              const crystalMesh1 = instance.children[1] as THREE.Mesh;
              const crystalMesh2 = instance.children[2] as THREE.Mesh;
              if (!this.minesMaterials.has(building.resource)) {
                const material = new THREE.MeshStandardMaterial(MinesMaterialsParams[building.resource]);
                this.minesMaterials.set(building.resource, material);
              }
              // @ts-ignoreq
              crystalMesh1.material = this.minesMaterials.get(building.resource);
              // @ts-ignore
              crystalMesh2.material = this.minesMaterials.get(building.resource);
            }
            this.scene.add(instance);
            this.buildingInstances.set(key, instance);

            // Check if the model has animations and start them
            const animations = buildingData.animations;
            if (animations && animations.length > 0) {
              const mixer = new THREE.AnimationMixer(instance);
              animations.forEach((clip: THREE.AnimationClip) => {
                mixer.clipAction(clip).play();
              });
              // Store the mixer for later use (e.g., updating in the animation loop)
              this.buildingMixers.set(key, mixer);
            }
          }
        }
        const needPausedLabel =
          building.paused &&
          this.labels.findIndex((label) => label.col === building.col && label.row === building.row) < 0;
        if (needPausedLabel) {
          this.addPausedLabelToBuilding(building);
        } else if (!building.paused) {
          this.removePausedLabelFromBuilding(building);
        }
      }

      // update neighbor hexes around the center hex
      let pillarOffset = 0;
      for (const [biome, matrices] of Object.entries(biomeHexes)) {
        const hexMesh = this.biomeModels.get(biome as BiomeType)!;
        matrices.forEach((matrix, index) => {
          hexMesh.setMatrixAt(index, matrix);
          this.pillars!.setMatrixAt(index + pillarOffset, matrix);
          this.pillars!.setColorAt(index + pillarOffset, BIOME_COLORS[biome as BiomeType]);
        });
        pillarOffset += matrices.length;
        this.pillars!.position.y = -0.01;
        this.pillars!.count = pillarOffset;
        this.pillars!.computeBoundingSphere();
        hexMesh.setCount(matrices.length);
      }
      this.pillars!.instanceMatrix.needsUpdate = true;
      this.pillars!.instanceColor!.needsUpdate = true;
      this.interactiveHexManager.renderHexes();
    });
  }

  addPausedLabelToBuilding(building: { col: number; row: number; matrix: any }) {
    const pausedDiv = createPausedLabel();
    const pausedLabel = new CSS2DObject(pausedDiv);
    pausedLabel.position.setFromMatrixPosition(building.matrix);
    pausedLabel.position.y += 1;
    this.scene.add(pausedLabel);
    this.labels.push({ col: building.col, row: building.row, label: pausedLabel });
  }

  removePausedLabelFromBuilding(building: { col: number; row: number }) {
    const index = this.labels.findIndex((label) => label.col === building.col && label.row === building.row);
    if (index >= 0) {
      this.scene.remove(this.labels[index].label);
      this.labels.splice(index, 1);
    }
  }

  removeCastleFromScene() {
    const key = `${BUILDINGS_CENTER[0]},${BUILDINGS_CENTER[1]}`;
    const instance = this.buildingInstances.get(key);
    if (instance) {
      this.scene.remove(instance);
      this.buildingInstances.delete(key);
    }
  }

  computeHexMatrices = (
    radius: number,
    dummy: THREE.Object3D,
    center: number[],
    targetHex: HexPosition,
    isMainHex: boolean,
    existingBuildings: any[],
    biomeHexes: Record<BiomeType, THREE.Matrix4[]>,
  ) => {
    const biome = this.biome.getBiome(targetHex.col, targetHex.row);
    const buildableAreaBiome = "Grassland";
    const isFlat = biome === "Ocean" || biome === "DeepOcean" || isMainHex;

    // reset buildings
    if (isMainHex) {
      this.buildings = [];
    }

    let positions = generateHexPositions(
      { col: center[0] + BUILDINGS_CENTER[0], row: center[1] + BUILDINGS_CENTER[1] },
      radius,
    );

    if (isMainHex) {
      const buildablePositions = generateHexPositions(
        { col: center[0] + BUILDINGS_CENTER[0], row: center[1] + BUILDINGS_CENTER[1] },
        this.structureStage + 1,
      );

      positions = positions.filter(
        (position) =>
          !buildablePositions.some(
            (buildablePosition) => buildablePosition.col === position.col && buildablePosition.row === position.row,
          ),
      );

      buildablePositions.forEach((position) => {
        dummy.position.x = position.x;
        dummy.position.z = position.z;
        dummy.position.y = isMainHex || isFlat || position.isBorder ? 0 : position.y / 2;
        dummy.scale.set(HEX_SIZE, HEX_SIZE, HEX_SIZE);
        dummy.updateMatrix();

        this.interactiveHexManager.addHex({ col: position.col, row: position.row });

        let withBuilding = false;
        const building = existingBuildings.find((value) => value.col === position.col && value.row === position.row);
        if (building) {
          withBuilding = true;
          const buildingObj = dummy.clone();
          const rotation = Math.PI / 3;
          buildingObj.rotation.y = rotation * 4;
          if (building.category === BuildingType[BuildingType.Castle]) {
            buildingObj.rotation.y = rotation * 2;
          }
          if (
            BuildingType[building.category as keyof typeof BuildingType] === BuildingType.Resource &&
            ResourceIdToMiningType[building.resource as ResourcesIds] === ResourceMiningTypes.LumberMill
          ) {
            buildingObj.rotation.y = rotation * 2;
          }
          if (
            BuildingType[building.category as keyof typeof BuildingType] === BuildingType.Resource &&
            ResourceIdToMiningType[building.resource as ResourcesIds] === ResourceMiningTypes.Dragonhide
          ) {
            buildingObj.rotation.y = rotation * 2;
          }
          if (
            BuildingType[building.category as keyof typeof BuildingType] === BuildingType.Resource &&
            ResourceIdToMiningType[building.resource as ResourcesIds] === ResourceMiningTypes.Forge
          ) {
            buildingObj.rotation.y = rotation * 6;
          }
          if (building.resource && building.resource === ResourcesIds.Crossbowman) {
            buildingObj.rotation.y = rotation;
          }
          if (building.resource && building.resource === ResourcesIds.Paladin) {
            buildingObj.rotation.y = rotation * 3;
          }
          buildingObj.updateMatrix();
          this.buildings.push({ ...building, matrix: buildingObj.matrix.clone() });
        } else if (isMainHex) {
          this.highlights.push(getHexForWorldPosition(dummy.position));
        }

        if (!withBuilding) {
          biomeHexes[buildableAreaBiome].push(dummy.matrix.clone());
        }
      });
    }

    positions.forEach((position) => {
      dummy.position.x = position.x;
      dummy.position.z = position.z;
      dummy.position.y = isMainHex || isFlat || position.isBorder || IS_FLAT_MODE ? 0 : position.y / 2;
      dummy.scale.set(HEX_SIZE, HEX_SIZE, HEX_SIZE);
      const rotationSeed = this.hashCoordinates(position.col, position.row);
      const rotationIndex = Math.floor(rotationSeed * 6);
      const randomRotation = (rotationIndex * Math.PI) / 3;
      if (!IS_FLAT_MODE) {
        dummy.rotation.y = randomRotation;
      } else {
        dummy.rotation.y = 0;
      }
      dummy.updateMatrix();
      biomeHexes[biome].push(dummy.matrix.clone());
    });
  };

  computeMainHexMatrices = (
    radius: number,
    dummy: THREE.Object3D,
    center: number[],
    targetHex: HexPosition,
    biomeHexes: Record<BiomeType, THREE.Matrix4[]>,
  ) => {
    const existingBuildings: any[] = this.tileManager.existingBuildings();
    const structureType = this.tileManager.structureType();
    if (structureType) {
      existingBuildings.push({
        col: BUILDINGS_CENTER[0],
        row: BUILDINGS_CENTER[1],
        structureType,
        category: BuildingType[structureTypeToBuildingType[structureType]],
        resource: undefined,
        paused: false,
      });
    }
    this.computeHexMatrices(radius, dummy, center, targetHex, true, existingBuildings, biomeHexes);
  };

  computeNeighborHexMatrices = (
    radius: number,
    dummy: THREE.Object3D,
    center: number[],
    targetHex: HexPosition,
    biomeHexes: Record<BiomeType, THREE.Matrix4[]>,
  ) => {
    this.computeHexMatrices(radius, dummy, center, targetHex, false, [], biomeHexes);
  };

  removeBuilding(innerCol: number, innerRow: number) {
    const key = `${innerCol},${innerRow}`;
    const instance = this.buildingInstances.get(key);
    if (instance) {
      this.scene.remove(instance);
      this.buildingInstances.delete(key);
    }
  }

  update(deltaTime: number) {
    super.update(deltaTime);
    this.buildingMixers.forEach((mixer) => {
      mixer.update(deltaTime);
    });
  }
}<|MERGE_RESOLUTION|>--- conflicted
+++ resolved
@@ -486,7 +486,6 @@
             buildingType = BuildingType[building.category].toString() as BUILDINGS_CATEGORIES_TYPES;
           }
 
-<<<<<<< HEAD
           if (buildingGroup === BUILDINGS_GROUPS.BUILDINGS && buildingType === BuildingType.Castle.toString()) {
             buildingType = castleLevelToRealmCastle[this.structureStage];
             buildingGroup = BUILDINGS_GROUPS.REALMS;
@@ -495,22 +494,11 @@
           if (this.tileManager.getWonder(this.state.structureEntityId)) {
             buildingGroup = BUILDINGS_GROUPS.WONDER;
             buildingType = WONDER_REALM;
-=======
-          if (parseInt(buildingType) === BuildingType.Castle) {
-            buildingType = castleLevelToRealmCastle[this.structureStage as keyof typeof castleLevelToRealmCastle];
-            if (this.tileManager.getWonder(this.state.structureEntityId)) {
-              buildingType = WONDER_REALM;
-            }
->>>>>>> 91b2c17e
           }
 
           if (building.structureType === StructureType.Hyperstructure) {
-<<<<<<< HEAD
             buildingGroup = BUILDINGS_GROUPS.HYPERSTRUCTURE;
             buildingType = hyperstructureStageToModel[this.structureStage as StructureProgress];
-=======
-            buildingType = hyperstructureStageToModel[this.structureStage as keyof typeof hyperstructureStageToModel];
->>>>>>> 91b2c17e
           }
           const buildingData = this.buildingModels.get(buildingGroup)?.get(buildingType);
 
