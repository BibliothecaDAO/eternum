--- conflicted
+++ resolved
@@ -396,11 +396,7 @@
       ? new ResourceManager(this.dojo.components, this.state.structureEntityId)
       : undefined;
 
-<<<<<<< HEAD
-    const isActive = building? productionManager?.isActive(building?.produced_resource_type): false;
-=======
     const isActive = building ? productionManager?.isActive(building?.produced_resource_type) : false;
->>>>>>> 2e1c8e6f
 
     if (building && building.produced_resource_type) {
       this.state.setTooltip({
