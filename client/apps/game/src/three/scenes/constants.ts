--- conflicted
+++ resolved
@@ -1,10 +1,3 @@
-<<<<<<< HEAD
-import { BiomeType } from "@/three/managers/biome";
-import { HyperstructureTypesNames, ResourceMiningTypes } from "@/types";
-import { IS_FLAT_MODE } from "@/ui/config";
-import { BuildingType, RealmLevelNames, RealmLevels, ResourcesIds, StructureType } from "@bibliothecadao/eternum";
-import * as THREE from "three";
-=======
 import * as THREE from "three";
 
 import { BiomeType } from "@/three/managers/biome";
@@ -19,7 +12,6 @@
   StructureType,
 } from "@bibliothecadao/eternum";
 import { StructureProgress } from "@bibliothecadao/react";
->>>>>>> 0e9d5b22
 
 export const HEX_SIZE = 1;
 
@@ -121,27 +113,6 @@
   | HyperstructureTypesNames
   | typeof WONDER_REALM;
 
-<<<<<<< HEAD
-enum BiomeFilenames {
-  Bare = "bare.glb",
-  Beach = "beach.glb",
-  TemperateDeciduousForest = "deciduousForest.glb",
-  DeepOcean = "deepOcean.glb",
-  Grassland = "grassland.glb",
-  Ocean = "ocean.glb",
-  Outline = "outline.glb",
-  Scorched = "scorched.glb",
-  Tundra = "tundra.glb",
-  TemperateDesert = "temperateDesert.glb",
-  Shrubland = "shrubland.glb",
-  Snow = "snow.glb",
-  Taiga = "taiga.glb",
-  TemperateRainForest = "temperateRainforest.glb",
-  SubtropicalDesert = "subtropicalDesert.glb",
-  TropicalRainForest = "tropicalRainforest.glb",
-  TropicalSeasonalForest = "tropicalSeasonalForest.glb",
-}
-=======
 export const buildingModelPaths = {
   [BUILDINGS_GROUPS.BUILDINGS]: {
     [BuildingType.None]: BUILDINGS_MODELS_PATH + BuildingFilenames.Farm,
@@ -182,7 +153,6 @@
     [WONDER_REALM]: BUILDINGS_MODELS_PATH + BuildingFilenames.Wonder,
   },
 };
->>>>>>> 0e9d5b22
 
 export const biomeModelPaths: Record<BiomeType | "Outline", string> = {
   Bare: BIOMES_MODELS_PATH + BiomeFilenames.Bare,
