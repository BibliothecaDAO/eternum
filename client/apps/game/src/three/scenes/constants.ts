--- conflicted
+++ resolved
@@ -3,9 +3,6 @@
 import { BiomeType } from "@/three/managers/biome";
 import { HyperstructureTypesNames } from "@/types";
 import { IS_FLAT_MODE } from "@/ui/config";
-<<<<<<< HEAD
-import { BuildingType, RealmLevelNames, RealmLevels, ResourcesIds, StructureType } from "@bibliothecadao/eternum";
-=======
 import {
   BuildingType,
   RealmLevelNames,
@@ -15,8 +12,6 @@
   StructureType,
 } from "@bibliothecadao/eternum";
 import { StructureProgress } from "@bibliothecadao/react";
-import * as THREE from "three";
->>>>>>> 91b2c17e
 
 export const HEX_SIZE = 1;
 
@@ -95,7 +90,6 @@
   [RealmLevels.Empire]: RealmLevelNames.Empire,
 };
 
-<<<<<<< HEAD
 export enum StructureProgress {
   STAGE_1 = 0,
   STAGE_2 = 1,
@@ -103,9 +97,6 @@
 }
 
 export const hyperstructureStageToModel: Record<StructureProgress, HyperstructureTypesNames> = {
-=======
-export const hyperstructureStageToModel: Record<StructureProgress, string> = {
->>>>>>> 91b2c17e
   [StructureProgress.STAGE_1]: HyperstructureTypesNames.STAGE_1,
   [StructureProgress.STAGE_2]: HyperstructureTypesNames.STAGE_2,
   [StructureProgress.STAGE_3]: HyperstructureTypesNames.STAGE_3,
