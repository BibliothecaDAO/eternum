import { soundSelector } from "@/hooks/helpers/use-ui-sound";
import { useAccountStore } from "@/hooks/store/use-account-store";
import { useUIStore } from "@/hooks/store/use-ui-store";
import { LoadingStateKey } from "@/hooks/store/use-world-loading";
import { ArmyManager } from "@/three/managers/army-manager";
import Minimap from "@/three/managers/minimap";
import { SelectedHexManager } from "@/three/managers/selected-hex-manager";
import { StructureManager } from "@/three/managers/structure-manager";
import { StructurePreview } from "@/three/managers/structure-preview";
import { SceneManager } from "@/three/scene-manager";
import { HEX_SIZE, PREVIEW_BUILD_COLOR_INVALID } from "@/three/scenes/constants";
import { HexagonScene } from "@/three/scenes/hexagon-scene";
import { playSound } from "@/three/sound/utils";
import { LeftView } from "@/types";
import { Position } from "@/types/position";
import { FELT_CENTER, IS_FLAT_MODE, IS_MOBILE } from "@/ui/config";
import { UNDEFINED_STRUCTURE_ENTITY_ID } from "@/ui/constants";
import { CombatModal } from "@/ui/modules/military/combat-modal";
import { HelpModal } from "@/ui/modules/military/help-modal";
import { getBlockTimestamp } from "@/utils/timestamp";
import {
  ActionPath,
  ActionPaths,
  ActionType,
  ArmyActionManager,
  Biome,
  BiomeType,
  ContractAddress,
  DUMMY_HYPERSTRUCTURE_ENTITY_ID,
  getNeighborOffsets,
  HexEntityInfo,
  HexPosition,
  ID,
  SetupResult,
  StructureActionManager,
  TileManager,
} from "@bibliothecadao/eternum";
import { getEntities } from "@dojoengine/state";
import throttle from "lodash/throttle";
import { Account, AccountInterface } from "starknet";
import * as THREE from "three";
import { Raycaster } from "three";
import { MapControls } from "three/examples/jsm/controls/MapControls";
import { ArmySystemUpdate, SceneName, StructureSystemUpdate, TileSystemUpdate } from "../types";
import { getWorldPositionForHex } from "../utils";

export default class WorldmapScene extends HexagonScene {
  private chunkSize = 10; // Size of each chunk
  private renderChunkSize = {
    width: 40,
    height: 30,
  };

  private totalStructures: number = 0;

  private currentChunk: string = "null";

  private armyManager: ArmyManager;
  private structureManager: StructureManager;
  private exploredTiles: Map<number, Map<number, BiomeType>> = new Map();
  // normalized positions and if they are allied or not
  private armyHexes: Map<number, Map<number, HexEntityInfo>> = new Map();
  // normalized positions and if they are allied or not
  private structureHexes: Map<number, Map<number, HexEntityInfo>> = new Map();
  // store armies positions by ID, to remove previous positions when army moves
  private armiesPositions: Map<ID, HexPosition> = new Map();
  private tileManager: TileManager;
  private structurePreview: StructurePreview | null = null;
  private structureEntityId: ID = UNDEFINED_STRUCTURE_ENTITY_ID;
  private armySubscription: any;
  private selectedHexManager: SelectedHexManager;
  private minimap!: Minimap;
  private previouslyHoveredHex: HexPosition | null = null;
  private cachedMatrices: Map<string, Map<string, { matrices: THREE.InstancedBufferAttribute; count: number }>> =
    new Map();

  dojo: SetupResult;

  private fetchedChunks: Set<string> = new Set();

  constructor(
    dojoContext: SetupResult,
    raycaster: Raycaster,
    controls: MapControls,
    mouse: THREE.Vector2,
    sceneManager: SceneManager,
  ) {
    super(SceneName.WorldMap, controls, dojoContext, mouse, raycaster, sceneManager);

    this.dojo = dojoContext;

    this.GUIFolder.add(this, "moveCameraToURLLocation");

    this.structurePreview = new StructurePreview(this.scene);
    this.tileManager = new TileManager(this.dojo.components, this.dojo.systemCalls, { col: 0, row: 0 });

    this.loadBiomeModels(this.renderChunkSize.width * this.renderChunkSize.height);

    useUIStore.subscribe(
      (state) => state.hoveredArmyEntityId,
      (hoveredArmyEntityId) => {
        this.state.hoveredArmyEntityId = hoveredArmyEntityId;
      },
    );
    useUIStore.subscribe(
      (state) => state.hoveredStructure,
      (hoveredStructure) => {
        this.state.hoveredStructure = hoveredStructure;
      },
    );
    useUIStore.subscribe(
      (state) => state.armyActions,
      (armyActions) => {
        this.state.armyActions = armyActions;
      },
    );
    useUIStore.subscribe(
      (state) => state.hoveredBattle,
      (hoveredBattle) => {
        this.state.hoveredBattle = hoveredBattle;
      },
    );
    useUIStore.subscribe(
      (state) => state.selectedHex,
      (selectedHex) => {
        this.state.selectedHex = selectedHex;
      },
    );
    useUIStore.subscribe(
      (state) => state.isSoundOn,
      (isSoundOn) => {
        this.state.isSoundOn = isSoundOn;
      },
    );
    useUIStore.subscribe(
      (state) => state.effectsLevel,
      (effectsLevel) => {
        this.state.effectsLevel = effectsLevel;
      },
    );
    useUIStore.subscribe(
      (state) => state.previewBuilding,
      (structure) => {
        if (structure) {
          this.structurePreview?.setPreviewStructure(structure as any);
          this.highlightHexManager.highlightHexes(this.getBuildableHexesForCurrentChunk());
        } else {
          this.structurePreview?.clearPreviewStructure();
          this.highlightHexManager.highlightHexes([]);
        }
      },
    );
<<<<<<< HEAD
=======

    useAccountStore.subscribe((state) => {
      const account = state.account;
      console.log({ account });
    });

>>>>>>> 5d4abfe7
    useUIStore.subscribe(
      (state) => state.structureEntityId,
      (structureEntityId) => {
        this.structureEntityId = structureEntityId;
      },
    );
    // subscribe to changes in the selected army coming from React
    useUIStore.subscribe(
      (state) => state.armyActions.selectedEntityId,
      (selectedEntityId) => {
        this.onArmySelection(selectedEntityId);
      },
    );

    useUIStore.subscribe(
      (state) => state.entityActions.selectedEntityId,
      (selectedEntityId) => {
        if (!selectedEntityId) this.clearSelection();
      },
    );

    this.armyManager = new ArmyManager(this.scene, this.renderChunkSize);
    this.structureManager = new StructureManager(this.scene, this.renderChunkSize);

    this.armySubscription?.unsubscribe();
    this.armySubscription = this.systemManager.Army.onUpdate((update: ArmySystemUpdate) => {
      this.armyManager.onUpdate(update, this.armyHexes, this.structureHexes, this.exploredTiles).then((needsUpdate) => {
        if (needsUpdate) {
          this.updateVisibleChunks();
        }
      });
    });

    this.systemManager.Tile.onUpdate((value) => this.updateExploredHex(value));
    this.systemManager.Army.onUpdate((value) => this.updateArmyHexes(value));
    this.systemManager.Structure.onUpdate((value) => {
      this.updateStructureHexes(value);

      const optimisticStructure = this.structureManager.structures.removeStructure(
        Number(DUMMY_HYPERSTRUCTURE_ENTITY_ID),
      );
      if (optimisticStructure) {
        this.dojo.components.Structure.removeOverride(DUMMY_HYPERSTRUCTURE_ENTITY_ID.toString());
        this.structureManager.structureHexCoords
          .get(optimisticStructure.hexCoords.col)
          ?.delete(optimisticStructure.hexCoords.row);
        this.structureManager.updateChunk(this.currentChunk);
      }
      this.structureManager.onUpdate(value);
      if (this.totalStructures !== this.structureManager.getTotalStructures()) {
        this.totalStructures = this.structureManager.getTotalStructures();
        this.clearCache();
        this.updateVisibleChunks(true);
      }
    });

    this.systemManager.Structure.onContribution((value) => {
      this.structureManager.structures.updateStructureStage(value.entityId, value.structureType, value.stage);
      this.structureManager.updateChunk(this.currentChunk);
    });

    this.inputManager.addListener(
      "mousemove",
      throttle((raycaster) => {
        const entityId = this.armyManager.onMouseMove(raycaster);
        this.onArmyMouseMove(entityId);
      }, 10),
    );

    // add particles
    this.selectedHexManager = new SelectedHexManager(this.scene);

    if (!IS_MOBILE) {
      this.minimap = new Minimap(this, this.exploredTiles, this.camera, this.structureManager, this.armyManager);
    }

    // Add event listener for Escape key
    document.addEventListener("keydown", (event) => {
      if (event.key === "Escape" && this.sceneManager.getCurrentScene() === SceneName.WorldMap) {
        if (this.isNavigationViewOpen()) {
          this.closeNavigationViews();
        } else {
          this.clearSelection();
        }
      }
    });

    window.addEventListener("urlChanged", () => {
      this.clearSelection();
    });
  }

  public moveCameraToURLLocation() {
    const col = this.locationManager.getCol();
    const row = this.locationManager.getRow();
    if (col !== undefined && row !== undefined) {
      this.moveCameraToColRow(col, row, 0);
    }
  }

  private onArmyMouseMove(entityId: ID | undefined) {
    if (entityId) {
      this.state.setHoveredArmyEntityId(entityId);
    } else if (this.state.hoveredArmyEntityId) {
      this.state.setHoveredArmyEntityId(null);
    }
  }

  // methods needed to add worldmap specific behavior to the click events
  protected onHexagonMouseMove(hex: { hexCoords: HexPosition; position: THREE.Vector3 } | null): void {
    if (hex === null) {
      this.state.updateHoveredHex(null);
      this.state.setHoveredStructure(null);
      return;
    }
    const { hexCoords } = hex;
    const { selectedEntityId, actionPaths } = this.state.entityActions;
    if (selectedEntityId && actionPaths.size > 0) {
      if (this.previouslyHoveredHex?.col !== hexCoords.col || this.previouslyHoveredHex?.row !== hexCoords.row) {
        this.previouslyHoveredHex = hexCoords;
      }
      this.state.updateHoveredHex(hexCoords);
    }

    this.structurePreview?.setStructurePosition(getWorldPositionForHex(hexCoords));

    if (!this._canBuildStructure(hexCoords)) {
      this.structurePreview?.setStructureColor(new THREE.Color(PREVIEW_BUILD_COLOR_INVALID));
    } else {
      this.structurePreview?.resetStructureColor();
    }

    if (this.state.hoveredArmyEntityId) return;

    const structure = this.structureManager.getStructureByHexCoords(hexCoords);
    if (structure) {
      this.state.setHoveredStructure(structure);
    } else if (this.state.hoveredStructure) {
      this.state.setHoveredStructure(null);
    }

    const position = new Position({ x: hexCoords.col, y: hexCoords.row });
  }

  private _canBuildStructure(hexCoords: HexPosition) {
    const isStructure = this.structureManager.structureHexCoords.get(hexCoords.col)?.has(hexCoords.row) || false;
    const isExplored = this.exploredTiles.get(hexCoords.col)?.has(hexCoords.row) || false;

    return !isStructure && isExplored;
  }

  protected onHexagonDoubleClick(hexCoords: HexPosition) {}

  protected onHexagonClick(hexCoords: HexPosition | null) {
    console.log("onHexagonClick", hexCoords);
    const overlay = document.querySelector(".shepherd-modal-is-visible");
    const overlayClick = document.querySelector(".allow-modal-click");
    if (overlay && !overlayClick) {
      return;
    }
    if (!hexCoords) return;

    const buildingType = this.structurePreview?.getPreviewStructure();

    if (buildingType && this._canBuildStructure(hexCoords)) {
      this.handleStructurePlacement(hexCoords);
    } else {
      this.handleHexSelection(hexCoords);
    }

    const army = this.armyHexes.get(hexCoords.col)?.get(hexCoords.row);
    const structure = this.structureHexes.get(hexCoords.col)?.get(hexCoords.row);
    const account = ContractAddress(useAccountStore.getState().account?.address || "");

    if (army?.owner === account) {
      this.onArmySelection(army.id);
    } else if (structure?.owner === account) {
      this.onStructureSelection(structure.id);
    } else {
      this.clearSelection();
    }
  }

  protected handleStructurePlacement(hexCoords: HexPosition) {
    const buildingType = this.structurePreview?.getPreviewStructure();
    if (!buildingType) return;

    const contractHexPosition = new Position({ x: hexCoords.col, y: hexCoords.row }).getContract();

    this.clearCache();
    this.totalStructures = this.structureManager.getTotalStructures() + 1;

    const account = useAccountStore.getState().account;

    this.tileManager
      .placeStructure(account!, this.structureEntityId, buildingType.type, contractHexPosition)
      .catch(() => {
        this.structureManager.structures.removeStructureFromPosition(hexCoords);
        this.structureManager.structureHexCoords.get(hexCoords.col)?.delete(hexCoords.row);
        this.clearCache();
        this.updateVisibleChunks(true);
      });
    this.clearSelection();
  }

  protected handleHexSelection(hexCoords: HexPosition) {
    const contractHexPosition = new Position({ x: hexCoords.col, y: hexCoords.row }).getContract();
    const position = getWorldPositionForHex(hexCoords);
    if (contractHexPosition.x !== this.state.selectedHex?.col || contractHexPosition.y !== this.state.selectedHex.row) {
      playSound(soundSelector.click, this.state.isSoundOn, this.state.effectsLevel);
      this.selectedHexManager.setPosition(position.x, position.z);
      this.state.setSelectedHex({
        col: contractHexPosition.x,
        row: contractHexPosition.y,
      });
    } else {
      this.state.setLeftNavigationView(LeftView.EntityView);
    }
  }

  protected onHexagonRightClick(hexCoords: HexPosition | null): void {
    const overlay = document.querySelector(".shepherd-modal-overlay-container");
    const overlayClick = document.querySelector(".allow-modal-click");
    if (overlay && !overlayClick) {
      return;
    }

    // Check if account exists before allowing actions
    const account = useAccountStore.getState().account;

    const { selectedEntityId, actionPaths } = this.state.entityActions;
    if (selectedEntityId && actionPaths.size > 0 && hexCoords) {
      const actionPath = actionPaths.get(ActionPaths.posKey(hexCoords, true));
      if (actionPath && account) {
        const actionType = ActionPaths.getActionType(actionPath);
        if (actionType === ActionType.Explore || actionType === ActionType.Move) {
          this.onArmyMovement(account, actionPath, selectedEntityId);
        } else if (actionType === ActionType.Attack) {
          this.onArmyAttack(account, actionPath, selectedEntityId);
        } else if (actionType === ActionType.Help) {
          this.onArmyHelp(account, actionPath, selectedEntityId);
        }
      }
    }
  }

  private onArmyMovement(account: Account | AccountInterface, actionPath: ActionPath[], selectedEntityId: ID) {
    const { currentBlockTimestamp, currentArmiesTick } = getBlockTimestamp();
    const selectedPath = actionPath.map((path) => path.hex);
    // can only move on explored hexes
    const isExplored = ActionPaths.getActionType(actionPath) === ActionType.Move;
    if (selectedPath.length > 0) {
      const armyActionManager = new ArmyActionManager(
        this.dojo.components,
        this.dojo.network.provider,
        selectedEntityId,
      );
      playSound(soundSelector.unitMarching1, this.state.isSoundOn, this.state.effectsLevel);
      armyActionManager.moveArmy(account!, selectedPath, isExplored, currentBlockTimestamp, currentArmiesTick);
      this.state.updateHoveredHex(null);
    }
    // clear after movement
    this.clearSelection();
  }

  private onArmyAttack(account: Account | AccountInterface, actionPath: ActionPath[], selectedEntityId: ID) {
    const selectedPath = actionPath.map((path) => path.hex);

    // Get the target hex (last hex in the path)
    const targetHex = selectedPath[selectedPath.length - 1];

    // Find the army at the target position
    this.state.toggleModal(
      <CombatModal
        attackerEntityId={selectedEntityId}
        targetHex={new Position({ x: targetHex.col, y: targetHex.row }).getContract()}
      />,
    );
  }

  private onArmyHelp(account: Account | AccountInterface, actionPath: ActionPath[], selectedEntityId: ID) {
    const selectedPath = actionPath.map((path) => path.hex);
    const targetHex = selectedPath[selectedPath.length - 1];

    this.state.toggleModal(
      <HelpModal
        selectedEntityId={selectedEntityId}
        targetHex={new Position({ x: targetHex.col, y: targetHex.row }).getContract()}
      />,
    );
  }

  private onStructureSelection(selectedEntityId: ID) {
    this.state.updateSelectedEntityId(selectedEntityId);

    const structure = new StructureActionManager(this.dojo.components, selectedEntityId);

    const actionPaths = structure.findActionPaths(this.armyHexes, this.exploredTiles);

    this.state.updateActionPaths(actionPaths.getPaths());

    this.highlightHexManager.highlightHexes(actionPaths.getHighlightedHexes());
  }

  private onArmySelection(selectedEntityId: ID) {
    this.state.updateSelectedEntityId(selectedEntityId);

    const armyActionManager = new ArmyActionManager(this.dojo.components, this.dojo.network.provider, selectedEntityId);

    const { currentDefaultTick, currentArmiesTick } = getBlockTimestamp();

    const actionPaths = armyActionManager.findActionPaths(
      this.structureHexes,
      this.armyHexes,
      this.exploredTiles,
      currentDefaultTick,
      currentArmiesTick,
    );
    this.state.updateActionPaths(actionPaths.getPaths());
    this.highlightHexManager.highlightHexes(actionPaths.getHighlightedHexes());
  }

  private clearSelection() {
    console.log("clearSelection");
    this.highlightHexManager.highlightHexes([]);
    this.state.updateActionPaths(new Map());
    this.structurePreview?.clearPreviewStructure();
    this.state.updateSelectedEntityId(null);
    this.state.setSelectedHex(null);
  }

  setup() {
    this.controls.maxDistance = IS_FLAT_MODE ? 40 : 20;
    this.controls.enablePan = true;
    this.controls.zoomToCursor = true;
    this.moveCameraToURLLocation();
    if (!IS_MOBILE) {
      this.minimap.moveMinimapCenterToUrlLocation();
      this.minimap.showMinimap();
    }

    // Close left navigation on world map load
    useUIStore.getState().setLeftNavigationView(LeftView.None);

    this.armyManager.addLabelsToScene();
    this.clearTileEntityCache();
  }

  onSwitchOff() {
    if (!IS_MOBILE) {
      this.minimap.hideMinimap();
    }
    this.armyManager.removeLabelsFromScene();
  }

  // used to track the position of the armies on the map
  public updateArmyHexes(update: ArmySystemUpdate) {
    const {
      hexCoords: { col, row },
      owner: { address },
      entityId,
      deleted,
    } = update;

    // If the army is marked as deleted, remove it from the map
    if (deleted) {
      const oldPos = this.armiesPositions.get(entityId);
      if (oldPos) {
        this.armyHexes.get(oldPos.col)?.delete(oldPos.row);
        this.armiesPositions.delete(entityId);
      }
      return;
    }

    const normalized = new Position({ x: col, y: row }).getNormalized();
    const newPos = { col: normalized.x, row: normalized.y };
    const oldPos = this.armiesPositions.get(entityId);

    // Update army position
    this.armiesPositions.set(entityId, newPos);

    // Remove from old position if it changed
    if (
      oldPos &&
      (oldPos.col !== newPos.col || oldPos.row !== newPos.row || this.armyHexes.get(oldPos.col)?.get(oldPos.row))
    ) {
      this.armyHexes.get(oldPos.col)?.delete(oldPos.row);
    }

    // Add to new position
    if (!this.armyHexes.has(newPos.col)) {
      this.armyHexes.set(newPos.col, new Map());
    }
    this.armyHexes.get(newPos.col)?.set(newPos.row, { id: entityId, owner: address });
  }

  public updateStructureHexes(update: StructureSystemUpdate) {
    const {
      hexCoords: { col, row },
      owner: { address },
      entityId,
    } = update;

    const normalized = new Position({ x: col, y: row }).getNormalized();

    const newCol = normalized.x;
    const newRow = normalized.y;

    if (!this.structureHexes.has(newCol)) {
      this.structureHexes.set(newCol, new Map());
    }
    this.structureHexes.get(newCol)?.set(newRow, { id: entityId, owner: address });
  }

  public async updateExploredHex(update: TileSystemUpdate) {
    const { hexCoords, removeExplored, biome } = update;

    const normalized = new Position({ x: hexCoords.col, y: hexCoords.row }).getNormalized();

    const col = normalized.x;
    const row = normalized.y;

    if (removeExplored) {
      const chunkRow = parseInt(this.currentChunk.split(",")[0]);
      const chunkCol = parseInt(this.currentChunk.split(",")[1]);
      this.exploredTiles.get(col)?.delete(row);
      this.removeCachedMatricesForChunk(chunkRow, chunkCol);
      this.currentChunk = "null"; // reset the current chunk to force a recomputation
      this.updateVisibleChunks();
      return;
    }

    if (!this.exploredTiles.has(col)) {
      this.exploredTiles.set(col, new Map());
    }
    if (!this.exploredTiles.get(col)!.has(row)) {
      this.exploredTiles.get(col)!.set(row, biome);
    }

    const dummy = new THREE.Object3D();
    const pos = getWorldPositionForHex({ row, col });

    dummy.position.copy(pos);

    const isStructure = this.structureManager.structureHexCoords.get(col)?.has(row) || false;

    if (isStructure) {
      dummy.scale.set(0, 0, 0);
    } else {
      dummy.scale.set(HEX_SIZE, HEX_SIZE, HEX_SIZE);
    }

    if (!IS_FLAT_MODE) {
      const rotationSeed = this.hashCoordinates(col, row);
      const rotationIndex = Math.floor(rotationSeed * 6);
      const randomRotation = (rotationIndex * Math.PI) / 3;
      dummy.rotation.y = randomRotation;
    } else {
      dummy.position.y += 0.1;
      dummy.rotation.y = 0;
    }

    dummy.updateMatrix();

    const { chunkX, chunkZ } = this.worldToChunkCoordinates(pos.x, pos.z);
    const hexCol = chunkX * this.chunkSize;
    const hexRow = chunkZ * this.chunkSize;
    const renderedChunkCenterRow = parseInt(this.currentChunk.split(",")[0]);
    const renderedChunkCenterCol = parseInt(this.currentChunk.split(",")[1]);

    // if the hex is within the chunk, add it to the interactive hex manager and to the biome
    if (
      hexCol >= renderedChunkCenterCol - this.renderChunkSize.width / 2 &&
      hexCol <= renderedChunkCenterCol + this.renderChunkSize.width / 2 &&
      hexRow >= renderedChunkCenterRow - this.renderChunkSize.height / 2 &&
      hexRow <= renderedChunkCenterRow + this.renderChunkSize.height / 2
    ) {
      this.interactiveHexManager.addHex({ col, row });

      // Add border hexes for newly explored hex
      const neighborOffsets = getNeighborOffsets(row);

      neighborOffsets.forEach(({ i, j }) => {
        const neighborCol = col + i;
        const neighborRow = row + j;
        const isNeighborExplored = this.exploredTiles.get(neighborCol)?.has(neighborRow) || false;

        if (!isNeighborExplored) {
          this.interactiveHexManager.addHex({ col: neighborCol, row: neighborRow });
        }
      });

      await Promise.all(this.modelLoadPromises);
      const hexMesh = this.biomeModels.get(biome as BiomeType)!;
      const currentCount = hexMesh.getCount();
      hexMesh.setMatrixAt(currentCount, dummy.matrix);
      hexMesh.setCount(currentCount + 1);
      hexMesh.needsUpdate();

      // Cache the updated matrices for the chunk

      this.cacheMatricesForChunk(renderedChunkCenterRow, renderedChunkCenterCol);

      this.interactiveHexManager.renderHexes();
    }

    this.removeCachedMatricesAroundColRow(renderedChunkCenterCol, renderedChunkCenterRow);
  }

  getChunksAround(chunkKey: string) {
    const startRow = parseInt(chunkKey.split(",")[0]);
    const startCol = parseInt(chunkKey.split(",")[1]);
    const chunks: string[] = [];
    for (let i = -this.renderChunkSize.width / 2; i <= this.renderChunkSize.width / 2; i += this.chunkSize) {
      for (let j = -this.renderChunkSize.width / 2; j <= this.renderChunkSize.height / 2; j += this.chunkSize) {
        const { x, y, z } = getWorldPositionForHex({ row: startRow + i, col: startCol + j });
        const { chunkX, chunkZ } = this.worldToChunkCoordinates(x, z);
        const _chunkKey = `${chunkZ * this.chunkSize},${chunkX * this.chunkSize}`;
        if (!chunks.includes(_chunkKey)) {
          chunks.push(_chunkKey);
        }
      }
    }
    return chunks;
  }

  removeCachedMatricesAroundColRow(col: number, row: number) {
    for (let i = -this.renderChunkSize.width / 2; i <= this.renderChunkSize.width / 2; i += 10) {
      for (let j = -this.renderChunkSize.width / 2; j <= this.renderChunkSize.height / 2; j += 10) {
        if (i === 0 && j === 0) {
          continue;
        }
        this.removeCachedMatricesForChunk(row + i, col + j);
      }
    }
  }

  clearCache() {
    this.cachedMatrices.clear();
  }

  private computeInteractiveHexes(startRow: number, startCol: number, rows: number, cols: number) {
    this.interactiveHexManager.clearHexes();

    let currentIndex = 0;
    const batchSize = 50;

    const processBatch = () => {
      const endIndex = Math.min(currentIndex + batchSize, rows * cols);

      for (let i = currentIndex; i < endIndex; i++) {
        const row = Math.floor(i / cols) - rows / 2;
        const col = (i % cols) - cols / 2;

        const globalRow = startRow + row;
        const globalCol = startCol + col;

        const isExplored = this.exploredTiles.get(globalCol)?.has(globalRow) || false;

        if (!isExplored) {
          const neighborOffsets = getNeighborOffsets(globalRow);
          const isBorder = neighborOffsets.some(({ i, j }) => {
            const neighborCol = globalCol + i;
            const neighborRow = globalRow + j;
            return this.exploredTiles.get(neighborCol)?.has(neighborRow) || false;
          });

          if (isBorder) {
            this.interactiveHexManager.addHex({ col: globalCol, row: globalRow });
          }
        } else {
          this.interactiveHexManager.addHex({ col: globalCol, row: globalRow });
        }
      }

      currentIndex = endIndex;

      if (currentIndex < rows * cols) {
        requestAnimationFrame(processBatch);
      } else {
        this.interactiveHexManager.renderHexes();
      }
    };

    requestAnimationFrame(processBatch);
  }

  async updateHexagonGrid(startRow: number, startCol: number, rows: number, cols: number) {
    await Promise.all(this.modelLoadPromises);
    if (this.applyCachedMatricesForChunk(startRow, startCol)) {
      console.log("cache applied");
      this.computeInteractiveHexes(startRow, startCol, rows, cols);
      return;
    }

    this.interactiveHexManager.clearHexes();
    const dummy = new THREE.Object3D();
    const biomeHexes: Record<BiomeType | "Outline", THREE.Matrix4[]> = {
      None: [],
      Ocean: [],
      DeepOcean: [],
      Beach: [],
      Scorched: [],
      Bare: [],
      Tundra: [],
      Snow: [],
      TemperateDesert: [],
      Shrubland: [],
      Taiga: [],
      Grassland: [],
      TemperateDeciduousForest: [],
      TemperateRainForest: [],
      SubtropicalDesert: [],
      TropicalSeasonalForest: [],
      TropicalRainForest: [],
      Outline: [],
    };

    const hexPositions: THREE.Vector3[] = [];
    const batchSize = 25; // Adjust batch size as needed
    let currentIndex = 0;
    let hashedTiles: string[] = [];

    this.computeTileEntities(this.currentChunk);

    // this.getChunksAround(this.currentChunk).forEach((chunkKey) => {
    //   console.log("chunkKey", chunkKey);
    //   this.computeTileEntities(chunkKey);
    // });
    const processBatch = async () => {
      const endIndex = Math.min(currentIndex + batchSize, rows * cols);

      for (let i = currentIndex; i < endIndex; i++) {
        const row = Math.floor(i / cols) - rows / 2;
        const col = (i % cols) - cols / 2;

        const globalRow = startRow + row;
        const globalCol = startCol + col;

        hexPositions.push(new THREE.Vector3(dummy.position.x, dummy.position.y, dummy.position.z));
        const pos = getWorldPositionForHex({ row: globalRow, col: globalCol });
        dummy.position.copy(pos);

        const isStructure = this.structureManager.structureHexCoords.get(globalCol)?.has(globalRow) || false;

        const isExplored = this.exploredTiles.get(globalCol)?.has(globalRow) || false;
        if (isStructure) {
          dummy.scale.set(0, 0, 0);
        } else {
          dummy.scale.set(HEX_SIZE, HEX_SIZE, HEX_SIZE);
        }

        if (!isExplored) {
          const neighborOffsets = getNeighborOffsets(globalRow);
          const isBorder = neighborOffsets.some(({ i, j }) => {
            const neighborCol = globalCol + i;
            const neighborRow = globalRow + j;
            return this.exploredTiles.get(neighborCol)?.has(neighborRow) || false;
          });

          if (isBorder) {
            this.interactiveHexManager.addHex({ col: globalCol, row: globalRow });
          }
        } else {
          this.interactiveHexManager.addHex({ col: globalCol, row: globalRow });
        }

        const rotationSeed = this.hashCoordinates(startCol + col, startRow + row);
        const rotationIndex = Math.floor(rotationSeed * 6);
        const randomRotation = (rotationIndex * Math.PI) / 3;
        if (!IS_FLAT_MODE) {
          dummy.rotation.y = randomRotation;
        } else {
          dummy.position.y += 0.1;
          dummy.rotation.y = 0;
        }

        const biome = Biome.getBiome(startCol + col + FELT_CENTER, startRow + row + FELT_CENTER);

        dummy.updateMatrix();

        if (isExplored) {
          biomeHexes[biome].push(dummy.matrix.clone());
        } else {
          dummy.position.y = 0.01;
          dummy.updateMatrix();
          biomeHexes["Outline"].push(dummy.matrix.clone());
        }
      }

      currentIndex = endIndex;
      if (currentIndex < rows * cols) {
        requestAnimationFrame(processBatch);
      } else {
        for (const [biome, matrices] of Object.entries(biomeHexes)) {
          const hexMesh = this.biomeModels.get(biome as BiomeType)!;
          matrices.forEach((matrix, index) => {
            hexMesh.setMatrixAt(index, matrix);
          });
          hexMesh.setCount(matrices.length);
        }
        this.cacheMatricesForChunk(startRow, startCol);
        this.interactiveHexManager.renderHexes();
      }
    };

    Promise.all(this.modelLoadPromises).then(() => {
      requestAnimationFrame(processBatch);
    });
  }

  private async computeTileEntities(chunkKey: string) {
    const startCol = parseInt(chunkKey.split(",")[1]) + FELT_CENTER;
    const startRow = parseInt(chunkKey.split(",")[0]) + FELT_CENTER;

    //const range = this.chunkSize / 2;

    const { width } = this.renderChunkSize;
    const range = width / 2;

    // Skip if we've already fetched this chunk
    if (this.fetchedChunks.has(chunkKey)) {
      console.log("Already fetched");
      return;
    }

    // Add to fetched chunks before the query to prevent concurrent duplicate requests
    this.fetchedChunks.add(chunkKey);

    try {
      this.state.setLoading(LoadingStateKey.Map, true);
      const promiseTiles = getEntities(
        this.dojo.network.toriiClient,
        {
          Composite: {
            operator: "And",
            clauses: [
              {
                Member: {
                  model: "s1_eternum-Tile",
                  member: "col",
                  operator: "Gte",
                  value: { Primitive: { U32: startCol - range } },
                },
              },
              {
                Member: {
                  model: "s1_eternum-Tile",
                  member: "col",
                  operator: "Lte",
                  value: { Primitive: { U32: startCol + range } },
                },
              },
              {
                Member: {
                  model: "s1_eternum-Tile",
                  member: "row",
                  operator: "Gte",
                  value: { Primitive: { U32: startRow - range } },
                },
              },
              {
                Member: {
                  model: "s1_eternum-Tile",
                  member: "row",
                  operator: "Lte",
                  value: { Primitive: { U32: startRow + range } },
                },
              },
            ],
          },
        },
        this.dojo.network.contractComponents as any,
        [],
        ["s1_eternum-Tile"],
        1000,
        false,
      );
      // todo: verify that this works with nested struct
      const promisePositions = getEntities(
        this.dojo.network.toriiClient,
        {
          Composite: {
            operator: "And",
            clauses: [
              {
                Member: {
                  model: "s1_eternum-ExplorerTroops",
                  member: "coord.x",
                  operator: "Gte",
                  value: { Primitive: { U32: startCol - range } },
                },
              },
              {
                Member: {
                  model: "s1_eternum-ExplorerTroops",
                  member: "coord.x",
                  operator: "Lte",
                  value: { Primitive: { U32: startCol + range } },
                },
              },
              {
                Member: {
                  model: "s1_eternum-ExplorerTroops",
                  member: "coord.y",
                  operator: "Gte",
                  value: { Primitive: { U32: startRow - range } },
                },
              },
              {
                Member: {
                  model: "s1_eternum-ExplorerTroops",
                  member: "coord.y",
                  operator: "Lte",
                  value: { Primitive: { U32: startRow + range } },
                },
              },
            ],
          },
        },
        this.dojo.network.contractComponents as any,
        [],
        ["s1_eternum-ExplorerTroops"],
        1000,
        false,
      );
      Promise.all([promiseTiles, promisePositions]).then(() => {
        this.state.setLoading(LoadingStateKey.Map, false);
      });
    } catch (error) {
      // If there's an error, remove the chunk from cached set so it can be retried
      this.fetchedChunks.delete(chunkKey);
      console.error("Error fetching tile entities:", error);
    }
  }

  private getExploredHexesForCurrentChunk() {
    const chunkKey = this.currentChunk.split(",");
    const startRow = parseInt(chunkKey[0]);
    const startCol = parseInt(chunkKey[1]);
    const exploredHexes: HexPosition[] = [];
    for (
      let row = startRow - this.renderChunkSize.height / 2;
      row <= startRow + this.renderChunkSize.height / 2;
      row++
    ) {
      for (
        let col = startCol - this.renderChunkSize.width / 2;
        col <= startCol + this.renderChunkSize.width / 2;
        col++
      ) {
        if (this.exploredTiles.get(col)?.has(row)) {
          exploredHexes.push({ col, row });
        }
      }
    }
    return exploredHexes;
  }

  private getBuildableHexesForCurrentChunk(): ActionPath[] {
    const exploredHexes = this.getExploredHexesForCurrentChunk();
    const buildableHexes = exploredHexes.filter(
      (hex) => !this.structureManager.structureHexCoords.get(hex.col)?.has(hex.row),
    );
    return buildableHexes.map((hex) => ({
      hex: { col: hex.col, row: hex.row },
      actionType: ActionType.Build,
    }));
  }

  private cacheMatricesForChunk(startRow: number, startCol: number) {
    const chunkKey = `${startRow},${startCol}`;
    for (const [biome, model] of this.biomeModels) {
      const { matrices, count } = model.getMatricesAndCount();
      if (!this.cachedMatrices.has(chunkKey)) {
        this.cachedMatrices.set(chunkKey, new Map());
      }
      this.cachedMatrices.get(chunkKey)!.set(biome, { matrices: matrices as any, count });
    }
  }

  removeCachedMatricesForChunk(startRow: number, startCol: number) {
    const chunkKey = `${startRow},${startCol}`;
    this.cachedMatrices.delete(chunkKey);
  }

  private applyCachedMatricesForChunk(startRow: number, startCol: number) {
    const chunkKey = `${startRow},${startCol}`;
    const cachedMatrices = this.cachedMatrices.get(chunkKey);
    if (cachedMatrices) {
      for (const [biome, { matrices, count }] of cachedMatrices) {
        const hexMesh = this.biomeModels.get(biome as BiomeType)!;
        hexMesh.setMatricesAndCount(matrices, count);
      }
      return true;
    }
    return false;
  }

  private worldToChunkCoordinates(x: number, z: number): { chunkX: number; chunkZ: number } {
    const chunkX = Math.floor(x / (this.chunkSize * HEX_SIZE * Math.sqrt(3)));
    const chunkZ = Math.floor(z / (this.chunkSize * HEX_SIZE * 1.5));
    return { chunkX, chunkZ };
  }

  updateVisibleChunks(force: boolean = false) {
    const cameraPosition = new THREE.Vector3();
    cameraPosition.copy(this.controls.target);
    const { selectedEntityId } = this.state.entityActions;
    // Adjust the camera position to load chunks earlier in both directions
    const adjustedX = cameraPosition.x + (this.chunkSize * HEX_SIZE * Math.sqrt(3)) / 2;
    const adjustedZ = cameraPosition.z + (this.chunkSize * HEX_SIZE * 1.5) / 3;

    const { chunkX, chunkZ } = this.worldToChunkCoordinates(adjustedX, adjustedZ);
    const startCol = chunkX * this.chunkSize;
    const startRow = chunkZ * this.chunkSize;
    const chunkKey = `${startRow},${startCol}`;
    if (this.currentChunk !== chunkKey || force) {
      this.currentChunk = chunkKey;
      // Calculate the starting position for the new chunk
      this.updateHexagonGrid(startRow, startCol, this.renderChunkSize.height, this.renderChunkSize.width);
      this.armyManager.updateChunk(chunkKey);
      this.structureManager.updateChunk(chunkKey);
    }
    if (!selectedEntityId) {
      if (this.structurePreview?.getPreviewStructure()) {
        this.highlightHexManager.highlightHexes(this.getBuildableHexesForCurrentChunk());
      } else {
        this.highlightHexManager.highlightHexes([]);
      }
    }
  }

  update(deltaTime: number) {
    super.update(deltaTime);
    this.armyManager.update(deltaTime);
    this.selectedHexManager.update(deltaTime);
    this.structureManager.updateAnimations(deltaTime);
    if (!IS_MOBILE) {
      this.minimap.update();
    }
  }

  public clearTileEntityCache() {
    this.fetchedChunks.clear();
  }
}<|MERGE_RESOLUTION|>--- conflicted
+++ resolved
@@ -150,26 +150,16 @@
         }
       },
     );
-<<<<<<< HEAD
-=======
 
     useAccountStore.subscribe((state) => {
       const account = state.account;
       console.log({ account });
     });
 
->>>>>>> 5d4abfe7
     useUIStore.subscribe(
       (state) => state.structureEntityId,
       (structureEntityId) => {
         this.structureEntityId = structureEntityId;
-      },
-    );
-    // subscribe to changes in the selected army coming from React
-    useUIStore.subscribe(
-      (state) => state.armyActions.selectedEntityId,
-      (selectedEntityId) => {
-        this.onArmySelection(selectedEntityId);
       },
     );
 
