import { soundSelector } from "@/hooks/helpers/use-ui-sound";
import throttle from "lodash/throttle";

import { getMapFromTorii } from "@/dojo/queries";
import { useAccountStore } from "@/hooks/store/use-account-store";
import { useUIStore } from "@/hooks/store/use-ui-store";
import { LoadingStateKey } from "@/hooks/store/use-world-loading";
import { ArmyManager } from "@/three/managers/army-manager";
import Minimap from "@/three/managers/minimap";
import { SelectedHexManager } from "@/three/managers/selected-hex-manager";
import { StructureManager } from "@/three/managers/structure-manager";
import { SceneManager } from "@/three/scene-manager";
import { HEX_SIZE } from "@/three/scenes/constants";
import { CameraView, HexagonScene } from "@/three/scenes/hexagon-scene";
import { playSound } from "@/three/sound/utils";
import { LeftView } from "@/types";
import { Position } from "@/types/position";
import { FELT_CENTER, IS_FLAT_MODE } from "@/ui/config";
import { CombatModal } from "@/ui/modules/military/combat-modal";
import { HelpModal } from "@/ui/modules/military/help-modal";
import { QuestModal } from "@/ui/modules/quests/quest-modal";
import { getBlockTimestamp } from "@/utils/timestamp";
import { SetupResult } from "@bibliothecadao/dojo";
import {
  ActionPath,
  ActionPaths,
  ActionType,
  ArmyActionManager,
  StructureActionManager,
} from "@bibliothecadao/eternum";
import {
  BiomeType,
  ContractAddress,
  DUMMY_HYPERSTRUCTURE_ENTITY_ID,
  getNeighborOffsets,
  HexEntityInfo,
  HexPosition,
  ID,
} from "@bibliothecadao/types";
import { Account, AccountInterface } from "starknet";
import * as THREE from "three";
import { Raycaster } from "three";
<<<<<<< HEAD
import { MapControls } from "three/examples/jsm/controls/MapControls";
import { QuestManager } from "../managers/quest-manager";
import { ArmySystemUpdate, QuestSystemUpdate, SceneName, StructureSystemUpdate, TileSystemUpdate } from "../types";
=======
import { MapControls } from "three/examples/jsm/controls/MapControls.js";
import { FXManager } from "../managers/fx-manager";
import { ArmySystemUpdate, SceneName, StructureSystemUpdate, TileSystemUpdate } from "../types";
>>>>>>> 2240cd8d
import { getWorldPositionForHex } from "../utils";

const dummyObject = new THREE.Object3D();
const dummyVector = new THREE.Vector3();

export default class WorldmapScene extends HexagonScene {
  private chunkSize = 10; // Size of each chunk
  private wheelHandler: ((event: WheelEvent) => void) | null = null;
  private renderChunkSize = {
    width: 60,
    height: 44,
    // width: 20,
    // height: 14,
  };

  private totalStructures: number = 0;

  private currentChunk: string = "null";

  private armyManager: ArmyManager;
  private structureManager: StructureManager;
  private exploredTiles: Map<number, Map<number, BiomeType>> = new Map();
  // normalized positions and if they are allied or not
  private armyHexes: Map<number, Map<number, HexEntityInfo>> = new Map();
  // normalized positions and if they are allied or not
  private structureHexes: Map<number, Map<number, HexEntityInfo>> = new Map();
  // normalized positions and if they are allied or not
  private questHexes: Map<number, Map<number, HexEntityInfo>> = new Map();
  // store armies positions by ID, to remove previous positions when army moves
  private armiesPositions: Map<ID, HexPosition> = new Map();
  private selectedHexManager: SelectedHexManager;
  private minimap!: Minimap;
  private previouslyHoveredHex: HexPosition | null = null;
  private cachedMatrices: Map<string, Map<string, { matrices: THREE.InstancedBufferAttribute; count: number }>> =
    new Map();
  private updateHexagonGridPromise: Promise<void> | null = null;
  private compassEffects: Map<string, () => void> = new Map();

  // Label groups
  private armyLabelsGroup: THREE.Group;
  private structureLabelsGroup: THREE.Group;
  private questLabelsGroup: THREE.Group;

  dojo: SetupResult;

  private fetchedChunks: Set<string> = new Set();

<<<<<<< HEAD
  private questManager: QuestManager;
=======
  private fxManager: FXManager;
>>>>>>> 2240cd8d

  constructor(
    dojoContext: SetupResult,
    raycaster: Raycaster,
    controls: MapControls,
    mouse: THREE.Vector2,
    sceneManager: SceneManager,
  ) {
    super(SceneName.WorldMap, controls, dojoContext, mouse, raycaster, sceneManager);

    this.dojo = dojoContext;
    this.fxManager = new FXManager(this.scene, 1);

    this.GUIFolder.add(this, "moveCameraToURLLocation");

    this.loadBiomeModels(this.renderChunkSize.width * this.renderChunkSize.height);

    useUIStore.subscribe(
      (state) => state.entityActions,
      (armyActions) => {
        this.state.entityActions = armyActions;
      },
    );
    useUIStore.subscribe(
      (state) => state.selectedHex,
      (selectedHex) => {
        this.state.selectedHex = selectedHex;
      },
    );
    useUIStore.subscribe(
      (state) => state.isSoundOn,
      (isSoundOn) => {
        this.state.isSoundOn = isSoundOn;
      },
    );
    useUIStore.subscribe(
      (state) => state.effectsLevel,
      (effectsLevel) => {
        this.state.effectsLevel = effectsLevel;
      },
    );

    useUIStore.subscribe(
      (state) => state.entityActions.selectedEntityId,
      (selectedEntityId) => {
        if (!selectedEntityId) this.clearEntitySelection();
      },
    );

    // Initialize label groups
    this.armyLabelsGroup = new THREE.Group();
    this.armyLabelsGroup.name = "ArmyLabelsGroup";
    this.structureLabelsGroup = new THREE.Group();
    this.structureLabelsGroup.name = "StructureLabelsGroup";
    this.questLabelsGroup = new THREE.Group();
    this.questLabelsGroup.name = "QuestLabelsGroup";

    this.armyManager = new ArmyManager(this.scene, this.renderChunkSize, this.armyLabelsGroup, this);
    this.structureManager = new StructureManager(this.scene, this.renderChunkSize, this.structureLabelsGroup, this);

    // Initialize the quest manager
    this.questManager = new QuestManager(this.scene, this.renderChunkSize, this.questLabelsGroup, this);

    // Store the unsubscribe function for Army updates
    this.systemManager.Army.onUpdate((update: ArmySystemUpdate) => {
      this.updateArmyHexes(update);
      this.armyManager.onUpdate(update, this.armyHexes, this.structureHexes, this.exploredTiles);
    });
    this.systemManager.Army.onDeadArmy((entityId) => {
      // If the army is marked as deleted, remove it from the map
      this.deleteArmy(entityId);
      this.updateVisibleChunks();
    });

    // Store the unsubscribe function for Tile updates
    this.systemManager.Tile.onUpdate((value) => this.updateExploredHex(value));

    // Store the unsubscribe function for Structure updates
    this.systemManager.Structure.onUpdate((value) => {
      this.updateStructureHexes(value);

      const optimisticStructure = this.structureManager.structures.removeStructure(
        Number(DUMMY_HYPERSTRUCTURE_ENTITY_ID),
      );
      if (optimisticStructure) {
        this.dojo.components.Structure.removeOverride(DUMMY_HYPERSTRUCTURE_ENTITY_ID.toString());
        this.structureManager.structureHexCoords
          .get(optimisticStructure.hexCoords.col)
          ?.delete(optimisticStructure.hexCoords.row);
        this.structureManager.updateChunk(this.currentChunk);
      }
      this.structureManager.onUpdate(value);
      if (this.totalStructures !== this.structureManager.getTotalStructures()) {
        this.totalStructures = this.structureManager.getTotalStructures();
        this.clearCache();
        this.updateVisibleChunks(true);
      }
    });

    // Store the unsubscribe function for Structure contributions
    this.systemManager.Structure.onContribution((value) => {
      this.structureManager.structures.updateStructureStage(value.entityId, value.structureType, value.stage);
      this.structureManager.updateChunk(this.currentChunk);
    });

    // perform some updates for the quest manager
    this.systemManager.Quest.onUpdate((update: QuestSystemUpdate) => {
      this.updateQuestHexes(update);
      this.questManager.onUpdate(update);
    });

    // add particles
    this.selectedHexManager = new SelectedHexManager(this.scene);

<<<<<<< HEAD
    this.minimap = new Minimap(
      this,
      this.exploredTiles,
      this.camera,
      this.structureManager,
      this.armyManager,
      this.questManager,
    );
=======
    this.minimap = new Minimap(this, this.camera);
>>>>>>> 2240cd8d

    // Add event listener for Escape key
    document.addEventListener("keydown", (event) => {
      if (event.key === "Escape" && this.sceneManager.getCurrentScene() === SceneName.WorldMap) {
        if (this.isNavigationViewOpen()) {
          this.closeNavigationViews();
        } else {
          this.clearSelection();
        }
      }
    });

    window.addEventListener("urlChanged", () => {
      this.clearSelection();
    });
  }

  private setupCameraZoomHandler() {
    // Add mouse wheel handler
    this.wheelHandler = throttle(
      (event: WheelEvent) => {
        if (event.deltaY > 0) {
          // Zoom out
          const newView = Math.min(CameraView.Far, this.currentCameraView + 1);
          this.changeCameraView(newView);
        } else {
          // Zoom in
          const newView = Math.max(CameraView.Close, this.currentCameraView - 1);
          this.changeCameraView(newView);
        }
      },
      1000,
      { leading: true, trailing: false },
    );

    // Get the main canvas by its ID
    const canvas = document.getElementById("main-canvas");
    if (canvas) {
      canvas.addEventListener("wheel", this.wheelHandler, { passive: true });
    }
  }

  public moveCameraToURLLocation() {
    const col = this.locationManager.getCol();
    const row = this.locationManager.getRow();
    if (col !== undefined && row !== undefined) {
      this.moveCameraToColRow(col, row, 0);
    }
  }

  // methods needed to add worldmap specific behavior to the click events
  protected onHexagonMouseMove(hex: { hexCoords: HexPosition; position: THREE.Vector3 } | null): void {
    if (hex === null) {
      this.state.updateEntityActionHoveredHex(null);
      this.state.setHoveredHex(null);
      return;
    }
    const { hexCoords } = hex;
    this.state.setHoveredHex(hexCoords);
    const { selectedEntityId, actionPaths } = this.state.entityActions;
    if (selectedEntityId && actionPaths.size > 0) {
      if (this.previouslyHoveredHex?.col !== hexCoords.col || this.previouslyHoveredHex?.row !== hexCoords.row) {
        this.previouslyHoveredHex = hexCoords;
      }
      this.state.updateEntityActionHoveredHex(hexCoords);
    }
  }

  protected onHexagonDoubleClick(hexCoords: HexPosition) {}

  protected getHexagonEntity(hexCoords: HexPosition) {
    const hex = new Position({ x: hexCoords.col, y: hexCoords.row }).getNormalized();
    const army = this.armyHexes.get(hex.x)?.get(hex.y);
    const structure = this.structureHexes.get(hex.x)?.get(hex.y);
    return { army, structure };
  }

  // hexcoords is normalized
  protected onHexagonClick(hexCoords: HexPosition | null) {
    const overlay = document.querySelector(".shepherd-modal-is-visible");
    const overlayClick = document.querySelector(".allow-modal-click");
    if (overlay && !overlayClick) {
      return;
    }
    if (!hexCoords) return;

    const { army, structure } = this.getHexagonEntity(hexCoords);
    const account = ContractAddress(useAccountStore.getState().account?.address || "");

    const isMine = army?.owner === account || structure?.owner === account;
    this.handleHexSelection(hexCoords, isMine);

    if (army?.owner === account) {
      this.onArmySelection(army.id, account);
    } else if (structure?.owner === account) {
      this.onStructureSelection(structure.id);
    } else {
      this.clearEntitySelection();
    }
  }

  protected handleHexSelection(hexCoords: HexPosition, isMine: boolean) {
    const contractHexPosition = new Position({ x: hexCoords.col, y: hexCoords.row }).getContract();
    const position = getWorldPositionForHex(hexCoords);
    if (contractHexPosition.x !== this.state.selectedHex?.col || contractHexPosition.y !== this.state.selectedHex.row) {
      this.selectedHexManager.setPosition(position.x, position.z);
      this.state.setSelectedHex({
        col: contractHexPosition.x,
        row: contractHexPosition.y,
      });

      if (isMine) {
        playSound(soundSelector.click, this.state.isSoundOn, this.state.effectsLevel);
        this.armyManager.removeLabelsFromScene();
        this.structureManager.removeLabelsFromScene();
        this.questManager.removeLabelsFromScene();
      }
    } else {
      this.state.setLeftNavigationView(LeftView.EntityView);
    }
  }

  protected onHexagonRightClick(hexCoords: HexPosition | null): void {
    const overlay = document.querySelector(".shepherd-modal-overlay-container");
    const overlayClick = document.querySelector(".allow-modal-click");
    if (overlay && !overlayClick) {
      return;
    }

    // Check if account exists before allowing actions
    const account = useAccountStore.getState().account;

    const { selectedEntityId, actionPaths } = this.state.entityActions;
    if (selectedEntityId && actionPaths.size > 0 && hexCoords) {
      const actionPath = actionPaths.get(ActionPaths.posKey(hexCoords, true));
      if (actionPath && account) {
        const actionType = ActionPaths.getActionType(actionPath);
        if (actionType === ActionType.Explore || actionType === ActionType.Move) {
          this.onArmyMovement(account, actionPath, selectedEntityId);
        } else if (actionType === ActionType.Attack) {
          this.onArmyAttack(actionPath, selectedEntityId);
        } else if (actionType === ActionType.Help) {
          this.onArmyHelp(actionPath, selectedEntityId);
        } else if (actionType === ActionType.Quest) {
          this.onQuestSelection(actionPath, selectedEntityId);
        }
      }
    }
  }

  private onArmyMovement(account: Account | AccountInterface, actionPath: ActionPath[], selectedEntityId: ID) {
    // can only move on explored hexes
    const isExplored = ActionPaths.getActionType(actionPath) === ActionType.Move;
    if (actionPath.length > 0) {
      const armyActionManager = new ArmyActionManager(this.dojo.components, this.dojo.systemCalls, selectedEntityId);
      playSound(soundSelector.unitMarching1, this.state.isSoundOn, this.state.effectsLevel);

      // Get the target position for the compass effect
      const targetHex = actionPath[actionPath.length - 1].hex;
      const position = getWorldPositionForHex({ col: targetHex.col - FELT_CENTER, row: targetHex.row - FELT_CENTER });
      // Play compass effect if the hex is not explored
      if (!isExplored) {
        const { promise, end } = this.fxManager.playFxAtCoords(
          "compass",
          position.x,
          position.y + 2.5,
          position.z,
          0.95,
          "Exploring...",
          true,
        );
        // Store the end function with the hex coordinates as key
        const key = `${targetHex.col},${targetHex.row}`;
        this.compassEffects.set(key, end);
      }

      armyActionManager.moveArmy(account!, actionPath, isExplored, getBlockTimestamp().currentArmiesTick);
      this.state.updateEntityActionHoveredHex(null);
    }
    // clear after movement
    this.clearSelection();
  }

  private onArmyAttack(actionPath: ActionPath[], selectedEntityId: ID) {
    const selectedPath = actionPath.map((path) => path.hex);

    const targetHex = selectedPath[selectedPath.length - 1];
    const target = this.getHexagonEntity(targetHex);
    const selected = this.getHexagonEntity(selectedPath[0]);

    // Find the army at the target position
    this.state.toggleModal(
      <CombatModal
        selected={{
          type: selected.army ? "explorer" : "structure",
          id: selectedEntityId,
          hex: new Position({ x: selectedPath[0].col, y: selectedPath[0].row }).getContract(),
        }}
        target={{
          type: target.army ? "explorer" : "structure",
          id: target.army?.id || target.structure?.id || 0,
          hex: new Position({ x: targetHex.col, y: targetHex.row }).getContract(),
        }}
      />,
    );
  }

  // actionPath is not normalized
  private onArmyHelp(actionPath: ActionPath[], selectedEntityId: ID) {
    const selectedPath = actionPath.map((path) => path.hex);
    const targetHex = selectedPath[selectedPath.length - 1];
    const selectedHex = selectedPath[0];
    const selected = this.getHexagonEntity(selectedHex);
    const target = this.getHexagonEntity(targetHex);

    this.state.toggleModal(
      <HelpModal
        selected={{
          type: selected.army ? "explorer" : "structure",
          id: selectedEntityId,
          hex: new Position({ x: selectedHex.col, y: selectedHex.row }).getContract(),
        }}
        target={{
          type: target.army ? "explorer" : "structure",
          id: target.army?.id || target.structure?.id || 0,
          hex: new Position({ x: targetHex.col, y: targetHex.row }).getContract(),
        }}
      />,
    );
  }

  private onStructureSelection(selectedEntityId: ID) {
    this.state.updateEntityActionSelectedEntityId(selectedEntityId);

    const structure = new StructureActionManager(this.dojo.components, selectedEntityId);

    const playerAddress = useAccountStore.getState().account?.address;

    if (!playerAddress) return;

    const actionPaths = structure.findActionPaths(this.armyHexes, this.exploredTiles, ContractAddress(playerAddress));

    this.state.updateEntityActionActionPaths(actionPaths.getPaths());

    this.highlightHexManager.highlightHexes(actionPaths.getHighlightedHexes());
  }

  private onArmySelection(selectedEntityId: ID, playerAddress: ContractAddress) {
    this.state.updateEntityActionSelectedEntityId(selectedEntityId);

    const armyActionManager = new ArmyActionManager(this.dojo.components, this.dojo.systemCalls, selectedEntityId);

    const { currentDefaultTick, currentArmiesTick } = getBlockTimestamp();

    const actionPaths = armyActionManager.findActionPaths(
      this.structureHexes,
      this.armyHexes,
      this.exploredTiles,
      this.questHexes,
      currentDefaultTick,
      currentArmiesTick,
      playerAddress,
    );
    this.state.updateEntityActionActionPaths(actionPaths.getPaths());
    this.highlightHexManager.highlightHexes(actionPaths.getHighlightedHexes());
  }

  // handle quest selection
  private onQuestSelection(actionPath: ActionPath[], selectedEntityId: ID) {
    const selectedPath = actionPath.map((path) => path.hex);

    // Get the target hex (last hex in the path)
    const targetHex = selectedPath[selectedPath.length - 1];

    this.state.toggleModal(
      <QuestModal
        explorerEntityId={selectedEntityId}
        targetHex={new Position({ x: targetHex.col, y: targetHex.row }).getContract()}
      />,
    );
  }

  private clearSelection() {
    console.log("clearSelection");
    this.selectedHexManager.resetPosition();
    this.state.setSelectedHex(null);
    this.clearEntitySelection();
  }

  private clearEntitySelection() {
    console.log("clearEntitySelection");
    this.highlightHexManager.highlightHexes([]);
    this.state.updateEntityActionActionPaths(new Map());
    this.state.updateEntityActionSelectedEntityId(null);
    this.armyManager.addLabelsToScene();
    this.structureManager.showLabels();
    this.questManager.addLabelsToScene();
  }

  setup() {
    this.controls.maxDistance = 40;
    this.camera.far = 65;
    this.camera.updateProjectionMatrix();
    this.mainDirectionalLight.castShadow = false;
    this.controls.enablePan = true;
    this.controls.enableZoom = false;
    this.controls.zoomToCursor = false;
    this.highlightHexManager.setYOffset(0.025);
    this.moveCameraToURLLocation();
    this.changeCameraView(2);
    this.minimap.moveMinimapCenterToUrlLocation();
    this.minimap.showMinimap();

    // Close left navigation on world map load
    useUIStore.getState().setLeftNavigationView(LeftView.None);

    // Add label groups to scene
    this.scene.add(this.armyLabelsGroup);
    this.scene.add(this.structureLabelsGroup);
    this.scene.add(this.questLabelsGroup);

    // Update army and structure managers
    this.armyManager.addLabelsToScene();
    this.structureManager.showLabels();
    this.questManager.addLabelsToScene();
    this.clearTileEntityCache();

    this.setupCameraZoomHandler();
  }

  onSwitchOff() {
    // Remove label groups from scene
    this.scene.remove(this.armyLabelsGroup);
    this.scene.remove(this.structureLabelsGroup);
    this.scene.remove(this.questLabelsGroup);

    // Clean up labels
    this.minimap.hideMinimap();
    this.armyManager.removeLabelsFromScene();
    console.debug("[WorldMap] Removing army labels from scene");
    this.structureManager.removeLabelsFromScene();
    console.debug("[WorldMap] Removing structure labels from scene");
    this.questManager.removeLabelsFromScene();
    console.debug("[WorldMap] Removing quest labels from scene");

    // Clean up wheel event listener
    if (this.wheelHandler) {
      const canvas = document.getElementById("main-canvas");
      if (canvas) {
        canvas.removeEventListener("wheel", this.wheelHandler);
      }
      this.wheelHandler = null;
    }
  }

  public deleteArmy(entityId: ID) {
    this.armyManager.removeArmy(entityId);
    const oldPos = this.armiesPositions.get(entityId);
    if (oldPos) {
      this.armyHexes.get(oldPos.col)?.delete(oldPos.row);
      this.armiesPositions.delete(entityId);
    }
  }

  // used to track the position of the armies on the map
  public updateArmyHexes(update: ArmySystemUpdate) {
    const {
      hexCoords: { col, row },
      owner: { address },
      entityId,
    } = update;

    const normalized = new Position({ x: col, y: row }).getNormalized();
    const newPos = { col: normalized.x, row: normalized.y };
    const oldPos = this.armiesPositions.get(entityId);

    // Update army position
    this.armiesPositions.set(entityId, newPos);

    // Remove from old position if it changed
    if (
      oldPos &&
      (oldPos.col !== newPos.col || oldPos.row !== newPos.row) &&
      this.armyHexes.get(oldPos.col)?.get(oldPos.row)?.id === entityId
    ) {
      this.armyHexes.get(oldPos.col)?.delete(oldPos.row);
    }

    // Add to new position
    if (!this.armyHexes.has(newPos.col)) {
      this.armyHexes.set(newPos.col, new Map());
    }
    this.armyHexes.get(newPos.col)?.set(newPos.row, { id: entityId, owner: address });
  }

  public updateStructureHexes(update: StructureSystemUpdate) {
    const {
      hexCoords: { col, row },
      owner: { address },
      entityId,
    } = update;

    const normalized = new Position({ x: col, y: row }).getNormalized();

    const newCol = normalized.x;
    const newRow = normalized.y;

    if (!this.structureHexes.has(newCol)) {
      this.structureHexes.set(newCol, new Map());
    }
    this.structureHexes.get(newCol)?.set(newRow, { id: entityId, owner: address });
  }

  // update quest hexes on the map
  public updateQuestHexes(update: QuestSystemUpdate) {
    const {
      hexCoords: { col, row },
      entityId,
    } = update;

    const normalized = new Position({ x: col, y: row }).getNormalized();

    const newCol = normalized.x;
    const newRow = normalized.y;

    if (!this.questHexes.has(newCol)) {
      this.questHexes.set(newCol, new Map());
    }
    this.questHexes.get(newCol)?.set(newRow, { id: entityId, owner: 0n });
  }

  public async updateExploredHex(update: TileSystemUpdate) {
    const { hexCoords, removeExplored, biome } = update;

    const normalized = new Position({ x: hexCoords.col, y: hexCoords.row }).getNormalized();

    const col = normalized.x;
    const row = normalized.y;

    // Check if there's a compass effect for this hex and end it
    const key = `${hexCoords.col},${hexCoords.row}`;
    const endCompass = this.compassEffects.get(key);
    if (endCompass) {
      endCompass();
      this.compassEffects.delete(key);
    }

    if (removeExplored) {
      const chunkRow = parseInt(this.currentChunk.split(",")[0]);
      const chunkCol = parseInt(this.currentChunk.split(",")[1]);
      this.exploredTiles.get(col)?.delete(row);
      this.removeCachedMatricesForChunk(chunkRow, chunkCol);
      this.removeCachedMatricesAroundColRow(chunkRow, chunkCol);
      this.currentChunk = "null"; // reset the current chunk to force a recomputation
      this.updateVisibleChunks();
      return;
    }

    if (!this.exploredTiles.has(col)) {
      this.exploredTiles.set(col, new Map());
    }
    if (!this.exploredTiles.get(col)!.has(row)) {
      this.exploredTiles.get(col)!.set(row, biome);
    } else {
      return;
    }

    const dummy = new THREE.Object3D();
    const pos = getWorldPositionForHex({ row, col });

    dummy.position.copy(pos);

    const isStructure = this.structureManager.structureHexCoords.get(col)?.has(row) || false;
    const isQuest = this.questManager.questHexCoords.get(col)?.has(row) || false;

    if (isStructure || isQuest) {
      dummy.scale.set(0, 0, 0);
    } else {
      dummy.scale.set(HEX_SIZE, HEX_SIZE, HEX_SIZE);
    }

    if (!IS_FLAT_MODE) {
      const rotationSeed = this.hashCoordinates(col, row);
      const rotationIndex = Math.floor(rotationSeed * 6);
      const randomRotation = (rotationIndex * Math.PI) / 3;
      dummy.rotation.y = randomRotation;
      dummy.position.y += 0.05;
    } else {
      dummy.position.y += 0.1;
      dummy.rotation.y = 0;
    }

    dummy.updateMatrix();

    const { chunkX, chunkZ } = this.worldToChunkCoordinates(pos.x, pos.z);
    const hexChunkCol = chunkX * this.chunkSize;
    const hexChunkRow = chunkZ * this.chunkSize;

    const renderedChunkCenterRow = parseInt(this.currentChunk.split(",")[0]);
    const renderedChunkCenterCol = parseInt(this.currentChunk.split(",")[1]);

    // if the hex is within the chunk, add it to the interactive hex manager and to the biome
    if (this.isColRowInVisibleChunk(col, row)) {
      await this.updateHexagonGridPromise;
      this.interactiveHexManager.addHex({ col, row });

      // Add border hexes for newly explored hex
      const neighborOffsets = getNeighborOffsets(row);

      neighborOffsets.forEach(({ i, j }) => {
        const neighborCol = col + i;
        const neighborRow = row + j;
        const isNeighborExplored = this.exploredTiles.get(neighborCol)?.has(neighborRow) || false;

        if (!isNeighborExplored) {
          this.interactiveHexManager.addHex({ col: neighborCol, row: neighborRow });
        }
      });

      await Promise.all(this.modelLoadPromises);
      const hexMesh = this.biomeModels.get(biome as BiomeType)!;
      const currentCount = hexMesh.getCount();
      hexMesh.setMatrixAt(currentCount, dummy.matrix);
      hexMesh.setCount(currentCount + 1);
      hexMesh.needsUpdate();

      // Cache the updated matrices for the chunk
      this.removeCachedMatricesAroundColRow(renderedChunkCenterCol, renderedChunkCenterRow);
      this.cacheMatricesForChunk(renderedChunkCenterRow, renderedChunkCenterCol);

      this.interactiveHexManager.renderHexes();
    } else {
      this.removeCachedMatricesAroundColRow(hexChunkCol, hexChunkRow);
    }
  }

  isColRowInVisibleChunk(col: number, row: number) {
    const renderedChunkCenterRow = parseInt(this.currentChunk.split(",")[0]);
    const renderedChunkCenterCol = parseInt(this.currentChunk.split(",")[1]);

    // if the hex is within the chunk, add it to the interactive hex manager and to the biome
    if (
      col >= renderedChunkCenterCol - this.renderChunkSize.width / 2 &&
      col <= renderedChunkCenterCol + this.renderChunkSize.width / 2 &&
      row >= renderedChunkCenterRow - this.renderChunkSize.height / 2 &&
      row <= renderedChunkCenterRow + this.renderChunkSize.height / 2
    ) {
      return true;
    }
    return false;
  }

  getChunksAround(chunkKey: string) {
    const startRow = parseInt(chunkKey.split(",")[0]);
    const startCol = parseInt(chunkKey.split(",")[1]);
    const chunks: string[] = [];
    for (let i = -this.renderChunkSize.width / 2; i <= this.renderChunkSize.width / 2; i += this.chunkSize) {
      for (let j = -this.renderChunkSize.width / 2; j <= this.renderChunkSize.height / 2; j += this.chunkSize) {
        const { x, y, z } = getWorldPositionForHex({ row: startRow + i, col: startCol + j });
        const { chunkX, chunkZ } = this.worldToChunkCoordinates(x, z);
        const _chunkKey = `${chunkZ * this.chunkSize},${chunkX * this.chunkSize}`;
        if (!chunks.includes(_chunkKey)) {
          chunks.push(_chunkKey);
        }
      }
    }
    return chunks;
  }

  removeCachedMatricesAroundColRow(col: number, row: number) {
    for (let i = -this.renderChunkSize.width / 2; i <= this.renderChunkSize.width / 2; i += 10) {
      for (let j = -this.renderChunkSize.width / 2; j <= this.renderChunkSize.height / 2; j += 10) {
        if (i === 0 && j === 0) {
          continue;
        }
        this.removeCachedMatricesForChunk(row + i, col + j);
      }
    }
  }

  clearCache() {
    this.cachedMatrices.clear();
  }

  private computeInteractiveHexes(startRow: number, startCol: number, rows: number, cols: number) {
    this.interactiveHexManager.clearHexes();

    let currentIndex = 0;
    const batchSize = 50;

    const processBatch = () => {
      const endIndex = Math.min(currentIndex + batchSize, rows * cols);

      for (let i = currentIndex; i < endIndex; i++) {
        const row = Math.floor(i / cols) - rows / 2;
        const col = (i % cols) - cols / 2;

        const globalRow = startRow + row;
        const globalCol = startCol + col;

        const isExplored = this.exploredTiles.get(globalCol)?.has(globalRow) || false;

        if (!isExplored) {
          const neighborOffsets = getNeighborOffsets(globalRow);
          const isBorder = neighborOffsets.some(({ i, j }) => {
            const neighborCol = globalCol + i;
            const neighborRow = globalRow + j;
            return this.exploredTiles.get(neighborCol)?.has(neighborRow) || false;
          });

          if (isBorder) {
            this.interactiveHexManager.addHex({ col: globalCol, row: globalRow });
          }
        } else {
          this.interactiveHexManager.addHex({ col: globalCol, row: globalRow });
        }
      }

      currentIndex = endIndex;

      if (currentIndex < rows * cols) {
        requestAnimationFrame(processBatch);
      } else {
        this.interactiveHexManager.renderHexes();
      }
    };

    requestAnimationFrame(processBatch);
  }

  async updateHexagonGrid(startRow: number, startCol: number, rows: number, cols: number) {
    await Promise.all(this.modelLoadPromises);
    if (this.applyCachedMatricesForChunk(startRow, startCol)) {
      console.log("cache applied");
      this.computeInteractiveHexes(startRow, startCol, rows, cols);
      return;
    }

    this.updateHexagonGridPromise = new Promise((resolve) => {
      this.interactiveHexManager.clearHexes();
      const biomeHexes: Record<BiomeType | "Outline", THREE.Matrix4[]> = {
        None: [],
        Ocean: [],
        DeepOcean: [],
        Beach: [],
        Scorched: [],
        Bare: [],
        Tundra: [],
        Snow: [],
        TemperateDesert: [],
        Shrubland: [],
        Taiga: [],
        Grassland: [],
        TemperateDeciduousForest: [],
        TemperateRainForest: [],
        SubtropicalDesert: [],
        TropicalSeasonalForest: [],
        TropicalRainForest: [],
        Outline: [],
      };

      const batchSize = 25; // Adjust batch size as needed
      let currentIndex = 0;

      this.computeTileEntities(this.currentChunk);

      const processBatch = async () => {
        const endIndex = Math.min(currentIndex + batchSize, rows * cols);

        for (let i = currentIndex; i < endIndex; i++) {
          const row = Math.floor(i / cols) - rows / 2;
          const col = (i % cols) - cols / 2;

          const globalRow = startRow + row;
          const globalCol = startCol + col;

          const pos = getWorldPositionForHex({ row: globalRow, col: globalCol });
          dummyObject.position.copy(pos);

          const isStructure = this.structureManager.structureHexCoords.get(globalCol)?.has(globalRow) || false;

          const isExplored = this.exploredTiles.get(globalCol)?.get(globalRow) || false;
          if (isStructure) {
            dummyObject.scale.set(0, 0, 0);
          } else {
            dummyObject.scale.set(HEX_SIZE, HEX_SIZE, HEX_SIZE);
          }

          if (!isExplored) {
            const neighborOffsets = getNeighborOffsets(globalRow);
            const isBorder = neighborOffsets.some(({ i, j }) => {
              const neighborCol = globalCol + i;
              const neighborRow = globalRow + j;
              return this.exploredTiles.get(neighborCol)?.has(neighborRow) || false;
            });

            if (isBorder) {
              this.interactiveHexManager.addHex({ col: globalCol, row: globalRow });
            }
          } else {
            this.interactiveHexManager.addHex({ col: globalCol, row: globalRow });
          }

          const rotationSeed = this.hashCoordinates(startCol + col, startRow + row);
          const rotationIndex = Math.floor(rotationSeed * 6);
          const randomRotation = (rotationIndex * Math.PI) / 3;
          if (!IS_FLAT_MODE) {
            dummyObject.position.y += 0.05;
            dummyObject.rotation.y = randomRotation;
          } else {
            dummyObject.position.y += 0.05;
            dummyObject.rotation.y = 0;
          }

          dummyObject.updateMatrix();

          if (isExplored) {
            const biome = isExplored as BiomeType;
            //const biome = Biome.getBiome(startCol + col + FELT_CENTER, startRow + row + FELT_CENTER);
            biomeHexes[biome].push(dummyObject.matrix.clone());
          } else {
            dummyObject.position.y = 0.01;
            dummyObject.updateMatrix();
            biomeHexes["Outline"].push(dummyObject.matrix.clone());
          }
        }

        currentIndex = endIndex;
        if (currentIndex < rows * cols) {
          requestAnimationFrame(processBatch);
        } else {
          for (const [biome, matrices] of Object.entries(biomeHexes)) {
            const hexMesh = this.biomeModels.get(biome as BiomeType)!;
            matrices.forEach((matrix, index) => {
              hexMesh.setMatrixAt(index, matrix);
            });
            hexMesh.setCount(matrices.length);
          }
          this.cacheMatricesForChunk(startRow, startCol);
          this.interactiveHexManager.renderHexes();
          resolve();
        }
      };

      Promise.all(this.modelLoadPromises).then(() => {
        requestAnimationFrame(processBatch);
      });
    });
  }

  private async computeTileEntities(chunkKey: string) {
    const startCol = parseInt(chunkKey.split(",")[1]) + FELT_CENTER;
    const startRow = parseInt(chunkKey.split(",")[0]) + FELT_CENTER;

    //const range = this.chunkSize / 2;

    const { width } = this.renderChunkSize;
    const range = width / 2;

    // Skip if we've already fetched this chunk
    if (this.fetchedChunks.has(chunkKey)) {
      console.log("Already fetched");
      return;
    }

    // Add to fetched chunks before the query to prevent concurrent duplicate requests
    this.fetchedChunks.add(chunkKey);

    const start = performance.now();
    try {
      this.state.setLoading(LoadingStateKey.Map, true);
      await getMapFromTorii(
        this.dojo.network.toriiClient,
        this.dojo.network.contractComponents as any,
        startCol,
        startRow,
        range,
      );
    } catch (error) {
      // If there's an error, remove the chunk from cached set so it can be retried
      this.fetchedChunks.delete(chunkKey);
      console.error("Error fetching tile entities:", error);
    } finally {
      this.state.setLoading(LoadingStateKey.Map, false);
      const end = performance.now();
      console.log("[sync] map query", end - start);
    }
  }

  private cacheMatricesForChunk(startRow: number, startCol: number) {
    const chunkKey = `${startRow},${startCol}`;
    for (const [biome, model] of this.biomeModels) {
      const { matrices, count } = model.getMatricesAndCount();
      if (!this.cachedMatrices.has(chunkKey)) {
        this.cachedMatrices.set(chunkKey, new Map());
      }
      this.cachedMatrices.get(chunkKey)!.set(biome, { matrices: matrices as any, count });
    }
  }

  removeCachedMatricesForChunk(startRow: number, startCol: number) {
    const chunkKey = `${startRow},${startCol}`;
    this.cachedMatrices.delete(chunkKey);
  }

  private applyCachedMatricesForChunk(startRow: number, startCol: number) {
    const chunkKey = `${startRow},${startCol}`;
    const cachedMatrices = this.cachedMatrices.get(chunkKey);
    if (cachedMatrices) {
      for (const [biome, { matrices, count }] of cachedMatrices) {
        const hexMesh = this.biomeModels.get(biome as BiomeType)!;
        hexMesh.setMatricesAndCount(matrices, count);
      }
      return true;
    }
    return false;
  }

  private worldToChunkCoordinates(x: number, z: number): { chunkX: number; chunkZ: number } {
    const chunkX = Math.floor(x / (this.chunkSize * HEX_SIZE * Math.sqrt(3)));
    const chunkZ = Math.floor(z / (this.chunkSize * HEX_SIZE * 1.5));
    return { chunkX, chunkZ };
  }

  updateVisibleChunks(force: boolean = false) {
    const cameraPosition = dummyVector;
    cameraPosition.copy(this.controls.target);
    // Adjust the camera position to load chunks earlier in both directions
    const adjustedX = cameraPosition.x + (this.chunkSize * HEX_SIZE * Math.sqrt(3)) / 2;
    const adjustedZ = cameraPosition.z + (this.chunkSize * HEX_SIZE * 1.5) / 3;

    const { chunkX, chunkZ } = this.worldToChunkCoordinates(adjustedX, adjustedZ);
    const startCol = chunkX * this.chunkSize;
    const startRow = chunkZ * this.chunkSize;
    const chunkKey = `${startRow},${startCol}`;
    if (this.currentChunk !== chunkKey || force) {
      this.currentChunk = chunkKey;
      // Calculate the starting position for the new chunk
      this.updateHexagonGrid(startRow, startCol, this.renderChunkSize.height, this.renderChunkSize.width);
      this.armyManager.updateChunk(chunkKey);
      this.structureManager.updateChunk(chunkKey);
      this.questManager.updateChunk(chunkKey);
    }
  }

  update(deltaTime: number) {
    super.update(deltaTime);
    this.armyManager.update(deltaTime);
    this.selectedHexManager.update(deltaTime);
    this.structureManager.updateAnimations(deltaTime);
    this.minimap.update();
  }

  public clearTileEntityCache() {
    this.fetchedChunks.clear();
  }
}<|MERGE_RESOLUTION|>--- conflicted
+++ resolved
@@ -40,15 +40,10 @@
 import { Account, AccountInterface } from "starknet";
 import * as THREE from "three";
 import { Raycaster } from "three";
-<<<<<<< HEAD
 import { MapControls } from "three/examples/jsm/controls/MapControls";
+import { FXManager } from "../managers/fx-manager";
 import { QuestManager } from "../managers/quest-manager";
 import { ArmySystemUpdate, QuestSystemUpdate, SceneName, StructureSystemUpdate, TileSystemUpdate } from "../types";
-=======
-import { MapControls } from "three/examples/jsm/controls/MapControls.js";
-import { FXManager } from "../managers/fx-manager";
-import { ArmySystemUpdate, SceneName, StructureSystemUpdate, TileSystemUpdate } from "../types";
->>>>>>> 2240cd8d
 import { getWorldPositionForHex } from "../utils";
 
 const dummyObject = new THREE.Object3D();
@@ -96,11 +91,9 @@
 
   private fetchedChunks: Set<string> = new Set();
 
-<<<<<<< HEAD
+  private fxManager: FXManager;
+
   private questManager: QuestManager;
-=======
-  private fxManager: FXManager;
->>>>>>> 2240cd8d
 
   constructor(
     dojoContext: SetupResult,
@@ -215,18 +208,7 @@
     // add particles
     this.selectedHexManager = new SelectedHexManager(this.scene);
 
-<<<<<<< HEAD
-    this.minimap = new Minimap(
-      this,
-      this.exploredTiles,
-      this.camera,
-      this.structureManager,
-      this.armyManager,
-      this.questManager,
-    );
-=======
     this.minimap = new Minimap(this, this.camera);
->>>>>>> 2240cd8d
 
     // Add event listener for Escape key
     document.addEventListener("keydown", (event) => {
