--- conflicted
+++ resolved
@@ -53,16 +53,7 @@
   Structure,
 } from "@bibliothecadao/types";
 import { Account, AccountInterface } from "starknet";
-import { 
-  Group, 
-  Color, 
-  Vector3, 
-  Matrix4, 
-  Object3D, 
-  Vector2, 
-  InstancedBufferAttribute,
-  Raycaster 
-} from "three";
+import { Color, Group, InstancedBufferAttribute, Matrix4, Object3D, Raycaster, Vector2, Vector3 } from "three";
 import { MapControls } from "three/examples/jsm/controls/MapControls.js";
 import { FXManager } from "../managers/fx-manager";
 import { HoverLabelManager } from "../managers/hover-label-manager";
@@ -70,6 +61,7 @@
 import { ResourceFXManager } from "../managers/resource-fx-manager";
 import { SceneName } from "../types/common";
 import { getWorldPositionForHex, isAddressEqualToAccount } from "../utils";
+import { MatrixPool } from "../utils/matrix-pool";
 import { MemoryMonitor } from "../utils/memory-monitor";
 import {
   navigateToStructure,
@@ -77,7 +69,6 @@
   selectNextStructure as utilSelectNextStructure,
 } from "../utils/navigation";
 import { SceneShortcutManager } from "../utils/shortcuts";
-import { MatrixPool } from "../utils/matrix-pool";
 
 const dummyObject = new Object3D();
 const dummyVector = new Vector3();
@@ -116,8 +107,7 @@
   private selectionPulseManager: SelectionPulseManager;
   private minimap!: Minimap;
   private previouslyHoveredHex: HexPosition | null = null;
-  private cachedMatrices: Map<string, Map<string, { matrices: InstancedBufferAttribute; count: number }>> =
-    new Map();
+  private cachedMatrices: Map<string, Map<string, { matrices: InstancedBufferAttribute; count: number }>> = new Map();
   private updateHexagonGridPromise: Promise<void> | null = null;
   private travelEffects: Map<string, () => void> = new Map();
 
@@ -323,7 +313,6 @@
 
     // Listen for structure guard updates
     this.worldUpdateListener.Structure.onStructureUpdate((update) => {
-  
       this.updateStructureHexes(update);
       this.structureManager.updateStructureLabelFromStructureUpdate(update);
     });
@@ -338,7 +327,6 @@
 
     // Store the unsubscribe function for Structure updates
     this.worldUpdateListener.Structure.onTileUpdate(async (value) => {
-
       this.updateStructureHexes(value);
 
       const optimisticStructure = this.structureManager.structures.removeStructure(
@@ -583,7 +571,6 @@
     const structure = this.structureHexes.get(hex.x)?.get(hex.y);
     const quest = this.questHexes.get(hex.x)?.get(hex.y);
     const chest = this.chestHexes.get(hex.x)?.get(hex.y);
-    
 
     return { army, structure, quest, chest };
   }
@@ -597,8 +584,6 @@
     }
     if (!hexCoords) return;
 
-    
-
     const { army, structure, quest, chest } = this.getHexagonEntity(hexCoords);
     const account = ContractAddress(useAccountStore.getState().account?.address || "");
 
@@ -606,21 +591,16 @@
     this.handleHexSelection(hexCoords, isMine);
 
     if (army?.owner === account) {
-      
       this.onArmySelection(army.id, account);
     } else if (structure?.owner === account) {
-      
       this.onStructureSelection(structure.id, hexCoords);
     } else if (quest) {
-      
       // Handle quest click
       this.clearEntitySelection();
     } else if (chest) {
-      
       // Handle chest click - chests can be interacted with by anyone
       this.clearEntitySelection();
     } else {
-      
       this.clearEntitySelection();
     }
   }
@@ -851,20 +831,15 @@
   }
 
   private onArmySelection(selectedEntityId: ID, playerAddress: ContractAddress) {
-    
-    
     // Check if army has pending movement transactions
     if (this.pendingArmyMovements.has(selectedEntityId)) {
-      
       return;
     }
 
     // Check if army is currently being rendered or is in chunk transition
     if (this.globalChunkSwitchPromise) {
-      
       // Defer selection until chunk switch completes
       this.globalChunkSwitchPromise.then(() => {
-        
         // Retry selection after chunk switch
         if (this.armyManager.hasArmy(selectedEntityId)) {
           this.onArmySelection(selectedEntityId, playerAddress);
@@ -878,17 +853,15 @@
     // Ensure army is available for selection
     if (!this.armyManager.hasArmy(selectedEntityId)) {
       console.warn(`[DEBUG] Army ${selectedEntityId} not available in current chunk for selection`);
-      
+
       return;
     }
 
-    
     this.state.updateEntityActionSelectedEntityId(selectedEntityId);
 
     const armyActionManager = new ArmyActionManager(this.dojo.components, this.dojo.systemCalls, selectedEntityId);
 
     const { currentDefaultTick, currentArmiesTick } = getBlockTimestamp();
-    
 
     const actionPaths = armyActionManager.findActionPaths(
       this.structureHexes,
@@ -900,26 +873,16 @@
       currentArmiesTick,
       playerAddress,
     );
-<<<<<<< HEAD
-    this.state.updateEntityActionActionPaths(actionPaths.getPaths());
-    this.highlightHexManager.highlightHexes(actionPaths.getHighlightedHexes());
-
-=======
-    
+
     const paths = actionPaths.getPaths();
     const highlightedHexes = actionPaths.getHighlightedHexes();
-    
-    
+
     this.state.updateEntityActionActionPaths(paths);
     this.highlightHexManager.highlightHexes(highlightedHexes);
-    
-    
-    
->>>>>>> 452beec2
+
     // Show selection pulse for the selected army
     const armyPosition = this.armiesPositions.get(selectedEntityId);
     if (armyPosition) {
-      
       const worldPos = getWorldPositionForHex(armyPosition);
       this.selectionPulseManager.showSelection(worldPos.x, worldPos.z, selectedEntityId);
       // Set army-specific pulse colors (blue/cyan for armies)
@@ -929,7 +892,6 @@
       );
     } else {
       console.warn(`[DEBUG] No army position found for ${selectedEntityId} in armiesPositions map`);
-      
     }
   }
 
@@ -967,14 +929,12 @@
   }
 
   private clearSelection() {
-    
     this.selectedHexManager.resetPosition();
     this.state.setSelectedHex(null);
     this.clearEntitySelection();
   }
 
   private clearEntitySelection() {
-    
     this.highlightHexManager.highlightHexes([]);
     this.state.updateEntityActionActionPaths(new Map());
     this.state.updateEntityActionSelectedEntityId(null);
@@ -1086,10 +1046,6 @@
       entityId,
     } = update;
 
-    
-    
-    
-
     if (ownerAddress === undefined) {
       console.warn(`[DEBUG] Army ${entityId} has undefined owner address, skipping update`);
       return;
@@ -1099,7 +1055,7 @@
     let actualOwnerAddress = ownerAddress;
     if (ownerAddress === 0n) {
       console.warn(`[DEBUG] Army ${entityId} has zero owner address (0n) - this may cause selection issues!`);
-      
+
       // Check if we already have this army with a valid owner
       const existingArmy = this.armiesPositions.has(entityId);
       if (existingArmy) {
@@ -1107,14 +1063,13 @@
         for (const [col, rowMap] of this.armyHexes) {
           for (const [row, armyData] of rowMap) {
             if (armyData.id === entityId && armyData.owner !== 0n) {
-              
               actualOwnerAddress = armyData.owner;
               break;
             }
           }
           if (actualOwnerAddress !== 0n) break;
         }
-        
+
         // If we still have 0n owner and this is an existing army, skip the update to preserve existing data
         if (actualOwnerAddress === 0n) {
           console.warn(`[DEBUG] Skipping army ${entityId} update with 0n owner to preserve existing valid data`);
@@ -1136,7 +1091,6 @@
       (oldPos.col !== newPos.col || oldPos.row !== newPos.row) &&
       this.armyHexes.get(oldPos.col)?.get(oldPos.row)?.id === entityId
     ) {
-      
       this.armyHexes.get(oldPos.col)?.delete(oldPos.row);
       this.invalidateAllChunkCachesContainingHex(oldPos.col, oldPos.row);
     }
@@ -1145,25 +1099,19 @@
     if (!this.armyHexes.has(newPos.col)) {
       this.armyHexes.set(newPos.col, new Map());
     }
-    
+
     const armyHexData = { id: entityId, owner: actualOwnerAddress };
-    
+
     this.armyHexes.get(newPos.col)?.set(newPos.row, armyHexData);
     this.invalidateAllChunkCachesContainingHex(newPos.col, newPos.row);
-    
-    
-    
+
     // Verify what was actually stored
     const storedArmy = this.armyHexes.get(newPos.col)?.get(newPos.row);
-    
 
     // Remove from pending movements when position is updated from blockchain
     if (this.pendingArmyMovements.has(entityId)) {
-      
       this.pendingArmyMovements.delete(entityId);
     }
-    
-    
   }
 
   public updateStructureHexes(update: {
@@ -1424,7 +1372,6 @@
 
     await Promise.all(this.modelLoadPromises);
     if (this.applyCachedMatricesForChunk(startRow, startCol)) {
-      
       this.computeInteractiveHexes(startRow, startCol, rows, cols);
 
       // Track memory usage for cached operation
@@ -1432,7 +1379,6 @@
         const postStats = memoryMonitor.getCurrentStats(`hex-grid-cached-${startRow}-${startCol}`);
         const memoryDelta = postStats.heapUsedMB - preUpdateStats.heapUsedMB;
         if (Math.abs(memoryDelta) > 10) {
-          
         }
       }
       return;
@@ -1565,12 +1511,12 @@
 
           this.cacheMatricesForChunk(startRow, startCol);
           this.interactiveHexManager.updateVisibleHexes(startRow, startCol, rows, cols);
-          
+
           // CRITICAL: Release pooled matrices back to pool after processing
           const matrixPool = MatrixPool.getInstance();
           let totalReleasedMatrices = 0;
-          Object.values(biomeHexes).forEach(matrices => {
-            matrices.forEach(matrix => matrixPool.releaseMatrix(matrix));
+          Object.values(biomeHexes).forEach((matrices) => {
+            matrices.forEach((matrix) => matrixPool.releaseMatrix(matrix));
             totalReleasedMatrices += matrices.length;
           });
           console.log(`🔄 Released ${totalReleasedMatrices} matrices back to pool`);
@@ -1584,7 +1530,9 @@
             console.log(
               `[HEX GRID] OPTIMIZED generation memory impact: ${memoryDelta.toFixed(1)}MB (${rows}x${cols} hexes)`,
             );
-            console.log(`📊 Matrix Pool Stats: ${poolStats.available} available, ${poolStats.inUse} in use, ${poolStats.memoryEstimateMB.toFixed(1)}MB pool memory`);
+            console.log(
+              `📊 Matrix Pool Stats: ${poolStats.available} available, ${poolStats.inUse} in use, ${poolStats.memoryEstimateMB.toFixed(1)}MB pool memory`,
+            );
 
             const biomeDistribution = Object.fromEntries(
               Object.entries(biomeHexes)
@@ -1614,14 +1562,12 @@
   private async computeTileEntities(chunkKey: string): Promise<void> {
     // Skip if we've already fetched this chunk
     if (this.fetchedChunks.has(chunkKey)) {
-      
       return;
     }
 
     // If there's already a pending request for this chunk, return the existing promise
     const existingPromise = this.pendingChunks.get(chunkKey);
     if (existingPromise) {
-      
       return existingPromise;
     }
 
@@ -1679,7 +1625,6 @@
       this.pendingChunks.delete(chunkKey);
       this.state.setLoading(LoadingStateKey.Map, false);
       const end = performance.now();
-      
     }
   }
 
@@ -1721,7 +1666,6 @@
   async updateVisibleChunks(force: boolean = false) {
     // Wait for any ongoing global chunk switch to complete first
     if (this.globalChunkSwitchPromise) {
-      
       try {
         await this.globalChunkSwitchPromise;
       } catch (error) {
@@ -1746,7 +1690,6 @@
 
       try {
         await this.globalChunkSwitchPromise;
-        
       } finally {
         this.globalChunkSwitchPromise = null;
       }
@@ -1754,8 +1697,6 @@
   }
 
   private async performChunkSwitch(chunkKey: string, startCol: number, startRow: number, force: boolean) {
-    
-
     // Track memory usage during chunk switch
     const memoryMonitor = (window as any).__gameRenderer?.memoryMonitor;
     const preChunkStats = memoryMonitor?.getCurrentStats(`chunk-switch-pre-${chunkKey}`);
@@ -1771,7 +1712,6 @@
 
     // Load surrounding chunks for better UX (3x3 grid)
     const surroundingChunks = this.getSurroundingChunkKeys(startRow, startCol);
-    
 
     // Start loading all surrounding chunks (they will deduplicate automatically)
     surroundingChunks.forEach((chunk) => this.computeTileEntities(chunk));
@@ -1787,7 +1727,6 @@
       this.renderChunkSize.height,
     );
 
-    
     // Update all managers in sequence to prevent race conditions
     // Changed from Promise.all to sequential execution
     await this.armyManager.updateChunk(chunkKey);
@@ -1809,8 +1748,6 @@
         }
       }
     }
-
-    
   }
 
   update(deltaTime: number) {
@@ -1841,7 +1778,6 @@
 
     // Check if this is an army entity
     if (this.armyManager.hasArmy(entityId)) {
-      
       // Convert RelicEffectWithEndTick to the format expected by updateRelicEffects
       const { currentArmiesTick } = getBlockTimestamp();
       const newEffects = relicEffects.map((relicEffect) => ({
@@ -1862,7 +1798,6 @@
       const structureHexes = this.structureManager.structures.getStructures();
       for (const [, structures] of structureHexes) {
         if (structures.has(entityId)) {
-
           // Convert RelicEffectWithEndTick to the format expected by updateRelicEffects
           const { currentArmiesTick } = getBlockTimestamp();
           const newEffects = relicEffects.map((relicEffect) => ({
@@ -1883,8 +1818,6 @@
 
     // If entity is not currently loaded, store as pending effects
     if (!entityFound) {
-
-
       // Get or create the entity's pending effects map
       let entityPendingMap = this.pendingRelicEffects.get(entityId);
       if (!entityPendingMap) {
@@ -1955,8 +1888,6 @@
     const entityPendingMap = this.pendingRelicEffects.get(entityId);
     if (!entityPendingMap || entityPendingMap.size === 0) return;
 
-    
-
     // Check if this is an army entity
     if (this.armyManager.hasArmy(entityId)) {
       try {
@@ -1973,7 +1904,6 @@
         }));
 
         await this.armyManager.updateRelicEffects(entityId, relicEffectsArray);
-        
       } catch (error) {
         console.error(`Failed to apply pending relic effects to army ${entityId}:`, error);
       }
@@ -2116,7 +2046,7 @@
           // If some relics were removed, update the effects
           if (activeRelics.length < currentRelics.length) {
             const removedThisArmy = currentRelics.length - activeRelics.length;
-            
+
             await this.armyManager.updateRelicEffects(
               army.entityId,
               activeRelics.map((r) => ({ relicNumber: r.relicId, effect: r.effect })),
@@ -2134,7 +2064,6 @@
           if (currentRelics.length > 0) {
             // Filter out inactive relics
             const activeRelics = currentRelics.filter((relic) => isRelicActive(relic.effect, currentArmiesTick));
-            
 
             // If some relics were removed, update the effects
             if (activeRelics.length < currentRelics.length) {
@@ -2166,7 +2095,6 @@
       }
 
       if (removedCount > 0) {
-        
       }
     } catch (error) {
       console.error("Error during relic effect validation:", error);
