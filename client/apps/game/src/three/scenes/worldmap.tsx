import { soundSelector } from "@/hooks/helpers/use-ui-sound";
import { useAccountStore } from "@/hooks/store/use-account-store";
import { useUIStore } from "@/hooks/store/use-ui-store";
import { LoadingStateKey } from "@/hooks/store/use-world-loading";
import { ArmyManager } from "@/three/managers/army-manager";
import Minimap from "@/three/managers/minimap";
import { SelectedHexManager } from "@/three/managers/selected-hex-manager";
import { StructureManager } from "@/three/managers/structure-manager";
import { SceneManager } from "@/three/scene-manager";
import { HEX_SIZE } from "@/three/scenes/constants";
import { HexagonScene } from "@/three/scenes/hexagon-scene";
import { playSound } from "@/three/sound/utils";
import { LeftView } from "@/types";
import { Position } from "@/types/position";
import { FELT_CENTER, IS_FLAT_MODE, IS_MOBILE } from "@/ui/config";
import { CombatModal } from "@/ui/modules/military/combat-modal";
import { HelpModal } from "@/ui/modules/military/help-modal";
import { getBlockTimestamp } from "@/utils/timestamp";
import {
  ActionPath,
  ActionPaths,
  ActionType,
  ArmyActionManager,
  Biome,
  BiomeType,
  ContractAddress,
  DUMMY_HYPERSTRUCTURE_ENTITY_ID,
  getNeighborOffsets,
  HexEntityInfo,
  HexPosition,
  ID,
  SetupResult,
  StructureActionManager,
} from "@bibliothecadao/eternum";
import { getEntities } from "@dojoengine/state";
import throttle from "lodash/throttle";
import { Account, AccountInterface } from "starknet";
import * as THREE from "three";
import { Raycaster } from "three";
import { MapControls } from "three/examples/jsm/controls/MapControls";
import { ArmySystemUpdate, SceneName, StructureSystemUpdate, TileSystemUpdate } from "../types";
import { getWorldPositionForHex } from "../utils";

export default class WorldmapScene extends HexagonScene {
  private chunkSize = 10; // Size of each chunk
  private renderChunkSize = {
    width: 40,
    height: 30,
  };

  private totalStructures: number = 0;

  private currentChunk: string = "null";

  private armyManager: ArmyManager;
  private structureManager: StructureManager;
  private exploredTiles: Map<number, Map<number, BiomeType>> = new Map();
  // normalized positions and if they are allied or not
  private armyHexes: Map<number, Map<number, HexEntityInfo>> = new Map();
  // normalized positions and if they are allied or not
  private structureHexes: Map<number, Map<number, HexEntityInfo>> = new Map();
  // store armies positions by ID, to remove previous positions when army moves
  private armiesPositions: Map<ID, HexPosition> = new Map();
  private armySubscription: any;
  private selectedHexManager: SelectedHexManager;
  private minimap!: Minimap;
  private previouslyHoveredHex: HexPosition | null = null;
  private cachedMatrices: Map<string, Map<string, { matrices: THREE.InstancedBufferAttribute; count: number }>> =
    new Map();

  dojo: SetupResult;

  private fetchedChunks: Set<string> = new Set();

  constructor(
    dojoContext: SetupResult,
    raycaster: Raycaster,
    controls: MapControls,
    mouse: THREE.Vector2,
    sceneManager: SceneManager,
  ) {
    super(SceneName.WorldMap, controls, dojoContext, mouse, raycaster, sceneManager);

    this.dojo = dojoContext;

    this.GUIFolder.add(this, "moveCameraToURLLocation");

    this.loadBiomeModels(this.renderChunkSize.width * this.renderChunkSize.height);

    useUIStore.subscribe(
      (state) => state.hoveredArmyEntityId,
      (hoveredArmyEntityId) => {
        this.state.hoveredArmyEntityId = hoveredArmyEntityId;
      },
    );
    useUIStore.subscribe(
      (state) => state.hoveredStructure,
      (hoveredStructure) => {
        this.state.hoveredStructure = hoveredStructure;
      },
    );
    useUIStore.subscribe(
      (state) => state.entityActions,
      (armyActions) => {
        this.state.entityActions = armyActions;
      },
    );
    useUIStore.subscribe(
      (state) => state.hoveredBattle,
      (hoveredBattle) => {
        this.state.hoveredBattle = hoveredBattle;
      },
    );
    useUIStore.subscribe(
      (state) => state.selectedHex,
      (selectedHex) => {
        this.state.selectedHex = selectedHex;
      },
    );
    useUIStore.subscribe(
      (state) => state.isSoundOn,
      (isSoundOn) => {
        this.state.isSoundOn = isSoundOn;
      },
    );
    useUIStore.subscribe(
      (state) => state.effectsLevel,
      (effectsLevel) => {
        this.state.effectsLevel = effectsLevel;
      },
    );

    useAccountStore.subscribe((state) => {
      const account = state.account;
    });

    useUIStore.subscribe(
      (state) => state.entityActions.selectedEntityId,
      (selectedEntityId) => {
        if (!selectedEntityId) this.clearSelection();
      },
    );

    this.armyManager = new ArmyManager(this.scene, this.renderChunkSize);
    this.structureManager = new StructureManager(this.scene, this.renderChunkSize);

    this.armySubscription?.unsubscribe();
    this.armySubscription = this.systemManager.Army.onUpdate((update: ArmySystemUpdate) => {
      this.armyManager.onUpdate(update, this.armyHexes, this.structureHexes, this.exploredTiles).then((needsUpdate) => {
        if (needsUpdate) {
          this.updateVisibleChunks();
        }
      });
    });

    this.systemManager.Tile.onUpdate((value) => this.updateExploredHex(value));
    this.systemManager.Army.onUpdate((value) => this.updateArmyHexes(value));
    this.systemManager.Structure.onUpdate((value) => {
      this.updateStructureHexes(value);

      const optimisticStructure = this.structureManager.structures.removeStructure(
        Number(DUMMY_HYPERSTRUCTURE_ENTITY_ID),
      );
      if (optimisticStructure) {
        this.dojo.components.Structure.removeOverride(DUMMY_HYPERSTRUCTURE_ENTITY_ID.toString());
        this.structureManager.structureHexCoords
          .get(optimisticStructure.hexCoords.col)
          ?.delete(optimisticStructure.hexCoords.row);
        this.structureManager.updateChunk(this.currentChunk);
      }
      this.structureManager.onUpdate(value);
      if (this.totalStructures !== this.structureManager.getTotalStructures()) {
        this.totalStructures = this.structureManager.getTotalStructures();
        this.clearCache();
        this.updateVisibleChunks(true);
      }
    });

    this.systemManager.Structure.onContribution((value) => {
      this.structureManager.structures.updateStructureStage(value.entityId, value.structureType, value.stage);
      this.structureManager.updateChunk(this.currentChunk);
    });

    this.inputManager.addListener(
      "mousemove",
      throttle((raycaster) => {
        const entityId = this.armyManager.onMouseMove(raycaster);
        this.onArmyMouseMove(entityId);
      }, 10),
    );

    // add particles
    this.selectedHexManager = new SelectedHexManager(this.scene);

    if (!IS_MOBILE) {
      this.minimap = new Minimap(this, this.exploredTiles, this.camera, this.structureManager, this.armyManager);
    }

    // Add event listener for Escape key
    document.addEventListener("keydown", (event) => {
      if (event.key === "Escape" && this.sceneManager.getCurrentScene() === SceneName.WorldMap) {
        if (this.isNavigationViewOpen()) {
          this.closeNavigationViews();
        } else {
          this.clearSelection();
        }
      }
    });

    window.addEventListener("urlChanged", () => {
      this.clearSelection();
    });
  }

  public moveCameraToURLLocation() {
    const col = this.locationManager.getCol();
    const row = this.locationManager.getRow();
    if (col !== undefined && row !== undefined) {
      this.moveCameraToColRow(col, row, 0);
    }
  }

  private onArmyMouseMove(entityId: ID | undefined) {
    if (entityId) {
      this.state.setHoveredArmyEntityId(entityId);
    } else if (this.state.hoveredArmyEntityId) {
      this.state.setHoveredArmyEntityId(null);
    }
  }

  // methods needed to add worldmap specific behavior to the click events
  protected onHexagonMouseMove(hex: { hexCoords: HexPosition; position: THREE.Vector3 } | null): void {
    if (hex === null) {
      this.state.updateHoveredHex(null);
      this.state.setHoveredStructure(null);
      return;
    }
    const { hexCoords } = hex;
    const { selectedEntityId, actionPaths } = this.state.entityActions;
    if (selectedEntityId && actionPaths.size > 0) {
      if (this.previouslyHoveredHex?.col !== hexCoords.col || this.previouslyHoveredHex?.row !== hexCoords.row) {
        this.previouslyHoveredHex = hexCoords;
      }
      this.state.updateHoveredHex(hexCoords);
    }

    if (this.state.hoveredArmyEntityId) return;

    const structure = this.structureManager.getStructureByHexCoords(hexCoords);
    if (structure) {
      this.state.setHoveredStructure(structure);
    } else if (this.state.hoveredStructure) {
      this.state.setHoveredStructure(null);
    }

    const position = new Position({ x: hexCoords.col, y: hexCoords.row });
  }

  private _canBuildStructure(hexCoords: HexPosition) {
    const isStructure = this.structureManager.structureHexCoords.get(hexCoords.col)?.has(hexCoords.row) || false;
    const isExplored = this.exploredTiles.get(hexCoords.col)?.has(hexCoords.row) || false;

    return !isStructure && isExplored;
  }

  protected onHexagonDoubleClick(hexCoords: HexPosition) {}

  protected onHexagonClick(hexCoords: HexPosition | null) {
    const overlay = document.querySelector(".shepherd-modal-is-visible");
    const overlayClick = document.querySelector(".allow-modal-click");
    if (overlay && !overlayClick) {
      return;
    }
    if (!hexCoords) return;

    this.handleHexSelection(hexCoords);

    const army = this.armyHexes.get(hexCoords.col)?.get(hexCoords.row);
    const structure = this.structureHexes.get(hexCoords.col)?.get(hexCoords.row);
    const account = ContractAddress(useAccountStore.getState().account?.address || "");

    if (army?.owner === account) {
<<<<<<< HEAD
      this.onArmySelection(army.id);
=======
      this.onArmySelection(army.id, account);
>>>>>>> 2e1c8e6f
    } else if (structure?.owner === account) {
      this.onStructureSelection(structure.id);
    } else {
      this.clearSelection();
    }
  }

  protected handleHexSelection(hexCoords: HexPosition) {
    const contractHexPosition = new Position({ x: hexCoords.col, y: hexCoords.row }).getContract();
    const position = getWorldPositionForHex(hexCoords);
    if (contractHexPosition.x !== this.state.selectedHex?.col || contractHexPosition.y !== this.state.selectedHex.row) {
      playSound(soundSelector.click, this.state.isSoundOn, this.state.effectsLevel);
      this.selectedHexManager.setPosition(position.x, position.z);
      this.state.setSelectedHex({
        col: contractHexPosition.x,
        row: contractHexPosition.y,
      });
    } else {
      this.state.setLeftNavigationView(LeftView.EntityView);
    }
  }

  protected onHexagonRightClick(hexCoords: HexPosition | null): void {
    const overlay = document.querySelector(".shepherd-modal-overlay-container");
    const overlayClick = document.querySelector(".allow-modal-click");
    if (overlay && !overlayClick) {
      return;
    }

    // Check if account exists before allowing actions
    const account = useAccountStore.getState().account;

    // console.log({ selectedEntityId: this.state.entityActions.selectedEntityId });

    const { selectedEntityId, actionPaths } = this.state.entityActions;
    if (selectedEntityId && actionPaths.size > 0 && hexCoords) {
      const actionPath = actionPaths.get(ActionPaths.posKey(hexCoords, true));
      if (actionPath && account) {
        const actionType = ActionPaths.getActionType(actionPath);
        if (actionType === ActionType.Explore || actionType === ActionType.Move) {
          this.onArmyMovement(account, actionPath, selectedEntityId);
        } else if (actionType === ActionType.Attack) {
          this.onArmyAttack(actionPath, selectedEntityId);
        } else if (actionType === ActionType.Help) {
          this.onArmyHelp(account, actionPath, selectedEntityId);
        }
      }
    }
  }

  private onArmyMovement(account: Account | AccountInterface, actionPath: ActionPath[], selectedEntityId: ID) {
    const { currentBlockTimestamp, currentArmiesTick } = getBlockTimestamp();
    const selectedPath = actionPath.map((path) => path.hex);
    // can only move on explored hexes
    const isExplored = ActionPaths.getActionType(actionPath) === ActionType.Move;
    if (selectedPath.length > 0) {
      const armyActionManager = new ArmyActionManager(
        this.dojo.components,
        this.dojo.network.provider,
        selectedEntityId,
      );
      playSound(soundSelector.unitMarching1, this.state.isSoundOn, this.state.effectsLevel);
      armyActionManager.moveArmy(account!, selectedPath, isExplored, currentBlockTimestamp, currentArmiesTick);
      this.state.updateHoveredHex(null);
    }
    // clear after movement
    this.clearSelection();
  }
<<<<<<< HEAD

  private onArmyAttack(actionPath: ActionPath[], selectedEntityId: ID) {
    const selectedPath = actionPath.map((path) => path.hex);

    // Get the target hex (last hex in the path)
    const targetHex = selectedPath[selectedPath.length - 1];

    // Find the army at the target position
    this.state.toggleModal(
      <CombatModal
        attackerEntityId={selectedEntityId}
        targetHex={new Position({ x: targetHex.col, y: targetHex.row }).getContract()}
      />,
    );
  }

  private onArmyHelp(account: Account | AccountInterface, actionPath: ActionPath[], selectedEntityId: ID) {
    const selectedPath = actionPath.map((path) => path.hex);
    const targetHex = selectedPath[selectedPath.length - 1];

    this.state.toggleModal(
      <HelpModal
        selectedEntityId={selectedEntityId}
=======

  private onArmyAttack(actionPath: ActionPath[], selectedEntityId: ID) {
    const selectedPath = actionPath.map((path) => path.hex);

    // Get the target hex (last hex in the path)
    const targetHex = selectedPath[selectedPath.length - 1];

    // Find the army at the target position
    this.state.toggleModal(
      <CombatModal
        attackerEntityId={selectedEntityId}
>>>>>>> 2e1c8e6f
        targetHex={new Position({ x: targetHex.col, y: targetHex.row }).getContract()}
      />,
    );
  }

<<<<<<< HEAD
=======
  private onArmyHelp(account: Account | AccountInterface, actionPath: ActionPath[], selectedEntityId: ID) {
    const selectedPath = actionPath.map((path) => path.hex);
    const targetHex = selectedPath[selectedPath.length - 1];

    this.state.toggleModal(
      <HelpModal
        selectedEntityId={selectedEntityId}
        targetHex={new Position({ x: targetHex.col, y: targetHex.row }).getContract()}
      />,
    );
  }

>>>>>>> 2e1c8e6f
  private onStructureSelection(selectedEntityId: ID) {
    this.state.updateSelectedEntityId(selectedEntityId);

    const structure = new StructureActionManager(this.dojo.components, selectedEntityId);

<<<<<<< HEAD
    const actionPaths = structure.findActionPaths(this.armyHexes, this.exploredTiles);
=======
    const playerAddress = useAccountStore.getState().account?.address;

    if (!playerAddress) return;

    const actionPaths = structure.findActionPaths(this.armyHexes, this.exploredTiles, ContractAddress(playerAddress));
>>>>>>> 2e1c8e6f

    this.state.updateActionPaths(actionPaths.getPaths());

    this.highlightHexManager.highlightHexes(actionPaths.getHighlightedHexes());
  }

<<<<<<< HEAD
  private onArmySelection(selectedEntityId: ID) {
=======
  private onArmySelection(selectedEntityId: ID, playerAddress: ContractAddress) {
>>>>>>> 2e1c8e6f
    this.state.updateSelectedEntityId(selectedEntityId);

    const armyActionManager = new ArmyActionManager(this.dojo.components, this.dojo.network.provider, selectedEntityId);

    const { currentDefaultTick, currentArmiesTick } = getBlockTimestamp();

    const actionPaths = armyActionManager.findActionPaths(
      this.structureHexes,
      this.armyHexes,
      this.exploredTiles,
      currentDefaultTick,
      currentArmiesTick,
<<<<<<< HEAD
=======
      playerAddress,
>>>>>>> 2e1c8e6f
    );
    this.state.updateActionPaths(actionPaths.getPaths());
    this.highlightHexManager.highlightHexes(actionPaths.getHighlightedHexes());
  }

  private clearSelection() {
    console.log("clearSelection");
    this.highlightHexManager.highlightHexes([]);
    this.state.updateActionPaths(new Map());
    this.state.updateSelectedEntityId(null);
    this.state.setSelectedHex(null);
  }

  setup() {
    this.controls.maxDistance = IS_FLAT_MODE ? 40 : 20;
    this.controls.enablePan = true;
    this.controls.zoomToCursor = true;
    this.moveCameraToURLLocation();
    if (!IS_MOBILE) {
      this.minimap.moveMinimapCenterToUrlLocation();
      this.minimap.showMinimap();
    }

    // Close left navigation on world map load
    useUIStore.getState().setLeftNavigationView(LeftView.None);

    this.armyManager.addLabelsToScene();
    this.clearTileEntityCache();
  }

  onSwitchOff() {
    if (!IS_MOBILE) {
      this.minimap.hideMinimap();
    }
    this.armyManager.removeLabelsFromScene();
  }

  // used to track the position of the armies on the map
  public updateArmyHexes(update: ArmySystemUpdate) {
    const {
      hexCoords: { col, row },
      owner: { address },
      entityId,
      deleted,
    } = update;

    // If the army is marked as deleted, remove it from the map
    if (deleted) {
      const oldPos = this.armiesPositions.get(entityId);
      if (oldPos) {
        this.armyHexes.get(oldPos.col)?.delete(oldPos.row);
        this.armiesPositions.delete(entityId);
      }
      return;
    }

    const normalized = new Position({ x: col, y: row }).getNormalized();
    const newPos = { col: normalized.x, row: normalized.y };
    const oldPos = this.armiesPositions.get(entityId);

    // Update army position
    this.armiesPositions.set(entityId, newPos);

    // Remove from old position if it changed
    if (
      oldPos &&
      (oldPos.col !== newPos.col || oldPos.row !== newPos.row || this.armyHexes.get(oldPos.col)?.get(oldPos.row))
    ) {
      this.armyHexes.get(oldPos.col)?.delete(oldPos.row);
    }

    // Add to new position
    if (!this.armyHexes.has(newPos.col)) {
      this.armyHexes.set(newPos.col, new Map());
    }
    this.armyHexes.get(newPos.col)?.set(newPos.row, { id: entityId, owner: address });
  }

  public updateStructureHexes(update: StructureSystemUpdate) {
    const {
      hexCoords: { col, row },
      owner: { address },
      entityId,
    } = update;

    const normalized = new Position({ x: col, y: row }).getNormalized();

    const newCol = normalized.x;
    const newRow = normalized.y;

    if (!this.structureHexes.has(newCol)) {
      this.structureHexes.set(newCol, new Map());
    }
    this.structureHexes.get(newCol)?.set(newRow, { id: entityId, owner: address });
  }

  public async updateExploredHex(update: TileSystemUpdate) {
    const { hexCoords, removeExplored, biome } = update;
<<<<<<< HEAD

    const normalized = new Position({ x: hexCoords.col, y: hexCoords.row }).getNormalized();

=======

    const normalized = new Position({ x: hexCoords.col, y: hexCoords.row }).getNormalized();

>>>>>>> 2e1c8e6f
    const col = normalized.x;
    const row = normalized.y;

    if (removeExplored) {
      const chunkRow = parseInt(this.currentChunk.split(",")[0]);
      const chunkCol = parseInt(this.currentChunk.split(",")[1]);
      this.exploredTiles.get(col)?.delete(row);
      this.removeCachedMatricesForChunk(chunkRow, chunkCol);
      this.currentChunk = "null"; // reset the current chunk to force a recomputation
      this.updateVisibleChunks();
      return;
    }

    if (!this.exploredTiles.has(col)) {
      this.exploredTiles.set(col, new Map());
    }
    if (!this.exploredTiles.get(col)!.has(row)) {
      this.exploredTiles.get(col)!.set(row, biome);
    }

    const dummy = new THREE.Object3D();
    const pos = getWorldPositionForHex({ row, col });

    dummy.position.copy(pos);

    const isStructure = this.structureManager.structureHexCoords.get(col)?.has(row) || false;

    if (isStructure) {
      dummy.scale.set(0, 0, 0);
    } else {
      dummy.scale.set(HEX_SIZE, HEX_SIZE, HEX_SIZE);
    }

    if (!IS_FLAT_MODE) {
      const rotationSeed = this.hashCoordinates(col, row);
      const rotationIndex = Math.floor(rotationSeed * 6);
      const randomRotation = (rotationIndex * Math.PI) / 3;
      dummy.rotation.y = randomRotation;
    } else {
      dummy.position.y += 0.1;
      dummy.rotation.y = 0;
    }

    dummy.updateMatrix();

    const { chunkX, chunkZ } = this.worldToChunkCoordinates(pos.x, pos.z);
    const hexCol = chunkX * this.chunkSize;
    const hexRow = chunkZ * this.chunkSize;
    const renderedChunkCenterRow = parseInt(this.currentChunk.split(",")[0]);
    const renderedChunkCenterCol = parseInt(this.currentChunk.split(",")[1]);

    // if the hex is within the chunk, add it to the interactive hex manager and to the biome
    if (
      hexCol >= renderedChunkCenterCol - this.renderChunkSize.width / 2 &&
      hexCol <= renderedChunkCenterCol + this.renderChunkSize.width / 2 &&
      hexRow >= renderedChunkCenterRow - this.renderChunkSize.height / 2 &&
      hexRow <= renderedChunkCenterRow + this.renderChunkSize.height / 2
    ) {
      this.interactiveHexManager.addHex({ col, row });

      // Add border hexes for newly explored hex
      const neighborOffsets = getNeighborOffsets(row);

      neighborOffsets.forEach(({ i, j }) => {
        const neighborCol = col + i;
        const neighborRow = row + j;
        const isNeighborExplored = this.exploredTiles.get(neighborCol)?.has(neighborRow) || false;

        if (!isNeighborExplored) {
          this.interactiveHexManager.addHex({ col: neighborCol, row: neighborRow });
        }
      });

      await Promise.all(this.modelLoadPromises);
      const hexMesh = this.biomeModels.get(biome as BiomeType)!;
      const currentCount = hexMesh.getCount();
      hexMesh.setMatrixAt(currentCount, dummy.matrix);
      hexMesh.setCount(currentCount + 1);
      hexMesh.needsUpdate();

      // Cache the updated matrices for the chunk

      this.cacheMatricesForChunk(renderedChunkCenterRow, renderedChunkCenterCol);

      this.interactiveHexManager.renderHexes();
    }

    this.removeCachedMatricesAroundColRow(renderedChunkCenterCol, renderedChunkCenterRow);
  }

  getChunksAround(chunkKey: string) {
    const startRow = parseInt(chunkKey.split(",")[0]);
    const startCol = parseInt(chunkKey.split(",")[1]);
    const chunks: string[] = [];
    for (let i = -this.renderChunkSize.width / 2; i <= this.renderChunkSize.width / 2; i += this.chunkSize) {
      for (let j = -this.renderChunkSize.width / 2; j <= this.renderChunkSize.height / 2; j += this.chunkSize) {
        const { x, y, z } = getWorldPositionForHex({ row: startRow + i, col: startCol + j });
        const { chunkX, chunkZ } = this.worldToChunkCoordinates(x, z);
        const _chunkKey = `${chunkZ * this.chunkSize},${chunkX * this.chunkSize}`;
        if (!chunks.includes(_chunkKey)) {
          chunks.push(_chunkKey);
        }
      }
    }
    return chunks;
  }

  removeCachedMatricesAroundColRow(col: number, row: number) {
    for (let i = -this.renderChunkSize.width / 2; i <= this.renderChunkSize.width / 2; i += 10) {
      for (let j = -this.renderChunkSize.width / 2; j <= this.renderChunkSize.height / 2; j += 10) {
        if (i === 0 && j === 0) {
          continue;
        }
        this.removeCachedMatricesForChunk(row + i, col + j);
      }
    }
  }

  clearCache() {
    this.cachedMatrices.clear();
  }

  private computeInteractiveHexes(startRow: number, startCol: number, rows: number, cols: number) {
    this.interactiveHexManager.clearHexes();

    let currentIndex = 0;
    const batchSize = 50;

    const processBatch = () => {
      const endIndex = Math.min(currentIndex + batchSize, rows * cols);

      for (let i = currentIndex; i < endIndex; i++) {
        const row = Math.floor(i / cols) - rows / 2;
        const col = (i % cols) - cols / 2;

        const globalRow = startRow + row;
        const globalCol = startCol + col;

        const isExplored = this.exploredTiles.get(globalCol)?.has(globalRow) || false;

        if (!isExplored) {
          const neighborOffsets = getNeighborOffsets(globalRow);
          const isBorder = neighborOffsets.some(({ i, j }) => {
            const neighborCol = globalCol + i;
            const neighborRow = globalRow + j;
            return this.exploredTiles.get(neighborCol)?.has(neighborRow) || false;
          });

          if (isBorder) {
            this.interactiveHexManager.addHex({ col: globalCol, row: globalRow });
          }
        } else {
          this.interactiveHexManager.addHex({ col: globalCol, row: globalRow });
        }
      }

      currentIndex = endIndex;

      if (currentIndex < rows * cols) {
        requestAnimationFrame(processBatch);
      } else {
        this.interactiveHexManager.renderHexes();
      }
    };

    requestAnimationFrame(processBatch);
  }

  async updateHexagonGrid(startRow: number, startCol: number, rows: number, cols: number) {
    await Promise.all(this.modelLoadPromises);
    if (this.applyCachedMatricesForChunk(startRow, startCol)) {
      console.log("cache applied");
      this.computeInteractiveHexes(startRow, startCol, rows, cols);
      return;
    }

    this.interactiveHexManager.clearHexes();
    const dummy = new THREE.Object3D();
    const biomeHexes: Record<BiomeType | "Outline", THREE.Matrix4[]> = {
      None: [],
      Ocean: [],
      DeepOcean: [],
      Beach: [],
      Scorched: [],
      Bare: [],
      Tundra: [],
      Snow: [],
      TemperateDesert: [],
      Shrubland: [],
      Taiga: [],
      Grassland: [],
      TemperateDeciduousForest: [],
      TemperateRainForest: [],
      SubtropicalDesert: [],
      TropicalSeasonalForest: [],
      TropicalRainForest: [],
      Outline: [],
    };

    const hexPositions: THREE.Vector3[] = [];
    const batchSize = 25; // Adjust batch size as needed
    let currentIndex = 0;
    let hashedTiles: string[] = [];

    this.computeTileEntities(this.currentChunk);

    // this.getChunksAround(this.currentChunk).forEach((chunkKey) => {
    //   console.log("chunkKey", chunkKey);
    //   this.computeTileEntities(chunkKey);
    // });
    const processBatch = async () => {
      const endIndex = Math.min(currentIndex + batchSize, rows * cols);

      for (let i = currentIndex; i < endIndex; i++) {
        const row = Math.floor(i / cols) - rows / 2;
        const col = (i % cols) - cols / 2;

        const globalRow = startRow + row;
        const globalCol = startCol + col;

        hexPositions.push(new THREE.Vector3(dummy.position.x, dummy.position.y, dummy.position.z));
        const pos = getWorldPositionForHex({ row: globalRow, col: globalCol });
        dummy.position.copy(pos);

        const isStructure = this.structureManager.structureHexCoords.get(globalCol)?.has(globalRow) || false;

        const isExplored = this.exploredTiles.get(globalCol)?.has(globalRow) || false;
        if (isStructure) {
          dummy.scale.set(0, 0, 0);
        } else {
          dummy.scale.set(HEX_SIZE, HEX_SIZE, HEX_SIZE);
        }

        if (!isExplored) {
          const neighborOffsets = getNeighborOffsets(globalRow);
          const isBorder = neighborOffsets.some(({ i, j }) => {
            const neighborCol = globalCol + i;
            const neighborRow = globalRow + j;
            return this.exploredTiles.get(neighborCol)?.has(neighborRow) || false;
          });

          if (isBorder) {
            this.interactiveHexManager.addHex({ col: globalCol, row: globalRow });
          }
        } else {
          this.interactiveHexManager.addHex({ col: globalCol, row: globalRow });
        }

        const rotationSeed = this.hashCoordinates(startCol + col, startRow + row);
        const rotationIndex = Math.floor(rotationSeed * 6);
        const randomRotation = (rotationIndex * Math.PI) / 3;
        if (!IS_FLAT_MODE) {
          dummy.rotation.y = randomRotation;
        } else {
          dummy.position.y += 0.1;
          dummy.rotation.y = 0;
        }

        const biome = Biome.getBiome(startCol + col + FELT_CENTER, startRow + row + FELT_CENTER);

        dummy.updateMatrix();

        if (isExplored) {
          biomeHexes[biome].push(dummy.matrix.clone());
        } else {
          dummy.position.y = 0.01;
          dummy.updateMatrix();
          biomeHexes["Outline"].push(dummy.matrix.clone());
        }
      }

      currentIndex = endIndex;
      if (currentIndex < rows * cols) {
        requestAnimationFrame(processBatch);
      } else {
        for (const [biome, matrices] of Object.entries(biomeHexes)) {
          const hexMesh = this.biomeModels.get(biome as BiomeType)!;
          matrices.forEach((matrix, index) => {
            hexMesh.setMatrixAt(index, matrix);
          });
          hexMesh.setCount(matrices.length);
        }
        this.cacheMatricesForChunk(startRow, startCol);
        this.interactiveHexManager.renderHexes();
      }
    };

    Promise.all(this.modelLoadPromises).then(() => {
      requestAnimationFrame(processBatch);
    });
  }

  private async computeTileEntities(chunkKey: string) {
    const startCol = parseInt(chunkKey.split(",")[1]) + FELT_CENTER;
    const startRow = parseInt(chunkKey.split(",")[0]) + FELT_CENTER;

    //const range = this.chunkSize / 2;

    const { width } = this.renderChunkSize;
    const range = width / 2;

    // Skip if we've already fetched this chunk
    if (this.fetchedChunks.has(chunkKey)) {
      console.log("Already fetched");
      return;
    }

    // Add to fetched chunks before the query to prevent concurrent duplicate requests
    this.fetchedChunks.add(chunkKey);

    try {
      this.state.setLoading(LoadingStateKey.Map, true);
      const promiseTiles = getEntities(
        this.dojo.network.toriiClient,
        {
          Composite: {
            operator: "And",
            clauses: [
              {
                Member: {
                  model: "s1_eternum-Tile",
                  member: "col",
                  operator: "Gte",
                  value: { Primitive: { U32: startCol - range } },
                },
              },
              {
                Member: {
                  model: "s1_eternum-Tile",
                  member: "col",
                  operator: "Lte",
                  value: { Primitive: { U32: startCol + range } },
                },
              },
              {
                Member: {
                  model: "s1_eternum-Tile",
                  member: "row",
                  operator: "Gte",
                  value: { Primitive: { U32: startRow - range } },
                },
              },
              {
                Member: {
                  model: "s1_eternum-Tile",
                  member: "row",
                  operator: "Lte",
                  value: { Primitive: { U32: startRow + range } },
                },
              },
            ],
          },
        },
        this.dojo.network.contractComponents as any,
        [],
        ["s1_eternum-Tile"],
        1000,
        false,
      );
      // todo: verify that this works with nested struct
      const promisePositions = getEntities(
        this.dojo.network.toriiClient,
        {
          Composite: {
            operator: "And",
            clauses: [
              {
                Member: {
                  model: "s1_eternum-ExplorerTroops",
                  member: "coord.x",
                  operator: "Gte",
                  value: { Primitive: { U32: startCol - range } },
                },
              },
              {
                Member: {
                  model: "s1_eternum-ExplorerTroops",
                  member: "coord.x",
                  operator: "Lte",
                  value: { Primitive: { U32: startCol + range } },
                },
              },
              {
                Member: {
                  model: "s1_eternum-ExplorerTroops",
                  member: "coord.y",
                  operator: "Gte",
                  value: { Primitive: { U32: startRow - range } },
                },
              },
              {
                Member: {
                  model: "s1_eternum-ExplorerTroops",
                  member: "coord.y",
                  operator: "Lte",
                  value: { Primitive: { U32: startRow + range } },
                },
              },
            ],
          },
        },
        this.dojo.network.contractComponents as any,
        [],
        ["s1_eternum-ExplorerTroops"],
        1000,
        false,
      );
      Promise.all([promiseTiles, promisePositions]).then(() => {
        this.state.setLoading(LoadingStateKey.Map, false);
      });
    } catch (error) {
      // If there's an error, remove the chunk from cached set so it can be retried
      this.fetchedChunks.delete(chunkKey);
      console.error("Error fetching tile entities:", error);
    }
  }

  private cacheMatricesForChunk(startRow: number, startCol: number) {
    const chunkKey = `${startRow},${startCol}`;
    for (const [biome, model] of this.biomeModels) {
      const { matrices, count } = model.getMatricesAndCount();
      if (!this.cachedMatrices.has(chunkKey)) {
        this.cachedMatrices.set(chunkKey, new Map());
      }
      this.cachedMatrices.get(chunkKey)!.set(biome, { matrices: matrices as any, count });
    }
  }

  removeCachedMatricesForChunk(startRow: number, startCol: number) {
    const chunkKey = `${startRow},${startCol}`;
    this.cachedMatrices.delete(chunkKey);
  }

  private applyCachedMatricesForChunk(startRow: number, startCol: number) {
    const chunkKey = `${startRow},${startCol}`;
    const cachedMatrices = this.cachedMatrices.get(chunkKey);
    if (cachedMatrices) {
      for (const [biome, { matrices, count }] of cachedMatrices) {
        const hexMesh = this.biomeModels.get(biome as BiomeType)!;
        hexMesh.setMatricesAndCount(matrices, count);
      }
      return true;
    }
    return false;
  }

  private worldToChunkCoordinates(x: number, z: number): { chunkX: number; chunkZ: number } {
    const chunkX = Math.floor(x / (this.chunkSize * HEX_SIZE * Math.sqrt(3)));
    const chunkZ = Math.floor(z / (this.chunkSize * HEX_SIZE * 1.5));
    return { chunkX, chunkZ };
  }

  updateVisibleChunks(force: boolean = false) {
    const cameraPosition = new THREE.Vector3();
    cameraPosition.copy(this.controls.target);
    const { selectedEntityId } = this.state.entityActions;
    // Adjust the camera position to load chunks earlier in both directions
    const adjustedX = cameraPosition.x + (this.chunkSize * HEX_SIZE * Math.sqrt(3)) / 2;
    const adjustedZ = cameraPosition.z + (this.chunkSize * HEX_SIZE * 1.5) / 3;

    const { chunkX, chunkZ } = this.worldToChunkCoordinates(adjustedX, adjustedZ);
    const startCol = chunkX * this.chunkSize;
    const startRow = chunkZ * this.chunkSize;
    const chunkKey = `${startRow},${startCol}`;
    if (this.currentChunk !== chunkKey || force) {
      this.currentChunk = chunkKey;
      // Calculate the starting position for the new chunk
      this.updateHexagonGrid(startRow, startCol, this.renderChunkSize.height, this.renderChunkSize.width);
      this.armyManager.updateChunk(chunkKey);
      this.structureManager.updateChunk(chunkKey);
    }
  }

  update(deltaTime: number) {
    super.update(deltaTime);
    this.armyManager.update(deltaTime);
    this.selectedHexManager.update(deltaTime);
    this.structureManager.updateAnimations(deltaTime);
    if (!IS_MOBILE) {
      this.minimap.update();
    }
  }

  public clearTileEntityCache() {
    this.fetchedChunks.clear();
  }
}<|MERGE_RESOLUTION|>--- conflicted
+++ resolved
@@ -280,11 +280,7 @@
     const account = ContractAddress(useAccountStore.getState().account?.address || "");
 
     if (army?.owner === account) {
-<<<<<<< HEAD
-      this.onArmySelection(army.id);
-=======
       this.onArmySelection(army.id, account);
->>>>>>> 2e1c8e6f
     } else if (structure?.owner === account) {
       this.onStructureSelection(structure.id);
     } else {
@@ -353,7 +349,6 @@
     // clear after movement
     this.clearSelection();
   }
-<<<<<<< HEAD
 
   private onArmyAttack(actionPath: ActionPath[], selectedEntityId: ID) {
     const selectedPath = actionPath.map((path) => path.hex);
@@ -377,64 +372,28 @@
     this.state.toggleModal(
       <HelpModal
         selectedEntityId={selectedEntityId}
-=======
-
-  private onArmyAttack(actionPath: ActionPath[], selectedEntityId: ID) {
-    const selectedPath = actionPath.map((path) => path.hex);
-
-    // Get the target hex (last hex in the path)
-    const targetHex = selectedPath[selectedPath.length - 1];
-
-    // Find the army at the target position
-    this.state.toggleModal(
-      <CombatModal
-        attackerEntityId={selectedEntityId}
->>>>>>> 2e1c8e6f
         targetHex={new Position({ x: targetHex.col, y: targetHex.row }).getContract()}
       />,
     );
   }
 
-<<<<<<< HEAD
-=======
-  private onArmyHelp(account: Account | AccountInterface, actionPath: ActionPath[], selectedEntityId: ID) {
-    const selectedPath = actionPath.map((path) => path.hex);
-    const targetHex = selectedPath[selectedPath.length - 1];
-
-    this.state.toggleModal(
-      <HelpModal
-        selectedEntityId={selectedEntityId}
-        targetHex={new Position({ x: targetHex.col, y: targetHex.row }).getContract()}
-      />,
-    );
-  }
-
->>>>>>> 2e1c8e6f
   private onStructureSelection(selectedEntityId: ID) {
     this.state.updateSelectedEntityId(selectedEntityId);
 
     const structure = new StructureActionManager(this.dojo.components, selectedEntityId);
 
-<<<<<<< HEAD
-    const actionPaths = structure.findActionPaths(this.armyHexes, this.exploredTiles);
-=======
     const playerAddress = useAccountStore.getState().account?.address;
 
     if (!playerAddress) return;
 
     const actionPaths = structure.findActionPaths(this.armyHexes, this.exploredTiles, ContractAddress(playerAddress));
->>>>>>> 2e1c8e6f
 
     this.state.updateActionPaths(actionPaths.getPaths());
 
     this.highlightHexManager.highlightHexes(actionPaths.getHighlightedHexes());
   }
 
-<<<<<<< HEAD
-  private onArmySelection(selectedEntityId: ID) {
-=======
   private onArmySelection(selectedEntityId: ID, playerAddress: ContractAddress) {
->>>>>>> 2e1c8e6f
     this.state.updateSelectedEntityId(selectedEntityId);
 
     const armyActionManager = new ArmyActionManager(this.dojo.components, this.dojo.network.provider, selectedEntityId);
@@ -447,10 +406,7 @@
       this.exploredTiles,
       currentDefaultTick,
       currentArmiesTick,
-<<<<<<< HEAD
-=======
       playerAddress,
->>>>>>> 2e1c8e6f
     );
     this.state.updateActionPaths(actionPaths.getPaths());
     this.highlightHexManager.highlightHexes(actionPaths.getHighlightedHexes());
@@ -549,15 +505,9 @@
 
   public async updateExploredHex(update: TileSystemUpdate) {
     const { hexCoords, removeExplored, biome } = update;
-<<<<<<< HEAD
 
     const normalized = new Position({ x: hexCoords.col, y: hexCoords.row }).getNormalized();
 
-=======
-
-    const normalized = new Position({ x: hexCoords.col, y: hexCoords.row }).getNormalized();
-
->>>>>>> 2e1c8e6f
     const col = normalized.x;
     const row = normalized.y;
 
