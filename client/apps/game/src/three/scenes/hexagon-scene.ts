--- conflicted
+++ resolved
@@ -14,7 +14,8 @@
 import { FrustumManager } from "@/three/utils/frustum-manager";
 import { MatrixPool } from "@/three/utils/matrix-pool";
 import { gltfLoader } from "@/three/utils/utils";
-import { LeftView } from "@/types";
+import type { QualityFeatures } from "@/three/utils/quality-controller";
+import { LeftView, RightView } from "@/types";
 import { GRAPHICS_SETTING, GraphicsSettings, IS_FLAT_MODE } from "@/ui/config";
 import { type SetupResult } from "@bibliothecadao/dojo";
 import { WorldUpdateListener } from "@bibliothecadao/eternum";
@@ -49,7 +50,7 @@
 import { type MapControls } from "three/examples/jsm/controls/MapControls.js";
 import { env } from "../../../env";
 import { SceneName } from "../types";
-import { getHexForWorldPosition, getWorldPositionForHex } from "../utils";
+import { getWorldPositionForHex } from "../utils";
 import { SceneShortcutManager } from "../utils/shortcuts";
 
 export enum CameraView {
@@ -109,8 +110,6 @@
   private animationCameraTarget: Vector3 = new Vector3();
   private animationVisibilityContext?: AnimationVisibilityContext;
   private readonly animationVisibilityDistance = 140;
-<<<<<<< HEAD
-=======
   protected shadowsEnabledByQuality = true;
   protected shadowMapSizeByQuality = 2048;
   private lastClipNear = 0;
@@ -119,7 +118,6 @@
   private fogEnabledByUser = false;
   private lastFogNear = 0;
   private lastFogFar = 0;
->>>>>>> ca6eb280
 
   constructor(
     protected sceneName: SceneName,
@@ -145,13 +143,10 @@
 
   private notifyControlsChanged(): void {
     this.controls.update();
-<<<<<<< HEAD
-=======
     const distance = this.controls.object.position.distanceTo(this.controls.target);
     this.updateCameraClipPlanesForDistance(distance);
     this.updateFogForDistance(distance);
     this.updateOutlineOpacityForDistance(distance);
->>>>>>> ca6eb280
     this.controls.dispatchEvent({ type: "change" });
     this.frustumManager?.forceUpdate();
     this.visibilityManager?.markDirty();
@@ -162,7 +157,9 @@
     this.camera = this.controls.object as PerspectiveCamera;
     this.locationManager = new LocationManager();
     this.inputManager = new InputManager(this.sceneName, this.sceneManager, this.raycaster, this.mouse, this.camera);
-    this.interactiveHexManager = new InteractiveHexManager(this.scene);
+    this.interactiveHexManager = new InteractiveHexManager(this.scene, {
+      persistent: this.sceneName === SceneName.Hexception,
+    });
     this.worldUpdateListener = new WorldUpdateListener(this.dojo, sqlApi);
     this.highlightHexManager = new HighlightHexManager(this.scene);
     this.thunderBoltManager = new ThunderBoltManager(this.scene, this.controls);
@@ -181,12 +178,14 @@
     this.uiStateUnsubscribe = useUIStore.subscribe(
       (state) => ({
         leftNavigationView: state.leftNavigationView,
+        rightNavigationView: state.rightNavigationView,
         structureEntityId: state.structureEntityId,
         cycleProgress: state.cycleProgress,
         cycleTime: state.cycleTime,
       }),
-      ({ leftNavigationView, structureEntityId, cycleProgress, cycleTime }) => {
+      ({ leftNavigationView, rightNavigationView, structureEntityId, cycleProgress, cycleTime }) => {
         this.state.leftNavigationView = leftNavigationView;
+        this.state.rightNavigationView = rightNavigationView;
         this.state.structureEntityId = structureEntityId;
         this.state.cycleProgress = cycleProgress;
         this.state.cycleTime = cycleTime;
@@ -229,15 +228,9 @@
   }
 
   private configureDirectionalLight(): void {
-<<<<<<< HEAD
-    this.mainDirectionalLight.castShadow = true;
-    this.mainDirectionalLight.shadow.mapSize.width = 2048;
-    this.mainDirectionalLight.shadow.mapSize.height = 2048;
-=======
     this.mainDirectionalLight.castShadow = this.shadowsEnabledByQuality;
     this.mainDirectionalLight.shadow.mapSize.width = this.shadowMapSizeByQuality;
     this.mainDirectionalLight.shadow.mapSize.height = this.shadowMapSizeByQuality;
->>>>>>> ca6eb280
     this.mainDirectionalLight.shadow.camera.left = -20;
     this.mainDirectionalLight.shadow.camera.right = 20;
     this.mainDirectionalLight.shadow.camera.top = 13;
@@ -245,17 +238,13 @@
     this.mainDirectionalLight.shadow.camera.far = 38;
     this.mainDirectionalLight.shadow.camera.near = 8;
     this.mainDirectionalLight.shadow.bias = -0.02;
-<<<<<<< HEAD
-    this.mainDirectionalLight.position.set(0, 9, 0);
-    this.mainDirectionalLight.target.position.set(0, 0, 5.2);
-=======
     this.mainDirectionalLight.position.set(-15, 13, 8);
     this.mainDirectionalLight.target.position.set(0, 0, -5.2);
->>>>>>> ca6eb280
   }
 
   private setupStormLighting(): void {
-    this.ambientPurpleLight = new AmbientLight(0x3a1a3a, 0.1);
+    // Low-intensity neutral ambient to avoid purple wash when cycle is disabled.
+    this.ambientPurpleLight = new AmbientLight(0x1b1e2b, 0.06);
     this.scene.add(this.ambientPurpleLight);
 
     this.stormLight = new PointLight(0xaa77ff, 1.5, 80);
@@ -439,8 +428,6 @@
 
   public closeNavigationViews() {
     this.state.setLeftNavigationView(LeftView.None);
-<<<<<<< HEAD
-=======
     this.state.setRightNavigationView(RightView.None);
   }
 
@@ -482,11 +469,10 @@
 
     const distance = this.controls.object.position.distanceTo(this.controls.target);
     this.updateFogForDistance(distance);
->>>>>>> ca6eb280
   }
 
   public isNavigationViewOpen() {
-    return this.state.leftNavigationView !== LeftView.None;
+    return this.state.leftNavigationView !== LeftView.None || this.state.rightNavigationView !== RightView.None;
   }
 
   protected hashCoordinates(x: number, y: number): number {
@@ -620,14 +606,6 @@
     }
   }
 
-  public getCameraTargetPosition(): Vector3 {
-    return this.controls.target.clone();
-  }
-
-  public getCameraTargetHex(): HexPosition {
-    return getHexForWorldPosition(this.controls.target);
-  }
-
   loadBiomeModels(maxInstances: number) {
     const loader = gltfLoader;
 
@@ -644,6 +622,10 @@
             const tmp = new InstancedBiome(gltf, maxInstances, false, biome);
             this.biomeModels.set(biome as BiomeType, tmp);
             this.onBiomeModelLoaded(tmp);
+            if (biome === "Outline") {
+              const currentDistance = this.controls.object.position.distanceTo(this.controls.target);
+              this.updateOutlineOpacityForDistance(currentDistance);
+            }
             this.scene.add(tmp.group);
             resolve();
           },
@@ -718,6 +700,25 @@
         }
       });
     }
+  }
+
+  protected updateOutlineOpacityForDistance(distance: number): void {
+    const outlineKey = "Outline" as unknown as BiomeType;
+    const outlineModel = this.biomeModels.get(outlineKey);
+    if (!outlineModel) {
+      return;
+    }
+
+    const minDistance = 10;
+    const maxDistance = 40;
+    const t = Math.min(1, Math.max(0, (distance - minDistance) / (maxDistance - minDistance)));
+    const opacity = 0.04 + t * 0.06;
+
+    outlineModel.instancedMeshes.forEach((mesh) => {
+      const material = mesh.material as MeshStandardMaterial;
+      material.transparent = true;
+      material.opacity = opacity;
+    });
   }
 
   protected getAnimationVisibilityContext(): AnimationVisibilityContext | undefined {
@@ -1032,19 +1033,20 @@
 
   public changeCameraView(position: CameraView) {
     console.log("HexagonScene changeCameraView:", this.currentCameraView, "->", position);
+    const previousView = this.currentCameraView;
     const target = this.controls.target;
     this.currentCameraView = position;
 
     switch (position) {
       case CameraView.Close: // Close view
-        this.mainDirectionalLight.castShadow = true;
-        this.mainDirectionalLight.shadow.bias = -0.025;
+        this.mainDirectionalLight.castShadow = this.shadowsEnabledByQuality;
+        this.mainDirectionalLight.shadow.bias = -0.02;
         this.cameraDistance = 10;
         this.cameraAngle = Math.PI / 6; // 30 degrees
         break;
       case CameraView.Medium: // Medium view
-        this.mainDirectionalLight.castShadow = true;
-        this.mainDirectionalLight.shadow.bias = -0.02;
+        this.mainDirectionalLight.castShadow = this.shadowsEnabledByQuality;
+        this.mainDirectionalLight.shadow.bias = -0.015;
         this.cameraDistance = 20;
         this.cameraAngle = Math.PI / 3; // 60 degrees
         break;
@@ -1059,22 +1061,16 @@
     const cameraDepth = Math.cos(this.cameraAngle) * this.cameraDistance;
 
     const newPosition = new Vector3(target.x, target.y + cameraHeight, target.z + cameraDepth);
-<<<<<<< HEAD
-    this.cameraAnimate(newPosition, target, 1);
-=======
     const viewDelta = Math.abs(position - previousView);
     const duration = viewDelta > 0 ? 0.6 + viewDelta * 0.4 : 0.6;
     this.updateOutlineOpacityForDistance(this.cameraDistance);
     this.updateCameraClipPlanesForDistance(this.cameraDistance);
     this.updateFogForDistance(this.cameraDistance);
     this.cameraAnimate(newPosition, target, duration);
->>>>>>> ca6eb280
 
     // Notify all listeners of the camera view change
     this.cameraViewListeners.forEach((listener) => listener(position));
   }
-<<<<<<< HEAD
-=======
 
   private updateCameraClipPlanesForDistance(distance: number): void {
     const minNear = 0.1;
@@ -1125,5 +1121,4 @@
     this.lastFogNear = desiredNear;
     this.lastFogFar = desiredFar;
   }
->>>>>>> ca6eb280
 }