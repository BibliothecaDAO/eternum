# Three.js client

This directory hosts the browser Three.js renderer for the Eternum game client (world map, hex view, HUD).

## Quick start

- Install deps once at repo root: `pnpm install`
- Run the Blitz client: `pnpm --dir client/apps/game dev`
- `GameRenderer` is instantiated by the app shell with the Dojo `SetupResult` and mounts into `#main-canvas`.

## Key entry points

- `game-renderer.ts`: renderer bootstrap, controls, post-processing, and the main animation loop.
- `scene-manager.ts`: switches between scenes with fade transitions.
- `scenes/hexagon-scene.ts`: base class that wires shared lighting, fog, ground plane, input, and visibility managers.
- `scenes/worldmap.tsx` and `scenes/hexception.tsx`: concrete scenes for the map and settlement view.
- `scenes/hud-scene.ts`: overlay scene for HUD elements, navigator, and ambience controls.

## Conventions

- Three.js config lives in `constants/rendering.ts` (camera, controls, post-processing, fog).
- Domain constants live in `constants/scene-constants.ts` and `constants/army-constants.ts`.
- Managers are under `managers/`, utilities under `utils/`, effects under `effects/`.
- Toggle graphics via `GraphicsSettings` in `ui/config.tsx`; low skips post-processing.

<<<<<<< HEAD
See `ARCHITECTURE.md` for a deeper map of scenes, managers, and data flow.
=======
## Architecture overview

**Core wiring**

- `GameRenderer` (`game-renderer.ts`): top-level bootstrap. Creates the Three renderer, shared camera/controls,
  post-processing composer, CSS2D label renderer, instantiates scenes, and runs the main `animate()` loop. Any
  camera/control change schedules a chunk refresh for the world map.
- `SceneManager` (`scene-manager.ts`): registers scenes and switches between them with fade transitions via
  `TransitionManager`.
- `HexagonScene` (`scenes/hexagon-scene.ts`): abstract base class for map scenes. Owns the Three `Scene`, uses the
  shared `PerspectiveCamera` from controls, sets up lighting/fog/ground, input routing, frustum tracking, and the
  singleton `CentralizedVisibilityManager`.

**Scenes**

- `WorldmapScene` (`scenes/worldmap.tsx`): large-scale world view and the chunking + hydration system.
- `HexceptionScene` (`scenes/hexception.tsx`): local/settlement view around a structure; radius-based, no world
  chunking.
- `HUDScene` (`scenes/hud-scene.ts`): orthographic overlay (navigator, weather, ambience) rendered after the main scene.

**Managers & utilities**

- Entity/FX managers live in `managers/*` (`ArmyManager`, `StructureManager`, `QuestManager`, `ChestManager`,
  `FXManager`, etc.). They translate ECS state into instanced meshes and labels per chunk.
- Shared helpers live in `utils/*`, especially:
  - `chunk-geometry.ts`: single source of truth for chunk centers and render bounds.
  - `centralized-visibility-manager.ts`: per-frame frustum cache shared across all managers.
  - matrix/material pools to reduce allocations.

**Data flow**

Torii/Dojo ECS → `WorldUpdateListener` → `WorldmapScene` caches (`exploredTiles`, `structuresPositions`, …) → managers
`updateChunk()` → instanced meshes/labels → rendered each frame.

## Worldmap chunking (deep dive)

**Geometry & keys**

- **Stride chunk size:** `chunkSize = 24` hexes. Chunk keys are `"startRow,startCol"` in **normalized** hex coords,
  snapped to multiples of `chunkSize`.
- **Render window:** `renderChunkSize = 64×64` hexes centered on the stride chunk. All fetch/visibility logic uses
  `utils/chunk-geometry.ts` to avoid edge drift.

**Pinned neighborhood & prefetch**

- **Pinned neighborhood is 5×5**, not 3×3: the scene keeps a 5×5 grid of stride chunks active around the current chunk
  (`chunkRowsAhead/Behind = 2`, `chunkColsEachSide = 2`). These pinned chunks drive background prefetching and cache
  retention.
- **Directional prefetch:** a 2×3 band of chunks ahead of camera movement is prefetched to reduce pop‑in.

**Loading / unloading**

- Camera movement triggers `WorldmapScene.requestChunkRefresh()` (50ms debounce).
- `updateVisibleChunks()` computes a ground focus point, derives the next chunk key, and uses a small padding
  (`chunkSwitchPadding`) to delay switching right at boundaries.
- On chunk change `performChunkSwitch()`:
  1. Sets `currentChunk`, updates bounds, and registers/unregisters chunk bounds with the
     `CentralizedVisibilityManager`.
  2. Starts deterministic Torii fetches for tiles (`computeTileEntities`) and structures (`refreshStructuresForChunks`)
     for the new render window.
  3. Pins the 5×5 neighborhood and kicks background prefetch for those chunks.
  4. Immediately rebuilds the visible hex grid (instanced biome tiles).
  5. Once tile+structure hydration completes, calls all entity managers’ `updateChunk()` concurrently.

**Fetch caching**

- Tile fetches are deduped by `fetchedChunks` (completed) and `pendingChunks` (in‑flight), keyed by Torii super‑areas
  (`getRenderAreaKeyForChunk`), so multiple stride chunks share one fetch.
- A completed fetch is only cached if its render area is still pinned when it finishes, preventing stale caching.

## Rendering pipeline

- `WebGLRenderer` with an `EffectComposer`:
  - `RenderPass` draws the active game scene (worldmap or hexception).
  - Optional FXAA/bloom/vignette/tone-mapping passes based on `GraphicsSettings`.
- `animate()` loop:
  1. Updates controls and clears the main renderer.
  2. Updates the active scene and renders it through the composer.
  3. Updates and renders the HUD scene on top (depth cleared only).
  4. Renders CSS2D labels for both the active scene and HUD.

## Typical frame when panning

1. User pans/zooms → `MapControls` fires `"change"` events.
2. Renderer debounces and calls `updateVisibleChunks()`.
3. If chunk changes: grid rebuild starts immediately; managers update once Torii hydration resolves.
4. The next `animate()` frame renders updated instanced meshes and labels.

## Risks & suggestions

- Tile hiding is coupled to structure/quest presence during grid builds. If structures/quests change without a tile
  update, a targeted grid refresh could be required to avoid tiles showing under them.
- The 5×5 pinned set can exceed `maxMatrixCacheSize = 16`; consider increasing the cache or tying it to pinned count to
  avoid retention warnings.
- Torii tile fetches are coalesced by super‑areas (`toriiFetch.superAreaStrides`) so overlapping 64×64 render windows
  don’t repeat queries. Tune `superAreaStrides` if Torii payload size or pop‑in behavior changes.
- Keep `chunkSize`/`renderChunkSize` consistent across managers; `utils/chunk-geometry.ts` is the shared source of
  truth.

1. Add a dev chunk debug overlay (or consolidate the existing DEV logs). You’ll want live visibility into currentChunk,
   pinned size, pending/fetched counts, and per‑manager visible counts before tuning anything.
2. Do the two low‑risk hygiene fixes:
   - Unregister all pinned chunk bounds on WorldmapScene.onSwitchOff() to avoid stale visibility state.
   - Remove/guard the redundant computeTileEntities(this.currentChunk) inside updateHexagonGrid so rendering isn’t
     launching fetches.
3. Fix correctness: trigger tile/biome refresh when structures/quests enter/ leave/move inside the current render bounds
   (not only on tile updates). This removes “tiles showing under late‑hydrated entities.”
4. Centralize chunk geometry/policy constants (stride=24, render=64×64, pin radius=2 → 5×5, padding, prefetch band) into
   a shared config used by scene + managers. This stabilizes invariants before tuning.
5. Resize/auto‑scale the biome matrix cache to cover the pinned set (≥25, preferably pinned+slack). Now you can tie it
   directly to the shared config.
6. Add prefetch priority/cancellation (current > pinned ring > forward band, cap concurrency, drop queued work on pin
   changes). This reduces wasted work during fast pans.
7. (Done) Coalesce Torii tile fetches across overlapping render windows using “super‑area” keys. Remaining tuning is
   choosing the right `superAreaStrides` for payload vs. reuse.
8. Strengthen hysteresis around chunk boundaries, using the debug overlay to tune enter/exit bands and verify thrash
   reduction.
9. Extract chunking/grid/fetch/caching into a dedicated chunk subsystem. Do this last so you’re refactoring a stable,
   well‑understood behavior/perf profile.

---

1. Current Visual Limitations

- Potential double tone-mapping / inconsistent grade: renderer uses ACESFilmicToneMapping while postprocessing also
  applies ToneMappingEffect (game-renderer.ts:250, game-renderer.ts:891), which can wash contrast and make bloom
  behavior unpredictable across quality tiers.
- Fog depth cues effectively disabled: fog is gated behind a user toggle + quality checks (scenes/hexagon-
  scene.ts:1069), so the world can read “flat” at zoom-out.
- Fog zoom instability risk: day/night cycle hard-sets fog near/far every update (effects/day-night- cycle.ts:314),
  fighting the camera-distance fog logic (scenes/hexagon-scene.ts:1069) if you enable it.
- Fill lighting likely too strong/constant: storm update overrides hemisphere intensity to ~1.2 continuously
  (scenes/hexagon-scene.ts:757), reducing directional contrast even though base lighting aims for subtle fill
  (scenes/hexagon-scene.ts:215).
- Worldmap shadow noise + cost: worldmap forces castShadow = shadowsEnabledByQuality and uses a very wide shadow frustum
  (scenes/worldmap.tsx:924), overriding the “no shadows in Far view” intent in the base camera logic
  (scenes/hexagon-scene.ts:1007).
- Emissive/glow risk: HDR-ish emissive values (e.g. MinesMaterialsParams) can blow out once you fix tone- mapping/bloom
  ordering (constants/scene-constants.ts:257, constants/rendering.ts:50).

2. High-Impact Visual Improvements (Low GPU Cost)

- Pick one tone-mapping path: either (A) keep postprocessing tone mapping and set renderer toneMapping to NoToneMapping
  for MID/HIGH, or (B) remove the ToneMappingEffect and rely on renderer tone mapping (game- renderer.ts:250,
  game-renderer.ts:891). This alone usually improves clarity and “intentional” color.
- Enable subtle fog by default for Medium/Far: make fog opt-out (not opt-in) and keep it very gentle; it’s night manager
  and use updateFogForDistance as the single source of truth for near/far (effects/day-night- cycle.ts:314,
  scenes/hexagon-scene.ts:1069).
- Restore Far-view shadow disable in worldmap: align scenes/worldmap.tsx:924 with scenes/hexagon- scene.ts:1026 to avoid
  noisy distant shadows and a big shadow pass.
- Add cheap “contact shadows” for units/structures: blob/shadow decals (instanced quads with a soft alpha texture) keep
  units grounded when Far-view shadows are off, with tiny cost.

3. Lighting & Material Recommendations

- Lighting ratios (readability-first): keep a strong sun + restrained fill.
  - Target ranges: sun intensity ~1.5–2.5, hemisphere ~0.25–0.6, ambient ~0.05–0.15 (then stylize via color/grade).
  - Today: hemisphere is initialized at 0.8 (scenes/hexagon-scene.ts:215) but then effectively forced near 1.2
    (scenes/hexagon-scene.ts:757).
- Storm vs “always on” atmosphere: apply the flicker only when weather says storm; otherwise keep steady lighting so
  silhouettes and material response are stable (scenes/hexagon-scene.ts:757).
- Shadow tuning: keep shadows crisp and purposeful.
  - Use Far-view “no shadows” consistently (scenes/hexagon-scene.ts:1026, scenes/worldmap.tsx:924).
  - Consider normalBias + smaller bias for cleaner results at low map sizes (your current bias = -0.015 is aggressive)
    (scenes/hexagon-scene.ts:229).
- Material strategy: standardize “matte terrain, mid-gloss buildings, highest-contrast units.”
  - You already reuse/pool some materials (utils/material-pool.ts:1) and already do terrain vertex colors
    (managers/instanced-biome.tsx:76); extend this by clamping extreme roughness/metalness/emissive on import.
- Player/faction identity: you have a strong palette system for units (systems/player-colors.ts:1); reuse it for
  structure selection/pulses (currently hue is derived from structure id) (scenes/worldmap.tsx:1633).

4. Terrain & Chunk Visual Enhancements

- Keep the current per-hex color jitter (it’s a great low-cost win): you already do ±3% sat/light variance per tile
  (scenes/worldmap.tsx:2990, managers/instanced-biome.tsx:76).
- Consider re-enabling selective 60° rotation for symmetric biomes: you already compute a rotation seed but don’t apply
  it (scenes/worldmap.tsx:3088). Only enable for biomes whose meshes won’t create directional seams.
- Shadow policy on terrain details: terrain base not casting is good; consider also disabling castShadow on small biome
  detail meshes to reduce noise in Medium view (managers/instanced-biome.tsx:83).
- Texture clarity at tilt: add moderate anisotropy (e.g., 4–8) to the big ground/terrain textures for sharper far
  readability (ground texture setup is here: scenes/hexagon-scene.ts:647).

5. Polish & Presentation Ideas

- Selection/importance readability: expand your existing ring/pulse/hover language (you already have rim/ hover +
  pulses) to units/structures consistently (managers/hover-hex-manager.ts:1, managers/selection- pulse-manager.ts:1).
- Distance-aware emphasis: increase outline/ring contrast slightly in Far view and reduce in Close (you already scale
  outline opacity with distance) (scenes/hexagon-scene.ts:700).
- “Alive” without cost: tiny idle motion is already supported via throttled morph animation updates; focus it on
  gameplay-important actors, not the whole terrain (managers/instanced-biome.tsx:115, utils/quality- controller.ts:46).
- Post stack restraint: keep FXAA + mild vignette/grade; be careful with bloom on large maps (it tends to blur UI and
  reduce tactical readability) (constants/rendering.ts:50, game-renderer.ts:891).

6. Performance-Aware Trade-offs

- Safest at scale: fog (linear), anisotropy (capped), material presets/pooling, Far-view shadow disable.
- Primary cost centers: shadows (shadow pass triangle count + map size) and bloom at high pixel ratios
  (utils/quality-controller.ts:46).
- Optional/experimental: screen-space outlines for everything, cascaded shadows (CSM), SSAO—only if you can gate by
  view/quality and measure.

Suggested “Visual Ruleset” (team-facing)

- Terrain muted + low contrast; gameplay objects get the saturation/contrast budget.
- One sun does the shaping; fill lights never exceed ~30–40% of sun.
- Shadows: units/structures only; Far view uses blobs, not shadow maps.
- Fog always on (Medium/Far), tuned for readability (not “mood haze”).
>>>>>>> ca6eb280
<|MERGE_RESOLUTION|>--- conflicted
+++ resolved
@@ -23,9 +23,6 @@
 - Managers are under `managers/`, utilities under `utils/`, effects under `effects/`.
 - Toggle graphics via `GraphicsSettings` in `ui/config.tsx`; low skips post-processing.
 
-<<<<<<< HEAD
-See `ARCHITECTURE.md` for a deeper map of scenes, managers, and data flow.
-=======
 ## Architecture overview
 
 **Core wiring**
@@ -232,5 +229,4 @@
 - Terrain muted + low contrast; gameplay objects get the saturation/contrast budget.
 - One sun does the shaping; fill lights never exceed ~30–40% of sun.
 - Shadows: units/structures only; Far view uses blobs, not shadow maps.
-- Fog always on (Medium/Far), tuned for readability (not “mood haze”).
->>>>>>> ca6eb280
+- Fog always on (Medium/Far), tuned for readability (not “mood haze”).