import { useUIStore } from "@/hooks/store/use-ui-store";
import { TransitionManager } from "@/three/managers/transition-manager";
import { SceneManager } from "@/three/scene-manager";
import HexceptionScene from "@/three/scenes/hexception";
import HUDScene from "@/three/scenes/hud-scene";
import WorldmapScene from "@/three/scenes/worldmap";
import { GUIManager } from "@/three/utils/";
import {
  CAMERA_CONFIG,
  CAMERA_FAR_PLANE,
  CONTROL_CONFIG,
  POST_PROCESSING_CONFIG,
  type PostProcessingConfig,
} from "@/three/constants";
import { GRAPHICS_SETTING, GraphicsSettings } from "@/ui/config";
import { SetupResult } from "@bibliothecadao/dojo";
import {
<<<<<<< HEAD
  BloomEffect,
  Effect,
  EffectComposer,
  EffectPass,
  FXAAEffect,
  RenderPass,
  ToneMappingEffect,
  ToneMappingMode,
  VignetteEffect,
=======
    BloomEffect,
    BrightnessContrastEffect,
    ChromaticAberrationEffect,
    Effect,
    EffectComposer,
    EffectPass,
    FXAAEffect,
    HueSaturationEffect,
    RenderPass,
    ToneMappingEffect,
    ToneMappingMode,
    VignetteEffect,
>>>>>>> ca6eb280
} from "postprocessing";
import {
  ACESFilmicToneMapping,
  CineonToneMapping,
  HalfFloatType,
  LinearToneMapping,
  NoToneMapping,
  PCFSoftShadowMap,
  PerspectiveCamera,
  PMREMGenerator,
  Raycaster,
  ReinhardToneMapping,
  Vector2,
  WebGLRenderer,
  WebGLRenderTarget,
} from "three";
import { CSS2DRenderer } from "three-stdlib";
import { MapControls } from "three/examples/jsm/controls/MapControls.js";
import { RoomEnvironment } from "three/examples/jsm/environments/RoomEnvironment.js";
import Stats from "three/examples/jsm/libs/stats.module.js";
import { RGBELoader } from "three/examples/jsm/loaders/RGBELoader.js";
import { env } from "../../env";
import { SceneName } from "./types";
import { transitionDB } from "./utils/";
import { getContactShadowResources } from "./utils/contact-shadow";
import { MaterialPool } from "./utils/material-pool";
import { MemoryMonitor, MemorySpike } from "./utils/memory-monitor";

const MEMORY_MONITORING_ENABLED = env.VITE_PUBLIC_ENABLE_MEMORY_MONITORING;
let cachedHDRTarget: WebGLRenderTarget | null = null;
let cachedHDRPromise: Promise<WebGLRenderTarget> | null = null;

const DEFAULT_ENVIRONMENT_INTENSITY: Record<GraphicsSettings, number> = {
  [GraphicsSettings.HIGH]: 0.55,
  [GraphicsSettings.MID]: 0.45,
  [GraphicsSettings.LOW]: 0.25,
};

export default class GameRenderer {
  private labelRenderer!: CSS2DRenderer;
  private labelRendererElement!: HTMLDivElement;
  private renderer!: WebGLRenderer;
  private camera!: PerspectiveCamera;
  private raycaster!: Raycaster;
  private mouse!: Vector2;
  private controls!: MapControls;
  private composer!: EffectComposer;
  private renderPass!: RenderPass;
<<<<<<< HEAD
=======
  private effectPass?: EffectPass;
  private postProcessingConfig?: PostProcessingConfig;
  private toneMappingEffect?: ToneMappingEffect;
  private hueSaturationEffect?: HueSaturationEffect;
  private brightnessContrastEffect?: BrightnessContrastEffect;
  private postProcessingGUIInitialized = false;
  private unsubscribeQualityController?: () => void;
  private lastAppliedQuality?: QualityFeatures;
>>>>>>> ca6eb280

  // Stats and Monitoring
  private stats!: Stats;
  private memoryMonitor?: MemoryMonitor;
  private memoryStatsElement?: HTMLDivElement;
  private statsDomElement?: HTMLElement;

  // Camera settings
  private cameraDistance = CAMERA_CONFIG.defaultDistance; // Maintain the same distance
  private cameraAngle = CAMERA_CONFIG.defaultAngle;

  // Components
  private transitionManager!: TransitionManager;

  // Scenes
  private worldmapScene!: WorldmapScene;
  private hexceptionScene!: HexceptionScene;
  private hudScene!: HUDScene;

  private lastTime: number = 0;
  private dojo: SetupResult;
  private sceneManager!: SceneManager;
  private graphicsSetting: GraphicsSettings;
  private cleanupIntervals: NodeJS.Timeout[] = [];
  private environmentTarget?: WebGLRenderTarget;
  private unsubscribeEnableMapZoom?: () => void;
  private memoryMonitorTimeoutId?: ReturnType<typeof setTimeout>;
  private readonly handleWindowResize = () => this.onWindowResize();
  private readonly handleDocumentFocus = (event: FocusEvent) => {
    if (event.target instanceof HTMLInputElement && this.controls) {
      this.controls.stopListenToKeyEvents();
    }
  };
  private readonly handleDocumentBlur = (event: FocusEvent) => {
    if (event.target instanceof HTMLInputElement && this.controls) {
      this.controls.listenToKeyEvents(document.body);
    }
  };

  constructor(dojoContext: SetupResult) {
    this.graphicsSetting = GRAPHICS_SETTING;
    this.dojo = dojoContext;

    this.initializeRenderer();
    this.initializeCamera();
    this.initializeRaycaster();
    this.setupGUIControls();

    this.waitForLabelRendererElement()
      .then((labelRendererElement) => {
        this.labelRendererElement = labelRendererElement;
        this.initializeLabelRenderer();
      })
      .catch((error) => {
        console.warn("GameRenderer: Failed to initialize label renderer:", error);
      });
  }

  private initializeRaycaster() {
    this.raycaster = new Raycaster();
    this.mouse = new Vector2();
  }

  private initializeCamera() {
    this.camera = new PerspectiveCamera(
      CAMERA_CONFIG.fov,
      window.innerWidth / window.innerHeight,
      CAMERA_CONFIG.near,
      CAMERA_FAR_PLANE,
    );
    const cameraHeight = Math.sin(this.cameraAngle) * this.cameraDistance;
    const cameraDepth = Math.cos(this.cameraAngle) * this.cameraDistance;
    this.camera.position.set(0, cameraHeight, cameraDepth);
    this.camera.lookAt(0, 0, 0);
    this.camera.up.set(0, 1, 0);
  }

  private setupGUIControls() {
    this.setupSceneSwitchingGUI();
    this.setupCameraMovementGUI();
    this.setupRendererGUI();
  }

  private setupSceneSwitchingGUI() {
    const changeSceneFolder = GUIManager.addFolder("Switch scene");
    const changeSceneParams = { scene: SceneName.WorldMap };
    changeSceneFolder.add(changeSceneParams, "scene", [SceneName.WorldMap, SceneName.Hexception]).name("Scene");
    changeSceneFolder.add({ switchScene: () => this.sceneManager.switchScene(changeSceneParams.scene) }, "switchScene");
    changeSceneFolder.close();
  }

  private setupCameraMovementGUI() {
    const moveCameraFolder = GUIManager.addFolder("Move Camera");
    const moveCameraParams = { col: 0, row: 0, x: 0, y: 0, z: 0 };

    moveCameraFolder.add(moveCameraParams, "col").name("Column");
    moveCameraFolder.add(moveCameraParams, "row").name("Row");
    moveCameraFolder.add(moveCameraParams, "x").name("X");
    moveCameraFolder.add(moveCameraParams, "y").name("Y");
    moveCameraFolder.add(moveCameraParams, "z").name("Z");

    moveCameraFolder
      .add(
        {
          move: () => this.worldmapScene.moveCameraToColRow(moveCameraParams.col, moveCameraParams.row, 0),
        },
        "move",
      )
      .name("Move Camera");

    moveCameraFolder.add(
      {
        move: () => this.worldmapScene.moveCameraToXYZ(moveCameraParams.x, moveCameraParams.y, moveCameraParams.z, 0),
      },
      "move",
    );

    // Add camera view controls
    const cameraViewParams = { view: 2 };
    moveCameraFolder.add(cameraViewParams, "view", [1, 2, 3]).name("Camera View");
    moveCameraFolder
      .add(
        {
          changeView: () => this.worldmapScene.changeCameraView(cameraViewParams.view as 1 | 2 | 3),
        },
        "changeView",
      )
      .name("Change View");

    moveCameraFolder.close();
  }

  private setupRendererGUI() {
    const rendererFolder = GUIManager.addFolder("Renderer");
    rendererFolder
      .add(this.renderer, "toneMapping", {
        "No Tone Mapping": NoToneMapping,
        "Linear Tone Mapping": LinearToneMapping,
        "Reinhard Tone Mapping": ReinhardToneMapping,
        "Cineon Tone Mapping": CineonToneMapping,
        "ACESFilmic Tone Mapping": ACESFilmicToneMapping,
      })
      .name("Tone Mapping");
    rendererFolder.add(this.renderer, "toneMappingExposure", 0, 2).name("Tone Mapping Exposure");
    rendererFolder.close();

    const contactShadowFolder = GUIManager.addFolder("Contact Shadows");
    const { material } = getContactShadowResources();
    const params = { opacity: material.opacity };
    contactShadowFolder.add(params, "opacity", 0, 0.6, 0.01).name("Opacity").onChange((value: number) => {
      material.opacity = value;
    });
    contactShadowFolder.close();
  }

  private initializeLabelRenderer() {
    this.labelRenderer = new CSS2DRenderer({ element: this.labelRendererElement });
    this.labelRenderer.setSize(window.innerWidth, window.innerHeight);
  }

  private async waitForLabelRendererElement(): Promise<HTMLDivElement> {
    return new Promise((resolve) => {
      const WARN_AFTER_ATTEMPTS = 300; // ~5 seconds at 60fps
      let attempts = 0;

      const checkElement = () => {
        if (this.isDestroyed) {
          return;
        }

        const element = document.getElementById("labelrenderer") as HTMLDivElement | null;
        if (element) {
          resolve(element);
          return;
        }

        attempts++;
        if (attempts === WARN_AFTER_ATTEMPTS) {
          console.warn("GameRenderer: labelrenderer element not found yet; continuing to wait for world UI to mount");
        }

        requestAnimationFrame(checkElement);
      };

      checkElement();
    });
  }

  private initializeRenderer() {
    const isLowGraphics = this.graphicsSetting === GraphicsSettings.LOW;
    this.renderer = new WebGLRenderer({
      powerPreference: "high-performance",
      antialias: false,
      stencil: !isLowGraphics,
      depth: true,
    });

    this.renderer.setPixelRatio(this.getTargetPixelRatio());
    this.renderer.shadowMap.enabled = this.graphicsSetting !== GraphicsSettings.LOW;
    this.renderer.shadowMap.type = PCFSoftShadowMap;
    this.renderer.setSize(window.innerWidth, window.innerHeight);
    this.renderer.toneMapping = ACESFilmicToneMapping;
    this.renderer.toneMappingExposure = 0.8;
    this.renderer.autoClear = false;
    //this.renderer.outputColorSpace = THREE.SRGBColorSpace;
    this.composer = new EffectComposer(this.renderer, {
      frameBufferType: HalfFloatType,
    });
  }

  initStats() {
    this.stats = new (Stats as any)();
    document.body.appendChild(this.stats.dom);
    this.statsDomElement = this.stats.dom;

    // Initialize memory monitoring
    this.initMemoryMonitoring();
  }

  public initMemoryMonitoring() {
    if (!MEMORY_MONITORING_ENABLED) {
      return;
    }

    // Check if memory API is supported
    if (!MemoryMonitor.isMemoryAPISupported()) {
      console.warn("Memory monitoring not supported in this browser");
      return;
    }

    // Initialize memory monitor with spike detection
    this.memoryMonitor = new MemoryMonitor({
      spikeThresholdMB: 30, // Alert on 30MB+ spikes during gameplay
      onMemorySpike: (spike: MemorySpike) => {
        console.warn(`🚨 Memory spike in ${spike.context}: +${spike.increaseMB.toFixed(1)}MB`);

        // Additional logging for large spikes
        if (spike.increaseMB > 100) {
          console.error("🔥 Large memory spike detected!", spike);
          // Could trigger additional debugging here
        }
      },
    });

    // Provide renderer reference for better resource tracking
    this.memoryMonitor.setRenderer(this.renderer);
    (window as any).__gameRenderer = this;

    // Create memory stats display element
    this.createMemoryStatsDisplay();

    // Start periodic memory monitoring
    this.startMemoryMonitoring();
  }

  private createMemoryStatsDisplay() {
    this.memoryStatsElement = document.createElement("div");
    this.memoryStatsElement.style.cssText = `
      position: fixed;
      top: 50px;
      left: 0px;
      background: rgba(0, 0, 0, 0.8);
      color: #00ff00;
      font-family: monospace;
      font-size: 10px;
      padding: 5px;
      border-radius: 3px;
      z-index: 10000;
      min-width: 200px;
    `;
    document.body.appendChild(this.memoryStatsElement);
  }

  private startMemoryMonitoring() {
    const updateMemoryStats = () => {
      if (this.isDestroyed || !this.memoryMonitor || !this.memoryStatsElement) {
        return;
      }

      try {
        const currentScene = this.sceneManager?.getCurrentScene() || "unknown";
        const stats = this.memoryMonitor.getCurrentStats(currentScene);
        const summary = this.memoryMonitor.getSummary();

        // Get material pool stats
        const materialStats = MaterialPool.getInstance().getStats();
        const sharingRatio = materialStats.totalReferences / Math.max(materialStats.uniqueMaterials, 1);

        // Update display
        this.memoryStatsElement.innerHTML = `
          <strong>Memory Monitor</strong><br>
          Heap: ${stats.heapUsedMB}MB / ${stats.heapTotalMB}MB<br>
          Avg: ${summary.averageMB}MB<br>
          Trend: ${summary.trendMBPerSecond > 0 ? "+" : ""}${summary.trendMBPerSecond.toFixed(2)}MB/s<br>
          Spikes: ${summary.spikeCount} (max: ${summary.largestSpikeMB}MB)<br>
          Resources: G:${stats.geometries} M:${stats.materials} T:${stats.textures}<br>
          Materials: ${materialStats.uniqueMaterials} shared (${sharingRatio.toFixed(1)}:1)<br>
          ${stats.memorySpike ? `<span style="color: #ff4444;">⚠ SPIKE: +${stats.spikeIncrease.toFixed(1)}MB</span>` : ""}
        `;

        // Color coding based on memory usage
        const memoryPercent = (stats.heapUsedMB / stats.heapLimitMB) * 100;
        let color = "#00ff00"; // Green
        if (memoryPercent > 70) color = "#ffaa00"; // Orange
        if (memoryPercent > 85) color = "#ff4444"; // Red

        this.memoryStatsElement.style.color = color;
      } catch (error) {
        console.error("Error updating memory stats:", error);
      }

      // Schedule next update (every second)
      this.memoryMonitorTimeoutId = setTimeout(updateMemoryStats, 1000);
    };

    // Start monitoring
    updateMemoryStats();
  }

  initScene() {
    this.setupListeners();

    document.body.style.background = "black";
    this.renderer.domElement.id = "main-canvas";
    document.body.appendChild(this.renderer.domElement);

    // Set up periodic cleanup of the transition database
    const dbCleanupInterval = setInterval(() => {
      // Clean up expired records older than 10 seconds
      const cleanedCount = transitionDB.cleanupExpired(10000);
      if (cleanedCount > 0) {
        console.debug(`Cleaned up ${cleanedCount} expired transition records`);
      }
    }, 30 * 1000); // Run every 30 seconds

    // Store the interval ID for cleanup
    this.cleanupIntervals = this.cleanupIntervals || [];
    this.cleanupIntervals.push(dbCleanupInterval);

    // Adjust OrbitControls for new camera angle
    this.controls = new MapControls(this.camera, this.renderer.domElement);
    this.controls.enableRotate = CONTROL_CONFIG.enableRotate;
    const zoomSetting = useUIStore.getState().enableMapZoom;
    console.log(`[GameRenderer] Setting enableZoom to: ${zoomSetting}`);
    this.controls.enableZoom = zoomSetting;
    this.controls.enablePan = CONTROL_CONFIG.enablePan;
    this.controls.panSpeed = CONTROL_CONFIG.panSpeed;
    this.controls.zoomToCursor = CONTROL_CONFIG.zoomToCursor;
    this.controls.minDistance = CONTROL_CONFIG.minDistance;
    this.controls.maxDistance = CONTROL_CONFIG.maxDistance;
    this.controls.enableDamping = CONTROL_CONFIG.enableDamping && this.graphicsSetting === GraphicsSettings.HIGH;
    this.controls.dampingFactor = CONTROL_CONFIG.dampingFactor;
    this.controls.target.set(0, 0, 0);
    this.controls.addEventListener("change", () => {
      if (this.sceneManager?.getCurrentScene() === SceneName.WorldMap) {
        this.worldmapScene.requestChunkRefresh();
      }
    });
    this.controls.keys = {
      LEFT: "KeyA",
      UP: "KeyW",
      RIGHT: "KeyD",
      BOTTOM: "KeyS",
    };
    this.controls.keyPanSpeed = CONTROL_CONFIG.keyPanSpeed;
    this.controls.listenToKeyEvents(document.body);

    // Subscribe to zoom setting changes
    this.unsubscribeEnableMapZoom = useUIStore.subscribe(
      (state) => state.enableMapZoom,
      (enableMapZoom) => {
        console.log(`[GameRenderer] Zoom setting changed to: ${enableMapZoom}`);
        if (this.controls) {
          this.controls.enableZoom = enableMapZoom;
        }
      },
    );

    document.addEventListener("focus", this.handleDocumentFocus, true);
    document.addEventListener("blur", this.handleDocumentBlur, true);

    // Create HUD scene
    this.hudScene = new HUDScene(this.sceneManager, this.controls);

    this.prepareScenes();
    this.handleURLChange();
    // Init animation
    this.animate();
  }

  private setupListeners() {
    window.addEventListener("urlChanged", this.handleURLChange);
    window.addEventListener("popstate", this.handleURLChange);
    window.addEventListener("resize", this.handleWindowResize);
  }

  private handleURLChange = () => {
    const url = new URL(window.location.href);
    const pathSegments = url.pathname.split("/").filter(Boolean);
    const sceneSlug = pathSegments.pop();
    const targetScene =
      sceneSlug === SceneName.Hexception || sceneSlug === SceneName.WorldMap
        ? (sceneSlug as SceneName)
        : SceneName.WorldMap;

    if (targetScene === this.sceneManager.getCurrentScene() && targetScene === SceneName.WorldMap) {
      this.sceneManager.moveCameraForScene();
      this.transitionManager?.fadeIn();
    } else {
      this.sceneManager.switchScene(targetScene);
    }
  };

  async prepareScenes() {
    this.initializeSceneManagement();
    this.initializeScenes();
    this.applyEnvironment();
    this.setupPostProcessingEffects();
    this.sceneManager.moveCameraForScene();
  }

  private initializeSceneManagement() {
    this.transitionManager = new TransitionManager(this.renderer);
    this.sceneManager = new SceneManager(this.transitionManager);
  }

  private initializeScenes() {
    // Initialize Hexception scene
    this.hexceptionScene = new HexceptionScene(this.controls, this.dojo, this.mouse, this.raycaster, this.sceneManager);
    this.sceneManager.addScene(SceneName.Hexception, this.hexceptionScene);

    // Initialize WorldMap scene
    this.worldmapScene = new WorldmapScene(this.dojo, this.raycaster, this.controls, this.mouse, this.sceneManager);
    this.sceneManager.addScene(SceneName.WorldMap, this.worldmapScene);

    // Set up render pass
    this.renderPass = new RenderPass(this.hexceptionScene.getScene(), this.camera);
    this.composer.addPass(this.renderPass);
  }

  private setupPostProcessingEffects() {
    const effectsConfig = POST_PROCESSING_CONFIG[this.graphicsSetting];
    if (!effectsConfig) {
      return; // Skip post-processing for low graphics settings
    }
<<<<<<< HEAD

    const effects: Effect[] = [this.createToneMappingEffect(effectsConfig), new FXAAEffect()];

    if (this.graphicsSetting === GraphicsSettings.HIGH) {
      effects.push(this.createBloomEffect(effectsConfig.bloomIntensity));
      effects.push(this.createVignetteEffect(effectsConfig));
    } else if (this.graphicsSetting === GraphicsSettings.MID) {
      effects.push(this.createBloomEffect(effectsConfig.bloomIntensity));
    }

    // Add all effects in a single pass
    this.composer.addPass(new EffectPass(this.camera, ...effects));
=======
    this.postProcessingConfig = effectsConfig;
    this.toneMappingEffect = this.createToneMappingEffect(effectsConfig);
    this.rebuildPostProcessing(qualityController.getFeatures());
    this.setupPostProcessingGUI(effectsConfig);
>>>>>>> ca6eb280
  }

  private createToneMappingEffect(config: PostProcessingConfig) {
    const effect = new ToneMappingEffect({
      mode: config.toneMapping.mode,
    });
    const mutableToneMapping = effect as unknown as { exposure: number; whitePoint: number };
    mutableToneMapping.exposure = config.toneMapping.exposure;
    mutableToneMapping.whitePoint = config.toneMapping.whitePoint;

    const folder = GUIManager.addFolder("Tone Mapping");
    folder
      .add(config.toneMapping, "mode", {
        ...ToneMappingMode,
      })
      .onChange((value: ToneMappingMode) => {
        effect.mode = value;
      });

    folder.add(config.toneMapping, "exposure", 0.0, 2.0, 0.01).onChange((value: number) => {
      mutableToneMapping.exposure = value;
    });

    folder.add(config.toneMapping, "whitePoint", 0.0, 2.0, 0.01).onChange((value: number) => {
      mutableToneMapping.whitePoint = value;
    });

    folder.close();

    return effect;
  }

  private setupPostProcessingGUI(config: PostProcessingConfig): void {
    if (this.postProcessingGUIInitialized) {
      return;
    }
    this.postProcessingGUIInitialized = true;

    const folder = GUIManager.addFolder("Color Grade");

    folder.add(config, "saturation", -0.5, 0.5, 0.01).name("Saturation").onChange((value: number) => {
      config.saturation = value;
      if (this.hueSaturationEffect) {
        (this.hueSaturationEffect as unknown as { saturation: number }).saturation = value;
      }
    });

    folder.add(config, "hue", -0.5, 0.5, 0.01).name("Hue").onChange((value: number) => {
      config.hue = value;
      if (this.hueSaturationEffect) {
        (this.hueSaturationEffect as unknown as { hue: number }).hue = value;
      }
    });

    folder.add(config, "brightness", -0.5, 0.5, 0.01).name("Brightness").onChange((value: number) => {
      config.brightness = value;
      if (this.brightnessContrastEffect) {
        (this.brightnessContrastEffect as unknown as { brightness: number }).brightness = value;
      }
    });

    folder.add(config, "contrast", -0.5, 0.5, 0.01).name("Contrast").onChange((value: number) => {
      config.contrast = value;
      if (this.brightnessContrastEffect) {
        (this.brightnessContrastEffect as unknown as { contrast: number }).contrast = value;
      }
    });

    folder.close();
  }

  private createVignetteEffect(config: PostProcessingConfig) {
    const effect = new VignetteEffect({
      darkness: config.vignette.darkness,
      offset: config.vignette.offset,
    });

    const folder = GUIManager.addFolder("Vignette");
    folder.add(config.vignette, "darkness", 0.0, 1.0, 0.01).onChange((value: number) => {
      effect.darkness = value;
    });

    folder.add(config.vignette, "offset", 0.0, 1.0, 0.01).onChange((value: number) => {
      effect.offset = value;
    });

    folder.close();

    return effect;
  }

  private createBloomEffect(intensity: number) {
    return new BloomEffect({
      luminanceThreshold: 1.1,
      mipmapBlur: true,
      intensity,
    });
  }

  applyEnvironment() {
    const pmremGenerator = new PMREMGenerator(this.renderer);
    pmremGenerator.compileEquirectangularShader();

    const fallbackTarget = pmremGenerator.fromScene(new RoomEnvironment());
    this.setEnvironmentFromTarget(fallbackTarget, 0.1);

    this.loadCachedEnvironmentMap(pmremGenerator)
      .then((target) => {
        this.setEnvironmentFromTarget(target, 0.1);
      })
      .catch((error) => {
        console.error("Failed to load HDR environment map", error);
      })
      .finally(() => {
        pmremGenerator.dispose();
      });
  }

  private setEnvironmentFromTarget(renderTarget: WebGLRenderTarget, intensity: number) {
    const envMap = renderTarget.texture;
    this.hexceptionScene.setEnvironment(envMap, intensity);
    this.worldmapScene.setEnvironment(envMap, intensity);

    if (
      this.environmentTarget &&
      this.environmentTarget !== renderTarget &&
      this.environmentTarget !== cachedHDRTarget
    ) {
      this.environmentTarget.dispose();
    }

    this.environmentTarget = renderTarget;
  }

  private loadCachedEnvironmentMap(pmremGenerator: PMREMGenerator): Promise<WebGLRenderTarget> {
    if (cachedHDRTarget) {
      return Promise.resolve(cachedHDRTarget);
    }

    if (cachedHDRPromise) {
      return cachedHDRPromise;
    }

    const hdriLoader = new RGBELoader();
    cachedHDRPromise = new Promise<WebGLRenderTarget>((resolve, reject) => {
      hdriLoader.load(
        "/textures/environment/models_env.hdr",
        (texture) => {
          const envTarget = pmremGenerator.fromEquirectangular(texture);
          texture.dispose();
          cachedHDRTarget = envTarget;
          cachedHDRPromise = null;
          resolve(envTarget);
        },
        undefined,
        (error) => {
          cachedHDRPromise = null;
          reject(error);
        },
      );
    });

    return cachedHDRPromise;
  }

  private getTargetPixelRatio() {
    const devicePixelRatio = Math.max(window.devicePixelRatio || 1, 1);

    switch (this.graphicsSetting) {
      case GraphicsSettings.HIGH:
        return Math.min(devicePixelRatio, 2);
      case GraphicsSettings.MID:
        return Math.min(devicePixelRatio, 1.5);
      default:
        return 1;
    }
  }

  private getTargetFPS(): number | null {
    switch (this.graphicsSetting) {
      case GraphicsSettings.LOW:
        return 30;
      case GraphicsSettings.MID:
        return 45;
      default:
        return null;
    }
  }

  handleKeyEvent(event: KeyboardEvent): void {
    const { key } = event;

    switch (key) {
      case "e":
        break;
      case "Escape":
        if (this.sceneManager?.getCurrentScene() === SceneName.Hexception) {
          this.sceneManager.switchScene(SceneName.WorldMap);
        }
        break;
      default:
        break;
    }
  }

  onWindowResize() {
    const container = document.getElementById("three-container");
    if (container) {
      const width = container.clientWidth;
      const height = container.clientHeight;
      this.camera.aspect = width / height;
      this.camera.updateProjectionMatrix();
      this.renderer.setSize(width, height);
      this.labelRenderer?.setSize(width, height);
      this.hudScene.onWindowResize(width, height);
    } else {
      // Fallback to window size if container not found
      this.camera.aspect = window.innerWidth / window.innerHeight;
      this.camera.updateProjectionMatrix();
      this.renderer.setSize(window.innerWidth, window.innerHeight);
      this.labelRenderer?.setSize(window.innerWidth, window.innerHeight);
      this.hudScene.onWindowResize(window.innerWidth, window.innerHeight);
    }
  }

  animate() {
    // Stop animation if renderer has been destroyed
    if (this.isDestroyed) {
      console.log("GameRenderer destroyed, stopping animation loop");
      return;
    }

    if (!this.labelRenderer) {
      requestAnimationFrame(() => {
        this.animate();
      });
      return;
    }

    const currentTime = performance.now();
    if (this.lastTime === 0) {
      this.lastTime = currentTime;
    }

    const targetFPS = this.getTargetFPS();
    if (targetFPS) {
      const frameTime = 1000 / targetFPS;
      if (currentTime - this.lastTime < frameTime) {
        requestAnimationFrame(() => this.animate());
        return;
      }
    }

    const deltaTime = (currentTime - this.lastTime) / 1000;
    this.lastTime = currentTime;

    if (this.stats) this.stats.update();
    if (this.controls) {
      this.controls.update();
    }
    // Clear the renderer at the start of each frame
    this.renderer.clear();

    // Render the current game scene
    if (this.sceneManager?.getCurrentScene() === SceneName.WorldMap) {
      this.worldmapScene.update(deltaTime);
      (this.renderPass as unknown as { scene: unknown }).scene = this.worldmapScene.getScene();
      this.labelRenderer.render(this.worldmapScene.getScene(), this.camera);
    } else {
      this.hexceptionScene.update(deltaTime);
      (this.renderPass as unknown as { scene: unknown }).scene = this.hexceptionScene.getScene();
      this.labelRenderer.render(this.hexceptionScene.getScene(), this.camera);
    }
    this.composer.render();
    // Render the HUD scene without clearing the buffer
    const cycleProgress = useUIStore.getState().cycleProgress || 0;
    this.hudScene.update(deltaTime, cycleProgress);
    this.renderer.clearDepth(); // Clear only the depth buffer
    this.renderer.render(this.hudScene.getScene(), this.hudScene.getCamera());
    this.labelRenderer.render(this.hudScene.getScene(), this.hudScene.getCamera());

    requestAnimationFrame(() => {
      this.animate();
    });
  }

  private isDestroyed = false;

  public destroy(): void {
    // Prevent multiple destroy calls
    if (this.isDestroyed) {
      console.warn("GameRenderer already destroyed, skipping cleanup");
      return;
    }

    this.isDestroyed = true;

    try {
      // Clean up memory monitor timeout
      if (this.memoryMonitorTimeoutId) {
        clearTimeout(this.memoryMonitorTimeoutId);
        this.memoryMonitorTimeoutId = undefined;
      }

      if (this.unsubscribeEnableMapZoom) {
        this.unsubscribeEnableMapZoom();
        this.unsubscribeEnableMapZoom = undefined;
      }

      // Clean up intervals
      if (this.cleanupIntervals) {
        this.cleanupIntervals.forEach((interval) => clearInterval(interval));
        this.cleanupIntervals = [];
      }

      // Clean up renderer resources
      if (this.renderer?.domElement && this.renderer.domElement.parentElement) {
        this.renderer.domElement.parentElement.removeChild(this.renderer.domElement);
      }
      if (this.renderer) {
        this.renderer.dispose();
      }
      if (this.composer) {
        this.composer.dispose();
      }

      // Clean up scenes
      if (this.worldmapScene && typeof this.worldmapScene.destroy === "function") {
        this.worldmapScene.destroy();
      }
      if (this.hexceptionScene && typeof this.hexceptionScene.destroy === "function") {
        this.hexceptionScene.destroy();
      }
      if (this.hudScene && typeof this.hudScene.destroy === "function") {
        this.hudScene.destroy();
      }

      // Clean up controls
      if (this.controls) {
        this.controls.dispose();
      }

      if (this.environmentTarget) {
        if (this.environmentTarget !== cachedHDRTarget) {
          this.environmentTarget.dispose();
        }
        this.environmentTarget = undefined;
      }

      // Remove event listeners
      window.removeEventListener("urlChanged", this.handleURLChange);
      window.removeEventListener("popstate", this.handleURLChange);
      window.removeEventListener("resize", this.handleWindowResize);
      document.removeEventListener("focus", this.handleDocumentFocus, true);
      document.removeEventListener("blur", this.handleDocumentBlur, true);

      // Clean up memory monitoring
      if (this.memoryStatsElement && this.memoryStatsElement.parentNode) {
        this.memoryStatsElement.parentNode.removeChild(this.memoryStatsElement);
      }
      if (this.statsDomElement && this.statsDomElement.parentNode) {
        this.statsDomElement.parentNode.removeChild(this.statsDomElement);
        this.statsDomElement = undefined;
      }
      if (this.labelRendererElement) {
        this.labelRendererElement.replaceChildren();
      }

      console.log("GameRenderer: Destroyed and cleaned up successfully");
    } catch (error) {
      console.error("Error during GameRenderer cleanup:", error);
    }
  }
<<<<<<< HEAD
=======

  private subscribeToQualityController(): void {
    if (this.unsubscribeQualityController) {
      return;
    }
    this.unsubscribeQualityController = qualityController.addEventListener((event) => {
      this.applyQualityFeatures(event.currentFeatures);
    });
  }

  private applyQualityFeatures(features: QualityFeatures): void {
    this.lastAppliedQuality = { ...features };

    const devicePixelRatio = Math.max(window.devicePixelRatio || 1, 1);
    const resolvedPixelRatio = Math.min(devicePixelRatio, features.pixelRatio);
    this.renderer.setPixelRatio(resolvedPixelRatio);
    this.renderer.shadowMap.enabled = features.shadows;

    if (this.postProcessingConfig && this.toneMappingEffect) {
      this.rebuildPostProcessing(features);
    }

    this.worldmapScene?.applyQualityFeatures(features);
    this.hexceptionScene?.applyQualityFeatures(features);

    if (this.composer) {
      this.composer.setSize(window.innerWidth, window.innerHeight);
    }
  }

  private rebuildPostProcessing(features: QualityFeatures): void {
    if (!this.postProcessingConfig || !this.toneMappingEffect) {
      return;
    }

    if (this.effectPass) {
      const passes = (this.composer as any).passes as unknown[] | undefined;
      if (passes) {
        const index = passes.indexOf(this.effectPass);
        if (index !== -1) {
          passes.splice(index, 1);
        }
      }
      this.effectPass.dispose?.();
      this.effectPass = undefined;
    }

    const effects: Effect[] = [this.toneMappingEffect];

    this.hueSaturationEffect = new HueSaturationEffect({
      hue: this.postProcessingConfig.hue,
      saturation: this.postProcessingConfig.saturation,
    });
    effects.push(this.hueSaturationEffect);

    this.brightnessContrastEffect = new BrightnessContrastEffect({
      brightness: this.postProcessingConfig.brightness,
      contrast: this.postProcessingConfig.contrast,
    });
    effects.push(this.brightnessContrastEffect);

    if (features.fxaa) {
      effects.push(new FXAAEffect());
    }
    if (features.bloom) {
      effects.push(this.createBloomEffect(features.bloomIntensity));
    }
    if (features.vignette) {
      effects.push(
        new VignetteEffect({
          darkness: this.postProcessingConfig.vignette.darkness,
          offset: this.postProcessingConfig.vignette.offset,
        }),
      );
    }

    // Subtle chromatic aberration for cinematic lens effect (HIGH quality only)
    if (features.vignette) {
      effects.push(
        new ChromaticAberrationEffect({
          offset: new Vector2(0.0008, 0.0008),
          radialModulation: true,
          modulationOffset: 0.3,
        }),
      );
    }

    this.effectPass = new EffectPass(this.camera, ...effects);
    this.composer.addPass(this.effectPass);
  }
>>>>>>> ca6eb280
}<|MERGE_RESOLUTION|>--- conflicted
+++ resolved
@@ -15,17 +15,6 @@
 import { GRAPHICS_SETTING, GraphicsSettings } from "@/ui/config";
 import { SetupResult } from "@bibliothecadao/dojo";
 import {
-<<<<<<< HEAD
-  BloomEffect,
-  Effect,
-  EffectComposer,
-  EffectPass,
-  FXAAEffect,
-  RenderPass,
-  ToneMappingEffect,
-  ToneMappingMode,
-  VignetteEffect,
-=======
     BloomEffect,
     BrightnessContrastEffect,
     ChromaticAberrationEffect,
@@ -38,7 +27,6 @@
     ToneMappingEffect,
     ToneMappingMode,
     VignetteEffect,
->>>>>>> ca6eb280
 } from "postprocessing";
 import {
   ACESFilmicToneMapping,
@@ -51,6 +39,7 @@
   PMREMGenerator,
   Raycaster,
   ReinhardToneMapping,
+  SRGBColorSpace,
   Vector2,
   WebGLRenderer,
   WebGLRenderTarget,
@@ -66,6 +55,7 @@
 import { getContactShadowResources } from "./utils/contact-shadow";
 import { MaterialPool } from "./utils/material-pool";
 import { MemoryMonitor, MemorySpike } from "./utils/memory-monitor";
+import { qualityController, type QualityFeatures } from "./utils/quality-controller";
 
 const MEMORY_MONITORING_ENABLED = env.VITE_PUBLIC_ENABLE_MEMORY_MONITORING;
 let cachedHDRTarget: WebGLRenderTarget | null = null;
@@ -87,8 +77,6 @@
   private controls!: MapControls;
   private composer!: EffectComposer;
   private renderPass!: RenderPass;
-<<<<<<< HEAD
-=======
   private effectPass?: EffectPass;
   private postProcessingConfig?: PostProcessingConfig;
   private toneMappingEffect?: ToneMappingEffect;
@@ -97,7 +85,6 @@
   private postProcessingGUIInitialized = false;
   private unsubscribeQualityController?: () => void;
   private lastAppliedQuality?: QualityFeatures;
->>>>>>> ca6eb280
 
   // Stats and Monitoring
   private stats!: Stats;
@@ -259,29 +246,22 @@
   }
 
   private async waitForLabelRendererElement(): Promise<HTMLDivElement> {
-    return new Promise((resolve) => {
-      const WARN_AFTER_ATTEMPTS = 300; // ~5 seconds at 60fps
+    return new Promise((resolve, reject) => {
+      const MAX_ATTEMPTS = 300; // ~5 seconds at 60fps
       let attempts = 0;
 
       const checkElement = () => {
-        if (this.isDestroyed) {
-          return;
-        }
-
-        const element = document.getElementById("labelrenderer") as HTMLDivElement | null;
+        const element = document.getElementById("labelrenderer") as HTMLDivElement;
         if (element) {
           resolve(element);
-          return;
+        } else if (attempts >= MAX_ATTEMPTS) {
+          console.error("GameRenderer: labelrenderer element not found after max attempts");
+          reject(new Error("labelrenderer element not found"));
+        } else {
+          attempts++;
+          requestAnimationFrame(checkElement);
         }
-
-        attempts++;
-        if (attempts === WARN_AFTER_ATTEMPTS) {
-          console.warn("GameRenderer: labelrenderer element not found yet; continuing to wait for world UI to mount");
-        }
-
-        requestAnimationFrame(checkElement);
       };
-
       checkElement();
     });
   }
@@ -302,7 +282,6 @@
     this.renderer.toneMapping = ACESFilmicToneMapping;
     this.renderer.toneMappingExposure = 0.8;
     this.renderer.autoClear = false;
-    //this.renderer.outputColorSpace = THREE.SRGBColorSpace;
     this.composer = new EffectComposer(this.renderer, {
       frameBufferType: HalfFloatType,
     });
@@ -517,6 +496,8 @@
     this.applyEnvironment();
     this.setupPostProcessingEffects();
     this.sceneManager.moveCameraForScene();
+    this.applyQualityFeatures(qualityController.getFeatures());
+    this.subscribeToQualityController();
   }
 
   private initializeSceneManagement() {
@@ -543,25 +524,10 @@
     if (!effectsConfig) {
       return; // Skip post-processing for low graphics settings
     }
-<<<<<<< HEAD
-
-    const effects: Effect[] = [this.createToneMappingEffect(effectsConfig), new FXAAEffect()];
-
-    if (this.graphicsSetting === GraphicsSettings.HIGH) {
-      effects.push(this.createBloomEffect(effectsConfig.bloomIntensity));
-      effects.push(this.createVignetteEffect(effectsConfig));
-    } else if (this.graphicsSetting === GraphicsSettings.MID) {
-      effects.push(this.createBloomEffect(effectsConfig.bloomIntensity));
-    }
-
-    // Add all effects in a single pass
-    this.composer.addPass(new EffectPass(this.camera, ...effects));
-=======
     this.postProcessingConfig = effectsConfig;
     this.toneMappingEffect = this.createToneMappingEffect(effectsConfig);
     this.rebuildPostProcessing(qualityController.getFeatures());
     this.setupPostProcessingGUI(effectsConfig);
->>>>>>> ca6eb280
   }
 
   private createToneMappingEffect(config: PostProcessingConfig) {
@@ -730,6 +696,11 @@
   private getTargetPixelRatio() {
     const devicePixelRatio = Math.max(window.devicePixelRatio || 1, 1);
 
+    const qualityPixelRatio = this.lastAppliedQuality?.pixelRatio;
+    if (qualityPixelRatio !== undefined) {
+      return Math.min(devicePixelRatio, qualityPixelRatio);
+    }
+
     switch (this.graphicsSetting) {
       case GraphicsSettings.HIGH:
         return Math.min(devicePixelRatio, 2);
@@ -775,6 +746,7 @@
       this.camera.aspect = width / height;
       this.camera.updateProjectionMatrix();
       this.renderer.setSize(width, height);
+      this.composer?.setSize(width, height);
       this.labelRenderer?.setSize(width, height);
       this.hudScene.onWindowResize(width, height);
     } else {
@@ -782,6 +754,7 @@
       this.camera.aspect = window.innerWidth / window.innerHeight;
       this.camera.updateProjectionMatrix();
       this.renderer.setSize(window.innerWidth, window.innerHeight);
+      this.composer?.setSize(window.innerWidth, window.innerHeight);
       this.labelRenderer?.setSize(window.innerWidth, window.innerHeight);
       this.hudScene.onWindowResize(window.innerWidth, window.innerHeight);
     }
@@ -817,6 +790,7 @@
 
     const deltaTime = (currentTime - this.lastTime) / 1000;
     this.lastTime = currentTime;
+    qualityController.recordFrame(deltaTime * 1000);
 
     if (this.stats) this.stats.update();
     if (this.controls) {
@@ -870,6 +844,10 @@
         this.unsubscribeEnableMapZoom();
         this.unsubscribeEnableMapZoom = undefined;
       }
+      if (this.unsubscribeQualityController) {
+        this.unsubscribeQualityController();
+        this.unsubscribeQualityController = undefined;
+      }
 
       // Clean up intervals
       if (this.cleanupIntervals) {
@@ -935,8 +913,6 @@
       console.error("Error during GameRenderer cleanup:", error);
     }
   }
-<<<<<<< HEAD
-=======
 
   private subscribeToQualityController(): void {
     if (this.unsubscribeQualityController) {
@@ -1027,5 +1003,4 @@
     this.effectPass = new EffectPass(this.camera, ...effects);
     this.composer.addPass(this.effectPass);
   }
->>>>>>> ca6eb280
 }