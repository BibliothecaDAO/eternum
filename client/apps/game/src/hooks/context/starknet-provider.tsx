import { getResourceAddresses } from "@/utils/addresses";
import ControllerConnector from "@cartridge/connector/controller";
import { ColorMode } from "@cartridge/controller";
import { mainnet, sepolia } from "@starknet-react/chains";
import { Connector, StarknetConfig, jsonRpcProvider, voyager } from "@starknet-react/core";
import React, { useCallback } from "react";
import { env } from "../../../env";
import { policies } from "./policies";
import { signingPolicy } from "./signing-policy";

enum StarknetChainId {
  SN_MAIN = "0x534e5f4d41494e", // encodeShortString('SN_MAIN'),
  SN_SEPOLIA = "0x534e5f5345504f4c4941",
}

<<<<<<< HEAD
const resourceAddresses = await getResourceAddresses();
=======
const resourceAddresses = await getSeasonAddresses();
>>>>>>> 0e9d5b22

const LORDS = resourceAddresses["LORDS"][1];
const otherResources = Object.entries(resourceAddresses)
  .filter(([key]) => key !== "LORDS")
  .map(([_, [__, address]]) => address);

const preset: string = "eternum";
const theme: string = "eternum";
const slot: string = env.VITE_PUBLIC_SLOT;
const namespace: string = "s1_eternum";
const colorMode: ColorMode = "dark";

const controller =
  env.VITE_PUBLIC_CHAIN === "mainnet" || env.VITE_PUBLIC_CHAIN === "sepolia"
    ? new ControllerConnector({
        chains: [{ rpcUrl: env.VITE_PUBLIC_NODE_URL }],
        defaultChainId: StarknetChainId.SN_MAIN,
        namespace,
        slot,
        preset,
        tokens: {
          erc20: [LORDS, ...otherResources],
        },
        colorMode,
      })
    : new ControllerConnector({
<<<<<<< HEAD
        chains: [{ rpcUrl: "https://api.cartridge.gg/x/starknet/sepolia" }],
=======
        chains: [{ rpcUrl: env.VITE_PUBLIC_NODE_URL }],
>>>>>>> 0e9d5b22
        defaultChainId: StarknetChainId.SN_SEPOLIA,
        namespace,
        slot,
        preset,
        policies: { contracts: policies, messages: signingPolicy },
        theme,
        tokens: {
          erc20: [LORDS, ...otherResources],
        },
        colorMode,
      });

export function StarknetProvider({ children }: { children: React.ReactNode }) {
  const rpc = useCallback(() => {
    return { nodeUrl: env.VITE_PUBLIC_NODE_URL };
  }, []);

  return (
    <StarknetConfig
      chains={[mainnet, sepolia]}
      provider={jsonRpcProvider({ rpc })}
      connectors={[controller as never as Connector]}
      explorer={voyager}
      autoConnect
    >
      {children}
    </StarknetConfig>
  );
}<|MERGE_RESOLUTION|>--- conflicted
+++ resolved
@@ -13,11 +13,7 @@
   SN_SEPOLIA = "0x534e5f5345504f4c4941",
 }
 
-<<<<<<< HEAD
 const resourceAddresses = await getResourceAddresses();
-=======
-const resourceAddresses = await getSeasonAddresses();
->>>>>>> 0e9d5b22
 
 const LORDS = resourceAddresses["LORDS"][1];
 const otherResources = Object.entries(resourceAddresses)
@@ -44,11 +40,7 @@
         colorMode,
       })
     : new ControllerConnector({
-<<<<<<< HEAD
-        chains: [{ rpcUrl: "https://api.cartridge.gg/x/starknet/sepolia" }],
-=======
         chains: [{ rpcUrl: env.VITE_PUBLIC_NODE_URL }],
->>>>>>> 0e9d5b22
         defaultChainId: StarknetChainId.SN_SEPOLIA,
         namespace,
         slot,
