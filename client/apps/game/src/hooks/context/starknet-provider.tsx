import { getResourceAddresses } from "@/utils/addresses";
import ControllerConnector from "@cartridge/connector/controller";
<<<<<<< HEAD
import { ColorMode } from "@cartridge/controller";
import { predeployedAccounts, PredeployedAccountsConnector } from "@dojoengine/predeployed-connector";
import { mainnet, sepolia } from "@starknet-react/chains";
import { Connector, jsonRpcProvider, StarknetConfig, voyager } from "@starknet-react/core";
import React, { useCallback, useMemo } from "react";
=======
import { predeployedAccounts, PredeployedAccountsConnector } from "@dojoengine/predeployed-connector";
import { mainnet, sepolia } from "@starknet-react/chains";
import { Connector, jsonRpcProvider, StarknetConfig, voyager } from "@starknet-react/core";
import React, { useCallback, useState } from "react";
import { constants } from "starknet";
>>>>>>> 2e1c8e6f
import { env } from "../../../env";
import { policies } from "./policies";

const resourceAddresses = getResourceAddresses();

const LORDS = resourceAddresses["LORDS"][1].toString();
const otherResources = Object.entries(resourceAddresses)
  .filter(([key]) => key !== "LORDS")
  .map(([_, [__, address]]) => address)
  .toString();

const preset: string = "eternum";
const slot: string = env.VITE_PUBLIC_SLOT;
const namespace: string = "s1_eternum";

<<<<<<< HEAD
let predeployedAccountsConnector: PredeployedAccountsConnector[] = [];
if (env.VITE_PUBLIC_CHAIN === "local") {
  predeployedAccounts({
    rpc: env.VITE_PUBLIC_NODE_URL as string,
    id: "katana",
    name: "Katana",
  }).then((p) => (predeployedAccountsConnector = p));
}

export function StarknetProvider({ children }: { children: React.ReactNode }) {
  const connector = useMemo(() => {
    if (env.VITE_PUBLIC_CHAIN === "local") {
      return predeployedAccountsConnector[0];
    } else if (env.VITE_PUBLIC_CHAIN === "mainnet") {
      return new ControllerConnector({
        chains: [{ rpcUrl: env.VITE_PUBLIC_NODE_URL }],
        defaultChainId: StarknetChainId.SN_MAIN,
        namespace,
        slot,
        preset,
        tokens: {
          erc20: [LORDS, ...otherResources],
        },
        colorMode,
      });
    } else {
      return new ControllerConnector({
        chains: [{ rpcUrl: env.VITE_PUBLIC_NODE_URL }],
        defaultChainId: StarknetChainId.SN_SEPOLIA,
        namespace,
        slot,
        preset,
        policies: { contracts: policies, messages: signingPolicy },
        theme,
        tokens: {
          erc20: [LORDS, ...otherResources],
        },
        colorMode,
      });
    }
  }, [env.VITE_PUBLIC_CHAIN]);

=======
const nonLocalController = new ControllerConnector({
  chains: [
    {
      rpcUrl:
        env.VITE_PUBLIC_NODE_URL !== "http://127.0.0.1:5050"
          ? env.VITE_PUBLIC_NODE_URL
          : "https://api.cartridge.gg/x/starknet/sepolia",
    },
  ],
  defaultChainId:
    env.VITE_PUBLIC_CHAIN === "mainnet" ? constants.StarknetChainId.SN_MAIN : constants.StarknetChainId.SN_SEPOLIA,
  preset,
  // policies: [policies],
  slot,
  namespace,
  tokens: {
    erc20: [LORDS, ...otherResources],
  },
});

export function StarknetProvider({ children }: { children: React.ReactNode }) {
  const [localConnector, setLocalConnector] = useState<PredeployedAccountsConnector | null>(null);

  if (env.VITE_PUBLIC_CHAIN === "local") {
    predeployedAccounts({
      rpc: env.VITE_PUBLIC_NODE_URL as string,
      id: "katana",
      name: "Katana",
    }).then((connectors) => {
      setLocalConnector(connectors[0]);
    });
  }

>>>>>>> 2e1c8e6f
  const rpc = useCallback(() => {
    return { nodeUrl: env.VITE_PUBLIC_NODE_URL };
  }, []);

  if (env.VITE_PUBLIC_CHAIN !== "local") {
    return (
      <StarknetConfig
        chains={[mainnet, sepolia]}
        provider={jsonRpcProvider({ rpc })}
        connectors={[nonLocalController]}
        explorer={voyager}
        autoConnect
      >
        {children}
      </StarknetConfig>
    );
  }

  return (
    <StarknetConfig
      chains={[mainnet, sepolia]}
      provider={jsonRpcProvider({ rpc })}
<<<<<<< HEAD
      connectors={[connector as never as Connector]}
=======
      connectors={[localConnector as never as Connector]}
>>>>>>> 2e1c8e6f
      explorer={voyager}
      autoConnect
    >
      {children}
    </StarknetConfig>
  );
}<|MERGE_RESOLUTION|>--- conflicted
+++ resolved
@@ -1,20 +1,11 @@
 import { getResourceAddresses } from "@/utils/addresses";
 import ControllerConnector from "@cartridge/connector/controller";
-<<<<<<< HEAD
-import { ColorMode } from "@cartridge/controller";
-import { predeployedAccounts, PredeployedAccountsConnector } from "@dojoengine/predeployed-connector";
-import { mainnet, sepolia } from "@starknet-react/chains";
-import { Connector, jsonRpcProvider, StarknetConfig, voyager } from "@starknet-react/core";
-import React, { useCallback, useMemo } from "react";
-=======
 import { predeployedAccounts, PredeployedAccountsConnector } from "@dojoengine/predeployed-connector";
 import { mainnet, sepolia } from "@starknet-react/chains";
 import { Connector, jsonRpcProvider, StarknetConfig, voyager } from "@starknet-react/core";
 import React, { useCallback, useState } from "react";
 import { constants } from "starknet";
->>>>>>> 2e1c8e6f
 import { env } from "../../../env";
-import { policies } from "./policies";
 
 const resourceAddresses = getResourceAddresses();
 
@@ -28,50 +19,6 @@
 const slot: string = env.VITE_PUBLIC_SLOT;
 const namespace: string = "s1_eternum";
 
-<<<<<<< HEAD
-let predeployedAccountsConnector: PredeployedAccountsConnector[] = [];
-if (env.VITE_PUBLIC_CHAIN === "local") {
-  predeployedAccounts({
-    rpc: env.VITE_PUBLIC_NODE_URL as string,
-    id: "katana",
-    name: "Katana",
-  }).then((p) => (predeployedAccountsConnector = p));
-}
-
-export function StarknetProvider({ children }: { children: React.ReactNode }) {
-  const connector = useMemo(() => {
-    if (env.VITE_PUBLIC_CHAIN === "local") {
-      return predeployedAccountsConnector[0];
-    } else if (env.VITE_PUBLIC_CHAIN === "mainnet") {
-      return new ControllerConnector({
-        chains: [{ rpcUrl: env.VITE_PUBLIC_NODE_URL }],
-        defaultChainId: StarknetChainId.SN_MAIN,
-        namespace,
-        slot,
-        preset,
-        tokens: {
-          erc20: [LORDS, ...otherResources],
-        },
-        colorMode,
-      });
-    } else {
-      return new ControllerConnector({
-        chains: [{ rpcUrl: env.VITE_PUBLIC_NODE_URL }],
-        defaultChainId: StarknetChainId.SN_SEPOLIA,
-        namespace,
-        slot,
-        preset,
-        policies: { contracts: policies, messages: signingPolicy },
-        theme,
-        tokens: {
-          erc20: [LORDS, ...otherResources],
-        },
-        colorMode,
-      });
-    }
-  }, [env.VITE_PUBLIC_CHAIN]);
-
-=======
 const nonLocalController = new ControllerConnector({
   chains: [
     {
@@ -105,7 +52,6 @@
     });
   }
 
->>>>>>> 2e1c8e6f
   const rpc = useCallback(() => {
     return { nodeUrl: env.VITE_PUBLIC_NODE_URL };
   }, []);
@@ -128,11 +74,7 @@
     <StarknetConfig
       chains={[mainnet, sepolia]}
       provider={jsonRpcProvider({ rpc })}
-<<<<<<< HEAD
-      connectors={[connector as never as Connector]}
-=======
       connectors={[localConnector as never as Connector]}
->>>>>>> 2e1c8e6f
       explorer={voyager}
       autoConnect
     >
