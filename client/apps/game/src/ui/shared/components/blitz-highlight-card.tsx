--- conflicted
+++ resolved
@@ -568,11 +568,6 @@
       {
         label: "HS Held",
         count: highlight?.hyperstructuresHeld,
-<<<<<<< HEAD
-        singular: "",
-        plural: "",
-=======
->>>>>>> 56c07a12
         points: highlight?.hyperstructuresHeldPoints,
       },
     ].map((stat) => ({
