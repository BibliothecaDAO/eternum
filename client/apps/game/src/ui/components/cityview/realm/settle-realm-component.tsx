--- conflicted
+++ resolved
@@ -1,16 +1,7 @@
 import { ReactComponent as CheckboxChecked } from "@/assets/icons/checkbox-checked.svg";
 import { ReactComponent as CheckboxUnchecked } from "@/assets/icons/checkbox-unchecked.svg";
-<<<<<<< HEAD
-import Button from "@/ui/elements/button";
 import { ResourceIcon } from "@/ui/elements/resource-icon";
-import { getRealm, RealmInterface, ResourcesIds, unpackResources } from "@bibliothecadao/eternum";
-import { RealmInfo, useDojo, usePlayerRealms } from "@bibliothecadao/react";
-=======
-import { ResourceIcon } from "@/ui/elements/resource-icon";
-import { unpackResources } from "@/ui/utils/packed-data";
-import { getRealm } from "@/ui/utils/realms";
-import { RealmInfo, RealmInterface, ResourcesIds } from "@bibliothecadao/eternum";
->>>>>>> 1f36d01e
+import { getRealm, RealmInfo, RealmInterface, ResourcesIds, unpackResources } from "@bibliothecadao/eternum";
 import { gql } from "graphql-request";
 import { addAddressPadding } from "starknet";
 import { env } from "../../../../../env";
