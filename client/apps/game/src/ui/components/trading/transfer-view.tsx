<<<<<<< HEAD
import { TransferBetweenEntities } from "@/ui/components/trading/transfer-between-entities";
import { ContractAddress, StructureType, getRealmNameById } from "@bibliothecadao/eternum";
import { PlayerStructure, RealmWithPosition, useDojo, useEntities, useEntitiesUtils, useGuilds } from "@bibliothecadao/react";
=======
import { useDojo } from "@/hooks/context/dojo-context";
import { usePlayerStructures } from "@/hooks/helpers/use-entities";
import { useGuilds } from "@/hooks/helpers/use-guilds";
import { usePlayerRealms } from "@/hooks/helpers/use-realm";
import { TransferBetweenEntities } from "@/ui/components/trading/transfer-between-entities";
import { getRealmNameById } from "@/ui/utils/realms";
import { getEntityName } from "@/utils/entities";
import { ContractAddress, PlayerStructure, RealmWithPosition, StructureType } from "@bibliothecadao/eternum";
>>>>>>> 1f36d01e
import { useEntityQuery } from "@dojoengine/react";
import { Has, NotValue, getComponentValue } from "@dojoengine/recs";
import { useMemo, useState } from "react";

export const TransferView = () => {
  const {
    account: { account },
    setup: { components },
  } = useDojo();
  const { Structure, Position, Owner, Realm } = components;

  const playerRealms = usePlayerRealms();
  const playerStructures = usePlayerStructures();

  const [guildOnly, setGuildOnly] = useState(false);

  const { getPlayersInPlayersGuild } = useGuilds();

  const playersInPlayersGuildAddress = useMemo(() => {
    return getPlayersInPlayersGuild(BigInt(account.address)).map((a) => BigInt(a.address));
  }, [account.address]);

  const otherStructuresQuery = useEntityQuery([
    Has(Structure),
    Has(Position),
    Has(Owner),
    NotValue(Owner, { address: ContractAddress(account.address) }),
  ]);

  const otherStructures = useMemo(() => {
    return otherStructuresQuery
      .map((id) => {
        const structure = getComponentValue(Structure, id);
        if (!structure || structure.category === StructureType[StructureType.Realm]) return;

        const position = getComponentValue(Position, id);

        const structureName = getEntityName(structure.entity_id, components);

        const name = structureName ? `${structure?.category} ${structureName}` : structure.category || "";
        return { ...structure, position: position!, name, owner: getComponentValue(Owner, id) };
      })
      .filter((structure): structure is PlayerStructure => structure !== undefined)
      .sort((a, b) => a.category.localeCompare(b.category));
  }, [otherStructuresQuery]);

  const otherRealmsQuery = useEntityQuery([Has(Realm), NotValue(Owner, { address: ContractAddress(account.address) })]);

  const otherRealms = useMemo(() => {
    return otherRealmsQuery.map((id) => {
      const realm = getComponentValue(Realm, id);
      return {
        ...realm,
        position: getComponentValue(Position, id),
        name: getRealmNameById(realm!.realm_id),
        owner: getComponentValue(Owner, id),
      } as RealmWithPosition;
    });
  }, [otherRealmsQuery]);

  return (
    <TransferBetweenEntities
      filterBy={setGuildOnly}
      filtered={guildOnly}
      entitiesList={[
        { entities: playerRealms, name: "Your Realms" },
        {
          entities: playerStructures.filter((structure) => structure.category === "Hyperstructure"),
          name: "Your Hyperstructures",
        },
        {
          entities: playerStructures.filter((structure) => structure.category === "FragmentMine"),
          name: "Your Fragment Mines",
        },
        {
          entities: playerStructures.filter((structure) => structure.category === "Bank"),
          name: "Your Banks",
        },
        {
          entities: otherRealms.filter((a) =>
            guildOnly
              ? playersInPlayersGuildAddress.includes(a.owner.address)
              : !playersInPlayersGuildAddress.includes(a.owner.address),
          ),
          name: "Other Realms",
        },
        {
          entities: otherStructures.filter((a) =>
            guildOnly
              ? playersInPlayersGuildAddress.includes(a.owner.address)
              : !playersInPlayersGuildAddress.includes(a.owner.address),
          ),
          name: "Other Structures",
        },
      ]}
    />
  );
};<|MERGE_RESOLUTION|>--- conflicted
+++ resolved
@@ -1,17 +1,13 @@
-<<<<<<< HEAD
 import { TransferBetweenEntities } from "@/ui/components/trading/transfer-between-entities";
-import { ContractAddress, StructureType, getRealmNameById } from "@bibliothecadao/eternum";
-import { PlayerStructure, RealmWithPosition, useDojo, useEntities, useEntitiesUtils, useGuilds } from "@bibliothecadao/react";
-=======
-import { useDojo } from "@/hooks/context/dojo-context";
-import { usePlayerStructures } from "@/hooks/helpers/use-entities";
-import { useGuilds } from "@/hooks/helpers/use-guilds";
-import { usePlayerRealms } from "@/hooks/helpers/use-realm";
-import { TransferBetweenEntities } from "@/ui/components/trading/transfer-between-entities";
-import { getRealmNameById } from "@/ui/utils/realms";
-import { getEntityName } from "@/utils/entities";
-import { ContractAddress, PlayerStructure, RealmWithPosition, StructureType } from "@bibliothecadao/eternum";
->>>>>>> 1f36d01e
+import {
+  ContractAddress,
+  PlayerStructure,
+  RealmWithPosition,
+  StructureType,
+  getEntityName,
+  getRealmNameById,
+} from "@bibliothecadao/eternum";
+import { useDojo, useGuilds, usePlayerRealms, usePlayerStructures } from "@bibliothecadao/react";
 import { useEntityQuery } from "@dojoengine/react";
 import { Has, NotValue, getComponentValue } from "@dojoengine/recs";
 import { useMemo, useState } from "react";
