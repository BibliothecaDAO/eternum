<<<<<<< HEAD
=======
import { useDojo } from "@/hooks/context/dojo-context";
>>>>>>> 1f36d01e
import { ResourceIcon } from "@/ui/elements/resource-icon";
import { currencyIntlFormat, divideByPrecision } from "@/ui/utils/utils";
import { getAddressNameFromEntity } from "@/utils/entities";
import { Resource, ResourcesIds } from "@bibliothecadao/eternum";
import { useEntitiesUtils } from "@bibliothecadao/react";
import { TradeEvent } from "./market-trading-history";

export enum EventType {
  SWAP = "AMM Swap",
  ORDERBOOK = "Orderbook",
}

export const TradeHistoryRowHeader = () => {
  const headers = ["Time", "Type", "Taker", "Trade", "Price"];

  return (
    <div className="grid grid-cols-[1fr_1fr_1fr_2fr_1fr] gap-1 flex-grow overflow-y-auto mb-4">
      {headers.map((header, index) => (
        <div key={index} className="uppercase text-xs font-bold">
          {header}
        </div>
      ))}
    </div>
  );
};

export const TradeHistoryEvent = ({ trade }: { trade: TradeEvent }) => {
  const {
    setup: { components },
  } = useDojo();

  const resourceTaken = trade.event.resourceTaken;
  const resourceGiven = trade.event.resourceGiven;
  if (!resourceTaken || !resourceGiven) {
    return null;
  }

  const price = getLordsPricePerResource(trade.event.resourceGiven, trade.event.resourceTaken);
  const taker = getAddressNameFromEntity(trade.event.takerId, components);

  return (
    <div className="grid grid-cols-[1fr_1fr_1fr_2fr_1fr] gap-1 flex-grow overflow-y-auto p-1">
      <div
        className={`text-xs my-auto`}
      >{`${trade.event.eventTime.toLocaleDateString()} ${trade.event.eventTime.toLocaleTimeString()}`}</div>
      <div className={`text-sm my-auto`}>{trade.type}</div>
      <div className={`text-sm my-auto flex flex-row items-center justify-start`}>{taker}</div>
      <div className="text-sm my-auto flex flex-row">
        <div>{"bought"}</div>
        <ResourceIcon resource={ResourcesIds[Number(resourceTaken.resourceId)]} size={"sm"} />
        <div>{`${currencyIntlFormat(divideByPrecision(resourceTaken.amount), 2)} for ${currencyIntlFormat(
          divideByPrecision(resourceGiven.amount),
          2,
        )}`}</div>
        <ResourceIcon resource={ResourcesIds[Number(resourceGiven.resourceId)]} size={"sm"} />
      </div>
      <div className="text-sm my-auto flex flex-row">
        {currencyIntlFormat(Number(price), 2)}
        <ResourceIcon resource={ResourcesIds[ResourcesIds.Lords]} size={"sm"} />
        per
        <ResourceIcon
          resource={
            ResourcesIds[
              Number(
                resourceTaken.resourceId === ResourcesIds.Lords ? resourceGiven.resourceId : resourceTaken.resourceId,
              )
            ]
          }
          size={"sm"}
        />
      </div>
    </div>
  );
};

const getLordsPricePerResource = (resourceA: Resource, resourceB: Resource): number => {
  try {
    const lordsResource = resourceA.resourceId === ResourcesIds.Lords ? resourceA : resourceB;
    const otherResource = resourceA.resourceId === ResourcesIds.Lords ? resourceB : resourceA;

    return Number(lordsResource.amount) / Number(otherResource.amount);
  } catch (e) {
    console.error(e);
    return 0;
  }
};<|MERGE_RESOLUTION|>--- conflicted
+++ resolved
@@ -1,12 +1,7 @@
-<<<<<<< HEAD
-=======
-import { useDojo } from "@/hooks/context/dojo-context";
->>>>>>> 1f36d01e
 import { ResourceIcon } from "@/ui/elements/resource-icon";
 import { currencyIntlFormat, divideByPrecision } from "@/ui/utils/utils";
-import { getAddressNameFromEntity } from "@/utils/entities";
-import { Resource, ResourcesIds } from "@bibliothecadao/eternum";
-import { useEntitiesUtils } from "@bibliothecadao/react";
+import { getAddressNameFromEntity, Resource, ResourcesIds } from "@bibliothecadao/eternum";
+import { useDojo } from "@bibliothecadao/react";
 import { TradeEvent } from "./market-trading-history";
 
 export enum EventType {
