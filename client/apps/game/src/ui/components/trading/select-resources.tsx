<<<<<<< HEAD
=======
import { useDojo } from "@/hooks/context/dojo-context";
import { usePlayResourceSound } from "@/hooks/use-ui-sound";
>>>>>>> 1f36d01e
import Button from "@/ui/elements/button";
import ListSelect from "@/ui/elements/list-select";
import { NumberInput } from "@/ui/elements/number-input";
import { ResourceCost } from "@/ui/elements/resource-cost";
import { divideByPrecision } from "@/ui/utils/utils";
import { getBalance } from "@/utils/resources";
import { ID, RESOURCE_TIERS, ResourcesIds, resources } from "@bibliothecadao/eternum";
import { usePlayResourceSound, useResourceBalance } from "@bibliothecadao/react";
import { useMemo } from "react";

export const SelectResources = ({
  selectedResourceIds,
  setSelectedResourceIds,
  selectedResourceAmounts,
  setSelectedResourceAmounts,
  entity_id,
}: {
  selectedResourceIds: any;
  setSelectedResourceIds: any;
  selectedResourceAmounts: any;
  setSelectedResourceAmounts: any;
  entity_id: ID;
}) => {
  const dojo = useDojo();

  const { playResourceSound } = usePlayResourceSound();

  const orderedResources = useMemo(() => {
    return Object.values(RESOURCE_TIERS)
      .flat()
      .map((resourceId) => ({
        id: resourceId,
        trait: ResourcesIds[resourceId],
      }));
  }, []);

  const unselectedResources = useMemo(
    () => orderedResources.filter((res) => !selectedResourceIds.includes(res.id)),
    [selectedResourceIds],
  );

  const addResourceGive = () => {
    setSelectedResourceIds([...selectedResourceIds, unselectedResources[0].id]);
    setSelectedResourceAmounts({
      ...selectedResourceAmounts,
      [unselectedResources[0].id]: 1,
    });
    playResourceSound(unselectedResources[0].id);
  };

  return (
    <div className="items-center col-span-4 space-y-2 p-3">
      {selectedResourceIds.map((id: any, index: any) => {
        const resource = getBalance(entity_id, id, dojo.setup.components);

        const options = [orderedResources.find((res) => res.id === id), ...unselectedResources].map((res: any) => ({
          id: res.id,
          label: (
            <ResourceCost
              resourceId={res.id}
              amount={divideByPrecision(getBalance(entity_id, res.id, dojo.setup.components)?.balance || 0)}
            />
          ),
        }));

        return (
          <div key={id} className="flex items-center gap-4">
            {selectedResourceIds.length > 1 && (
              <Button
                variant="red"
                onClick={() => {
                  const updatedResourceIds = selectedResourceIds.filter((_: any, i: any) => i !== index);
                  setSelectedResourceIds(updatedResourceIds);
                  const { [id]: _, ...updatedAmounts } = selectedResourceAmounts;
                  setSelectedResourceAmounts(updatedAmounts);
                }}
              >
                Remove
              </Button>
            )}
            <ListSelect
              options={options.map((option) => ({
                ...option,
                searchText: resources.find((res) => res.id === option.id)?.trait,
              }))}
              value={selectedResourceIds[index]}
              onChange={(value) => {
                const updatedResourceIds = [...selectedResourceIds];
                updatedResourceIds[index] = value;
                setSelectedResourceIds(updatedResourceIds);
                setSelectedResourceAmounts({
                  ...selectedResourceAmounts,
                  [value]: 1,
                });
                playResourceSound(value);
              }}
              enableFilter={true}
            />
            <NumberInput
              className="h-14 "
              max={divideByPrecision(resource?.balance || 0)}
              min={1}
              value={selectedResourceAmounts[id]}
              onChange={(value) => {
                setSelectedResourceAmounts({
                  ...selectedResourceAmounts,
                  [id]: Math.min(divideByPrecision(resource?.balance || 0), value),
                });
              }}
            />
          </div>
        );
      })}
      <div className="mt-12">
        <Button variant="primary" size="md" onClick={addResourceGive}>
          Add Resource
        </Button>
      </div>
    </div>
  );
};<|MERGE_RESOLUTION|>--- conflicted
+++ resolved
@@ -1,16 +1,10 @@
-<<<<<<< HEAD
-=======
-import { useDojo } from "@/hooks/context/dojo-context";
-import { usePlayResourceSound } from "@/hooks/use-ui-sound";
->>>>>>> 1f36d01e
 import Button from "@/ui/elements/button";
 import ListSelect from "@/ui/elements/list-select";
 import { NumberInput } from "@/ui/elements/number-input";
 import { ResourceCost } from "@/ui/elements/resource-cost";
 import { divideByPrecision } from "@/ui/utils/utils";
-import { getBalance } from "@/utils/resources";
-import { ID, RESOURCE_TIERS, ResourcesIds, resources } from "@bibliothecadao/eternum";
-import { usePlayResourceSound, useResourceBalance } from "@bibliothecadao/react";
+import { ID, RESOURCE_TIERS, ResourcesIds, getBalance, resources } from "@bibliothecadao/eternum";
+import { useDojo, usePlayResourceSound } from "@bibliothecadao/react";
 import { useMemo } from "react";
 
 export const SelectResources = ({
