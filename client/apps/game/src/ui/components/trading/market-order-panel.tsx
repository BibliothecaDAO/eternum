import { useBlockTimestamp } from "@/hooks/helpers/use-block-timestamp";
import { soundSelector, useUiSounds } from "@/hooks/helpers/use-ui-sound";
import { ConfirmationPopup } from "@/ui/components/bank/confirmation-popup";
import Button from "@/ui/elements/button";
import { NumberInput } from "@/ui/elements/number-input";
import { ResourceIcon } from "@/ui/elements/resource-icon";
<<<<<<< HEAD
import { currencyFormat, formatNumber } from "@/ui/utils/utils";
=======
import { calculateArrivalTime, currencyFormat, formatArrivalTime, formatNumber } from "@/ui/utils/utils";
>>>>>>> 2e1c8e6f
import {
  calculateDonkeysNeeded,
  computeTravelTime,
  configManager,
  divideByPrecision,
  EntityType,
  findResourceById,
  getRealmAddressName,
  getTotalResourceWeightGrams,
  multiplyByPrecision,
  ResourcesIds,
  type ID,
  type MarketInterface
} from "@bibliothecadao/eternum";
import { useDojo, useResourceManager } from "@bibliothecadao/react";
import { memo, useCallback, useEffect, useMemo, useState } from "react";

const ONE_MONTH = 2628000;

export const MarketResource = memo(
  ({
    entityId,
    resourceId,
    active,
    onClick,
    askPrice,
    bidPrice,
    ammPrice,
  }: {
    entityId: ID;
    resourceId: ResourcesIds;
    active: boolean;
    onClick: (value: number) => void;
    askPrice: number;
    bidPrice: number;
    ammPrice: number;
  }) => {
    const { currentDefaultTick } = useBlockTimestamp();
    const resourceManager = useResourceManager(entityId);

    const production = useMemo(() => {
      return resourceManager.getProduction(resourceId);
    }, []);

    const balance = useMemo(() => {
      return resourceManager.balanceWithProduction(currentDefaultTick, resourceId);
    }, [resourceManager, production, currentDefaultTick]);

    const resource = useMemo(() => {
      return findResourceById(resourceId);
    }, [resourceId]);

    return (
      <div
        onClick={() => {
          onClick(resourceId);
        }}
        className={`w-full border-gold/5 rounded-xl h-8 p-1 cursor-pointer grid grid-cols-5 gap-1 hover:bg-gold/10 hover:  group ${
          active ? "bg-gold/10" : ""
        }`}
      >
        <div className="flex items-center gap-2 col-span-2">
          <ResourceIcon size="sm" resource={resource?.trait || ""} withTooltip={false} />
          <div className="truncate text-xs">{resource?.trait || ""}</div>
          <div className="text-xs text-gold/70 group-hover:text-green">
            [{currencyFormat(balance ? Number(balance) : 0, 0)}]
          </div>
        </div>

        <div className="text-green font-bold flex items-center justify-center text-xs">{formatNumber(bidPrice, 4)}</div>
        <div className="text-red font-bold flex items-center justify-center text-xs">{formatNumber(askPrice, 4)}</div>
        <div className="text-blueish font-bold flex items-center justify-center text-xs">
          {formatNumber(ammPrice, 4)}
        </div>
      </div>
    );
  },
);

export const MarketOrderPanel = memo(
  ({
    resourceId,
    entityId,
    resourceAskOffers,
    resourceBidOffers,
  }: {
    resourceId: ResourcesIds;
    entityId: ID;
    resourceAskOffers: MarketInterface[];
    resourceBidOffers: MarketInterface[];
  }) => {
    const selectedResourceBidOffers = useMemo(() => {
      return resourceBidOffers
        .filter((offer) => (resourceId ? offer.makerGets[0]?.resourceId === resourceId : true))
        .sort((a, b) => b.ratio - a.ratio);
    }, [resourceBidOffers, resourceId]);

    const selectedResourceAskOffers = useMemo(() => {
      return resourceAskOffers
        .filter((offer) => offer.takerGets[0].resourceId === resourceId)
        .sort((a, b) => b.ratio - a.ratio);
    }, [resourceAskOffers, resourceId]);

<<<<<<< HEAD

    return (
      <div className="order-book-selector grid grid-cols-2 gap-4 p-4 h-full">
        <MarketOrders
          offers={selectedResourceAskOffers}
          resourceId={resourceId}
          entityId={entityId}
        />
        <MarketOrders
          offers={selectedResourceBidOffers}
          resourceId={resourceId}
          entityId={entityId}
          isBuy
        />
=======
    return (
      <div className="order-book-selector grid grid-cols-2 gap-4 p-4 h-full">
        <MarketOrders offers={selectedResourceAskOffers} resourceId={resourceId} entityId={entityId} />
        <MarketOrders offers={selectedResourceBidOffers} resourceId={resourceId} entityId={entityId} isBuy />
>>>>>>> 2e1c8e6f
      </div>
    );
  },
);

const MarketOrders = memo(
  ({
    resourceId,
    entityId,
    isBuy = false,
    offers,
  }: {
    resourceId: ResourcesIds;
    entityId: ID;
    isBuy?: boolean;
    offers: MarketInterface[];
  }) => {
    const [updateBalance, setUpdateBalance] = useState(false);

    const lowestPrice = useMemo(() => {
      const price = offers.reduce((acc, offer) => (offer.perLords < acc ? offer.perLords : acc), Infinity);
      return price === Infinity ? 0 : price;
    }, [offers]);

    return (
      <div className="h-full flex flex-col gap-4">
        {/* Market Price */}
        <div
          className={`text-2xl flex  font-bold  justify-between py-4 px-8 border-gold/10 border rounded-xl ${
            !isBuy ? "bg-green/20 text-green" : "bg-red/20 text-red"
          }`}
        >
          <div className="self-center flex gap-4">
            <div className="flex flex-col">
              <div className="uppercase text-sm text-opacity-80">{findResourceById(resourceId)?.trait || ""}</div>
              <div className="flex gap-3">
                <ResourceIcon withTooltip={false} size="lg" resource={findResourceById(resourceId)?.trait || ""} />
                <div className="self-center">{formatNumber(lowestPrice, 4)}</div>
              </div>
            </div>
          </div>
          <div className="self-center">
            {offers.length} {isBuy ? "bid" : "ask"}
          </div>
        </div>

        <div
          className={`p-1 bg-brown  flex-col flex gap-1  flex-grow border-gold/10 border overflow-y-scroll h-auto rounded-xl ${
            isBuy ? "order-buy-selector" : "order-sell-selector"
          }`}
        >
          <OrderRowHeader resourceId={resourceId} isBuy={isBuy} />

<<<<<<< HEAD
          <div
            className={`flex-col flex gap-1 flex-grow overflow-y-auto h-96 relative`}
          >
=======
          <div className={`flex-col flex gap-1 flex-grow overflow-y-auto h-96 relative`}>
>>>>>>> 2e1c8e6f
            {offers.map((offer, index) => (
              <OrderRow
                key={offer.tradeId}
                offer={offer}
                entityId={entityId}
                isBuy={isBuy}
                updateBalance={updateBalance}
                setUpdateBalance={setUpdateBalance}
              />
            ))}
          </div>
        </div>

        <OrderCreation resourceId={resourceId} entityId={entityId} isBuy={isBuy} />
      </div>
    );
  },
);

const OrderRowHeader = memo(({ resourceId, isBuy }: { resourceId?: number; isBuy: boolean }) => {
  return (
    <div className="grid grid-cols-5 gap-2 p-2 uppercase text-xs font-bold ">
      <div>qty.</div>
      <div>dist.</div>
      <div className="flex">
        {resourceId && (
          <>
            {" "}
            <ResourceIcon size="xs" resource={"Lords"} />
            per/
            <ResourceIcon size="xs" resource={findResourceById(resourceId)?.trait || ""} />
          </>
        )}
      </div>
      <div className="flex">{isBuy ? "gain" : "cost"}</div>
      <div className="ml-auto">Action</div>
    </div>
  );
});

const OrderRow = memo(
  ({
    offer,
    entityId,
    isBuy,
    updateBalance,
    setUpdateBalance,
  }: {
    offer: MarketInterface;
    entityId: ID;
    isBuy: boolean;
    updateBalance: boolean;
    setUpdateBalance: (value: boolean) => void;
  }) => {
    const dojo = useDojo();


    const { play: playLordsSound } = useUiSounds(soundSelector.addLords);

    const { currentDefaultTick } = useBlockTimestamp();
<<<<<<< HEAD

    const resourceManager = useResourceManager(entityId);

=======

    const resourceManager = useResourceManager(entityId);

>>>>>>> 2e1c8e6f
    const lordsBalance = useMemo(() => Number(resourceManager.balance(ResourcesIds.Lords)), [entityId, updateBalance]);

    const resourceBalance = useMemo(
      () => Number(resourceManager.balanceWithProduction(currentDefaultTick, offer.makerGets[0].resourceId)),
      [entityId, updateBalance],
    );

    const [confirmOrderModal, setConfirmOrderModal] = useState(false);

    const travelTime = useMemo(
<<<<<<< HEAD
      () => computeTravelTime(entityId, offer.makerId, configManager.getSpeedConfig(EntityType.DONKEY), dojo.setup.components, true),
=======
      () =>
        computeTravelTime(
          entityId,
          offer.makerId,
          configManager.getSpeedConfig(EntityType.DONKEY),
          dojo.setup.components,
          true,
        ),
>>>>>>> 2e1c8e6f
      [entityId, offer],
    );

    const returnResources = useMemo(() => {
      return [offer.takerGets[0].resourceId, offer.takerGets[0].amount];
    }, [offer]);

    const [loading, setLoading] = useState(false);

    const isSelf = useMemo(() => {
      return entityId === offer.makerId;
    }, [entityId, offer.makerId, offer.tradeId]);

    const getsDisplay = useMemo(() => {
      return isBuy ? currencyFormat(offer.makerGets[0].amount, 3) : currencyFormat(offer.takerGets[0].amount, 3);
    }, [entityId, offer.makerId, offer.tradeId, offer]);

    const getsDisplayNumber = useMemo(() => {
      return isBuy ? offer.makerGets[0].amount : offer.takerGets[0].amount;
    }, [entityId, offer.makerId, offer.tradeId]);

    const getDisplayResource = useMemo(() => {
      return isBuy ? offer.makerGets[0].resourceId : offer.takerGets[0].resourceId;
    }, [entityId, offer.makerId, offer.tradeId]);

    const getTotalLords = useMemo(() => {
      return isBuy ? offer.takerGets[0].amount : offer.makerGets[0].amount;
    }, [entityId, offer.makerId, offer.tradeId, offer]);

<<<<<<< HEAD

=======
>>>>>>> 2e1c8e6f
    const resourceBalanceRatio = useMemo(
      () => (resourceBalance < getsDisplayNumber ? resourceBalance / getsDisplayNumber : 1),
      [resourceBalance, getsDisplayNumber],
    );
    const lordsBalanceRatio = useMemo(
      () => (lordsBalance < getTotalLords ? lordsBalance / getTotalLords : 1),
      [lordsBalance, getTotalLords],
    );
    const [inputValue, setInputValue] = useState<number>(() => {
      return isBuy
        ? divideByPrecision(offer.makerGets[0].amount) * resourceBalanceRatio
        : divideByPrecision(offer.takerGets[0].amount) * lordsBalanceRatio;
    });

    useEffect(() => {
      setInputValue(
        isBuy
          ? divideByPrecision(offer.makerGets[0].amount) * resourceBalanceRatio
          : divideByPrecision(offer.takerGets[0].amount) * lordsBalanceRatio,
      );
    }, [resourceBalanceRatio, lordsBalanceRatio]);

    const calculatedResourceAmount = useMemo(() => {
      return multiplyByPrecision(inputValue);
    }, [inputValue, getsDisplay, getTotalLords]);

    const calculatedLords = useMemo(() => {
      return Math.ceil((inputValue / parseFloat(getsDisplay.replace(/,/g, ""))) * getTotalLords);
    }, [inputValue, getsDisplay, getTotalLords]);

    const orderWeight = useMemo(() => {
      const totalWeight = getTotalResourceWeightGrams([
        {
          resourceId: offer.takerGets[0].resourceId,
          amount: isBuy ? calculatedLords : calculatedResourceAmount,
        },
      ]);
      return totalWeight;
    }, [entityId, calculatedResourceAmount, calculatedLords]);

    const donkeysNeeded = useMemo(() => {
      return calculateDonkeysNeeded(orderWeight);
    }, [orderWeight]);

    const donkeyProduction = useMemo(() => {
      return resourceManager.getProduction(ResourcesIds.Donkey);
    }, []);
    

    const donkeyBalance = useMemo(() => {
      return resourceManager.balanceWithProduction(currentDefaultTick, ResourcesIds.Donkey);
    }, [resourceManager, donkeyProduction, currentDefaultTick]);

    //console.log the disable conditions
<<<<<<< HEAD
    console.log(
      {isBuy, donkeysNeeded, donkeyBalance, inputValue}
    );
=======
    console.log({ isBuy, donkeysNeeded, donkeyBalance, inputValue });
>>>>>>> 2e1c8e6f

    const accountName = useMemo(() => {
      return getRealmAddressName(offer.makerId, dojo.setup.components);
    }, [offer.originName]);

    const onAccept = async () => {
      try {
        setLoading(true);
        setConfirmOrderModal(false);

        await dojo.setup.systemCalls.accept_order({
          signer: dojo.account.account,
          taker_id: entityId,
          trade_id: offer.tradeId,
          taker_buys_count: isBuy ? calculatedResourceAmount : calculatedLords,
        });
      } catch (error) {
        console.error("Failed to accept order", error);
      } finally {
        playLordsSound();
        setUpdateBalance(!updateBalance);
        setLoading(false);
      }
    };

    const onCancel = async () => {
      try {
        setLoading(true);
        await dojo.setup.systemCalls.cancel_order({
          signer: dojo.account.account,
          trade_id: offer.tradeId,
        });
      } catch (error) {
        console.error("Failed to cancel order", error);
      } finally {
        setLoading(false);
      }
    };

    return (
      <div
        key={offer.tradeId}
        className={`flex flex-col p-1  px-2  hover:bg-white/15 duration-150 border-gold/10 border relative rounded text-sm ${
          isSelf ? "bg-blueish/10" : "bg-white/10"
        }`}
      >
        <div className="grid grid-cols-5 gap-1">
          <div className={`flex gap-1 font-bold ${isBuy ? "text-red" : "text-green"} `}>
            <ResourceIcon withTooltip={false} size="sm" resource={findResourceById(getDisplayResource)?.trait || ""} />{" "}
            {getsDisplay}
          </div>
          {travelTime && (
            <div className="flex flex-col">
              <div className="text-gold font-semibold">
                Estimated Arrival: {formatArrivalTime(calculateArrivalTime(travelTime))}
              </div>
            </div>
          )}
          <div className="flex gap-1 text-green">{formatNumber(offer.perLords, 4)}</div>
          <div className={`flex gap-1 font-bold ${isBuy ? "text-green" : "text-red"}`}>
            <ResourceIcon withTooltip={false} size="xs" resource={"Lords"} />
            {currencyFormat(getTotalLords, 0)}
          </div>
          {!isSelf ? (
            <Button
              isLoading={loading}
              onClick={() => setConfirmOrderModal(true)}
              size="xs"
              className={`self-center flex flex-grow`}
            >
              {!isBuy ? "Buy" : "Sell"}
            </Button>
          ) : (
            <Button
              onClick={() => setConfirmOrderModal(true)}
              variant="danger"
              size="xs"
              className={`self-center flex flex-grow`}
            >
              {loading ? "cancelling" : "cancel"}
            </Button>
          )}
          <div className="col-span-2 text-xxs text-gold/50 uppercase">
            expire: {new Date(offer.expiresAt * 1000).toLocaleString()}
          </div>
          <div className="col-span-3 text-xxs uppercase text-right text-gold/50">
            {accountName} ({offer.originName})
          </div>
        </div>
        {confirmOrderModal && (
          <ConfirmationPopup
            title={isSelf ? "Confirm Cancel Order" : `Confirm ${isBuy ? "Sell" : "Buy"}`}
            onConfirm={isSelf ? onCancel : onAccept}
            onCancel={() => setConfirmOrderModal(false)}
            isLoading={loading}
<<<<<<< HEAD
            disabled={isSelf ? false : ((!isBuy && donkeysNeeded > donkeyBalance) || inputValue === 0)}
=======
            disabled={isSelf ? false : (!isBuy && donkeysNeeded > donkeyBalance) || inputValue === 0}
>>>>>>> 2e1c8e6f
          >
            {isSelf ? (
              <div className="p-4 text-center">
                <p>Are you sure you want to cancel this order?</p>
              </div>
            ) : (
              <div className="p-4 text-center">
                <div className="flex gap-3 mb-4">
                  <NumberInput
                    value={inputValue}
                    className="w-full"
                    onChange={setInputValue}
                    max={divideByPrecision(getsDisplayNumber) * (isBuy ? resourceBalanceRatio : lordsBalanceRatio)}
                  />
                  <Button
                    onClick={() =>
                      setInputValue(
                        divideByPrecision(getsDisplayNumber) * (isBuy ? resourceBalanceRatio : lordsBalanceRatio),
                      )
                    }
                  >
                    Max
                  </Button>
                </div>
                <p className="mb-2">
                  <span className={isBuy ? "text-red" : "text-green"}>{isBuy ? "Sell" : "Buy"}</span>{" "}
                  <span className="font-bold">{inputValue} </span> {findResourceById(getDisplayResource)?.trait} for{" "}
                  <span className="font-bold">{currencyFormat(calculatedLords, 2)}</span> Lords
                </p>
                <div className="flex justify-between mt-4">
                  <div>Donkeys Required</div>
                  <div className={donkeysNeeded > donkeyBalance ? "text-red" : "text-green"}>
                    {donkeysNeeded} [{donkeyBalance}]
                  </div>
                </div>
              </div>
            )}
          </ConfirmationPopup>
        )}
      </div>
    );
  },
);

const OrderCreation = memo(
  ({ entityId, resourceId, isBuy = false }: { entityId: ID; resourceId: ResourcesIds; isBuy?: boolean }) => {
    const [loading, setLoading] = useState(false);
    const [resource, setResource] = useState(100);
    const [lords, setLords] = useState(100);
    const [bid, setBid] = useState(String(lords / resource));
    const [showConfirmation, setShowConfirmation] = useState(false);
    const { currentBlockTimestamp } = useBlockTimestamp();

    const { play: playLordsSound } = useUiSounds(soundSelector.addLords);

    const {
      account: { account },
      setup: {
        systemCalls: { create_order },
      },
    } = useDojo();
    useEffect(() => {
      setBid(String(lords / resource));
    }, [resource, lords]);

    const updateLords = useCallback((newBid: number, newResource: number) => {
      setLords(Number(newBid * newResource));
    }, []);

    const handleBidChange = (newBid: number) => {
      const numericBid = Number(newBid);
      if (!isNaN(numericBid) && numericBid > 0) {
        setBid(String(newBid));
        updateLords(numericBid, resource);
      }
    };

    const takerGives = useMemo(() => {
      return isBuy ? [resourceId, multiplyByPrecision(resource)] : [ResourcesIds.Lords, multiplyByPrecision(lords)];
    }, [resource, resourceId, lords]);

    const makerGives = useMemo(() => {
      return isBuy ? [ResourcesIds.Lords, multiplyByPrecision(lords)] : [resourceId, multiplyByPrecision(resource)];
    }, [resource, resourceId, lords]);

    const createOrder = async () => {
      if (!currentBlockTimestamp) return;
      setLoading(true);

      const calldata = {
        signer: account,
        maker_id: entityId,
        maker_gives_resource_type: makerGives[0],
        taker_pays_resource_type: takerGives[0],
        maker_gives_min_resource_amount: 1,
        maker_gives_max_count: makerGives[1],
        taker_id: 0,
<<<<<<< HEAD
        taker_pays_min_resource_amount: takerGives[1]/makerGives[1],
=======
        taker_pays_min_resource_amount: takerGives[1] / makerGives[1],
>>>>>>> 2e1c8e6f
        expires_at: currentBlockTimestamp + ONE_MONTH,
      };

      try {
        await create_order(calldata);
        playLordsSound();
      } catch (error) {
        console.error("Failed to create order:", error);
      } finally {
        setLoading(false);
        setShowConfirmation(false);
      }
    };

    const orderWeight = useMemo(() => {
      const totalWeight = getTotalResourceWeightGrams([
        { resourceId: isBuy ? resourceId : ResourcesIds.Lords, amount: isBuy ? resource : lords },
      ]);
      return totalWeight;
    }, [resource, lords]);

    const donkeysNeeded = useMemo(() => {
      return calculateDonkeysNeeded(multiplyByPrecision(orderWeight));
    }, [orderWeight]);

    const { currentDefaultTick } = useBlockTimestamp();

    const resourceManager = useResourceManager(entityId);

    const donkeyProduction = useMemo(() => {
      return resourceManager.getProduction(ResourcesIds.Donkey);
    }, []);

    const donkeyBalance = useMemo(() => {
      return resourceManager.balanceWithProduction(currentDefaultTick, ResourcesIds.Donkey);
    }, [resourceManager, donkeyProduction, currentDefaultTick]);

    const resourceProduction = useMemo(() => {
      return resourceManager.getProduction(resourceId);
    }, [resourceId]);

    const resourceBalance = useMemo(() => {
      return resourceManager.balanceWithProduction(currentDefaultTick, resourceId);
    }, [resourceManager, resourceProduction, currentDefaultTick]);

    const lordsProduction = useMemo(() => {
      return resourceManager.getProduction(ResourcesIds.Lords);
    }, []);

    const lordsBalance = useMemo(() => {
      return resourceManager.balanceWithProduction(currentDefaultTick, ResourcesIds.Lords);
    }, [resourceManager, lordsProduction, currentDefaultTick]);

    const canBuy = useMemo(() => {
      return isBuy ? lordsBalance > lords : resourceBalance > resource;
    }, [resource, lords, donkeyBalance, lordsBalance, resourceBalance]);

    const enoughDonkeys = useMemo(() => {
      if (resourceId === ResourcesIds.Donkey) return true;
      return donkeyBalance >= donkeysNeeded;
    }, [donkeyBalance, donkeysNeeded, resourceId]);

    return (
      <div
        className={`flex justify-between p-4 text-xl flex-wrap mt-auto bg-gold/5 border-gold/10 border rounded-xl ${
          isBuy ? "order-create-buy-selector" : "order-create-sell-selector"
        }`}
      >
        <div className="flex w-full gap-8">
          <div className="w-1/3 gap-1 flex flex-col">
            <div className="uppercase text-sm flex gap-2 font-bold">
              <ResourceIcon withTooltip={false} size="xs" resource={findResourceById(resourceId)?.trait || ""} />{" "}
              {isBuy ? "Buy" : "Sell"}
            </div>
            <NumberInput
              value={resource}
              className="w-full col-span-3"
              onChange={(value) => {
                setResource(Number(value));
              }}
              max={!isBuy ? divideByPrecision(resourceBalance) : Infinity}
            />

            <div className="text-sm font-bold text-gold/70">
              {currencyFormat(resourceBalance ? Number(resourceBalance) : 0, 0)} avail.
            </div>
          </div>
          <div className="flex w-1/3 justify-center px-3 text-center font-bold self-center">
            <div className="uppercase text-2xl">
              <NumberInput
                allowDecimals={true}
                value={Number(bid)}
                onChange={handleBidChange}
                className="w-full text-center"
                max={Infinity}
              />
              <div className="uppercase text-xs flex gap-1 mt-1 ">
                <ResourceIcon withTooltip={false} size="xs" resource={"Lords"} />
                per /{" "}
                <ResourceIcon withTooltip={false} size="xs" resource={findResourceById(resourceId)?.trait || ""} />
              </div>
            </div>
          </div>
          <div className="w-1/3 gap-1 flex flex-col">
            <div className="uppercase text-sm flex gap-2 font-bold">
              <ResourceIcon withTooltip={false} size="xs" resource={"Lords"} /> {isBuy ? "Cost" : "Gain"}
            </div>
            <NumberInput
              value={lords}
              className="w-full col-span-3"
              onChange={(value) => {
                setLords(Number(value));
              }}
              max={isBuy ? divideByPrecision(lordsBalance) : Infinity}
            />

            <div className="text-sm font-bold text-gold/70">
              {currencyFormat(lordsBalance ? Number(lordsBalance) : 0, 0)} avail.
            </div>
          </div>
        </div>
        <div className="mt-8 ml-auto text-right w-auto font-bold text-lg">
          <div>
            <div className="donkeys-used-selector flex justify-between gap-8">
              <div>Donkeys Used</div>
              <div className="flex gap-2">
                {donkeysNeeded.toLocaleString()}{" "}
                <div className="text-green text-xs self-center">
                  [{currencyFormat(donkeyBalance ? Number(donkeyBalance) : 0, 0).toLocaleString()} avail.]
                </div>
              </div>
            </div>

            <div className="flex justify-between">
              <div>Weight</div>
              <div className="flex gap-2">
                <div>{divideByPrecision(orderWeight).toLocaleString()} kgs</div>
              </div>
            </div>
          </div>

          <Button
            disabled={!enoughDonkeys || !canBuy}
            isLoading={loading}
            className="mt-4 h-8"
            onClick={() => setShowConfirmation(true)}
            size="md"
            variant="primary"
          >
            Create {isBuy ? "Buy " : "Sell "} Order of {resource.toLocaleString()} {findResourceById(resourceId)?.trait}
          </Button>
        </div>

        {showConfirmation && (
          <ConfirmationPopup
            title={`Confirm ${isBuy ? "Buy" : "Sell"} Order`}
            onConfirm={createOrder}
            onCancel={() => setShowConfirmation(false)}
            isLoading={loading}
          >
            <div className="p-4 text-center">
              <p className="mb-4">Are you sure you want to create this order?</p>
              <div className="flex flex-col gap-2">
                <div>
                  Amount: {resource.toLocaleString()} {findResourceById(resourceId)?.trait}
                </div>
                <div>Price: {lords.toLocaleString()} Lords</div>
                <div>
                  Rate: {Number(bid).toFixed(4)} Lords/{findResourceById(resourceId)?.trait}
                </div>
              </div>
            </div>
          </ConfirmationPopup>
        )}
      </div>
    );
  },
);<|MERGE_RESOLUTION|>--- conflicted
+++ resolved
@@ -4,11 +4,7 @@
 import Button from "@/ui/elements/button";
 import { NumberInput } from "@/ui/elements/number-input";
 import { ResourceIcon } from "@/ui/elements/resource-icon";
-<<<<<<< HEAD
-import { currencyFormat, formatNumber } from "@/ui/utils/utils";
-=======
 import { calculateArrivalTime, currencyFormat, formatArrivalTime, formatNumber } from "@/ui/utils/utils";
->>>>>>> 2e1c8e6f
 import {
   calculateDonkeysNeeded,
   computeTravelTime,
@@ -112,27 +108,10 @@
         .sort((a, b) => b.ratio - a.ratio);
     }, [resourceAskOffers, resourceId]);
 
-<<<<<<< HEAD
-
-    return (
-      <div className="order-book-selector grid grid-cols-2 gap-4 p-4 h-full">
-        <MarketOrders
-          offers={selectedResourceAskOffers}
-          resourceId={resourceId}
-          entityId={entityId}
-        />
-        <MarketOrders
-          offers={selectedResourceBidOffers}
-          resourceId={resourceId}
-          entityId={entityId}
-          isBuy
-        />
-=======
     return (
       <div className="order-book-selector grid grid-cols-2 gap-4 p-4 h-full">
         <MarketOrders offers={selectedResourceAskOffers} resourceId={resourceId} entityId={entityId} />
         <MarketOrders offers={selectedResourceBidOffers} resourceId={resourceId} entityId={entityId} isBuy />
->>>>>>> 2e1c8e6f
       </div>
     );
   },
@@ -186,13 +165,7 @@
         >
           <OrderRowHeader resourceId={resourceId} isBuy={isBuy} />
 
-<<<<<<< HEAD
-          <div
-            className={`flex-col flex gap-1 flex-grow overflow-y-auto h-96 relative`}
-          >
-=======
           <div className={`flex-col flex gap-1 flex-grow overflow-y-auto h-96 relative`}>
->>>>>>> 2e1c8e6f
             {offers.map((offer, index) => (
               <OrderRow
                 key={offer.tradeId}
@@ -253,15 +226,9 @@
     const { play: playLordsSound } = useUiSounds(soundSelector.addLords);
 
     const { currentDefaultTick } = useBlockTimestamp();
-<<<<<<< HEAD
 
     const resourceManager = useResourceManager(entityId);
 
-=======
-
-    const resourceManager = useResourceManager(entityId);
-
->>>>>>> 2e1c8e6f
     const lordsBalance = useMemo(() => Number(resourceManager.balance(ResourcesIds.Lords)), [entityId, updateBalance]);
 
     const resourceBalance = useMemo(
@@ -272,9 +239,6 @@
     const [confirmOrderModal, setConfirmOrderModal] = useState(false);
 
     const travelTime = useMemo(
-<<<<<<< HEAD
-      () => computeTravelTime(entityId, offer.makerId, configManager.getSpeedConfig(EntityType.DONKEY), dojo.setup.components, true),
-=======
       () =>
         computeTravelTime(
           entityId,
@@ -283,7 +247,6 @@
           dojo.setup.components,
           true,
         ),
->>>>>>> 2e1c8e6f
       [entityId, offer],
     );
 
@@ -313,10 +276,6 @@
       return isBuy ? offer.takerGets[0].amount : offer.makerGets[0].amount;
     }, [entityId, offer.makerId, offer.tradeId, offer]);
 
-<<<<<<< HEAD
-
-=======
->>>>>>> 2e1c8e6f
     const resourceBalanceRatio = useMemo(
       () => (resourceBalance < getsDisplayNumber ? resourceBalance / getsDisplayNumber : 1),
       [resourceBalance, getsDisplayNumber],
@@ -371,13 +330,7 @@
     }, [resourceManager, donkeyProduction, currentDefaultTick]);
 
     //console.log the disable conditions
-<<<<<<< HEAD
-    console.log(
-      {isBuy, donkeysNeeded, donkeyBalance, inputValue}
-    );
-=======
     console.log({ isBuy, donkeysNeeded, donkeyBalance, inputValue });
->>>>>>> 2e1c8e6f
 
     const accountName = useMemo(() => {
       return getRealmAddressName(offer.makerId, dojo.setup.components);
@@ -473,11 +426,7 @@
             onConfirm={isSelf ? onCancel : onAccept}
             onCancel={() => setConfirmOrderModal(false)}
             isLoading={loading}
-<<<<<<< HEAD
-            disabled={isSelf ? false : ((!isBuy && donkeysNeeded > donkeyBalance) || inputValue === 0)}
-=======
             disabled={isSelf ? false : (!isBuy && donkeysNeeded > donkeyBalance) || inputValue === 0}
->>>>>>> 2e1c8e6f
           >
             {isSelf ? (
               <div className="p-4 text-center">
@@ -575,11 +524,7 @@
         maker_gives_min_resource_amount: 1,
         maker_gives_max_count: makerGives[1],
         taker_id: 0,
-<<<<<<< HEAD
-        taker_pays_min_resource_amount: takerGives[1]/makerGives[1],
-=======
         taker_pays_min_resource_amount: takerGives[1] / makerGives[1],
->>>>>>> 2e1c8e6f
         expires_at: currentBlockTimestamp + ONE_MONTH,
       };
 
