import { ReactComponent as Coins } from "@/assets/icons/coins.svg";
import { ReactComponent as Crown } from "@/assets/icons/crown.svg";
import { ReactComponent as Scroll } from "@/assets/icons/scroll.svg";
import { ReactComponent as Sparkles } from "@/assets/icons/sparkles.svg";
import { ReactComponent as Swap } from "@/assets/icons/swap.svg";
<<<<<<< HEAD
=======
import { configManager } from "@/dojo/setup";
import { useDojo } from "@/hooks/context/dojo-context";
import { useArmyByArmyEntityId } from "@/hooks/helpers/use-armies";
import { useBank } from "@/hooks/helpers/use-bank";
import { useBattlesAtPosition } from "@/hooks/helpers/use-battles";
import { usePlayerStructures } from "@/hooks/helpers/use-entities";
import { useStructureByPosition } from "@/hooks/helpers/use-structures";
import { useSetMarket } from "@/hooks/helpers/use-trade";
import useMarketStore from "@/hooks/store/use-market-store";
import { useModalStore } from "@/hooks/store/use-modal-store";
import useUIStore from "@/hooks/store/use-ui-store";
>>>>>>> 1f36d01e
import { HintModal } from "@/ui/components/hints/hint-modal";
import { TroopDisplay } from "@/ui/components/military/troop-chip";
import { ModalContainer } from "@/ui/components/modal-container";
import { BuildingThumbs } from "@/ui/config";
import CircleButton from "@/ui/elements/circle-button";
import { LoadingAnimation } from "@/ui/elements/loading-animation";
import { ResourceIcon } from "@/ui/elements/resource-icon";
import { Select, SelectContent, SelectItem, SelectTrigger, SelectValue } from "@/ui/elements/select";
import { Tabs } from "@/ui/elements/tab";
import { formatTimeDifference } from "@/ui/modules/military/battle-view/battle-progress";
import { currencyFormat, getEntityIdFromKeys } from "@/ui/utils/utils";
import { BattleManager, ID, ResourcesIds, configManager } from "@bibliothecadao/eternum";
import {
  useArmyByArmyEntityId,
  useBank,
  useBattlesAtPosition,
  useDojo,
  useEntities,
  useMarketStore,
  useModalStore,
  useSetMarket,
  useStructureByPosition,
  useUIStore,
} from "@bibliothecadao/react";
import { useComponentValue } from "@dojoengine/react";
import { Suspense, lazy, useMemo, useState } from "react";

const MarketResourceSidebar = lazy(() =>
  import("@/ui/components/trading/market-resource-sidebar").then((module) => ({
    default: module.MarketResourceSidebar,
  })),
);

const MarketOrderPanel = lazy(() =>
  import("./market-order-panel").then((module) => ({ default: module.MarketOrderPanel })),
);

const BankPanel = lazy(() =>
  import("@/ui/components/bank/bank-list").then((module) => ({ default: module.BankPanel })),
);

const MarketTradingHistory = lazy(() =>
  import("@/ui/components/trading/market-trading-history").then((module) => ({ default: module.MarketTradingHistory })),
);

const RealmProduction = lazy(() =>
  import("@/ui/components/trading/realm-production").then((module) => ({ default: module.RealmProduction })),
);

const TransferView = lazy(() =>
  import("@/ui/components/trading/transfer-view").then((module) => ({ default: module.TransferView })),
);

export const MarketModal = () => {
  const dojo = useDojo();
  const [selectedTab, setSelectedTab] = useState(0);

  const playerStructures = usePlayerStructures();
  const { toggleModal } = useModalStore();
  const bank = useBank();
  const { bidOffers, askOffers } = useSetMarket();

  const battles = useBattlesAtPosition(bank?.position || { x: 0, y: 0 });

  const currentBlockTimestamp = useUIStore.getState().nextBlockTimestamp || 0;

  const getStructure = useStructureByPosition();
  const bankStructure = getStructure(bank?.position || { x: 0, y: 0 });

  const battleEntityId = useMemo(() => {
    if (battles.length === 0) return null;
    return battles[0];
  }, [battles]);

  const battleManager = useMemo(
    () => new BattleManager(dojo.setup.components, dojo.network.provider, battleEntityId || 0),
    [battleEntityId],
  );

  // initial entity id
  const selectedEntityId = useUIStore((state) => state.structureEntityId);
  const [structureEntityId, setStructureEntityId] = useState<ID>(selectedEntityId);

  const selectedResource = useMarketStore((state) => state.selectedResource);
  const setSelectedResource = useMarketStore((state) => state.setSelectedResource);

  const [isSiegeOngoing, isBattleOngoing] = useMemo(() => {
    const isSiegeOngoing = battleManager.isSiege(currentBlockTimestamp);
    const isBattleOngoing = battleManager.isBattleOngoing(currentBlockTimestamp);
    return [isSiegeOngoing, isBattleOngoing];
  }, [battleManager, currentBlockTimestamp]);

  const lordsBalance =
    useComponentValue(
      dojo.setup.components.Resource,
      getEntityIdFromKeys([BigInt(structureEntityId!), BigInt(ResourcesIds.Lords)]),
    )?.balance || 0n;

  const bankLordsBalance =
    useComponentValue(
      dojo.setup.components.Resource,
      getEntityIdFromKeys([BigInt(bank?.entityId!), BigInt(ResourcesIds.Lords)]),
    )?.balance || 0n;

  const bankArmy = useArmyByArmyEntityId(bankStructure?.protector?.entity_id || 0);

  // get updated army for when a battle starts: we need to have the updated component to have the correct battle_id
  const armyInfo = useMemo(() => {
    const updatedBattle = battleManager.getUpdatedBattle(currentBlockTimestamp);
    return battleManager.getUpdatedArmy(bankArmy, updatedBattle);
  }, [currentBlockTimestamp, battleManager, bankArmy]);

  const tabs = useMemo(
    () => [
      {
        key: "all",
        label: (
          <div className="flex relative group items-center gap-2">
            <Scroll className="w-6 fill-current" />
            <div className="orderbook-tab-selector self-center">Order Book</div>
          </div>
        ),
        component: (
          <Suspense fallback={<LoadingAnimation />}>
            <MarketOrderPanel
              resourceId={selectedResource}
              entityId={structureEntityId}
              resourceAskOffers={askOffers}
              resourceBidOffers={bidOffers}
            />
          </Suspense>
        ),
      },
      {
        key: "all",
        label: (
          <div className="amm-tab-selector flex relative group items-center gap-2">
            <Swap className="w-6 fill-current" />
            <div className="self-center">AMM</div>
          </div>
        ),
        component: bank && (
          <Suspense fallback={<LoadingAnimation />}>
            <BankPanel
              bankEntityId={bank.entityId}
              structureEntityId={structureEntityId}
              selectedResource={selectedResource}
            />
          </Suspense>
        ),
      },
      {
        key: "all",
        label: (
          <div className="flex relative group items-center gap-2">
            <Sparkles className="w-6 fill-current" />
            <div className="self-center">History</div>
          </div>
        ),
        component: (
          <Suspense fallback={<LoadingAnimation />}>
            <MarketTradingHistory />
          </Suspense>
        ),
      },
      {
        key: "all",
        label: (
          <div className="transfer-tab-selector flex relative group items-center gap-2">
            <Coins className="w-6 fill-current" />
            <div className="self-center">Transfer</div>
          </div>
        ),
        component: (
          <Suspense fallback={<LoadingAnimation />}>
            <TransferView />
          </Suspense>
        ),
      },
      {
        key: "resourceProd",
        label: (
          <div className="realm-production-tab-selector flex relative group items-center gap-2">
            <Crown className="w-6 fill-current" />
            <div className="self-center">Realm Production</div>
          </div>
        ),
        component: (
          <Suspense fallback={<LoadingAnimation />}>
            <RealmProduction />
          </Suspense>
        ),
      },
    ],
    [selectedResource, structureEntityId, askOffers, bidOffers],
  );

  return (
    <ModalContainer>
      <div className="market-modal-selector container border mx-auto grid grid-cols-12 bg-dark border-gold/30 h-full row-span-12 rounded-2xl relative">
        <div className="col-span-3 p-1 row-span-10 overflow-y-auto ">
          <div className="market-realm-selector self-center text-xl justify-between flex gap-2 items-center bg-brown p-4 rounded-xl w-full mb-4">
            <div className="">
              <Select
                value={structureEntityId.toString()}
                onValueChange={(trait) => {
                  setStructureEntityId(ID(trait));
                }}
              >
                <SelectTrigger className="w-[180px]">
                  <SelectValue placeholder="Select Structure" />
                </SelectTrigger>
                <SelectContent>
                  {playerStructures.map((structure, index) => (
                    <SelectItem key={index} value={structure.entity_id.toString()}>
                      {structure.name}
                    </SelectItem>
                  ))}
                </SelectContent>
              </Select>
            </div>
            <div className=" ml-2 bg-map align-middle flex gap-2">
              {currencyFormat(Number(lordsBalance), 2)}{" "}
              <ResourceIcon resource={ResourcesIds[ResourcesIds.Lords]} size="lg" />
            </div>
          </div>
          <Suspense fallback={<LoadingAnimation />}>
            <MarketResourceSidebar
              entityId={structureEntityId}
              bankEntityId={bank?.entityId}
              search={""}
              onClick={(value) => setSelectedResource(value)}
              selectedResource={selectedResource}
              resourceAskOffers={askOffers}
              resourceBidOffers={bidOffers}
            />
          </Suspense>
        </div>
        <div className="col-span-9 h-full row-span-10 overflow-y-auto text-xl">
          <div className="grid grid-cols-3 p-3 flex-wrap justify-between items-start gap-6 mb-8 rounded-xl shadow-lg border border-gold/20 relative">
            <div className="self-center flex-grow max-w-2xl mx-auto">
              <h3 className="text-5xl font-extrabold mb-1">The Lords Market</h3>
              <div className="flex flex-row">
                <p className="text-xs">
                  Engage in direct player-to-player trades through the orderbook, leverage the AMM for bank liquidity
                  trades, or boost your earnings by providing liquidity to the bank.
                </p>
              </div>
            </div>
            <div className="absolute top-4 right-4">
              <CircleButton
                onClick={() => {
                  toggleModal(null);
                  toggleModal(<HintModal initialActiveSection={"Trading"} />);
                }}
                size={"lg"}
                image={BuildingThumbs.question}
                className="hover:bg-gold/20 transition-colors duration-200"
              />
            </div>
            <div className="trade-bank-selector bg-brown p-3 rounded-xl text-sm shadow-lg border border-gold/30 h-full flex flex-col">
              <h3 className="text-xl font-bold mb-4">Bank Information</h3>
              <div className="space-y-1 flex-grow">
                <div className="flex justify-between items-center">
                  <span className="">Current Bank Owner:</span>
                  <span className="font-bold px-4 py-1 ">{bank?.owner}</span>
                </div>
                <div>
                  <div className="flex justify-between items-center">
                    <span className="">Bank Owner Fees:</span>
                    <span className="font-bold px-4">{(bank?.ownerFee || 0) * 100}%</span>
                  </div>
                  <div className="flex justify-between items-center">
                    <span className="">Bank LP Fees:</span>
                    <span className="font-bold px-4">{configManager.getBankConfig().lpFeesNumerator}%</span>
                  </div>
                </div>
                <div className="flex justify-between items-center">
                  <span>Bank Reserves:</span>
                  <span className="font-bold px-4 py-1">
                    <div className="flex items-center">
                      <ResourceIcon className={"mt-0.5"} resource={ResourcesIds[ResourcesIds.Lords]} size="sm" />
                      {currencyFormat(Number(bankLordsBalance), 0)}
                    </div>
                  </span>
                </div>
              </div>
            </div>

            <div className="bank-combat-selector bg-brown border border-gold/30 p-3 rounded-xl text-sm shadow-lg h-full flex flex-col">
              <div>
                <h3 className="text-xl font-bold">AMM Status</h3>
                {!isBattleOngoing && !isSiegeOngoing && (
                  <div className="space-y-3 flex-grow">
                    <div className="flex items-center text-green mb-2 font-medium">
                      <span className="mr-2">✓</span> No combat on Bank, AMM available
                    </div>
                  </div>
                )}
                {isSiegeOngoing && (
                  <div className="flex items-center text-yellow mb-2">
                    <span className="mr-2">⚠</span> Bank siege has started,{" "}
                    {formatTimeDifference(battleManager.getSiegeTimeLeft(currentBlockTimestamp))} remaining to swap in
                    AMM
                  </div>
                )}
                {!isSiegeOngoing && isBattleOngoing && (
                  <div className="flex items-center text-red">
                    <span className="mr-2">⚠</span> Bank combat has started, AMM blocked for{" "}
                    {formatTimeDifference(battleManager.getTimeLeft(currentBlockTimestamp) || new Date(0))} remaining
                  </div>
                )}
              </div>
              {armyInfo && (
                <div>
                  <h3 className="text-xl font-bold mt-2">Bank Defence</h3>
                  <div className="flex-grow">
                    <div className="flex items-center text-green">
                      <TroopDisplay troops={armyInfo.troops} />
                    </div>
                  </div>
                </div>
              )}
            </div>
          </div>
          <Tabs size="large" selectedIndex={selectedTab} onChange={(index: any) => setSelectedTab(index)}>
            <Tabs.List className=" flex w-full">
              {tabs.map((tab, index) => (
                <Tabs.Tab key={index}>{tab.label}</Tabs.Tab>
              ))}
            </Tabs.List>

            <Tabs.Panels className="overflow-hidden h-full">
              {tabs.map((tab, index) => (
                <Tabs.Panel className="h-full" key={index}>
                  {tab.component}
                </Tabs.Panel>
              ))}
            </Tabs.Panels>
          </Tabs>
        </div>
      </div>
    </ModalContainer>
  );
};<|MERGE_RESOLUTION|>--- conflicted
+++ resolved
@@ -3,20 +3,6 @@
 import { ReactComponent as Scroll } from "@/assets/icons/scroll.svg";
 import { ReactComponent as Sparkles } from "@/assets/icons/sparkles.svg";
 import { ReactComponent as Swap } from "@/assets/icons/swap.svg";
-<<<<<<< HEAD
-=======
-import { configManager } from "@/dojo/setup";
-import { useDojo } from "@/hooks/context/dojo-context";
-import { useArmyByArmyEntityId } from "@/hooks/helpers/use-armies";
-import { useBank } from "@/hooks/helpers/use-bank";
-import { useBattlesAtPosition } from "@/hooks/helpers/use-battles";
-import { usePlayerStructures } from "@/hooks/helpers/use-entities";
-import { useStructureByPosition } from "@/hooks/helpers/use-structures";
-import { useSetMarket } from "@/hooks/helpers/use-trade";
-import useMarketStore from "@/hooks/store/use-market-store";
-import { useModalStore } from "@/hooks/store/use-modal-store";
-import useUIStore from "@/hooks/store/use-ui-store";
->>>>>>> 1f36d01e
 import { HintModal } from "@/ui/components/hints/hint-modal";
 import { TroopDisplay } from "@/ui/components/military/troop-chip";
 import { ModalContainer } from "@/ui/components/modal-container";
@@ -34,9 +20,9 @@
   useBank,
   useBattlesAtPosition,
   useDojo,
-  useEntities,
   useMarketStore,
   useModalStore,
+  usePlayerStructures,
   useSetMarket,
   useStructureByPosition,
   useUIStore,
