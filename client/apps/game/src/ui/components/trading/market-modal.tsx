import { ReactComponent as Coins } from "@/assets/icons/coins.svg";
import { ReactComponent as Crown } from "@/assets/icons/crown.svg";
import { ReactComponent as Scroll } from "@/assets/icons/scroll.svg";
import { ReactComponent as Sparkles } from "@/assets/icons/sparkles.svg";
import { ReactComponent as Swap } from "@/assets/icons/swap.svg";
<<<<<<< HEAD
=======
import { configManager } from "@/dojo/setup";
import { useDojo } from "@/hooks/context/dojo-context";
import { useBank } from "@/hooks/helpers/use-bank";
import { useBattlesAtPosition } from "@/hooks/helpers/use-battles";
import { usePlayerStructures } from "@/hooks/helpers/use-entities";
import { useSetMarket } from "@/hooks/helpers/use-trade";
import useMarketStore from "@/hooks/store/use-market-store";
import { useModalStore } from "@/hooks/store/use-modal-store";
import useUIStore from "@/hooks/store/use-ui-store";
>>>>>>> 3aafe708
import { HintModal } from "@/ui/components/hints/hint-modal";
import { TroopDisplay } from "@/ui/components/military/troop-chip";
import { ModalContainer } from "@/ui/components/modal-container";
import { BuildingThumbs } from "@/ui/config";
import CircleButton from "@/ui/elements/circle-button";
import { LoadingAnimation } from "@/ui/elements/loading-animation";
import { ResourceIcon } from "@/ui/elements/resource-icon";
import { Select, SelectContent, SelectItem, SelectTrigger, SelectValue } from "@/ui/elements/select";
import { Tabs } from "@/ui/elements/tab";
import { formatTimeDifference } from "@/ui/modules/military/battle-view/battle-progress";
import { currencyFormat, getEntityIdFromKeys } from "@/ui/utils/utils";
<<<<<<< HEAD
import { BattleManager, ID, ResourcesIds, configManager } from "@bibliothecadao/eternum";
import {
  useArmyByArmyEntityId,
  useBank,
  useBattlesAtPosition,
  useDojo,
  useMarketStore,
  useModalStore,
  usePlayerStructures,
  useSetMarket,
  useStructureByPosition,
  useUIStore,
} from "@bibliothecadao/react";
=======
import { getArmy } from "@/utils/army";
import { getStructureAtPosition } from "@/utils/structure";
import { BattleManager, ContractAddress, ID, ResourcesIds } from "@bibliothecadao/eternum";
>>>>>>> 3aafe708
import { useComponentValue } from "@dojoengine/react";
import { Suspense, lazy, useMemo, useState } from "react";

const MarketResourceSidebar = lazy(() =>
  import("@/ui/components/trading/market-resource-sidebar").then((module) => ({
    default: module.MarketResourceSidebar,
  })),
);

const MarketOrderPanel = lazy(() =>
  import("./market-order-panel").then((module) => ({ default: module.MarketOrderPanel })),
);

const BankPanel = lazy(() =>
  import("@/ui/components/bank/bank-list").then((module) => ({ default: module.BankPanel })),
);

const MarketTradingHistory = lazy(() =>
  import("@/ui/components/trading/market-trading-history").then((module) => ({ default: module.MarketTradingHistory })),
);

const RealmProduction = lazy(() =>
  import("@/ui/components/trading/realm-production").then((module) => ({ default: module.RealmProduction })),
);

const TransferView = lazy(() =>
  import("@/ui/components/trading/transfer-view").then((module) => ({ default: module.TransferView })),
);

export const MarketModal = () => {
  const dojo = useDojo();
  const [selectedTab, setSelectedTab] = useState(0);

  const playerStructures = usePlayerStructures();
  const { toggleModal } = useModalStore();
  const bank = useBank();
  const { bidOffers, askOffers } = useSetMarket();

  const battles = useBattlesAtPosition(bank?.position || { x: 0, y: 0 });

  const currentBlockTimestamp = useUIStore.getState().nextBlockTimestamp || 0;

  const bankStructure = useMemo(
    () =>
      getStructureAtPosition(
        bank?.position || { x: 0, y: 0 },
        ContractAddress(dojo.account.account.address),
        dojo.setup.components,
      ),
    [bank?.position, dojo.account.account.address, dojo.setup.components],
  );

  const battleEntityId = useMemo(() => {
    if (battles.length === 0) return null;
    return battles[0];
  }, [battles]);

  const battleManager = useMemo(
    () => new BattleManager(dojo.setup.components, dojo.network.provider, battleEntityId || 0),
    [battleEntityId],
  );

  // initial entity id
  const selectedEntityId = useUIStore((state) => state.structureEntityId);
  const [structureEntityId, setStructureEntityId] = useState<ID>(selectedEntityId);

  const selectedResource = useMarketStore((state) => state.selectedResource);
  const setSelectedResource = useMarketStore((state) => state.setSelectedResource);

  const [isSiegeOngoing, isBattleOngoing] = useMemo(() => {
    const isSiegeOngoing = battleManager.isSiege(currentBlockTimestamp);
    const isBattleOngoing = battleManager.isBattleOngoing(currentBlockTimestamp);
    return [isSiegeOngoing, isBattleOngoing];
  }, [battleManager, currentBlockTimestamp]);

  const lordsBalance =
    useComponentValue(
      dojo.setup.components.Resource,
      getEntityIdFromKeys([BigInt(structureEntityId!), BigInt(ResourcesIds.Lords)]),
    )?.balance || 0n;

  const bankLordsBalance =
    useComponentValue(
      dojo.setup.components.Resource,
      getEntityIdFromKeys([BigInt(bank?.entityId!), BigInt(ResourcesIds.Lords)]),
    )?.balance || 0n;

  const bankArmy = useMemo(
    () =>
      getArmy(
        bankStructure?.protector?.entity_id || 0,
        ContractAddress(dojo.account.account.address),
        dojo.setup.components,
      ),
    [bankStructure?.protector?.entity_id, dojo.account.account.address, dojo.setup.components],
  );

  // get updated army for when a battle starts: we need to have the updated component to have the correct battle_id
  const armyInfo = useMemo(() => {
    const updatedBattle = battleManager.getUpdatedBattle(currentBlockTimestamp);
    return battleManager.getUpdatedArmy(bankArmy, updatedBattle);
  }, [currentBlockTimestamp, battleManager, bankArmy]);

  const tabs = useMemo(
    () => [
      {
        key: "all",
        label: (
          <div className="flex relative group items-center gap-2">
            <Scroll className="w-6 fill-current" />
            <div className="orderbook-tab-selector self-center">Order Book</div>
          </div>
        ),
        component: (
          <Suspense fallback={<LoadingAnimation />}>
            <MarketOrderPanel
              resourceId={selectedResource}
              entityId={structureEntityId}
              resourceAskOffers={askOffers}
              resourceBidOffers={bidOffers}
            />
          </Suspense>
        ),
      },
      {
        key: "all",
        label: (
          <div className="amm-tab-selector flex relative group items-center gap-2">
            <Swap className="w-6 fill-current" />
            <div className="self-center">AMM</div>
          </div>
        ),
        component: bank && (
          <Suspense fallback={<LoadingAnimation />}>
            <BankPanel
              bankEntityId={bank.entityId}
              structureEntityId={structureEntityId}
              selectedResource={selectedResource}
            />
          </Suspense>
        ),
      },
      {
        key: "all",
        label: (
          <div className="flex relative group items-center gap-2">
            <Sparkles className="w-6 fill-current" />
            <div className="self-center">History</div>
          </div>
        ),
        component: (
          <Suspense fallback={<LoadingAnimation />}>
            <MarketTradingHistory />
          </Suspense>
        ),
      },
      {
        key: "all",
        label: (
          <div className="transfer-tab-selector flex relative group items-center gap-2">
            <Coins className="w-6 fill-current" />
            <div className="self-center">Transfer</div>
          </div>
        ),
        component: (
          <Suspense fallback={<LoadingAnimation />}>
            <TransferView />
          </Suspense>
        ),
      },
      {
        key: "resourceProd",
        label: (
          <div className="realm-production-tab-selector flex relative group items-center gap-2">
            <Crown className="w-6 fill-current" />
            <div className="self-center">Realm Production</div>
          </div>
        ),
        component: (
          <Suspense fallback={<LoadingAnimation />}>
            <RealmProduction />
          </Suspense>
        ),
      },
    ],
    [selectedResource, structureEntityId, askOffers, bidOffers],
  );

  return (
    <ModalContainer>
      <div className="market-modal-selector container border mx-auto grid grid-cols-12 bg-dark border-gold/30 h-full row-span-12 rounded-2xl relative">
        <div className="col-span-3 p-1 row-span-10 overflow-y-auto ">
          <div className="market-realm-selector self-center text-xl justify-between flex gap-2 items-center bg-brown p-4 rounded-xl w-full mb-4">
            <div className="">
              <Select
                value={structureEntityId.toString()}
                onValueChange={(trait) => {
                  setStructureEntityId(ID(trait));
                }}
              >
                <SelectTrigger className="w-[180px]">
                  <SelectValue placeholder="Select Structure" />
                </SelectTrigger>
                <SelectContent>
                  {playerStructures.map((structure, index) => (
                    <SelectItem key={index} value={structure.entity_id.toString()}>
                      {structure.name}
                    </SelectItem>
                  ))}
                </SelectContent>
              </Select>
            </div>
            <div className=" ml-2 bg-map align-middle flex gap-2">
              {currencyFormat(Number(lordsBalance), 2)}{" "}
              <ResourceIcon resource={ResourcesIds[ResourcesIds.Lords]} size="lg" />
            </div>
          </div>
          <Suspense fallback={<LoadingAnimation />}>
            <MarketResourceSidebar
              entityId={structureEntityId}
              bankEntityId={bank?.entityId}
              search={""}
              onClick={(value) => setSelectedResource(value)}
              selectedResource={selectedResource}
              resourceAskOffers={askOffers}
              resourceBidOffers={bidOffers}
            />
          </Suspense>
        </div>
        <div className="col-span-9 h-full row-span-10 overflow-y-auto text-xl">
          <div className="grid grid-cols-3 p-3 flex-wrap justify-between items-start gap-6 mb-8 rounded-xl shadow-lg border border-gold/20 relative">
            <div className="self-center flex-grow max-w-2xl mx-auto">
              <h3 className="text-5xl font-extrabold mb-1">The Lords Market</h3>
              <div className="flex flex-row">
                <p className="text-xs">
                  Engage in direct player-to-player trades through the orderbook, leverage the AMM for bank liquidity
                  trades, or boost your earnings by providing liquidity to the bank.
                </p>
              </div>
            </div>
            <div className="absolute top-4 right-4">
              <CircleButton
                onClick={() => {
                  toggleModal(null);
                  toggleModal(<HintModal initialActiveSection={"Trading"} />);
                }}
                size={"lg"}
                image={BuildingThumbs.question}
                className="hover:bg-gold/20 transition-colors duration-200"
              />
            </div>
            <div className="trade-bank-selector bg-brown p-3 rounded-xl text-sm shadow-lg border border-gold/30 h-full flex flex-col">
              <h3 className="text-xl font-bold mb-4">Bank Information</h3>
              <div className="space-y-1 flex-grow">
                <div className="flex justify-between items-center">
                  <span className="">Current Bank Owner:</span>
                  <span className="font-bold px-4 py-1 ">{bank?.owner}</span>
                </div>
                <div>
                  <div className="flex justify-between items-center">
                    <span className="">Bank Owner Fees:</span>
                    <span className="font-bold px-4">{(bank?.ownerFee || 0) * 100}%</span>
                  </div>
                  <div className="flex justify-between items-center">
                    <span className="">Bank LP Fees:</span>
                    <span className="font-bold px-4">{configManager.getBankConfig().lpFeesNumerator}%</span>
                  </div>
                </div>
                <div className="flex justify-between items-center">
                  <span>Bank Reserves:</span>
                  <span className="font-bold px-4 py-1">
                    <div className="flex items-center">
                      <ResourceIcon className={"mt-0.5"} resource={ResourcesIds[ResourcesIds.Lords]} size="sm" />
                      {currencyFormat(Number(bankLordsBalance), 0)}
                    </div>
                  </span>
                </div>
              </div>
            </div>

            <div className="bank-combat-selector bg-brown border border-gold/30 p-3 rounded-xl text-sm shadow-lg h-full flex flex-col">
              <div>
                <h3 className="text-xl font-bold">AMM Status</h3>
                {!isBattleOngoing && !isSiegeOngoing && (
                  <div className="space-y-3 flex-grow">
                    <div className="flex items-center text-green mb-2 font-medium">
                      <span className="mr-2">✓</span> No combat on Bank, AMM available
                    </div>
                  </div>
                )}
                {isSiegeOngoing && (
                  <div className="flex items-center text-yellow mb-2">
                    <span className="mr-2">⚠</span> Bank siege has started,{" "}
                    {formatTimeDifference(battleManager.getSiegeTimeLeft(currentBlockTimestamp))} remaining to swap in
                    AMM
                  </div>
                )}
                {!isSiegeOngoing && isBattleOngoing && (
                  <div className="flex items-center text-red">
                    <span className="mr-2">⚠</span> Bank combat has started, AMM blocked for{" "}
                    {formatTimeDifference(battleManager.getTimeLeft(currentBlockTimestamp) || new Date(0))} remaining
                  </div>
                )}
              </div>
              {armyInfo && (
                <div>
                  <h3 className="text-xl font-bold mt-2">Bank Defence</h3>
                  <div className="flex-grow">
                    <div className="flex items-center text-green">
                      <TroopDisplay troops={armyInfo.troops} />
                    </div>
                  </div>
                </div>
              )}
            </div>
          </div>
          <Tabs size="large" selectedIndex={selectedTab} onChange={(index: any) => setSelectedTab(index)}>
            <Tabs.List className=" flex w-full">
              {tabs.map((tab, index) => (
                <Tabs.Tab key={index}>{tab.label}</Tabs.Tab>
              ))}
            </Tabs.List>

            <Tabs.Panels className="overflow-hidden h-full">
              {tabs.map((tab, index) => (
                <Tabs.Panel className="h-full" key={index}>
                  {tab.component}
                </Tabs.Panel>
              ))}
            </Tabs.Panels>
          </Tabs>
        </div>
      </div>
    </ModalContainer>
  );
};<|MERGE_RESOLUTION|>--- conflicted
+++ resolved
@@ -3,18 +3,6 @@
 import { ReactComponent as Scroll } from "@/assets/icons/scroll.svg";
 import { ReactComponent as Sparkles } from "@/assets/icons/sparkles.svg";
 import { ReactComponent as Swap } from "@/assets/icons/swap.svg";
-<<<<<<< HEAD
-=======
-import { configManager } from "@/dojo/setup";
-import { useDojo } from "@/hooks/context/dojo-context";
-import { useBank } from "@/hooks/helpers/use-bank";
-import { useBattlesAtPosition } from "@/hooks/helpers/use-battles";
-import { usePlayerStructures } from "@/hooks/helpers/use-entities";
-import { useSetMarket } from "@/hooks/helpers/use-trade";
-import useMarketStore from "@/hooks/store/use-market-store";
-import { useModalStore } from "@/hooks/store/use-modal-store";
-import useUIStore from "@/hooks/store/use-ui-store";
->>>>>>> 3aafe708
 import { HintModal } from "@/ui/components/hints/hint-modal";
 import { TroopDisplay } from "@/ui/components/military/troop-chip";
 import { ModalContainer } from "@/ui/components/modal-container";
@@ -26,10 +14,16 @@
 import { Tabs } from "@/ui/elements/tab";
 import { formatTimeDifference } from "@/ui/modules/military/battle-view/battle-progress";
 import { currencyFormat, getEntityIdFromKeys } from "@/ui/utils/utils";
-<<<<<<< HEAD
-import { BattleManager, ID, ResourcesIds, configManager } from "@bibliothecadao/eternum";
 import {
-  useArmyByArmyEntityId,
+  BattleManager,
+  ContractAddress,
+  ID,
+  ResourcesIds,
+  configManager,
+  getArmy,
+  getStructureAtPosition,
+} from "@bibliothecadao/eternum";
+import {
   useBank,
   useBattlesAtPosition,
   useDojo,
@@ -37,14 +31,8 @@
   useModalStore,
   usePlayerStructures,
   useSetMarket,
-  useStructureByPosition,
   useUIStore,
 } from "@bibliothecadao/react";
-=======
-import { getArmy } from "@/utils/army";
-import { getStructureAtPosition } from "@/utils/structure";
-import { BattleManager, ContractAddress, ID, ResourcesIds } from "@bibliothecadao/eternum";
->>>>>>> 3aafe708
 import { useComponentValue } from "@dojoengine/react";
 import { Suspense, lazy, useMemo, useState } from "react";
 
