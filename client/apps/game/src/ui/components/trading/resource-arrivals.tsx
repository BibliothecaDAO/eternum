--- conflicted
+++ resolved
@@ -1,20 +1,12 @@
 import { addToSubscription } from "@/dojo/queries";
-<<<<<<< HEAD
-=======
-import { useDojo } from "@/hooks/context/dojo-context";
-import useNextBlockTimestamp from "@/hooks/use-next-block-timestamp";
->>>>>>> 1f36d01e
 import { EntityArrival } from "@/ui/components/entities/entity";
 import { HintSection } from "@/ui/components/hints/hint-modal";
 import Button from "@/ui/elements/button";
 import { Checkbox } from "@/ui/elements/checkbox";
 import { Headline } from "@/ui/elements/headline";
 import { HintModalButton } from "@/ui/elements/hint-modal-button";
-<<<<<<< HEAD
-import { ArrivalInfo, useDojo, useNextBlockTimestamp } from "@bibliothecadao/react";
-=======
 import { ArrivalInfo } from "@bibliothecadao/eternum";
->>>>>>> 1f36d01e
+import { useDojo, useNextBlockTimestamp } from "@bibliothecadao/react";
 import { memo, useEffect, useState } from "react";
 import { create } from "zustand";
 
