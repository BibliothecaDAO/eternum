--- conflicted
+++ resolved
@@ -1,8 +1,4 @@
-<<<<<<< HEAD
-import { addToSubscription } from "@/dojo/queries";
-=======
 import { getEntitiesFromTorii } from "@/dojo/queries";
->>>>>>> 44f0db30
 import { useBlockTimestamp } from "@/hooks/helpers/use-block-timestamp";
 import { EntityArrival } from "@/ui/components/entities/entity";
 import { HintSection } from "@/ui/components/hints/hint-modal";
@@ -51,9 +47,9 @@
       addSubscribedIds(unsubscribedIds);
 
       // Move API call outside of state updates
-      getEntitiesFromTorii(dojo.network.toriiClient, dojo.network.contractComponents as any, unsubscribedIds, ["s1_eternum-DetachedResource"]).catch(
-        (error) => console.error("Fetch failed", error),
-      );
+      getEntitiesFromTorii(dojo.network.toriiClient, dojo.network.contractComponents as any, unsubscribedIds, [
+        "s1_eternum-DetachedResource",
+      ]).catch((error) => console.error("Fetch failed", error));
       console.log("AddToSubscriptionStart - 5");
     }, [arrivals, subscribedIds, addSubscribedIds]);
 
