import { soundSelector, useUiSounds } from "@/hooks/helpers/use-ui-sound";
import { TravelInfo } from "@/ui/components/resources/travel-info";
import { ToggleComponent } from "@/ui/components/toggle/toggle-component";
import { SelectEntityFromList } from "@/ui/components/trading/select-entity-from-list";
import { SelectResources } from "@/ui/components/trading/select-resources";
import Button from "@/ui/elements/button";
import { Checkbox } from "@/ui/elements/checkbox";
import { Headline } from "@/ui/elements/headline";
import TextInput from "@/ui/elements/text-input";
import { calculateArrivalTime, formatArrivalTime, normalizeDiacriticalMarks } from "@/ui/utils/utils";
import {
  computeTravelTime,
  configManager,
  EntityType,
  getRealmAddressName,
  ID,
  multiplyByPrecision
} from "@bibliothecadao/eternum";
import { useDojo } from "@bibliothecadao/react";
import { ArrowRight, LucideArrowRight } from "lucide-react";
import { memo, useEffect, useMemo, useState } from "react";

enum STEP_ID {
  SELECT_ENTITIES = 1,
  SELECT_RESOURCES = 2,
  SUCCESS = 3,
}
const STEPS = [
  {
    id: STEP_ID.SELECT_ENTITIES,
    title: "Select transfer",
  },
  {
    id: STEP_ID.SELECT_RESOURCES,
    title: "Select resources to transfer",
  },
  {
    id: STEP_ID.SUCCESS,
    title: "Transfer successful",
  },
];

interface SelectedEntity {
  name: string;
  entityId: ID;
}

const SelectEntitiesStep = memo(
  ({
    selectedEntityIdFrom,
    selectedEntityIdTo,
    setSelectedEntityIdFrom,
    setSelectedEntityIdTo,
    travelTime,
    entitiesListWithAccountNames,
    fromSearchTerm,
    setFromSearchTerm,
    toSearchTerm,
    setToSearchTerm,
    filtered,
    filterBy,
    setSelectedStepId,
  }: {
    selectedEntityIdFrom: SelectedEntity | null;
    selectedEntityIdTo: SelectedEntity | null;
    setSelectedEntityIdFrom: (entity: SelectedEntity | null) => void;
    setSelectedEntityIdTo: (entity: SelectedEntity | null) => void;
    travelTime: number | undefined;
    entitiesListWithAccountNames: { entities: any[]; name: string }[];
    fromSearchTerm: string;
    setFromSearchTerm: (term: string) => void;
    toSearchTerm: string;
    setToSearchTerm: (term: string) => void;
    filtered: boolean;
    filterBy: (filtered: boolean) => void;
    setSelectedStepId: (stepId: STEP_ID) => void;
  }) => {
    const isEntitySelected = (entities: any[], selectedEntityId: ID | undefined) => {
      return entities.some((entity) => entity.entityId === selectedEntityId);
    };

    const filterEntities = (entities: any[], searchTerm: string, selectedEntityId: ID | undefined) => {
      const normalizedSearchTerm = normalizeDiacriticalMarks(searchTerm.toLowerCase());
      return entities.filter(
        (entity) =>
          entity.entityId === selectedEntityId ||
          normalizeDiacriticalMarks(entity.name.toLowerCase()).includes(normalizedSearchTerm) ||
          (entity.accountName &&
            normalizeDiacriticalMarks(entity.accountName.toLowerCase()).includes(normalizedSearchTerm)),
      );
    };

    // Calculate the arrival time based on the travel time
    const arrivalTime = calculateArrivalTime(travelTime);
    const formattedArrivalTime = formatArrivalTime(arrivalTime);

    return (
      <>
        <div className="w-full flex flex-col justify-center items-center">
          {formattedArrivalTime && (
            <div className="text-gold font-semibold">Estimated Arrival: {formattedArrivalTime}</div>
          )}
        </div>
        <div className="grid grid-cols-2 gap-6 mt-3">
          {/* From column */}
          <div className="justify-around">
            <Headline>From</Headline>
            <TextInput placeholder="Search Structures..." onChange={setFromSearchTerm} className="my-2" />
            {entitiesListWithAccountNames
              .filter(({ name }) => name !== "Other Realms")
              .map(({ entities, name: title }, index) => {
                const filteredEntities = filterEntities(entities, fromSearchTerm, selectedEntityIdFrom?.entityId);
                if (filteredEntities.length === 0) return null;
                return (
                  <ToggleComponent
                    title={title}
                    key={index}
                    searchTerm={fromSearchTerm}
                    initialOpen={fromSearchTerm !== "" || isEntitySelected(entities, selectedEntityIdFrom?.entityId)}
                  >
                    <SelectEntityFromList
                      onSelect={(name, entityId) => setSelectedEntityIdFrom({ name, entityId })}
                      selectedCounterpartyId={selectedEntityIdTo?.entityId!}
                      selectedEntityId={selectedEntityIdFrom?.entityId!}
                      entities={filteredEntities}
                    />
                  </ToggleComponent>
                );
              })}
          </div>
          {/* To column */}
          <div className="justify-around overflow-auto">
            <Headline>To</Headline>
            <div className="p-1">
              <div className="flex space-x-2 items-center cursor-pointer" onClick={() => filterBy(!filtered)}>
                <Checkbox enabled={filtered} />
                <div>Tribe Only</div>
              </div>
            </div>

            <TextInput placeholder="Search entities..." onChange={setToSearchTerm} className="my-2" />
            {entitiesListWithAccountNames.map(({ entities, name: title }, index) => (
              <ToggleComponent
                title={title}
                key={index}
                searchTerm={toSearchTerm}
                initialOpen={toSearchTerm !== "" || isEntitySelected(entities, selectedEntityIdTo?.entityId)}
              >
                <SelectEntityFromList
                  onSelect={(name, entityId) => setSelectedEntityIdTo({ name, entityId })}
                  selectedCounterpartyId={selectedEntityIdFrom?.entityId!}
                  selectedEntityId={selectedEntityIdTo?.entityId!}
                  entities={filterEntities(entities, toSearchTerm, selectedEntityIdTo?.entityId)}
                />
              </ToggleComponent>
            ))}
          </div>
        </div>
        <div className="flex justify-center w-full">
          <Button
            className="w-full mt-8"
            disabled={!selectedEntityIdFrom || !selectedEntityIdTo}
            variant="primary"
            size="md"
            onClick={() => setSelectedStepId(STEP_ID.SELECT_RESOURCES)}
          >
            Next - Select Resources
            <LucideArrowRight className="ml-2" />
          </Button>
        </div>
      </>
    );
  },
);

export const TransferBetweenEntities = ({
  entitiesList,
  filtered,
  filterBy,
}: {
  entitiesList: { entities: { entityId: ID }[]; name: string }[];
  filtered: boolean;
  filterBy: (filtered: boolean) => void;
}) => {
  const [selectedEntityIdFrom, setSelectedEntityIdFrom] = useState<SelectedEntity | null>(null);
  const [selectedEntityIdTo, setSelectedEntityIdTo] = useState<SelectedEntity | null>(null);
  const [selectedResourceIds, setSelectedResourceIds] = useState([]);
  const [selectedResourceAmounts, setSelectedResourceAmounts] = useState<{ [key: string]: number }>({});
  const [selectedStepId, setSelectedStepId] = useState(STEP_ID.SELECT_ENTITIES);
  const [isLoading, setIsLoading] = useState(false);
  const [canCarry, setCanCarry] = useState(true);
  const [isOriginDonkeys, setIsOriginDonkeys] = useState(true);
  const [travelTime, setTravelTime] = useState<number | undefined>(undefined);
  const [fromSearchTerm, setFromSearchTerm] = useState("");
  const [toSearchTerm, setToSearchTerm] = useState("");
  const { play: playDonkeyScreaming } = useUiSounds(soundSelector.burnDonkey);

  const currentStep = useMemo(() => STEPS.find((step) => step.id === selectedStepId), [selectedStepId]);

  const {
    account: { account },
    setup: {
      components,
      systemCalls: { send_resources, pickup_resources },
    },
  } = useDojo();

<<<<<<< HEAD

=======
>>>>>>> 2e1c8e6f
  useEffect(() => {
    selectedEntityIdFrom &&
      selectedEntityIdTo &&
      setTravelTime(
        computeTravelTime(
          selectedEntityIdFrom?.entityId,
          selectedEntityIdTo?.entityId,
          configManager.getSpeedConfig(EntityType.DONKEY),
          components,
        ),
      );
  }, [selectedEntityIdFrom, selectedEntityIdTo]);

  console.log("speed", configManager.getSpeedConfig(EntityType.DONKEY));
  const onSendResources = () => {
    setIsLoading(true);
    const resourcesList = selectedResourceIds.map((id: number) => ({
      resource: Number(id),
      amount: multiplyByPrecision(selectedResourceAmounts[Number(id)]),
    }));
    const systemCall = !isOriginDonkeys
      ? pickup_resources({
          signer: account,
          owner_entity_id: selectedEntityIdFrom?.entityId!,
          recipient_entity_id: selectedEntityIdTo?.entityId!,
          resources: resourcesList || [],
        })
      : send_resources({
          // pickup_resources is not defined in the snippet
          signer: account,
          sender_entity_id: selectedEntityIdFrom?.entityId!,
          recipient_entity_id: selectedEntityIdTo?.entityId!,
          resources: resourcesList || [],
        });

    playDonkeyScreaming();

    systemCall.finally(() => {
      setIsLoading(false);
      setSelectedStepId(STEP_ID.SUCCESS);
    });
  };

  const onNewTrade = () => {
    setSelectedEntityIdFrom(null);
    setSelectedEntityIdTo(null);
    setSelectedResourceIds([]);
    setSelectedResourceAmounts({});
    setSelectedStepId(STEP_ID.SELECT_ENTITIES);
  };

  const entitiesListWithAccountNames = useMemo(() => {
    console.log(entitiesList);
    return entitiesList.map(({ entities, name }) => ({
      entities: entities.map((entity) => ({
        ...entity,
        accountName: getRealmAddressName(entity.entityId, components),
      })),
      name,
    }));
  }, [entitiesList]);

  return (
    <div className="transfer-selector p-2 h-full">
      <Headline className="text-center capitalize my-5">{currentStep?.title}</Headline>

      <div className="flex justify-center gap-4 mb-8 text-xl">
        {selectedEntityIdFrom?.toString() && selectedEntityIdTo?.toString() && (
          <>
            <div className="p-2 self-center">
              Transfer From: <span className="font-bold">{selectedEntityIdFrom?.name}</span>{" "}
            </div>
            <ArrowRight className="self-center" />
            <div className="p-2 self-center">
              Transfer To: <span className="font-bold">{selectedEntityIdTo?.name}</span>
            </div>
          </>
        )}
      </div>

      {currentStep?.id === STEP_ID.SELECT_ENTITIES && (
        <SelectEntitiesStep
          selectedEntityIdFrom={selectedEntityIdFrom}
          selectedEntityIdTo={selectedEntityIdTo}
          setSelectedEntityIdFrom={setSelectedEntityIdFrom}
          setSelectedEntityIdTo={setSelectedEntityIdTo}
          travelTime={travelTime}
          entitiesListWithAccountNames={entitiesListWithAccountNames}
          fromSearchTerm={fromSearchTerm}
          setFromSearchTerm={setFromSearchTerm}
          toSearchTerm={toSearchTerm}
          setToSearchTerm={setToSearchTerm}
          filtered={filtered}
          filterBy={filterBy}
          setSelectedStepId={setSelectedStepId}
        />
      )}

      {currentStep?.id === STEP_ID.SELECT_RESOURCES && (
        <div className="grid grid-cols-2 gap-8 px-8 h-full">
          <div className=" bg-gold/10  h-auto border border-gold/40">
            <SelectResources
              selectedResourceIds={selectedResourceIds}
              setSelectedResourceIds={setSelectedResourceIds}
              selectedResourceAmounts={selectedResourceAmounts}
              setSelectedResourceAmounts={setSelectedResourceAmounts}
              entity_id={selectedEntityIdFrom?.entityId!}
            />
          </div>

          <div className=" ">
            <div className="p-10 bg-gold/10  h-auto rounded-lg border border-gold/40">
              <div className="flex flex-col w-full items-center">
                <TravelInfo
                  entityId={isOriginDonkeys ? selectedEntityIdFrom?.entityId! : selectedEntityIdTo?.entityId!}
                  resources={selectedResourceIds.map((resourceId: number) => ({
                    resourceId,
                    amount: selectedResourceAmounts[resourceId],
                  }))}
                  travelTime={travelTime}
                  setCanCarry={setCanCarry}
                />
              </div>
            </div>
          </div>

          <div className="w-full col-span-2 grid grid-cols-4 gap-4">
            <Button
              className="col-span-1 justify-center"
              variant="secondary"
              size="md"
              onClick={() => setSelectedStepId(STEP_ID.SELECT_ENTITIES)}
            >
              Back
            </Button>
            <Button
              className="col-span-3 justify-center"
              isLoading={isLoading}
              disabled={!canCarry || selectedResourceIds.length === 0}
              variant="primary"
              size="md"
              onClick={onSendResources}
            >
              Confirm Transfer
            </Button>
          </div>
        </div>
      )}
      {currentStep?.id === STEP_ID.SUCCESS && <FinalTransfer onNewTrade={onNewTrade} />}
    </div>
  );
};

const FinalTransfer = memo(({ onNewTrade }: { onNewTrade: () => void }) => {
  return (
    <div className=" justify-center items-center text-center">
      <h4>Transfer successful!</h4>
      <p>Check transfers in the right sidebar transfer menu.</p>
      <Button variant="primary" size="md" className="mt-4" onClick={onNewTrade}>
        New transfer
      </Button>
    </div>
  );
});<|MERGE_RESOLUTION|>--- conflicted
+++ resolved
@@ -205,10 +205,6 @@
     },
   } = useDojo();
 
-<<<<<<< HEAD
-
-=======
->>>>>>> 2e1c8e6f
   useEffect(() => {
     selectedEntityIdFrom &&
       selectedEntityIdTo &&
