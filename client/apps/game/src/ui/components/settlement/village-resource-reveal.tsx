import Button from "@/ui/elements/button";
<<<<<<< HEAD
import { ContractAddress, HexPosition, ResourcesIds, } from "@bibliothecadao/types";
import {
  unpackValue
} from "@bibliothecadao/eternum"
=======
import { LoadingAnimation } from "@/ui/elements/loading-animation";
import { ContractAddress, HexPosition, ResourcesIds, unpackValue } from "@bibliothecadao/eternum";
>>>>>>> bc0e43b1
import { useDojo } from "@bibliothecadao/react";
import { useComponentValue } from "@dojoengine/react";
import { getComponentValue } from "@dojoengine/recs";
import { getEntityIdFromKeys } from "@dojoengine/utils";
import { AnimatePresence, motion } from "framer-motion";
import { useCallback, useEffect, useMemo, useRef, useState } from "react";
import { ResourceIcon } from "../../elements/resource-icon";

// Define common resource types for the roulette
const COMMON_RESOURCES = ["Wood", "Stone", "Coal", "Copper", "Obsidian", "Silver", "Ironwood", "ColdIron", "Gold"];

// Define rare resources for the roulette
const RARE_RESOURCES = [
  "Hartwood",
  "Diamonds",
  "Sapphire",
  "Ruby",
  "DeepCrystal",
  "Ignium",
  "EtherealSilica",
  "TrueIce",
  "TwilightQuartz",
  "AlchemicalSilver",
  "Adamantine",
  "Mithral",
  "Dragonhide",
];

export const VillageResourceReveal = ({
  villageCoords,
  onRestart,
  onClose,
}: {
  villageCoords: HexPosition;
  onRestart: () => void;
  onClose: () => void;
}) => {
  const {
    setup: {
      account: { account },
      components: { Tile, Structure },
    },
  } = useDojo();

  const [isSpinning, setIsSpinning] = useState(false);
  const [spinComplete, setSpinComplete] = useState(false);
  const [rouletteResources, setRouletteResources] = useState<string[]>([]);
  const [showCelebration, setShowCelebration] = useState(false);
  const spinTimeout = useRef<NodeJS.Timeout | null>(null);
  const confettiTimeout = useRef<NodeJS.Timeout | null>(null);

  const tile = useComponentValue(Tile, getEntityIdFromKeys([BigInt(villageCoords.col), BigInt(villageCoords.row)]));

  // Check if player is owner in case someone else settles at same time
  const revealedResource = useMemo(() => {
    if (!tile?.occupier_id) return null;
    const structure = getComponentValue(Structure, getEntityIdFromKeys([BigInt(tile.occupier_id)]));
    if (!structure || structure.owner !== ContractAddress(account.address)) return null;
    return unpackValue(structure?.resources_packed)?.[0];
  }, [tile?.occupier_id, account.address]);

  // Generate random resources for the roulette
  const generateRandomResources = useCallback(() => {
    // Create a pool with more common resources and fewer rare ones
    const resourcePool = [...COMMON_RESOURCES, ...COMMON_RESOURCES, ...RARE_RESOURCES];

    // Shuffle and take 20 random resources
    const shuffled = [...resourcePool].sort(() => 0.5 - Math.random());
    const selected = shuffled.slice(0, 20);

    // Add the revealed resource at the end (this will be where it stops)
    if (revealedResource) {
      selected.push(
        Object.keys(ResourcesIds).find((key) => ResourcesIds[key as keyof typeof ResourcesIds] === revealedResource) ||
        "Wood",
      );
    }

    return selected;
  }, [revealedResource]);

  const startSpin = useCallback(() => {
    if (isSpinning || spinComplete) return;

    setIsSpinning(true);
    setSpinComplete(false);
    setShowCelebration(false);

    // Generate random resources for the roulette
    setRouletteResources(generateRandomResources());

    // Set timeout to stop spinning after 3 seconds
    spinTimeout.current = setTimeout(() => {
      setIsSpinning(false);
      setSpinComplete(true);

      // Show celebration effects after revealing the resource
      confettiTimeout.current = setTimeout(() => {
        setShowCelebration(true);
      }, 500);
    }, 3000);
  }, [isSpinning, spinComplete, generateRandomResources]);

  // Clean up timeouts on unmount
  useEffect(() => {
    return () => {
      if (spinTimeout.current) clearTimeout(spinTimeout.current);
      if (confettiTimeout.current) clearTimeout(confettiTimeout.current);
    };
  }, []);

  // Auto-start spin when resource is revealed and spin hasn't happened yet
  useEffect(() => {
    if (revealedResource && !isSpinning && !spinComplete) {
      // Add a small delay before starting the spin
      const timeout = setTimeout(() => {
        startSpin();
      }, 500);

      return () => clearTimeout(timeout);
    }
  }, [revealedResource, isSpinning, spinComplete, startSpin]);

  return (
    <div className="flex flex-col items-center justify-center w-full h-full relative">
      <h4 className="mb-8">Resource Discovery</h4>

      <div className="relative w-64 h-64 overflow-hidden rounded-2xl panel-wood border-gold/5 bg-brown/5 backdrop-blur-sm shadow-xl">
        {/* Spinning roulette container */}
        {!revealedResource ? (
          <div className="absolute inset-0 flex flex-col items-center justify-center bg-gradient-to-br from-dark-brown/60 to-dark-brown/90 p-4">
            <LoadingAnimation />
            <motion.p
              className="text-gold mt-4"
              animate={{
                opacity: [0.6, 1, 0.6],
              }}
              transition={{
                duration: 1.5,
                repeat: Infinity,
                ease: "easeInOut",
              }}
            >
              Waiting for transaction...
            </motion.p>
          </div>
        ) : (
          <div className="absolute inset-0 flex items-center justify-center bg-gradient-to-br from-dark-brown/60 to-dark-brown/90">
            <AnimatePresence>
              {isSpinning && (
                <motion.div
                  initial={{ y: "-100%" }}
                  animate={{
                    y: "100%",
                    transition: {
                      duration: 3,
                      ease: [0.2, 0.8, 0.8, 0.2],
                    },
                  }}
                  exit={{ opacity: 0 }}
                  className="absolute flex flex-col items-center gap-4"
                >
                  {rouletteResources.map((resource, index) => (
                    <div
                      key={`${resource}-${index}`}
                      className="p-2 bg-dark-brown/80 rounded-lg shadow-inner flex items-center justify-center"
                    >
                      <ResourceIcon resource={resource} size="xl" className="" />
                    </div>
                  ))}
                </motion.div>
              )}
            </AnimatePresence>
          </div>
        )}

        {/* Revealed resource (shown after spin) */}
        {spinComplete && revealedResource && (
          <motion.div
            initial={{ scale: 0.5, opacity: 0 }}
            animate={{
              scale: 1,
              opacity: 1,
              transition: { type: "spring", stiffness: 300, damping: 15 },
            }}
            className="absolute inset-0 flex flex-col items-center justify-center p-4"
          >
            <h6>You minted:</h6>
            <div className="p-6 bg-dark-brown/80 rounded-xl shadow-inner flex flex-col items-center justify-center">
              <ResourceIcon
                resource={
                  Object.keys(ResourcesIds).find(
                    (key) => ResourcesIds[key as keyof typeof ResourcesIds] === revealedResource,
                  ) || "Wood"
                }
                size="xxl"
                className="mb-2"
              />
              <h5>
                {Object.keys(ResourcesIds).find(
                  (key) => ResourcesIds[key as keyof typeof ResourcesIds] === revealedResource,
                ) + " Village"}
              </h5>
            </div>
          </motion.div>
        )}

        {/* Celebration effects */}
        {showCelebration && (
          <>
            <motion.div
              initial={{ opacity: 0 }}
              animate={{ opacity: 1 }}
              className="absolute inset-0 pointer-events-none"
              style={{
                position: "absolute",
                top: 0,
                left: 0,
                width: "100%",
                height: "100%",
                overflow: "visible",
              }}
            >
              {/* Confetti particles */}
              {Array.from({ length: 60 }).map((_, i) => {
                // Calculate even distribution from center
                const angle = Math.random() * Math.PI * 2; // Random angle in radians
                const distance = 30 + Math.random() * 40; // Distance from center (30-70%)

                return (
                  <motion.div
                    key={i}
                    initial={{
                      x: "-50%",
                      y: "-50%",
                      left: "50%",
                      top: "50%",
                      scale: 0,
                      opacity: 1,
                      rotate: 0,
                    }}
                    animate={{
                      x: `calc(-50% + ${Math.cos(angle) * distance}px)`,
                      y: `calc(-50% + ${Math.sin(angle) * distance}px)`,
                      scale: Math.random() * 2 + 1.5,
                      opacity: [1, 0.8, 0],
                      rotate: Math.random() * 720 - 360,
                      transition: {
                        duration: 2.5 + Math.random() * 1.5,
                        ease: "easeOut",
                      },
                    }}
                    style={{
                      position: "absolute",
                      left: "50%",
                      top: "50%",
                      width: `${Math.random() * 16 + 8}px`,
                      height: `${Math.random() * 16 + 8}px`,
                      borderRadius: Math.random() > 0.3 ? "50%" : `${Math.random() * 5}px`,
                      backgroundColor: [
                        "#D4AF37", // Gold
                        "#C5A028", // Darker gold
                        "#E6BE44", // Lighter gold
                        "#F8F4E3", // Off-white
                        "#5C7D11", // Green (for success)
                        "#7FB935", // Light green
                        "#3D5E0F", // Dark green
                      ][Math.floor(Math.random() * 7)],
                      boxShadow: "0 0 12px 4px rgba(212, 175, 55, 0.5)",
                      zIndex: 30,
                    }}
                  />
                );
              })}

              {/* Burst effect at center */}
              <motion.div
                initial={{ scale: 0, opacity: 0 }}
                animate={{
                  scale: [0, 1.5],
                  opacity: [0, 0.8, 0],
                  transition: { duration: 1, ease: "easeOut" },
                }}
                style={{
                  position: "absolute",
                  top: "50%",
                  left: "50%",
                  width: "80px",
                  height: "80px",
                  borderRadius: "50%",
                  background:
                    "radial-gradient(circle, rgba(255,255,255,0.9) 0%, rgba(212,175,55,0.4) 70%, transparent 100%)",
                  transform: "translate(-50%, -50%)",
                  zIndex: 25,
                }}
              />
            </motion.div>
          </>
        )}
      </div>

      {/* Close and restart buttons */}
      <div className="flex gap-4 justify-center mt-8">
        <Button
          variant="gold"
          disabled={isSpinning || !revealedResource}
          onClick={onRestart}
          className="px-8 py-4 text-base font-semibold"
        >
          Mint New Village
        </Button>
        <Button
          variant="outline"
          disabled={isSpinning || !revealedResource}
          onClick={onClose}
          className="px-8 py-4 text-base"
        >
          Continue to your Village
        </Button>
      </div>
    </div>
  );
};<|MERGE_RESOLUTION|>--- conflicted
+++ resolved
@@ -1,14 +1,8 @@
 import Button from "@/ui/elements/button";
-<<<<<<< HEAD
-import { ContractAddress, HexPosition, ResourcesIds, } from "@bibliothecadao/types";
-import {
-  unpackValue
-} from "@bibliothecadao/eternum"
-=======
 import { LoadingAnimation } from "@/ui/elements/loading-animation";
-import { ContractAddress, HexPosition, ResourcesIds, unpackValue } from "@bibliothecadao/eternum";
->>>>>>> bc0e43b1
+import { unpackValue } from "@bibliothecadao/eternum";
 import { useDojo } from "@bibliothecadao/react";
+import { ContractAddress, HexPosition, ResourcesIds } from "@bibliothecadao/types";
 import { useComponentValue } from "@dojoengine/react";
 import { getComponentValue } from "@dojoengine/recs";
 import { getEntityIdFromKeys } from "@dojoengine/utils";
@@ -82,7 +76,7 @@
     if (revealedResource) {
       selected.push(
         Object.keys(ResourcesIds).find((key) => ResourcesIds[key as keyof typeof ResourcesIds] === revealedResource) ||
-        "Wood",
+          "Wood",
       );
     }
 
