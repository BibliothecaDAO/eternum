--- conflicted
+++ resolved
@@ -5,16 +5,9 @@
 import {
   checkOpenVillageSlotFromToriiClient,
   getRandomRealmWithVillageSlotsFromTorii,
-<<<<<<< HEAD
-  getRealmNameById
-} from "@bibliothecadao/eternum";
-import { useDojo } from "@bibliothecadao/react";
-import { Direction, HexPosition, ID } from "@bibliothecadao/types";
-=======
 } from "@bibliothecadao/torii-client";
 import { Direction, HexPosition, ID, WORLD_CONFIG_ID } from "@bibliothecadao/types";
 import { getComponentValue } from "@dojoengine/recs";
->>>>>>> 504da090
 import { useEffect, useState } from "react";
 import { ModalContainer } from "../modal-container";
 import { VillageResourceReveal } from "./village-resource-reveal";
@@ -118,14 +111,8 @@
     const realmCount =
       getComponentValue(components.WorldConfig, getEntityIdFromKeys([WORLD_CONFIG_ID]))?.realm_count_config.count || 0;
     try {
-<<<<<<< HEAD
       const data = await getRandomRealmWithVillageSlotsFromTorii(toriiClient);
       if (data && data) {
-=======
-      const randomRealm = await getRandomRealmWithVillageSlotsFromTorii(toriiClient, realmCount);
-
-      if (randomRealm && randomRealm) {
->>>>>>> 504da090
         // Extract values safely with type assertions
         const result = {
           realmId: data.realmId,
