--- conflicted
+++ resolved
@@ -122,15 +122,8 @@
           {currencyFormat(balance ? Number(balance) : 0, 2)}
         </div>
 
-<<<<<<< HEAD
-        <div className="self-center m-y-auto font-bold col-span-4 text-center">
+        <div className={`self-center m-y-auto font-bold col-span-4 text-center ${size === "large" ? "text-lg" : ""}`}>
           {timeUntilValueReached !== 0 ? formatTime(timeUntilValueReached) : ""}
-=======
-        <div className={`self-center m-y-auto font-bold col-span-4 text-center ${size === "large" ? "text-lg" : ""}`}>
-          {timeUntilValueReached !== 0
-            ? formatTime(timeUntilValueReached, TimeFormat.D | TimeFormat.H | TimeFormat.M)
-            : ""}
->>>>>>> c7e6faa2
         </div>
 
         {isActive && (productionEndsAt > currentTick || resourceManager.isFood(resourceId)) ? (
