--- conflicted
+++ resolved
@@ -40,11 +40,7 @@
   }, [getBalance, resourceManager]);
 
   const maxAmountStorable = useMemo(() => {
-<<<<<<< HEAD
-    return maxStorehouseCapacityKg / gramToKg(configManager.getResourceWeightKg(resourceId) || 1000);
-=======
     return maxStorehouseCapacityKg / (configManager.getResourceWeightKg(resourceId) || 1000);
->>>>>>> 2e1c8e6f
   }, [maxStorehouseCapacityKg, resourceId]);
 
   const { currentDefaultTick: currentTick } = useBlockTimestamp();
