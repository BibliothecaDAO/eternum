import { useBlockTimestamp } from "@/hooks/helpers/use-block-timestamp";
import { ResourceChip } from "@/ui/components/resources/resource-chip";
import { getEntityIdFromKeys } from "@/ui/utils/utils";
import {
  BuildingType,
  CapacityConfig,
  configManager,
  getBuildingQuantity,
<<<<<<< HEAD
=======
  gramToKg,
>>>>>>> 2e1c8e6f
  ID,
  multiplyByPrecision,
  RESOURCE_TIERS,
  StructureType,
} from "@bibliothecadao/eternum";
import { useDojo, useResourceManager } from "@bibliothecadao/react";
import { getComponentValue } from "@dojoengine/recs";
import { useMemo } from "react";

export const EntityResourceTable = ({ entityId }: { entityId: ID | undefined }) => {
  const dojo = useDojo();

  const { currentDefaultTick: tick } = useBlockTimestamp();

  const quantity = entityId ? getBuildingQuantity(entityId, BuildingType.Storehouse, dojo.setup.components) : 0;

  const structure = getComponentValue(dojo.setup.components.Structure, getEntityIdFromKeys([BigInt(entityId || 0)]));

  const maxStorehouseCapacityKg = useMemo(() => {
    if (structure?.base.category !== StructureType.Realm) return Infinity;
    const storehouseCapacityKg = gramToKg(configManager.getCapacityConfig(CapacityConfig.Storehouse));
    return multiplyByPrecision(quantity * storehouseCapacityKg + storehouseCapacityKg);
  }, [quantity, entityId]);

  if (!entityId || entityId === 0) {
    return <div>No Entity Selected</div>;
  }

  const resourceManager = useResourceManager(entityId);

  return Object.entries(RESOURCE_TIERS).map(([tier, resourceIds]) => {
    const resources = resourceIds.map((resourceId: any) => (
      <ResourceChip
        key={resourceId}
        resourceId={resourceId}
        resourceManager={resourceManager}
        maxStorehouseCapacityKg={maxStorehouseCapacityKg}
        tick={tick}
      />
    ));

    return (
      <div key={tier}>
        <div className="grid grid-cols-1 flex-wrap">{resources}</div>
      </div>
    );
  });
};<|MERGE_RESOLUTION|>--- conflicted
+++ resolved
@@ -6,10 +6,7 @@
   CapacityConfig,
   configManager,
   getBuildingQuantity,
-<<<<<<< HEAD
-=======
   gramToKg,
->>>>>>> 2e1c8e6f
   ID,
   multiplyByPrecision,
   RESOURCE_TIERS,
