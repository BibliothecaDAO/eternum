<<<<<<< HEAD
import { ResourceIcon } from "@/ui/elements/resource-icon";
import { configManager, ID, ResourcesIds, unpackResources } from "@bibliothecadao/eternum";
import { useGetRealm } from "@bibliothecadao/react";
=======
import { configManager } from "@/dojo/setup";
import { useDojo } from "@/hooks/context/dojo-context";
import { ResourceIcon } from "@/ui/elements/resource-icon";
import { unpackResources } from "@/ui/utils/packed-data";
import { getRealmInfo } from "@/utils/realm";
import { ID, ResourcesIds } from "@bibliothecadao/eternum";
import { getEntityIdFromKeys } from "@dojoengine/utils";
>>>>>>> 1f36d01e

export const RealmResourcesIO = ({
  realmEntityId,
  className,
  titleClassName,
  size = "xs",
}: {
  realmEntityId: ID;
  className?: string;
  titleClassName?: string;
  size?: "xs" | "sm" | "md" | "lg" | "xl" | "xxl";
}) => {
  const dojo = useDojo();
  const realm = getRealmInfo(getEntityIdFromKeys([BigInt(realmEntityId)]), dojo.setup.components);

  const resourcesProduced = realm ? unpackResources(realm.resourceTypesPacked) : [];
  const resourcesInputs = configManager.resourceInputs;

  const resourcesConsumed = [
    ...new Set(
      resourcesProduced.flatMap((resourceId) => {
        return resourcesInputs[resourceId]
          .filter((input) => input.resource !== ResourcesIds["Wheat"] && input.resource !== ResourcesIds["Fish"])
          .map((input) => input.resource);
      }),
    ),
  ];

  return (
    realm && (
      <div className={`text-gold text-xs ${className}`}>
        <div className={` font-semibold mb-2 text-xs ${titleClassName}`}>Produces</div>
        <div className="flex flex-row flex-wrap mb-4">
          {resourcesProduced.map((resourceId) => (
            <ResourceIcon resource={ResourcesIds[resourceId]} size={size} key={resourceId} />
          ))}
        </div>

        <div className={` font-semibold mb-2 text-xs ${titleClassName}`}>Consumes</div>
        <div className="flex flex-row flex-wrap">
          {resourcesConsumed.map((resourceId) => (
            <ResourceIcon resource={ResourcesIds[resourceId]} size={size} key={resourceId} />
          ))}
        </div>
      </div>
    )
  );
};<|MERGE_RESOLUTION|>--- conflicted
+++ resolved
@@ -1,16 +1,13 @@
-<<<<<<< HEAD
 import { ResourceIcon } from "@/ui/elements/resource-icon";
-import { configManager, ID, ResourcesIds, unpackResources } from "@bibliothecadao/eternum";
-import { useGetRealm } from "@bibliothecadao/react";
-=======
-import { configManager } from "@/dojo/setup";
-import { useDojo } from "@/hooks/context/dojo-context";
-import { ResourceIcon } from "@/ui/elements/resource-icon";
-import { unpackResources } from "@/ui/utils/packed-data";
-import { getRealmInfo } from "@/utils/realm";
-import { ID, ResourcesIds } from "@bibliothecadao/eternum";
-import { getEntityIdFromKeys } from "@dojoengine/utils";
->>>>>>> 1f36d01e
+import {
+  configManager,
+  getEntityIdFromKeys,
+  getRealmInfo,
+  ID,
+  ResourcesIds,
+  unpackResources,
+} from "@bibliothecadao/eternum";
+import { useDojo } from "@bibliothecadao/react";
 
 export const RealmResourcesIO = ({
   realmEntityId,
