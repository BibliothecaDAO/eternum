import { soundSelector, useUiSounds } from "@/hooks/helpers/use-ui-sound";
import Button from "@/ui/elements/button";
import { getBlockTimestamp } from "@/utils/timestamp";
<<<<<<< HEAD
import { ArrivalInfo, ID, Resource, ResourceInventoryManager } from "@bibliothecadao/eternum";
=======
import { ResourceArrivalInfo, ResourceArrivalManager } from "@bibliothecadao/eternum";
>>>>>>> 2e1c8e6f
import { useDojo } from "@bibliothecadao/react";
import { useState } from "react";

<<<<<<< HEAD
type DepositResourcesProps = {
  arrival: ArrivalInfo;
  resources: Resource[];
};

export const DepositResources = ({ arrival, resources }: DepositResourcesProps) => {
  const dojo = useDojo();
=======
export const DepositResourceArrival = ({ arrival }: { arrival: ResourceArrivalInfo }) => {
  const {
    account: { account },
    setup: { components, systemCalls },
  } = useDojo();
>>>>>>> 2e1c8e6f
  const [isLoading, setIsLoading] = useState(false);

  // stone as proxy for depositing resources
  const { play: playDeposit } = useUiSounds(soundSelector.addStone);

  const currentBlockTimestamp = getBlockTimestamp().currentBlockTimestamp;

<<<<<<< HEAD
  const weight = useComponentValue(
    dojo.setup.components.Resource,
    getEntityIdFromKeys([BigInt(arrival.entityId)]),
  )?.weight;

  const depositManager = useMemo(() => {
    return new ResourceInventoryManager(dojo.setup.components, dojo.network.provider, arrival.entityId);
  }, [dojo.setup, arrival.entityId]);
=======
  const onOffload = async () => {
    const resourceArrivalManager = new ResourceArrivalManager(components, systemCalls, arrival);
>>>>>>> 2e1c8e6f

    if (arrival.resources.length > 0) {
      playDeposit();
      setIsLoading(true);

      try {
        // todo: issue with entities updates
        await resourceArrivalManager.offload(account, arrival.resources.length);
      } finally {
        setIsLoading(false);
      }
    }
  };

  return (
    <div className="w-full">
      <Button
        size="md"
        className="w-full"
        isLoading={isLoading}
<<<<<<< HEAD
        disabled={arrival.arrivesAt > currentBlockTimestamp || resources.length === 0}
        onClick={() => onOffload(arrival.recipientEntityId)}
        variant="primary"
        withoutSound
      >
        {resources.length === 0 && weight?.weight && weight.weight > 0n
          ? "Resources syncing..."
          : resources.length === 0 && weight?.weight && weight.weight === 0n
            ? "No resources to deposit"
            : "Deposit Resources"}
=======
        disabled={arrival.arrivesAt > currentBlockTimestamp}
        onClick={() => onOffload()}
        variant="primary"
        withoutSound
      >
        Deposit Resources
>>>>>>> 2e1c8e6f
      </Button>
    </div>
  );
};<|MERGE_RESOLUTION|>--- conflicted
+++ resolved
@@ -1,29 +1,15 @@
 import { soundSelector, useUiSounds } from "@/hooks/helpers/use-ui-sound";
 import Button from "@/ui/elements/button";
 import { getBlockTimestamp } from "@/utils/timestamp";
-<<<<<<< HEAD
-import { ArrivalInfo, ID, Resource, ResourceInventoryManager } from "@bibliothecadao/eternum";
-=======
 import { ResourceArrivalInfo, ResourceArrivalManager } from "@bibliothecadao/eternum";
->>>>>>> 2e1c8e6f
 import { useDojo } from "@bibliothecadao/react";
 import { useState } from "react";
 
-<<<<<<< HEAD
-type DepositResourcesProps = {
-  arrival: ArrivalInfo;
-  resources: Resource[];
-};
-
-export const DepositResources = ({ arrival, resources }: DepositResourcesProps) => {
-  const dojo = useDojo();
-=======
 export const DepositResourceArrival = ({ arrival }: { arrival: ResourceArrivalInfo }) => {
   const {
     account: { account },
     setup: { components, systemCalls },
   } = useDojo();
->>>>>>> 2e1c8e6f
   const [isLoading, setIsLoading] = useState(false);
 
   // stone as proxy for depositing resources
@@ -31,19 +17,8 @@
 
   const currentBlockTimestamp = getBlockTimestamp().currentBlockTimestamp;
 
-<<<<<<< HEAD
-  const weight = useComponentValue(
-    dojo.setup.components.Resource,
-    getEntityIdFromKeys([BigInt(arrival.entityId)]),
-  )?.weight;
-
-  const depositManager = useMemo(() => {
-    return new ResourceInventoryManager(dojo.setup.components, dojo.network.provider, arrival.entityId);
-  }, [dojo.setup, arrival.entityId]);
-=======
   const onOffload = async () => {
     const resourceArrivalManager = new ResourceArrivalManager(components, systemCalls, arrival);
->>>>>>> 2e1c8e6f
 
     if (arrival.resources.length > 0) {
       playDeposit();
@@ -64,25 +39,12 @@
         size="md"
         className="w-full"
         isLoading={isLoading}
-<<<<<<< HEAD
-        disabled={arrival.arrivesAt > currentBlockTimestamp || resources.length === 0}
-        onClick={() => onOffload(arrival.recipientEntityId)}
-        variant="primary"
-        withoutSound
-      >
-        {resources.length === 0 && weight?.weight && weight.weight > 0n
-          ? "Resources syncing..."
-          : resources.length === 0 && weight?.weight && weight.weight === 0n
-            ? "No resources to deposit"
-            : "Deposit Resources"}
-=======
         disabled={arrival.arrivesAt > currentBlockTimestamp}
         onClick={() => onOffload()}
         variant="primary"
         withoutSound
       >
         Deposit Resources
->>>>>>> 2e1c8e6f
       </Button>
     </div>
   );
