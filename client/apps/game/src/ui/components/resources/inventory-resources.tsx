--- conflicted
+++ resolved
@@ -1,13 +1,8 @@
 import { debouncedAddToSubscription } from "@/dojo/debounced-queries";
-<<<<<<< HEAD
-=======
-import { useDojo } from "@/hooks/context/dojo-context";
->>>>>>> 1f36d01e
 import { ResourceCost } from "@/ui/elements/resource-cost";
 import { divideByPrecision } from "@/ui/utils/utils";
-import { getBalance, getInventoryResources } from "@/utils/resources";
-import { ID, Resource, ResourcesIds } from "@bibliothecadao/eternum";
-import { useDojo, useResourceBalance, useResourcesUtils } from "@bibliothecadao/react";
+import { getBalance, getInventoryResources, ID, Resource, ResourcesIds } from "@bibliothecadao/eternum";
+import { useDojo } from "@bibliothecadao/react";
 import { useMemo, useState } from "react";
 
 const CACHE_KEY = "inventory-resources-sync";
