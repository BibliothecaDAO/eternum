--- conflicted
+++ resolved
@@ -1,11 +1,6 @@
 import { ResourceCost } from "@/ui/elements/resource-cost";
-<<<<<<< HEAD
-import { divideByPrecision, ID, ResourceManager } from "@bibliothecadao/eternum";
-import { useDojo } from "@bibliothecadao/react";
-=======
 import { divideByPrecision, ID } from "@bibliothecadao/eternum";
 import { useResourceManager } from "@bibliothecadao/react";
->>>>>>> 2e1c8e6f
 import { useMemo, useState } from "react";
 
 export const InventoryResources = ({
@@ -21,17 +16,6 @@
   resourcesIconSize?: "xs" | "sm" | "md" | "lg";
   textSize?: "xxs" | "xs" | "sm" | "md" | "lg";
 }) => {
-<<<<<<< HEAD
-  const dojo = useDojo();
-  const [showAll, setShowAll] = useState(false);
-
-  const sortedResources = useMemo(() => {
-    const resourceManager = new ResourceManager(dojo.setup.components, entityId);
-    return resourceManager.getResourceBalances().sort((a, b) => b.amount - a.amount);
-  }, [dojo.setup.components, entityId]);
-
-  console.log({ sortedResources });
-=======
   const [showAll, setShowAll] = useState(false);
 
   const resourceManager = useResourceManager(entityId);
@@ -39,7 +23,6 @@
   const sortedResources = useMemo(() => {
     return resourceManager.getResourceBalances().sort((a, b) => b.amount - a.amount);
   }, [resourceManager]);
->>>>>>> 2e1c8e6f
 
   const updatedMax = useMemo(() => {
     if (showAll) return Infinity;
