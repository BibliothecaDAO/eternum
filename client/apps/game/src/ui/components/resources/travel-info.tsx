--- conflicted
+++ resolved
@@ -106,17 +106,6 @@
         <ul className="list-none">
           <li className="flex items-center">
             <ResourceIcon resource={ResourcesIds[ResourcesIds.Lords]} size="xs" className="mr-1" />
-<<<<<<< HEAD
-            {`${configManager.getResourceWeightKg(ResourcesIds.Lords) / GRAMS_PER_KG} kg/unit`}
-          </li>
-          <li className="flex items-center">
-            <ResourceIcon resource={ResourcesIds[ResourcesIds.Wheat]} size="xs" className="mr-1" />
-            {`(Food) ${configManager.getResourceWeightKg(ResourcesIds.Wheat) / GRAMS_PER_KG} kg/unit`}
-          </li>
-          <li className="flex items-center">
-            <ResourceIcon resource={ResourcesIds[ResourcesIds.Wood]} size="xs" className="mr-1" />
-            {`(Other) ${configManager.getResourceWeightKg(ResourcesIds.Wood) / GRAMS_PER_KG} kg/unit`}
-=======
             {`${configManager.getResourceWeightKg(ResourcesIds.Lords)} kg/unit`}
           </li>
           <li className="flex items-center">
@@ -126,23 +115,11 @@
           <li className="flex items-center">
             <ResourceIcon resource={ResourcesIds[ResourcesIds.Wood]} size="xs" className="mr-1" />
             {`(Other) ${configManager.getResourceWeightKg(ResourcesIds.Wood)} kg/unit`}
->>>>>>> 2e1c8e6f
           </li>
         </ul>
         <ul className="list-none">
           <li className="flex items-center">
             <ResourceIcon resource={ResourcesIds[ResourcesIds.Knight]} size="xs" className="mr-1" />
-<<<<<<< HEAD
-            {`${configManager.getResourceWeightKg(ResourcesIds.Knight) / GRAMS_PER_KG} kg/unit`}
-          </li>
-          <li className="flex items-center">
-            <ResourceIcon resource={ResourcesIds[ResourcesIds.Crossbowman]} size="xs" className="mr-1" />
-            {`${configManager.getResourceWeightKg(ResourcesIds.Crossbowman) / GRAMS_PER_KG} kg/unit`}
-          </li>
-          <li className="flex items-center">
-            <ResourceIcon resource={ResourcesIds[ResourcesIds.Paladin]} size="xs" className="mr-1" />
-            {`${configManager.getResourceWeightKg(ResourcesIds.Paladin) / GRAMS_PER_KG} kg/unit`}
-=======
             {`${configManager.getResourceWeightKg(ResourcesIds.Knight)} kg/unit`}
           </li>
           <li className="flex items-center">
@@ -152,7 +129,6 @@
           <li className="flex items-center">
             <ResourceIcon resource={ResourcesIds[ResourcesIds.Paladin]} size="xs" className="mr-1" />
             {`${configManager.getResourceWeightKg(ResourcesIds.Paladin)} kg/unit`}
->>>>>>> 2e1c8e6f
           </li>
         </ul>
       </div>
