<<<<<<< HEAD
=======
import { usePlayerBattles } from "@/hooks/helpers/use-battles";
>>>>>>> d2282fe3
import { BattleListItem } from "@/ui/components/battles/battle-list-item";
import { useUserBattles } from "@bibliothecadao/react";

export const UserBattles = () => {
  const battleEntityIds = usePlayerBattles();

  return (
    <div className="w-[31rem] py-2 pl-2">
      {battleEntityIds.length > 0 && (
        <>
          <h5>Your battles</h5>
          {battleEntityIds
            // .sort((a, b) => Number(a.duration_left) - Number(b.duration_left))
            .map((id) => (
              <BattleListItem key={id} battleEntityId={id} showCompass />
            ))}
        </>
      )}
    </div>
  );
};<|MERGE_RESOLUTION|>--- conflicted
+++ resolved
@@ -1,9 +1,5 @@
-<<<<<<< HEAD
-=======
-import { usePlayerBattles } from "@/hooks/helpers/use-battles";
->>>>>>> d2282fe3
 import { BattleListItem } from "@/ui/components/battles/battle-list-item";
-import { useUserBattles } from "@bibliothecadao/react";
+import { usePlayerBattles } from "@bibliothecadao/react";
 
 export const UserBattles = () => {
   const battleEntityIds = usePlayerBattles();
