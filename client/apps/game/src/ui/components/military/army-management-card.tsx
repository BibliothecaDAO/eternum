import { ReactComponent as Pen } from "@/assets/icons/common/pen.svg";
import { ReactComponent as Trash } from "@/assets/icons/common/trashcan.svg";
import { ReactComponent as Map } from "@/assets/icons/common/world.svg";
<<<<<<< HEAD
=======
import { configManager } from "@/dojo/setup";
import { useDojo } from "@/hooks/context/dojo-context";
import { useQuery } from "@/hooks/helpers/use-query";
import useUIStore from "@/hooks/store/use-ui-store";
import { Position as PositionInterface } from "@/types/position";
>>>>>>> 1f36d01e
import Button from "@/ui/elements/button";
import { NumberInput } from "@/ui/elements/number-input";
import { ResourceIcon } from "@/ui/elements/resource-icon";
import TextInput from "@/ui/elements/text-input";
import {
  currencyFormat,
  divideByPrecision,
  formatNumber,
  formatStringNumber,
  getEntityIdFromKeys,
  multiplyByPrecision,
} from "@/ui/utils/utils";
<<<<<<< HEAD
import { ArmyInfo, ArmyManager, configManager, ID, Position, ResourcesIds, U32_MAX } from "@bibliothecadao/eternum";
import { Position as PositionInterface, useDojo, useQuery, useResourceBalance, useUIStore } from "@bibliothecadao/react";
=======
import { getBalance } from "@/utils/resources";
import { ArmyInfo, ArmyManager, ID, Position, ResourcesIds, U32_MAX } from "@bibliothecadao/eternum";
>>>>>>> 1f36d01e
import { useComponentValue } from "@dojoengine/react";
import clsx from "clsx";
import { useCallback, useEffect, useMemo, useState } from "react";

type ArmyManagementCardProps = {
  owner_entity: ID;
  army: ArmyInfo | undefined;
  setSelectedEntity?: (entity: ArmyInfo | null) => void;
};

// TODO Unify this. Push all useComponentValues up to the top level
export const ArmyManagementCard = ({ owner_entity, army, setSelectedEntity }: ArmyManagementCardProps) => {
  const {
    account: { account },
    network: { provider },
    setup: {
      components: { Position },
    },
  } = useDojo();

  const dojo = useDojo();

  const maxTroopCountPerArmy = configManager.getTroopConfig().maxTroopCount;

  const armyManager = new ArmyManager(dojo.setup.network.provider, dojo.setup.components, army?.entity_id || 0);

  const isDefendingArmy = Boolean(army?.protectee);

  const [confirmDelete, setConfirmDelete] = useState(false);

  const [isLoading, setIsLoading] = useState(false);
  const [canCreate, setCanCreate] = useState(false);

  // TODO: Clean this up
  const armyPosition = { x: Number(army?.position.x || 0), y: Number(army?.position.y || 0) };

  const rawEntityOwnerPosition = useComponentValue(
    Position,
    getEntityIdFromKeys([BigInt(army?.entityOwner.entity_owner_id || 0)]),
  ) || {
    x: 0n,
    y: 0n,
  };
  const entityOwnerPosition = { x: Number(rawEntityOwnerPosition.x), y: Number(rawEntityOwnerPosition.y) };

  const [editName, setEditName] = useState(false);
  const [naming, setNaming] = useState("");

  const [troopCounts, setTroopCounts] = useState<{ [key: number]: number }>({
    [ResourcesIds.Knight]: 0,
    [ResourcesIds.Crossbowman]: 0,
    [ResourcesIds.Paladin]: 0,
  });

  const remainingTroops = useMemo(() => {
    return (
      Math.max(0, maxTroopCountPerArmy - Object.values(troopCounts).reduce((a, b) => a + b, 0)) -
      Number(army?.quantity.value)
    );
  }, [troopCounts]);

  const getMaxTroopCount = useCallback(
    (balance: number, troopName: number) => {
      const balanceFloor = Math.floor(divideByPrecision(balance));
      if (!balance) return 0;

      const maxFromBalance = Math.min(balanceFloor, divideByPrecision(U32_MAX));

      if (isDefendingArmy) {
        return maxFromBalance;
      } else {
        return Math.min(maxFromBalance, remainingTroops + troopCounts[troopName]);
      }
    },
    [isDefendingArmy, remainingTroops, troopCounts],
  );

  const handleTroopCountChange = (troopName: number, count: number) => {
    setTroopCounts((prev) => ({ ...prev, [troopName]: count }));
  };

  const handleDeleteArmy = async () => {
    setIsLoading(true);

    try {
      await armyManager.deleteArmy(account, army?.entity_id || 0);
      setSelectedEntity && setSelectedEntity(null);
    } catch (e) {
      console.error(e);
    }
    setIsLoading(false);
  };

  const handleBuyArmy = async () => {
    setIsLoading(true);
    armyManager.addTroops(account, {
      [ResourcesIds.Knight]: multiplyByPrecision(troopCounts[ResourcesIds.Knight]),
      [ResourcesIds.Crossbowman]: multiplyByPrecision(troopCounts[ResourcesIds.Crossbowman]),
      [ResourcesIds.Paladin]: multiplyByPrecision(troopCounts[ResourcesIds.Paladin]),
    });

    setTroopCounts({
      [ResourcesIds.Knight]: 0,
      [ResourcesIds.Crossbowman]: 0,
      [ResourcesIds.Paladin]: 0,
    });

    setIsLoading(false);
  };

  useEffect(() => {
    let canCreate = true;
    Object.keys(troopCounts).forEach((troopId) => {
      const count = troopCounts[Number(troopId)];
      const balance = getBalance(owner_entity, Number(troopId), dojo.setup.components).balance;
      if (count > balance) {
        canCreate = false;
      }
    });

    if (
      troopCounts[ResourcesIds.Knight] === 0 &&
      troopCounts[ResourcesIds.Crossbowman] === 0 &&
      troopCounts[ResourcesIds.Paladin] === 0
    ) {
      canCreate = false;
    }

    if (!army?.isHome) {
      canCreate = false;
    }

    setCanCreate(canCreate);
  }, [troopCounts]);

  const troops = [
    {
      name: ResourcesIds.Crossbowman,
      current: currencyFormat(Number(army?.troops.crossbowman_count || 0), 0),
    },
    {
      name: ResourcesIds.Knight,
      current: currencyFormat(Number(army?.troops.knight_count || 0), 0),
    },
    {
      name: ResourcesIds.Paladin,
      current: currencyFormat(Number(army?.troops.paladin_count || 0), 0),
    },
  ];

  return (
    army && (
      <>
        <div className="flex justify-between   p-2 text-xs">
          <div className="self-center flex flex-row mr-auto px-3 font-bold items-center gap-x-1">
            {army.isHome ? <span className="text-green">At Base</span> : armyPosition ? `On Map` : "Unknown"}
            <ViewOnMapIcon position={armyPosition} />
          </div>
        </div>
        <div className="flex flex-col relative  p-2">
          <div className="flex justify-between p-2">
            {editName ? (
              <div className="flex space-x-2">
                <TextInput placeholder="Type Name" className="h-full" onChange={(name) => setNaming(name)} />
                <Button
                  variant="default"
                  isLoading={isLoading}
                  onClick={async () => {
                    setIsLoading(true);

                    try {
                      await provider.set_entity_name({ signer: account, entity_id: army.entity_id, name: naming });
                      army.name = naming;
                    } catch (e) {
                      console.error(e);
                    }

                    setIsLoading(false);
                    setEditName(false);
                  }}
                >
                  Change Name
                </Button>
                <Pen
                  className="ml-2 self-center m-auto w-12 h-12 fill-gold hover:scale-125 hover:animate-pulse duration-300 transition-all"
                  onClick={() => setEditName(!editName)}
                />
              </div>
            ) : (
              <div className="flex flex-row">
                <h3 className="mr-auto">{army.name}</h3>
                <Pen
                  className="ml-2 self-center m-auto w-6 h-6 fill-gold hover:scale-125 hover:animate-pulse duration-300 transition-all"
                  onClick={() => setEditName(!editName)}
                />
              </div>
            )}
            {army.health.current === 0n && !army.protectee && (
              <div className="flex items-center">
                {confirmDelete ? (
                  <Button
                    variant="danger"
                    onClick={() => {
                      handleDeleteArmy();
                      setConfirmDelete(false);
                    }}
                  >
                    Delete
                  </Button>
                ) : (
                  <Trash
                    className="ml-2 self-center m-auto w-6 h-6 fill-red/70 hover:scale-125 hover:animate-pulse duration-300 transition-all"
                    onClick={() => setConfirmDelete(true)}
                  />
                )}
              </div>
            )}
          </div>

          {!isDefendingArmy && (
            <div className="text-xs text-yellow-500 mb-2">
              ⚠️ Maximum troops per attacking army is {formatStringNumber(formatNumber(maxTroopCountPerArmy, 0))}
            </div>
          )}

          <div className="grid grid-cols-3 gap-3 my-4">
            {troops.map((troop) => {
              const balance = getBalance(owner_entity, troop.name, dojo.setup.components).balance;

              return (
                <div className="p-2 bg-gold/10  hover:bg-gold/30 flex flex-col" key={troop.name}>
                  <div className="font-bold mb-4">
                    <div className="flex justify-between">
                      <div className="text-md">{ResourcesIds[troop.name]}</div>
                    </div>
                    <div className="px-2 py-1 bg-white/10  flex justify-between">
                      <ResourceIcon withTooltip={false} resource={ResourcesIds[troop.name]} size="lg" />
                      <div className="text-green self-center">x {troop.current}</div>
                    </div>
                  </div>

                  <div className="flex items-center mt-auto flex-col">
                    <div className="px-2 text-xs  font-bold mb-3">
                      Avail. [{currencyFormat(balance ? Number(balance) : 0, 0)}]
                    </div>
                    <NumberInput
                      max={getMaxTroopCount(balance, troop.name)}
                      min={0}
                      step={100}
                      value={troopCounts[troop.name]}
                      onChange={(amount) => handleTroopCountChange(troop.name, amount)}
                    />
                  </div>
                </div>
              );
            })}
          </div>

          <Button
            className="w-full "
            disabled={!canCreate}
            variant="primary"
            isLoading={isLoading}
            onClick={handleBuyArmy}
          >
            {army.isHome ? "Reinforce army" : "Must be at Base to Reinforce"}
          </Button>
        </div>
      </>
    )
  );
};

export const ViewOnMapIcon = ({
  position,
  hideTooltip = false,
  className,
}: {
  position: Position;
  hideTooltip?: boolean;
  className?: string;
}) => {
  const { handleUrlChange, isMapView } = useQuery();

  const setIsLoadingScreenEnabled = useUIStore((state) => state.setIsLoadingScreenEnabled);
  const setTooltip = useUIStore((state) => state.setTooltip);

  const url = new PositionInterface(position).toMapLocationUrl();

  return (
    <Map
      className={clsx(
        "h-5 w-5 fill-gold hover:fill-gold/50 hover:animate-pulse duration-300 transition-all",
        className,
      )}
      onClick={() => {
        setTooltip(null);
        handleUrlChange(url);
        if (!isMapView) {
          setIsLoadingScreenEnabled(true);
        }
      }}
      onMouseEnter={() => {
        if (hideTooltip) return;
        setTooltip({
          content: "View on Map",
          position: "top",
        });
      }}
      onMouseLeave={() => {
        setTooltip(null);
      }}
    />
  );
};<|MERGE_RESOLUTION|>--- conflicted
+++ resolved
@@ -1,14 +1,6 @@
 import { ReactComponent as Pen } from "@/assets/icons/common/pen.svg";
 import { ReactComponent as Trash } from "@/assets/icons/common/trashcan.svg";
 import { ReactComponent as Map } from "@/assets/icons/common/world.svg";
-<<<<<<< HEAD
-=======
-import { configManager } from "@/dojo/setup";
-import { useDojo } from "@/hooks/context/dojo-context";
-import { useQuery } from "@/hooks/helpers/use-query";
-import useUIStore from "@/hooks/store/use-ui-store";
-import { Position as PositionInterface } from "@/types/position";
->>>>>>> 1f36d01e
 import Button from "@/ui/elements/button";
 import { NumberInput } from "@/ui/elements/number-input";
 import { ResourceIcon } from "@/ui/elements/resource-icon";
@@ -21,13 +13,17 @@
   getEntityIdFromKeys,
   multiplyByPrecision,
 } from "@/ui/utils/utils";
-<<<<<<< HEAD
-import { ArmyInfo, ArmyManager, configManager, ID, Position, ResourcesIds, U32_MAX } from "@bibliothecadao/eternum";
-import { Position as PositionInterface, useDojo, useQuery, useResourceBalance, useUIStore } from "@bibliothecadao/react";
-=======
-import { getBalance } from "@/utils/resources";
-import { ArmyInfo, ArmyManager, ID, Position, ResourcesIds, U32_MAX } from "@bibliothecadao/eternum";
->>>>>>> 1f36d01e
+import {
+  ArmyInfo,
+  ArmyManager,
+  configManager,
+  getBalance,
+  ID,
+  Position,
+  ResourcesIds,
+  U32_MAX,
+} from "@bibliothecadao/eternum";
+import { Position as PositionInterface, useDojo, useQuery, useUIStore } from "@bibliothecadao/react";
 import { useComponentValue } from "@dojoengine/react";
 import clsx from "clsx";
 import { useCallback, useEffect, useMemo, useState } from "react";
