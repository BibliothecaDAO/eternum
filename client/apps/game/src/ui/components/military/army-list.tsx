<<<<<<< HEAD
=======
import { configManager } from "@/dojo/setup";
import { useDojo } from "@/hooks/context/dojo-context";
import { useArmiesByStructure } from "@/hooks/helpers/use-armies";
import { type PlayerStructure } from "@/hooks/helpers/use-entities";
import useUIStore from "@/hooks/store/use-ui-store";
>>>>>>> d2282fe3
import { HintSection } from "@/ui/components/hints/hint-modal";
import { ArmyChip } from "@/ui/components/military/army-chip";
import Button from "@/ui/elements/button";
import { Headline } from "@/ui/elements/headline";
import { HintModalButton } from "@/ui/elements/hint-modal-button";
import { BuildingType, configManager, StructureType, TileManager } from "@bibliothecadao/eternum";
import { useArmiesByEntityOwner, useDojo, useUIStore, type PlayerStructure } from "@bibliothecadao/react";
import { useMemo, useState } from "react";

const MAX_AMOUNT_OF_DEFENSIVE_ARMIES = 1;

enum Loading {
  None,
  CreateDefensive,
  CreateAttacking,
}

export const EntityArmyList = ({ structure }: { structure: PlayerStructure }) => {
  const dojo = useDojo();
  const setTooltip = useUIStore((state) => state.setTooltip);

  const tileManager = new TileManager(dojo.setup.components, dojo.network.provider, {
    col: structure.position.x,
    row: structure.position.y,
  });
  const existingBuildings = tileManager.existingBuildings();

  const { entityArmies: structureArmies } = useArmiesByStructure({
    structureEntityId: structure?.entity_id || 0,
  });

  const {
    account: { account },
    setup: {
      systemCalls: { create_army },
    },
  } = useDojo();

  const troopConfig = configManager.getTroopConfig();

  const [loading, setLoading] = useState<Loading>(Loading.None);

  const maxAmountOfAttackingArmies = useMemo(() => {
    const maxWithBuildings =
      troopConfig.baseArmyNumberForStructure +
      existingBuildings.filter(
        (building) =>
          building.category === BuildingType[BuildingType.ArcheryRange] ||
          building.category === BuildingType[BuildingType.Barracks] ||
          building.category === BuildingType[BuildingType.Stable],
      ).length *
        troopConfig.armyExtraPerMilitaryBuilding;
    // remove 1 to force to create defensive army first
    const hardMax = troopConfig.maxArmiesPerStructure - 1;
    return Math.min(maxWithBuildings, hardMax);
  }, [existingBuildings]);

  const numberAttackingArmies = useMemo(() => {
    return structureArmies.filter((army) => !army.protectee).length;
  }, [structureArmies]);

  const numberDefensiveArmies = useMemo(() => {
    return structureArmies.filter((army) => army.protectee).length;
  }, [structureArmies]);

  const canCreateProtector = useMemo(
    () => numberDefensiveArmies < MAX_AMOUNT_OF_DEFENSIVE_ARMIES,
    [numberDefensiveArmies],
  );

  const isRealm = structure.category === StructureType[StructureType.Realm];

  const handleCreateArmy = (is_defensive_army: boolean) => {
    if (!structure.entity_id) throw new Error("Structure's entity id is undefined");
    setLoading(is_defensive_army ? Loading.CreateDefensive : Loading.CreateAttacking);
    create_army({
      signer: account,
      army_owner_id: structure.entity_id,
      is_defensive_army,
    }).finally(() => {
      setLoading(Loading.None);
    });
  };
  return (
    <div className="military-panel-selector p-2">
      <Headline>
        <div className="flex gap-2">
          <div className="self-center text-lg">{structure.name}</div>
          <HintModalButton section={HintSection.Combat} />
        </div>
      </Headline>

      {/* <div className="px-3 py-2 bg-redish/20 font-bold">
        Build military buildings to increase your current max number of attacking armies. Realms can support up to{" "}
        {troopConfig.maxArmiesPerStructure - 1} attacking armies.
      </div> */}

      <div className="flex justify-between">
        <div
          className={`mt-2 font-bold ${numberAttackingArmies < maxAmountOfAttackingArmies ? "text-green" : "text-red"}`}
        >
          {numberAttackingArmies} / {maxAmountOfAttackingArmies} attacking armies
        </div>

        <div
          className={`mt-2 font-bold ${
            numberDefensiveArmies < MAX_AMOUNT_OF_DEFENSIVE_ARMIES ? "text-green" : "text-red"
          }`}
        >
          {numberDefensiveArmies} / {MAX_AMOUNT_OF_DEFENSIVE_ARMIES} defending army
        </div>
      </div>

      <div className="flex justify-between my-4">
        <div
          onMouseEnter={() => {
            if (!isRealm) {
              setTooltip({
                content: "Can only create attacking armies on realms",
                position: "top",
              });
            }
          }}
          onMouseLeave={() => setTooltip(null)}
        >
          <Button
            isLoading={loading === Loading.CreateAttacking}
            variant="primary"
            onClick={() => handleCreateArmy(false)}
            disabled={loading !== Loading.None || numberAttackingArmies >= maxAmountOfAttackingArmies || !isRealm}
            className="attack-army-selector"
          >
            Create attacking Army
          </Button>
        </div>

        <Button
          className="defense-army-selector"
          isLoading={loading === Loading.CreateDefensive}
          variant="primary"
          onClick={() => handleCreateArmy(true)}
          disabled={loading !== Loading.None || !canCreateProtector}
        >
          Create Defense Army
        </Button>
      </div>

      {structureArmies.map((army) => (
        <ArmyChip key={army.entity_id} className="my-2" army={army} showButtons />
      ))}
    </div>
  );
};<|MERGE_RESOLUTION|>--- conflicted
+++ resolved
@@ -1,18 +1,10 @@
-<<<<<<< HEAD
-=======
-import { configManager } from "@/dojo/setup";
-import { useDojo } from "@/hooks/context/dojo-context";
-import { useArmiesByStructure } from "@/hooks/helpers/use-armies";
-import { type PlayerStructure } from "@/hooks/helpers/use-entities";
-import useUIStore from "@/hooks/store/use-ui-store";
->>>>>>> d2282fe3
 import { HintSection } from "@/ui/components/hints/hint-modal";
 import { ArmyChip } from "@/ui/components/military/army-chip";
 import Button from "@/ui/elements/button";
 import { Headline } from "@/ui/elements/headline";
 import { HintModalButton } from "@/ui/elements/hint-modal-button";
 import { BuildingType, configManager, StructureType, TileManager } from "@bibliothecadao/eternum";
-import { useArmiesByEntityOwner, useDojo, useUIStore, type PlayerStructure } from "@bibliothecadao/react";
+import { useArmiesByStructure, useDojo, useUIStore, type PlayerStructure } from "@bibliothecadao/react";
 import { useMemo, useState } from "react";
 
 const MAX_AMOUNT_OF_DEFENSIVE_ARMIES = 1;
