import { useBlockTimestamp } from "@/hooks/helpers/use-block-timestamp";
import { useUIStore } from "@/hooks/store/use-ui-store";
import { HintSection } from "@/ui/components/hints/hint-modal";
import { ArmyChip } from "@/ui/components/military/army-chip";
import { ArmyCreate } from "@/ui/components/military/army-management-card";
import Button from "@/ui/elements/button";
import { Headline } from "@/ui/elements/headline";
import { HintModalButton } from "@/ui/elements/hint-modal-button";
<<<<<<< HEAD
import {
  ArmyManager,
  BuildingType,
  ClientComponents,
  configManager,
  getEntityName,
  StructureType,
  TileManager,
} from "@bibliothecadao/eternum";
import { useDojo, useExplorersByStructure, useGuardsByStructure } from "@bibliothecadao/react";
import { ComponentValue } from "@dojoengine/recs";
=======
import { ArmyManager, ClientComponents, getEntityName, StructureType } from "@bibliothecadao/eternum";
import { useDojo, useExplorersByStructure, useGuardsByStructure } from "@bibliothecadao/react";
import { ComponentValue } from "@dojoengine/recs";
import { PlusIcon } from "lucide-react";
>>>>>>> 2e1c8e6f
import { useMemo, useState } from "react";
import { StructureDefence } from "./structure-defence";

export const EntityArmyList = ({
  structure,
}: {
  structure: ComponentValue<ClientComponents["Structure"]["schema"]>;
}) => {
  const dojo = useDojo();
  const setTooltip = useUIStore((state) => state.setTooltip);

<<<<<<< HEAD
  const tileManager = new TileManager(dojo.setup.components, dojo.setup.systemCalls, {
    col: structure.base.coord_x,
    row: structure.base.coord_y,
=======
  const explorers = useExplorersByStructure({
    structureEntityId: structure?.entity_id || 0,
>>>>>>> 2e1c8e6f
  });

<<<<<<< HEAD
  const explorers = useExplorersByStructure({
    structureEntityId: structure?.entity_id || 0,
  });

=======
>>>>>>> 2e1c8e6f
  const guards = useGuardsByStructure({
    structureEntityId: structure?.entity_id || 0,
  });

  const { currentBlockTimestamp } = useBlockTimestamp();
<<<<<<< HEAD
  console.log({ guards, currentBlockTimestamp });

  const cooldownSlots = useMemo(() => {
    const slotsTimeLeft: { slot: number; timeLeft: number }[] = [];
    guards.forEach((guard) => {
      if (guard.cooldownEnd > currentBlockTimestamp) {
        slotsTimeLeft.push({ slot: guard.slot, timeLeft: guard.cooldownEnd - currentBlockTimestamp });
      }
    });
    return slotsTimeLeft;
  }, [guards]);

  const troopConfig = useMemo(() => configManager.getTroopConfig(), []);

  const [showTroopSelection, setShowTroopSelection] = useState<boolean>(false);

  const maxAmountExplorerArmies = useMemo(() => {
    const maxWithBuildings =
      structure.base.troop_max_explorer_count +
      existingBuildings.filter(
        (building) =>
          building.category === BuildingType[BuildingType.ArcheryRange1] ||
          building.category === BuildingType[BuildingType.Barracks1] ||
          building.category === BuildingType[BuildingType.Stable1] ||
          building.category === BuildingType[BuildingType.ArcheryRange2] ||
          building.category === BuildingType[BuildingType.Barracks2] ||
          building.category === BuildingType[BuildingType.Stable2] ||
          building.category === BuildingType[BuildingType.ArcheryRange3] ||
          building.category === BuildingType[BuildingType.Barracks3] ||
          building.category === BuildingType[BuildingType.Stable3],
      ).length *
        troopConfig.troop_limit_config.troops_per_military_building;
    // remove 1 to force to create defensive army first
    const hardMax = troopConfig.troop_limit_config.explorer_max_party_count - 1;
    return Math.min(maxWithBuildings, hardMax);
  }, [existingBuildings]);

  const totalExplorersCount = useMemo(() => {
    return explorers.length;
  }, [explorers]);

  const totalGuards = useMemo(() => {
    return guards.filter((guard) => guard.troops.count > 0n).length;
  }, [guards]);

  const isRealm = structure.category === StructureType.Realm;

  const armyManager = useMemo(() => {
    if (!structure.entity_id) return null;
    return new ArmyManager(dojo.network.provider, dojo.setup.components, structure.entity_id);
  }, [structure.entity_id, dojo.network.provider, dojo.setup.components]);

  const name = useMemo(
    () => getEntityName(structure.entity_id, dojo.setup.components),
    [structure.entity_id, dojo.setup.components],
  );

=======

  const cooldownSlots = useMemo(() => {
    const slotsTimeLeft: { slot: number; timeLeft: number }[] = [];
    guards.forEach((guard) => {
      if (guard.cooldownEnd > currentBlockTimestamp) {
        slotsTimeLeft.push({ slot: guard.slot, timeLeft: guard.cooldownEnd - currentBlockTimestamp });
      }
    });
    return slotsTimeLeft;
  }, [guards]);

  const [showTroopSelection, setShowTroopSelection] = useState<boolean>(false);

  const totalExplorersCount = useMemo(() => {
    return explorers.length;
  }, [explorers]);

  const totalGuards = useMemo(() => {
    return guards.filter((guard) => guard.troops.count > 0n).length;
  }, [guards]);

  const isRealm = structure.category === StructureType.Realm;

  const armyManager = useMemo(() => {
    if (!structure.entity_id) return null;
    return new ArmyManager(dojo.network.provider, dojo.setup.components, structure.entity_id);
  }, [structure.entity_id, dojo.network.provider, dojo.setup.components]);

  const name = useMemo(
    () => getEntityName(structure.entity_id, dojo.setup.components),
    [structure.entity_id, dojo.setup.components],
  );

>>>>>>> 2e1c8e6f
  return (
    <div className="military-panel-selector p-4 bg-brown/90 rounded-lg">
      <Headline>
        <div className="flex items-center gap-3 mb-4">
          <div className="text-xl font-bold text-gold">{name}</div>
          <HintModalButton section={HintSection.Combat} />
        </div>
      </Headline>

      <div className="grid grid-cols-2 gap-4 p-3 bg-brown/90 rounded-md">
        <div className="text-center">
          <div className="text-sm text-gold">Explorers</div>
          <div className="text-lg font-bold text-gold/90">
            {totalExplorersCount} / {structure.base.troop_max_explorer_count}
          </div>
        </div>
        <div className="text-center">
          <div className="text-sm text-gold">Guards</div>
          <div className="text-lg font-bold text-gold/90">
            {totalGuards} / {structure.base.troop_max_guard_count}
          </div>
        </div>
      </div>

<<<<<<< HEAD
      <div className="gap-4 my-6 border-2 border-gold/50 rounded-lg p-4">
        <div
          className="flex justify-center items-center p-4 "
          onMouseEnter={() => {
            if (!isRealm) {
              setTooltip({
                content: "Can only create attacking armies on realms",
                position: "top",
              });
            } else if (totalExplorersCount >= maxAmountExplorerArmies) {
              setTooltip({
                content: "Maximum number of armies reached",
                position: "top",
              });
            }
          }}
          onMouseLeave={() => setTooltip(null)}
        >
          <Button
            variant="primary"
            disabled={!isRealm || totalExplorersCount >= maxAmountExplorerArmies}
            className="attack-army-selector px-6 py-2 text-lg"
            onClick={() => setShowTroopSelection(!showTroopSelection)}
          >
            {showTroopSelection ? "Create Attack Army" : "Create Attack Army"}
          </Button>
        </div>

        {showTroopSelection && armyManager && (
          <ArmyCreate
            owner_entity={structure.entity_id || 0}
            army={undefined}
            armyManager={armyManager}
            isExplorer={true}
            onCancel={() => setShowTroopSelection(false)}
          />
        )}
      </div>

=======
      <div className="">
        {showTroopSelection && armyManager ? (
          <div className="border-2 border-gold/50 rounded-lg p-4">
            <ArmyCreate
              owner_entity={structure.entity_id || 0}
              army={undefined}
              armyManager={armyManager}
              isExplorer={true}
              onCancel={() => setShowTroopSelection(false)}
            />
          </div>
        ) : (
          <div
            className="flex justify-center items-center p-4"
            onMouseEnter={() => {
              if (!isRealm) {
                setTooltip({
                  content: "Can only create attacking armies on realms",
                  position: "top",
                });
              } else if (totalExplorersCount >= structure.base.troop_max_explorer_count) {
                setTooltip({
                  content: "Maximum number of armies reached",
                  position: "top",
                });
              }
            }}
            onMouseLeave={() => setTooltip(null)}
          >
            <Button
              variant="primary"
              disabled={!isRealm || totalExplorersCount >= structure.base.troop_max_explorer_count}
              className="attack-army-selector px-6 py-2 text-lg flex items-center gap-2"
              onClick={() => setShowTroopSelection(true)}
            >
              <PlusIcon className="h-5 w-5" />
              <span>Create Attack Army</span>
            </Button>
          </div>
        )}
      </div>

>>>>>>> 2e1c8e6f
      <div className="space-y-4">
        <Headline>
          <div className="flex items-center gap-3">
            <div className="text-lg font-bold text-gold">Armies</div>
          </div>
        </Headline>

        <div className="space-y-3">
          {explorers.map((army) => (
            <ArmyChip key={army.entityId} className="w-full" army={army} showButtons />
          ))}
        </div>
      </div>

      <div className="mt-6 space-y-4">
        <Headline>
          <div className="flex items-center gap-3">
            <div className="text-lg font-bold text-gold">Structure Defenses</div>
          </div>
        </Headline>

        <StructureDefence
          structureId={structure.entity_id || 0}
          maxDefenses={structure.base.troop_max_guard_count}
          troops={guards.map((army) => ({
            slot: army.slot,
            troops: army.troops,
          }))}
          cooldownSlots={cooldownSlots}
        />
      </div>
    </div>
  );
};<|MERGE_RESOLUTION|>--- conflicted
+++ resolved
@@ -6,24 +6,10 @@
 import Button from "@/ui/elements/button";
 import { Headline } from "@/ui/elements/headline";
 import { HintModalButton } from "@/ui/elements/hint-modal-button";
-<<<<<<< HEAD
-import {
-  ArmyManager,
-  BuildingType,
-  ClientComponents,
-  configManager,
-  getEntityName,
-  StructureType,
-  TileManager,
-} from "@bibliothecadao/eternum";
-import { useDojo, useExplorersByStructure, useGuardsByStructure } from "@bibliothecadao/react";
-import { ComponentValue } from "@dojoengine/recs";
-=======
 import { ArmyManager, ClientComponents, getEntityName, StructureType } from "@bibliothecadao/eternum";
 import { useDojo, useExplorersByStructure, useGuardsByStructure } from "@bibliothecadao/react";
 import { ComponentValue } from "@dojoengine/recs";
 import { PlusIcon } from "lucide-react";
->>>>>>> 2e1c8e6f
 import { useMemo, useState } from "react";
 import { StructureDefence } from "./structure-defence";
 
@@ -35,87 +21,15 @@
   const dojo = useDojo();
   const setTooltip = useUIStore((state) => state.setTooltip);
 
-<<<<<<< HEAD
-  const tileManager = new TileManager(dojo.setup.components, dojo.setup.systemCalls, {
-    col: structure.base.coord_x,
-    row: structure.base.coord_y,
-=======
-  const explorers = useExplorersByStructure({
-    structureEntityId: structure?.entity_id || 0,
->>>>>>> 2e1c8e6f
-  });
-
-<<<<<<< HEAD
   const explorers = useExplorersByStructure({
     structureEntityId: structure?.entity_id || 0,
   });
 
-=======
->>>>>>> 2e1c8e6f
   const guards = useGuardsByStructure({
     structureEntityId: structure?.entity_id || 0,
   });
 
   const { currentBlockTimestamp } = useBlockTimestamp();
-<<<<<<< HEAD
-  console.log({ guards, currentBlockTimestamp });
-
-  const cooldownSlots = useMemo(() => {
-    const slotsTimeLeft: { slot: number; timeLeft: number }[] = [];
-    guards.forEach((guard) => {
-      if (guard.cooldownEnd > currentBlockTimestamp) {
-        slotsTimeLeft.push({ slot: guard.slot, timeLeft: guard.cooldownEnd - currentBlockTimestamp });
-      }
-    });
-    return slotsTimeLeft;
-  }, [guards]);
-
-  const troopConfig = useMemo(() => configManager.getTroopConfig(), []);
-
-  const [showTroopSelection, setShowTroopSelection] = useState<boolean>(false);
-
-  const maxAmountExplorerArmies = useMemo(() => {
-    const maxWithBuildings =
-      structure.base.troop_max_explorer_count +
-      existingBuildings.filter(
-        (building) =>
-          building.category === BuildingType[BuildingType.ArcheryRange1] ||
-          building.category === BuildingType[BuildingType.Barracks1] ||
-          building.category === BuildingType[BuildingType.Stable1] ||
-          building.category === BuildingType[BuildingType.ArcheryRange2] ||
-          building.category === BuildingType[BuildingType.Barracks2] ||
-          building.category === BuildingType[BuildingType.Stable2] ||
-          building.category === BuildingType[BuildingType.ArcheryRange3] ||
-          building.category === BuildingType[BuildingType.Barracks3] ||
-          building.category === BuildingType[BuildingType.Stable3],
-      ).length *
-        troopConfig.troop_limit_config.troops_per_military_building;
-    // remove 1 to force to create defensive army first
-    const hardMax = troopConfig.troop_limit_config.explorer_max_party_count - 1;
-    return Math.min(maxWithBuildings, hardMax);
-  }, [existingBuildings]);
-
-  const totalExplorersCount = useMemo(() => {
-    return explorers.length;
-  }, [explorers]);
-
-  const totalGuards = useMemo(() => {
-    return guards.filter((guard) => guard.troops.count > 0n).length;
-  }, [guards]);
-
-  const isRealm = structure.category === StructureType.Realm;
-
-  const armyManager = useMemo(() => {
-    if (!structure.entity_id) return null;
-    return new ArmyManager(dojo.network.provider, dojo.setup.components, structure.entity_id);
-  }, [structure.entity_id, dojo.network.provider, dojo.setup.components]);
-
-  const name = useMemo(
-    () => getEntityName(structure.entity_id, dojo.setup.components),
-    [structure.entity_id, dojo.setup.components],
-  );
-
-=======
 
   const cooldownSlots = useMemo(() => {
     const slotsTimeLeft: { slot: number; timeLeft: number }[] = [];
@@ -149,7 +63,6 @@
     [structure.entity_id, dojo.setup.components],
   );
 
->>>>>>> 2e1c8e6f
   return (
     <div className="military-panel-selector p-4 bg-brown/90 rounded-lg">
       <Headline>
@@ -174,47 +87,6 @@
         </div>
       </div>
 
-<<<<<<< HEAD
-      <div className="gap-4 my-6 border-2 border-gold/50 rounded-lg p-4">
-        <div
-          className="flex justify-center items-center p-4 "
-          onMouseEnter={() => {
-            if (!isRealm) {
-              setTooltip({
-                content: "Can only create attacking armies on realms",
-                position: "top",
-              });
-            } else if (totalExplorersCount >= maxAmountExplorerArmies) {
-              setTooltip({
-                content: "Maximum number of armies reached",
-                position: "top",
-              });
-            }
-          }}
-          onMouseLeave={() => setTooltip(null)}
-        >
-          <Button
-            variant="primary"
-            disabled={!isRealm || totalExplorersCount >= maxAmountExplorerArmies}
-            className="attack-army-selector px-6 py-2 text-lg"
-            onClick={() => setShowTroopSelection(!showTroopSelection)}
-          >
-            {showTroopSelection ? "Create Attack Army" : "Create Attack Army"}
-          </Button>
-        </div>
-
-        {showTroopSelection && armyManager && (
-          <ArmyCreate
-            owner_entity={structure.entity_id || 0}
-            army={undefined}
-            armyManager={armyManager}
-            isExplorer={true}
-            onCancel={() => setShowTroopSelection(false)}
-          />
-        )}
-      </div>
-
-=======
       <div className="">
         {showTroopSelection && armyManager ? (
           <div className="border-2 border-gold/50 rounded-lg p-4">
@@ -257,7 +129,6 @@
         )}
       </div>
 
->>>>>>> 2e1c8e6f
       <div className="space-y-4">
         <Headline>
           <div className="flex items-center gap-3">
