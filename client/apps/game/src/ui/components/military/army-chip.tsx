import { ReactComponent as Inventory } from "@/assets/icons/common/bagpack.svg";
import { ReactComponent as Plus } from "@/assets/icons/common/plus-sign.svg";
import { ReactComponent as Swap } from "@/assets/icons/common/swap.svg";
import { ReactComponent as Compass } from "@/assets/icons/compass.svg";
<<<<<<< HEAD
=======
import { useDojo } from "@/hooks/context/dojo-context";
import { useArmiesAtPosition } from "@/hooks/helpers/use-armies";
import { armyHasTroops } from "@/hooks/helpers/use-quests";
import useUIStore from "@/hooks/store/use-ui-store";
import useNextBlockTimestamp from "@/hooks/use-next-block-timestamp";
import { Position as PositionInterface } from "@/types/position";
>>>>>>> d2282fe3
import { ArmyManagementCard, ViewOnMapIcon } from "@/ui/components/military/army-management-card";
import { TroopDisplay } from "@/ui/components/military/troop-chip";
import { InventoryResources } from "@/ui/components/resources/inventory-resources";
import { Exchange } from "@/ui/components/structures/worldmap/structure-card";
import { ArmyCapacity } from "@/ui/elements/army-capacity";
import Button from "@/ui/elements/button";
import { StaminaResource } from "@/ui/elements/stamina-resource";
import { ArmyInfo, BattleManager, Position } from "@bibliothecadao/eternum";
import { armyHasTroops, getArmiesByPosition, Position as PositionInterface, useDojo, useNextBlockTimestamp, useUIStore } from "@bibliothecadao/react";
import { LucideArrowRight } from "lucide-react";
import React, { Dispatch, SetStateAction, useMemo, useState } from "react";
import { useLocation } from "wouter";

export const NavigateToPositionIcon = ({
  position,
  hideTooltip = false,
  className = "",
}: {
  position: Position;
  hideTooltip?: boolean;
  className?: string;
}) => {
  const setTooltip = useUIStore((state) => state.setTooltip);
  const setNavigationTarget = useUIStore((state) => state.setNavigationTarget);

  return (
    <Compass
      className={`w-5 h-5 fill-gold hover:fill-gold/50 transition-all duration-300 ${className}`}
      onClick={() => {
        const { x, y } = new PositionInterface(position).getNormalized();
        setNavigationTarget({
          col: x,
          row: y,
        });
      }}
      onMouseEnter={() => {
        if (hideTooltip) return;
        setTooltip({
          content: "Navigate to Army",
          position: "top",
        });
      }}
      onMouseLeave={() => {
        setTooltip(null);
      }}
    />
  );
};

export const ArmyChip = ({
  army,
  className,
  showButtons,
}: {
  army: ArmyInfo;
  className?: string;
  showButtons?: boolean;
}) => {
  const dojo = useDojo();
  const setTooltip = useUIStore((state) => state.setTooltip);

  const [showInventory, setShowInventory] = useState(false);
  const [showTroopSwap, setShowTroopSwap] = useState(false);

  const { nextBlockTimestamp } = useNextBlockTimestamp();

  const [editMode, setEditMode] = useState(false);

  const battleManager = useMemo(
    () => new BattleManager(dojo.setup.components, dojo.network.provider, army.battle_id),
    [army.battle_id],
  );

  const isHome = army.isHome;

  const updatedArmy = useMemo(() => {
    const updatedBattle = battleManager.getUpdatedBattle(nextBlockTimestamp!);
    const updatedArmy = battleManager.getUpdatedArmy(army, updatedBattle);
    return updatedArmy;
  }, [nextBlockTimestamp, army]);

  const [location] = useLocation();
  const isOnMap = useMemo(() => location.includes("map"), [location]);

  return (
    <div
      className={`items-center text-xs px-2 hover:bg-gold/20 ${army.isMine ? "bg-blueish/20" : "bg-red/20"} ${
        army.protectee ? "defensive-army-selector" : "attacking-army-selector"
      } rounded-md border-gold/20 ${className}`}
    >
      {editMode ? (
        <>
          <Button className="my-2" size="xs" variant="red" onClick={() => setEditMode(!editMode)}>
            <div className="flex flex-row">
              <LucideArrowRight className="w-4 h-4 rotate-180 mr-1" />
              <span> Exit</span>
            </div>
          </Button>
          <ArmyManagementCard army={updatedArmy!} owner_entity={updatedArmy!.entityOwner.entity_owner_id} />
        </>
      ) : showTroopSwap ? (
        <ArmyMergeTroopsPanel giverArmy={updatedArmy!} setShowMergeTroopsPopup={setShowTroopSwap} />
      ) : (
        <>
          <div className="flex w-full h-full justify-between">
            <div className="flex w-full justify-between py-2">
              <div className="flex flex-col w-[45%]">
                <div className="h4 items-center justify-between text-xl mb-2 flex flex-row">
                  <div className="mr-2 text-base">{updatedArmy!.name}</div>
                  {showButtons !== undefined && showButtons === true && (
                    <div className="flex flex-row mt-1 h-6 gap-1 mr-2">
                      {updatedArmy?.isMine && (
                        <React.Fragment>
                          <Plus
                            className={`w-5 h-5 fill-gold hover:fill-gold/50 hover:scale-110 transition-all duration-300 ${
                              updatedArmy.quantity.value === 0n ? "animate-pulse" : ""
                            } ${army.protectee ? "defensive-army-edit-selector" : "attacking-army-edit-selector"}`}
                            onClick={() => {
                              setTooltip(null);
                              setEditMode(!editMode);
                            }}
                            onMouseEnter={() => {
                              setTooltip({
                                content: "Edit",
                                position: "top",
                              });
                            }}
                            onMouseLeave={() => {
                              setTooltip(null);
                            }}
                          />
                          {updatedArmy.quantity.value > 0 && (
                            <>
                              <ViewOnMapIcon
                                className="w-5 h-5 hover:scale-110 transition-all duration-300"
                                position={{ x: Number(updatedArmy!.position.x), y: Number(updatedArmy!.position.y) }}
                              />
                              {isOnMap && <NavigateToPositionIcon position={updatedArmy!.position} />}
                              <Swap
                                className={`w-5 h-5 fill-gold mt-0.5 hover:fill-gold/50 hover:scale-110 transition-all duration-300 ${
                                  army.protectee ? "defensive-army-swap-selector" : "attacking-army-swap-selector"
                                }`}
                                onClick={() => {
                                  setTooltip(null);
                                  setShowTroopSwap(!showTroopSwap);
                                }}
                                onMouseEnter={() => {
                                  setTooltip({
                                    content: "Swap troops or resources (only possible on same hex)",
                                    position: "top",
                                  });
                                }}
                                onMouseLeave={() => {
                                  setTooltip(null);
                                }}
                              />
                            </>
                          )}
                        </React.Fragment>
                      )}
                      {updatedArmy && updatedArmy.quantity.value > 0 && (
                        <Inventory
                          className="w-4 h-5 fill-gold hover:fill-gold/50 hover:scale-110 transition-all duration-300"
                          onClick={() => {
                            setTooltip(null);
                            setShowInventory(!showInventory);
                          }}
                          onMouseEnter={() => {
                            setTooltip({
                              content: "Inventory",
                              position: "top",
                            });
                          }}
                          onMouseLeave={() => {
                            setTooltip(null);
                          }}
                        />
                      )}
                    </div>
                  )}
                </div>
                {!army.protectee && armyHasTroops([updatedArmy]) && (
                  <div className="flex flex-row justify-between font-bold text-xs mr-2">
                    <div className="h-full flex items-end">
                      {isHome && <div className="text-xs px-2 text-green">At Base</div>}
                    </div>
                    <div className="flex flex-col items-end">
                      <StaminaResource entityId={updatedArmy!.entity_id} />
                      <ArmyCapacity army={updatedArmy} />
                    </div>
                  </div>
                )}
              </div>
              <div className="flex flex-col content-center w-[55%]">
                <TroopDisplay troops={updatedArmy!.troops} />
                {showInventory && (
                  <InventoryResources
                    entityId={updatedArmy!.entity_id}
                    className="flex gap-1 h-14 mt-2 overflow-x-auto no-scrollbar"
                    resourcesIconSize="xs"
                  />
                )}
              </div>
            </div>
          </div>
        </>
      )}
    </div>
  );
};

const ArmyMergeTroopsPanel = ({
  giverArmy,
  setShowMergeTroopsPopup,
}: {
  giverArmy: ArmyInfo;
  setShowMergeTroopsPopup: Dispatch<SetStateAction<boolean>>;
}) => {
  const [selectedReceiverArmy, setSelectedReceiverArmy] = useState<ArmyInfo | null>(null);

  const armiesAtPosition = useArmiesAtPosition({ position: giverArmy.position });

  const armies = useMemo(() => {
    return armiesAtPosition.filter((army) => army.entity_id !== giverArmy.entity_id);
  }, [giverArmy, armiesAtPosition]);

  return (
    <div className="py-2">
      <div className="flex flex-row justify-between">
        <Button className="mb-3 w-[30%]" variant="default" size="xs" onClick={() => setShowMergeTroopsPopup(false)}>
          &lt; Back
        </Button>
      </div>
      {selectedReceiverArmy ? (
        <Exchange
          giverArmyName={giverArmy.name}
          giverArmyEntityId={giverArmy.entity_id}
          takerArmy={selectedReceiverArmy}
          allowReverse={selectedReceiverArmy.isMine}
        />
      ) : (
        <ArmySelector armies={armies} onSelect={setSelectedReceiverArmy} />
      )}
      <div className="text-xxs">swapping only possible on same position</div>
    </div>
  );
};

const ArmySelector = ({ armies, onSelect }: { armies: ArmyInfo[]; onSelect: (army: ArmyInfo) => void }) => {
  const [selectedArmy, setSelectedArmy] = useState<ArmyInfo | null>(null);

  const handleArmyClick = (army: ArmyInfo) => {
    if (selectedArmy?.entity_id === army.entity_id) {
      setSelectedArmy(null);
    } else {
      setSelectedArmy(army);
    }
  };

  return (
    <div className="flex flex-col space-y-2">
      <div className="text-sm self-center">Choose destination army</div>
      {armies.map((army) => (
        <div
          key={army.entity_id}
          className={`rounded cursor-pointer transition-all duration-300 ${
            selectedArmy?.entity_id === army.entity_id ? "bg-gray-300" : "bg-brown"
          }`}
          onClick={() => handleArmyClick(army)}
        >
          <ArmyChip army={army} className="bg-green/20" />
        </div>
      ))}
      <Button disabled={!selectedArmy} onClick={() => onSelect(selectedArmy!)}>
        Continue
      </Button>
    </div>
  );
};<|MERGE_RESOLUTION|>--- conflicted
+++ resolved
@@ -2,15 +2,6 @@
 import { ReactComponent as Plus } from "@/assets/icons/common/plus-sign.svg";
 import { ReactComponent as Swap } from "@/assets/icons/common/swap.svg";
 import { ReactComponent as Compass } from "@/assets/icons/compass.svg";
-<<<<<<< HEAD
-=======
-import { useDojo } from "@/hooks/context/dojo-context";
-import { useArmiesAtPosition } from "@/hooks/helpers/use-armies";
-import { armyHasTroops } from "@/hooks/helpers/use-quests";
-import useUIStore from "@/hooks/store/use-ui-store";
-import useNextBlockTimestamp from "@/hooks/use-next-block-timestamp";
-import { Position as PositionInterface } from "@/types/position";
->>>>>>> d2282fe3
 import { ArmyManagementCard, ViewOnMapIcon } from "@/ui/components/military/army-management-card";
 import { TroopDisplay } from "@/ui/components/military/troop-chip";
 import { InventoryResources } from "@/ui/components/resources/inventory-resources";
@@ -19,7 +10,14 @@
 import Button from "@/ui/elements/button";
 import { StaminaResource } from "@/ui/elements/stamina-resource";
 import { ArmyInfo, BattleManager, Position } from "@bibliothecadao/eternum";
-import { armyHasTroops, getArmiesByPosition, Position as PositionInterface, useDojo, useNextBlockTimestamp, useUIStore } from "@bibliothecadao/react";
+import {
+  armyHasTroops,
+  Position as PositionInterface,
+  useArmiesAtPosition,
+  useDojo,
+  useNextBlockTimestamp,
+  useUIStore,
+} from "@bibliothecadao/react";
 import { LucideArrowRight } from "lucide-react";
 import React, { Dispatch, SetStateAction, useMemo, useState } from "react";
 import { useLocation } from "wouter";
