--- conflicted
+++ resolved
@@ -1,23 +1,18 @@
-<<<<<<< HEAD
-=======
-import { configManager } from "@/dojo/setup";
-import { useDojo } from "@/hooks/context/dojo-context";
-import useUIStore from "@/hooks/store/use-ui-store";
->>>>>>> 1f36d01e
 import { StructureCard } from "@/ui/components/structures/construction/structure-card";
 import { Headline } from "@/ui/elements/headline";
 import { ResourceCost } from "@/ui/elements/resource-cost";
 import { multiplyByPrecision } from "@/ui/utils/utils";
-import { getBalance } from "@/utils/resources";
 import {
-    HYPERSTRUCTURE_CONSTRUCTION_COSTS_SCALED,
-    HYPERSTRUCTURE_CREATION_COSTS,
-    ID,
-    ResourceTier,
-    ResourcesIds,
-    StructureType, configManager
+  HYPERSTRUCTURE_CONSTRUCTION_COSTS_SCALED,
+  HYPERSTRUCTURE_CREATION_COSTS,
+  ID,
+  ResourceTier,
+  ResourcesIds,
+  StructureType,
+  configManager,
+  getBalance,
 } from "@bibliothecadao/eternum";
-import { useResourceBalance, useUIStore } from "@bibliothecadao/react";
+import { useDojo, useUIStore } from "@bibliothecadao/react";
 import React from "react";
 
 const STRUCTURE_IMAGE_PREFIX = "/images/buildings/thumb/";
