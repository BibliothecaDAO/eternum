<<<<<<< HEAD
=======
import { configManager } from "@/dojo/setup";
import { useDojo } from "@/hooks/context/dojo-context";
import { useGuilds } from "@/hooks/helpers/use-guilds";
import { useQuery } from "@/hooks/helpers/use-query";
import useUIStore from "@/hooks/store/use-ui-store";
import useNextBlockTimestamp from "@/hooks/use-next-block-timestamp";
import { Position } from "@/types/position";
>>>>>>> 3aafe708
import { ResourceExchange } from "@/ui/components/hyperstructures/resource-exchange";
import { ImmunityTimer } from "@/ui/components/worldmap/structures/structure-label";
import { StructureListItem } from "@/ui/components/worldmap/structures/structure-list-item";
import { ArmyCapacity } from "@/ui/elements/army-capacity";
import Button from "@/ui/elements/button";
import { Headline } from "@/ui/elements/headline";
import { NumberInput } from "@/ui/elements/number-input";
import { ResourceIcon } from "@/ui/elements/resource-icon";
import { Tabs, TabsContent, TabsList, TabsTrigger } from "@/ui/elements/tabs";
import { getTotalTroops } from "@/ui/modules/military/battle-view/battle-history";
import { currencyFormat, formatNumber, formatStringNumber } from "@/ui/utils/utils";
<<<<<<< HEAD
import { ArmyInfo, configManager, ContractAddress, ID, ResourcesIds } from "@bibliothecadao/eternum";
import {
  Position,
  useDojo,
  useGetArmyByEntityId,
  useGuilds,
  useIsStructureImmune,
  useNextBlockTimestamp,
  useQuery,
  useStructureAtPosition,
  useStructureImmunityTimer,
  useUIStore,
} from "@bibliothecadao/react";
=======
import { getArmy } from "@/utils/army";
import { getStructureAtPosition } from "@/utils/structure";
import { ArmyInfo, ContractAddress, ID, ResourcesIds } from "@bibliothecadao/eternum";
>>>>>>> 3aafe708
import { useComponentValue } from "@dojoengine/react";
import { getEntityIdFromKeys } from "@dojoengine/utils";
import clsx from "clsx";
import { ArrowRight } from "lucide-react";
import { useMemo, useState } from "react";

export const StructureCard = ({
  className,
  position,
  ownArmySelected,
}: {
  className?: string;
  position: Position;
  ownArmySelected: ArmyInfo | undefined;
}) => {
  const dojo = useDojo();

  const [showMergeTroopsPopup, setShowMergeTroopsPopup] = useState<boolean>(false);

  const setPreviewBuilding = useUIStore((state) => state.setPreviewBuilding);

  const { nextBlockTimestamp } = useNextBlockTimestamp();

  const { handleUrlChange } = useQuery();

  const { getGuildFromPlayerAddress } = useGuilds();

  const structure = useMemo(
    () =>
      getStructureAtPosition(
        position.getContract(),
        ContractAddress(dojo.account.account.address),
        dojo.setup.components,
      ),
    [position, dojo.account.account.address, dojo.setup.components],
  );

  const playerGuild = useMemo(
    () => getGuildFromPlayerAddress(ContractAddress(structure?.owner.address || 0n)),
    [structure?.owner.address],
  );

  const goToHexView = () => {
    const url = position.toHexLocationUrl();
    setPreviewBuilding(null);
    handleUrlChange(url);
  };

  return (
    structure && (
      <div className={`px-2 py-2 ${className}`}>
        <div className="ml-2">
          <Button
            variant="outline"
            size="xs"
            className={clsx("self-center")}
            onClick={() => {
              goToHexView();
            }}
          >
            View {structure?.category}
          </Button>
        </div>
        {!showMergeTroopsPopup && (
          <>
            <Headline className="text-center text-lg">
              <div>{structure?.ownerName}</div>
              {playerGuild && (
                <div>
                  {"< "}
                  {playerGuild.name}
                  {" >"}
                </div>
              )}
            </Headline>
            <StructureListItem
              structure={structure!}
              ownArmySelected={ownArmySelected}
              setShowMergeTroopsPopup={setShowMergeTroopsPopup}
              showButtons={true}
            />
            <ImmunityTimer structure={structure} className="w-[27rem]" />
          </>
        )}
        {showMergeTroopsPopup && (
          <div className="flex flex-col mt-2">
            {ownArmySelected && (
              <StructureMergeTroopsPanel
                giverArmy={ownArmySelected}
                setShowMergeTroopsPopup={setShowMergeTroopsPopup}
                structureEntityId={structure!.entity_id}
              />
            )}
          </div>
        )}
      </div>
    )
  );
};

type MergeTroopsPanelProps = {
  giverArmy: ArmyInfo;
  takerArmy?: ArmyInfo;
  setShowMergeTroopsPopup: (val: boolean) => void;
  structureEntityId?: ID;
};

const StructureMergeTroopsPanel = ({
  giverArmy,
  setShowMergeTroopsPopup,
  structureEntityId,
  takerArmy,
}: MergeTroopsPanelProps) => {
  return (
    <div className="flex flex-col  bg-gold/20 p-3 max-h-[42vh] overflow-y-auto">
      <Button className="mb-3 w-[30%]" variant="default" size="xs" onClick={() => setShowMergeTroopsPopup(false)}>
        &lt; Back
      </Button>
      <TroopExchange
        giverArmyName={giverArmy.name}
        takerArmy={takerArmy}
        giverArmyEntityId={giverArmy.entity_id}
        structureEntityId={structureEntityId}
      />
    </div>
  );
};

type TroopsProps = {
  giverArmyName: string;
  takerArmy?: ArmyInfo;
  giverArmyEntityId: ID;
  structureEntityId?: ID;
  allowReverse?: boolean;
};

const troopsToFormat = (troops: { knight_count: bigint; paladin_count: bigint; crossbowman_count: bigint }) => {
  return {
    [ResourcesIds.Crossbowman]: troops.crossbowman_count,
    [ResourcesIds.Knight]: troops.knight_count,
    [ResourcesIds.Paladin]: troops.paladin_count,
  };
};

export const Exchange = ({
  giverArmyName,
  giverArmyEntityId,
  structureEntityId,
  takerArmy,
  allowReverse,
}: TroopsProps) => {
  return (
    <Tabs defaultValue="troops" className="w-full">
      <TabsList className="grid w-full grid-cols-2 gap-4">
        <TabsTrigger value="troops" className="border hover:opacity-70">
          Troops
        </TabsTrigger>
        <TabsTrigger value="resources" className="border hover:opacity-70">
          Resources
        </TabsTrigger>
      </TabsList>
      <TabsContent value="troops">
        <TroopExchange
          giverArmyName={giverArmyName}
          giverArmyEntityId={giverArmyEntityId}
          structureEntityId={structureEntityId}
          takerArmy={takerArmy}
          allowReverse={allowReverse}
        />
      </TabsContent>
      <TabsContent value="resources">
        <ResourceExchange
          giverArmyName={giverArmyName}
          giverArmyEntityId={giverArmyEntityId}
          structureEntityId={structureEntityId}
          takerArmy={takerArmy}
          allowReverse={allowReverse}
        />
      </TabsContent>
    </Tabs>
  );
};

const TroopExchange = ({
  giverArmyName,
  giverArmyEntityId,
  structureEntityId,
  takerArmy,
  allowReverse,
}: TroopsProps) => {
  const {
    setup: {
      account: { account },
      components,
      systemCalls: { army_merge_troops, create_army },
      network: { world },
    },
  } = useDojo();

  const { Army, Protector } = components;

  const maxTroopCountPerArmy = configManager.getTroopConfig().maxTroopCount;

  const [loading, setLoading] = useState<boolean>(false);

  const [troopsGiven, setTroopsGiven] = useState<Record<number, bigint>>({
    [ResourcesIds.Crossbowman]: 0n,
    [ResourcesIds.Knight]: 0n,
    [ResourcesIds.Paladin]: 0n,
  });

  const protector = useComponentValue(Protector, getEntityIdFromKeys([BigInt(structureEntityId || 0)]));

  const protectorArmyTroops = useComponentValue(
    Army,
    getEntityIdFromKeys([BigInt(takerArmy?.entity_id || protector?.army_id || 0)]),
  )?.troops;

  const attackerArmyTroops = useComponentValue(Army, getEntityIdFromKeys([BigInt(giverArmyEntityId)]))!.troops;

  const totalTroopsReceiver = useMemo(() => {
    return (
      BigInt(Object.values(attackerArmyTroops || {}).reduce((a, b) => Number(a) + Number(b), 0)) /
      BigInt(configManager.getResourcePrecision())
    );
  }, [attackerArmyTroops]);

  // only use attackerArmyTroops because defending armies don't have troops limits
  const remainingTroops = useMemo(() => {
    const totalTroopsGiven = Object.values(troopsGiven).reduce((a, b) => a + b, 0n);
    const totalTroops = totalTroopsGiven + totalTroopsReceiver;
    return BigInt(maxTroopCountPerArmy) > totalTroops ? BigInt(maxTroopCountPerArmy) - totalTroops : 0n;
  }, [troopsGiven, totalTroopsReceiver]);

  const getMaxTroopCountForAttackingArmy = (amount: bigint, troopId: string) => {
    return Math.min(Number(amount), Number(remainingTroops) + Number(troopsGiven[Number(troopId)]));
  };

  const createProtector = async () => {
    setLoading(true);
    await create_army({
      signer: account,
      is_defensive_army: true,
      army_owner_id: structureEntityId!,
    });
    setLoading(false);
  };

  const [transferDirection, setTransferDirection] = useState<"to" | "from">("to");

  const getArmyWithAddress = (armyId: ID) => getArmy(armyId, ContractAddress(account.address), components);

  const protectorArmy = useMemo(
    () => takerArmy || getArmyWithAddress(protector?.army_id || 0),
    [takerArmy, protector?.army_id],
  );
  const giverArmy = useMemo(() => getArmyWithAddress(giverArmyEntityId), [giverArmyEntityId]);

  const mergeTroops = async () => {
    setLoading(true);

    const fromArmy = transferDirection === "to" ? giverArmy : protectorArmy;
    const toArmy = transferDirection === "to" ? protectorArmy : giverArmy;
    const transferedTroops = {
      knight_count: troopsGiven[ResourcesIds.Knight] * BigInt(configManager.getResourcePrecision()),
      paladin_count: troopsGiven[ResourcesIds.Paladin] * BigInt(configManager.getResourcePrecision()),
      crossbowman_count: troopsGiven[ResourcesIds.Crossbowman] * BigInt(configManager.getResourcePrecision()),
    };
    await army_merge_troops({
      signer: account,
      from_army_id: fromArmy?.entity_id ?? 0n,
      to_army_id: toArmy?.entity_id ?? 0n,
      troops: transferedTroops,
    }).then(() => {
      if (
        fromArmy &&
        !Boolean(fromArmy?.protectee) &&
        getTotalTroops(fromArmy.troops) - getTotalTroops(transferedTroops) === 0
      ) {
        world.deleteEntity(getEntityIdFromKeys([BigInt(fromArmy?.entity_id || 0)]));
      }
    });
    setLoading(false);
    setTroopsGiven({
      [ResourcesIds.Crossbowman]: 0n,
      [ResourcesIds.Knight]: 0n,
      [ResourcesIds.Paladin]: 0n,
    });
  };

  const handleTroopsGivenChange = (resourceId: string, amount: bigint) => {
    setTroopsGiven((prev) => ({ ...prev, [resourceId]: amount }));
  };

  return (
    <div className="flex flex-col">
      {transferDirection === "from" && (
        <>
          <div className="text-xs text-yellow-500 mb-2">
            ⚠️ Maximum troops per attacking army is {formatStringNumber(formatNumber(maxTroopCountPerArmy, 0))}
          </div>
          <div className="text-xs mb-2">Total troops in attacking army: {Number(totalTroopsReceiver)}</div>
        </>
      )}
      <div className="flex flex-row justify-around items-center">
        <div className="w-[60%] mr-1 bg-gold/20">
          <p className="pt-2 pb-1 text-center">{giverArmyName}</p>
          <ArmyCapacity
            army={transferDirection === "to" ? giverArmy : protectorArmy}
            className="flex justify-center"
            deductedTroops={Object.values(troopsGiven).reduce((a, b) => a + b, 0n)}
          />
          {Object.entries(troopsToFormat(attackerArmyTroops)).map(([resourceId, amount]: [string, bigint]) => {
            return (
              <div
                className="grid grid-cols-6 hover:bg-gold/30 justify-around items-center h-12 gap-2 px-1 mb-1"
                key={resourceId}
              >
                <Troop className="col-span-1" troopId={Number(resourceId)} />

                <div className="flex flex-col text-xs text-center self-center font-bold col-span-2">
                  <p>Avail.</p>
                  <p
                    className={`${
                      transferDirection === "to" &&
                      troopsGiven[Number(resourceId)] * BigInt(configManager.getResourcePrecision()) !== 0n
                        ? "text-red"
                        : ""
                    }`}
                  >
                    {transferDirection === "to"
                      ? `[${currencyFormat(
                          Number(
                            amount - troopsGiven[Number(resourceId)] * BigInt(configManager.getResourcePrecision()),
                          ),
                          0,
                        )}]`
                      : `[${currencyFormat(Number(amount), 0)}]`}
                  </p>
                </div>

                {transferDirection === "to" && (
                  <NumberInput
                    className="col-span-3 rounded-lg"
                    max={Number(amount) / configManager.getResourcePrecision()}
                    min={0}
                    step={100}
                    value={Number(troopsGiven[Number(resourceId)])}
                    onChange={(amount) => handleTroopsGivenChange(resourceId, BigInt(amount))}
                  />
                )}
                {transferDirection === "from" && (
                  <div
                    className={`text-lg font-bold col-span-3 text-center ${
                      troopsGiven[Number(resourceId)] !== 0n ? `text-green` : ""
                    }`}
                  >{`+${troopsGiven[Number(resourceId)].toLocaleString()}`}</div>
                )}
              </div>
            );
          })}
        </div>

        <div className="w-[60%] ml-1 bg-gold/20">
          <p className="pt-2 pb-1 text-center">Transfer {transferDirection}</p>
          {!protector && !takerArmy ? (
            <Button variant={"primary"} onClick={createProtector}>
              Create defending army
            </Button>
          ) : (
            protectorArmyTroops &&
            Object.entries(troopsToFormat(protectorArmyTroops!)).map(([resourceId, amount]: [string, bigint]) => {
              return (
                <div
                  className="grid grid-cols-6 hover:bg-gold/30 justify-around items-center h-12 gap-2 px-1 mb-1"
                  key={resourceId}
                >
                  <Troop troopId={Number(resourceId)} />

                  <div className="flex flex-col text-xs text-center self-center font-bold col-span-2">
                    <p>Avail.</p>
                    <p
                      className={`${
                        transferDirection === "from" &&
                        troopsGiven[Number(resourceId)] * BigInt(configManager.getResourcePrecision()) !== 0n
                          ? "text-red"
                          : ""
                      }`}
                    >
                      {transferDirection === "from"
                        ? `[${currencyFormat(
                            Number(
                              amount - troopsGiven[Number(resourceId)] * BigInt(configManager.getResourcePrecision()),
                            ),
                            0,
                          )}]`
                        : `[${currencyFormat(Number(amount), 0)}]`}
                    </p>
                  </div>
                  {transferDirection === "from" && (
                    <NumberInput
                      className="col-span-3 rounded-lg"
                      max={getMaxTroopCountForAttackingArmy(amount, resourceId)}
                      min={0}
                      step={100}
                      value={Number(troopsGiven[Number(resourceId)])}
                      onChange={(amount) => handleTroopsGivenChange(resourceId, BigInt(amount))}
                    />
                  )}
                  {transferDirection === "to" && (
                    <div
                      className={`text-lg font-bold col-span-3 text-center ${
                        troopsGiven[Number(resourceId)] !== 0n ? `text-green` : ""
                      }`}
                    >{`+${troopsGiven[Number(resourceId)]}`}</div>
                  )}
                </div>
              );
            })
          )}
        </div>
      </div>
      {allowReverse && allowReverse === true && (
        <div className="mt-3 w-full flex justify-center">
          <Button
            className="self-center m-auto h-[3vh] p-4"
            size="md"
            onClick={() => {
              setTransferDirection(transferDirection === "to" ? "from" : "to");
              setTroopsGiven({
                [ResourcesIds.Crossbowman]: 0n,
                [ResourcesIds.Knight]: 0n,
                [ResourcesIds.Paladin]: 0n,
              });
            }}
          >
            <ArrowRight size={24} className={`${transferDirection === "to" ? "" : "rotate-180"} duration-300`} />
          </Button>
        </div>
      )}

      <Button
        onClick={mergeTroops}
        isLoading={loading}
        variant="primary"
        className="mt-3"
        disabled={Object.values(troopsGiven).every((amount) => amount === 0n) || (!protector && !takerArmy)}
      >
        Reinforce
      </Button>
    </div>
  );
};

const Troop = ({ troopId, className }: { troopId: number; className?: string }) => {
  const setTooltip = useUIStore((state) => state.setTooltip);

  return (
    <div
      onMouseEnter={() => {
        setTooltip({
          position: "top",
          content: <>{ResourcesIds[troopId]}</>,
        });
      }}
      onMouseLeave={() => {
        setTooltip(null);
      }}
      className={`flex flex-col font-bold ${className}`}
    >
      <ResourceIcon withTooltip={false} resource={ResourcesIds[troopId]} size="lg" />
    </div>
  );
};<|MERGE_RESOLUTION|>--- conflicted
+++ resolved
@@ -1,13 +1,3 @@
-<<<<<<< HEAD
-=======
-import { configManager } from "@/dojo/setup";
-import { useDojo } from "@/hooks/context/dojo-context";
-import { useGuilds } from "@/hooks/helpers/use-guilds";
-import { useQuery } from "@/hooks/helpers/use-query";
-import useUIStore from "@/hooks/store/use-ui-store";
-import useNextBlockTimestamp from "@/hooks/use-next-block-timestamp";
-import { Position } from "@/types/position";
->>>>>>> 3aafe708
 import { ResourceExchange } from "@/ui/components/hyperstructures/resource-exchange";
 import { ImmunityTimer } from "@/ui/components/worldmap/structures/structure-label";
 import { StructureListItem } from "@/ui/components/worldmap/structures/structure-list-item";
@@ -19,25 +9,16 @@
 import { Tabs, TabsContent, TabsList, TabsTrigger } from "@/ui/elements/tabs";
 import { getTotalTroops } from "@/ui/modules/military/battle-view/battle-history";
 import { currencyFormat, formatNumber, formatStringNumber } from "@/ui/utils/utils";
-<<<<<<< HEAD
-import { ArmyInfo, configManager, ContractAddress, ID, ResourcesIds } from "@bibliothecadao/eternum";
 import {
-  Position,
-  useDojo,
-  useGetArmyByEntityId,
-  useGuilds,
-  useIsStructureImmune,
-  useNextBlockTimestamp,
-  useQuery,
-  useStructureAtPosition,
-  useStructureImmunityTimer,
-  useUIStore,
-} from "@bibliothecadao/react";
-=======
-import { getArmy } from "@/utils/army";
-import { getStructureAtPosition } from "@/utils/structure";
-import { ArmyInfo, ContractAddress, ID, ResourcesIds } from "@bibliothecadao/eternum";
->>>>>>> 3aafe708
+  ArmyInfo,
+  configManager,
+  ContractAddress,
+  getArmy,
+  getStructureAtPosition,
+  ID,
+  ResourcesIds,
+} from "@bibliothecadao/eternum";
+import { Position, useDojo, useGuilds, useQuery, useUIStore } from "@bibliothecadao/react";
 import { useComponentValue } from "@dojoengine/react";
 import { getEntityIdFromKeys } from "@dojoengine/utils";
 import clsx from "clsx";
@@ -58,8 +39,6 @@
   const [showMergeTroopsPopup, setShowMergeTroopsPopup] = useState<boolean>(false);
 
   const setPreviewBuilding = useUIStore((state) => state.setPreviewBuilding);
-
-  const { nextBlockTimestamp } = useNextBlockTimestamp();
 
   const { handleUrlChange } = useQuery();
 
