import { BUILDING_IMAGES_PATH } from "@/ui/config";
import { Headline } from "@/ui/elements/headline";
import { BuildingType, CapacityConfig, configManager, ResourcesIds } from "@bibliothecadao/eternum";
import { tableOfContents } from "./utils";

export const Transfers = () => {
  const chapters = [
    {
      title: "Transport",
      content:
        "The trade menu facilitates the transfer of resources across various map locations. Ensure you have a sufficient supply of donkeys to enable these transfers.",
    },
    {
      title: "Donkeys",
      content: (
        <>
          <p>
            Donkeys are integral to Eternum's economy, serving as the primary means of resource transportation. They
            possess a finite carrying capacity, with each resource type assigned a specific weight.
          </p>
          <p>
<<<<<<< HEAD
            Donkey carry capacity:{" "}
            <strong>{configManager.getCapacityConfig(CapacityConfig.Donkey) / GRAMS_PER_KG} kg</strong>
          </p>
          <div className="flex mt-4 justify-center w-full gap-8 font-bold border p-2">
            <div className="ml-2">
              Lords: {`${configManager.getResourceWeightKg(ResourcesIds.Lords) / GRAMS_PER_KG} kg/unit`}
            </div>
            <div>Food: {`${configManager.getResourceWeightKg(ResourcesIds.Wheat) / GRAMS_PER_KG} kg/unit`}</div>
            <div className="ml-2">
              Resource: {`${configManager.getResourceWeightKg(ResourcesIds.Wood) / GRAMS_PER_KG} kg/unit`}
            </div>
=======
            Donkey carry capacity: <strong>{configManager.getCapacityConfig(CapacityConfig.Donkey)} kg</strong>
          </p>
          <div className="flex mt-4 justify-center w-full gap-8 font-bold border p-2">
            <div className="ml-2">Lords: {`${configManager.getResourceWeightKg(ResourcesIds.Lords)} kg/unit`}</div>
            <div>Food: {`${configManager.getResourceWeightKg(ResourcesIds.Wheat)} kg/unit`}</div>
            <div className="ml-2">Resource: {`${configManager.getResourceWeightKg(ResourcesIds.Wood)} kg/unit`}</div>
>>>>>>> 2e1c8e6f
          </div>
        </>
      ),
    },
    {
      title: "Producing Donkeys",
      content: (
        <div className="flex gap-3 items-center">
          <img className="h-36 min-w-20" src={BUILDING_IMAGES_PATH[BuildingType.Market]} alt="" />
          <div className="flex flex-col">
            <p className="font-bold">Donkeys can be acquired through:</p>
            <p>
              - Production at a <span className="font-bold">market</span> facility
            </p>
            <p>
              - Acquisition via <span className="font-bold">trade</span> on the 'Lords' Market'.
            </p>
          </div>
        </div>
      ),
    },
  ];

  const chapterTitles = chapters.map((chapter) => chapter.title);

  return (
    <>
      <Headline>Transfers</Headline>
      {tableOfContents(chapterTitles)}

      {chapters.map((chapter) => (
        <div key={chapter.title}>
          <h2 id={chapter.title}>{chapter.title}</h2>
          {chapter.content}
        </div>
      ))}
    </>
  );
};<|MERGE_RESOLUTION|>--- conflicted
+++ resolved
@@ -19,26 +19,12 @@
             possess a finite carrying capacity, with each resource type assigned a specific weight.
           </p>
           <p>
-<<<<<<< HEAD
-            Donkey carry capacity:{" "}
-            <strong>{configManager.getCapacityConfig(CapacityConfig.Donkey) / GRAMS_PER_KG} kg</strong>
-          </p>
-          <div className="flex mt-4 justify-center w-full gap-8 font-bold border p-2">
-            <div className="ml-2">
-              Lords: {`${configManager.getResourceWeightKg(ResourcesIds.Lords) / GRAMS_PER_KG} kg/unit`}
-            </div>
-            <div>Food: {`${configManager.getResourceWeightKg(ResourcesIds.Wheat) / GRAMS_PER_KG} kg/unit`}</div>
-            <div className="ml-2">
-              Resource: {`${configManager.getResourceWeightKg(ResourcesIds.Wood) / GRAMS_PER_KG} kg/unit`}
-            </div>
-=======
             Donkey carry capacity: <strong>{configManager.getCapacityConfig(CapacityConfig.Donkey)} kg</strong>
           </p>
           <div className="flex mt-4 justify-center w-full gap-8 font-bold border p-2">
             <div className="ml-2">Lords: {`${configManager.getResourceWeightKg(ResourcesIds.Lords)} kg/unit`}</div>
             <div>Food: {`${configManager.getResourceWeightKg(ResourcesIds.Wheat)} kg/unit`}</div>
             <div className="ml-2">Resource: {`${configManager.getResourceWeightKg(ResourcesIds.Wood)} kg/unit`}</div>
->>>>>>> 2e1c8e6f
           </div>
         </>
       ),
