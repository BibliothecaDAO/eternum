import { LiquidityResourceRow } from "@/ui/components/bank/liquidity-resource-row";
import { ContractAddress, ID, RESOURCE_TIERS, ResourcesIds, resources } from "@bibliothecadao/eternum";
import { useDojo, usePlayerStructures } from "@bibliothecadao/react";
import { useState } from "react";

type LiquidityTableProps = {
  entity_id: ID;
};

export const LiquidityTableHeader = () => (
  <div className="grid grid-cols-7 gap-4 mb-4 px-2 border-b">
    <div className="uppercase">Pair</div>
    <div className="uppercase">
      <p>Price</p>
    </div>
    <div className="uppercase col-span-2">Total Liquidity</div>
    <div className="uppercase col-span-2">My Liquidity</div>
  </div>
);

export const LiquidityTable = ({ entity_id }: LiquidityTableProps) => {
  const {
    account: { account },
  } = useDojo();

  const [searchTerm, setSearchTerm] = useState("");

<<<<<<< HEAD

=======
>>>>>>> 2e1c8e6f
  const filteredResources = Object.entries(RESOURCE_TIERS).flatMap(([tier, resourceIds]) => {
    return resourceIds.filter(
      (resourceId) =>
        resourceId !== ResourcesIds.Lords &&
        resources
          .find((r) => r.id === resourceId)
          ?.trait.toLowerCase()
          .includes(searchTerm.toLowerCase()),
    );
  });

  const playerStructures = usePlayerStructures(ContractAddress(account.address));

  const playerStructureIds = playerStructures.map((structure) => structure.structure.entity_id);

  return (
    <div className="amm-liquidity-selector p-4 h-full bg-gold/10 overflow-x-auto relative">
      <input
        type="text"
        placeholder="Search resources..."
        value={searchTerm}
        onChange={(e) => setSearchTerm(e.target.value)}
        className="w-full p-2 mb-6 bg-gold/20 focus:outline-none text-gold placeholder-gold/50 border border-gold/30 rounded"
      />
      <LiquidityTableHeader />
      <div className="overflow-y-auto">
        <div className="grid gap-2 relative">
          {filteredResources.map((resourceId, index) => (
            <LiquidityResourceRow
              key={resourceId}
              playerStructureIds={playerStructureIds}
              entityId={entity_id}
              resourceId={resourceId}
              isFirst={index === 0 ? true : false}
            />
          ))}
        </div>
      </div>
    </div>
  );
};<|MERGE_RESOLUTION|>--- conflicted
+++ resolved
@@ -25,10 +25,6 @@
 
   const [searchTerm, setSearchTerm] = useState("");
 
-<<<<<<< HEAD
-
-=======
->>>>>>> 2e1c8e6f
   const filteredResources = Object.entries(RESOURCE_TIERS).flatMap(([tier, resourceIds]) => {
     return resourceIds.filter(
       (resourceId) =>
