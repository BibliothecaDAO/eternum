import { ConfirmationPopup } from "@/ui/components/bank/confirmation-popup";
import { LiquidityResourceRow } from "@/ui/components/bank/liquidity-resource-row";
import { LiquidityTableHeader } from "@/ui/components/bank/liquidity-table";
import { ResourceBar } from "@/ui/components/bank/resource-bar";
import Button from "@/ui/elements/button";
import { ResourceCost } from "@/ui/elements/resource-cost";
import { getBlockTimestamp } from "@/utils/timestamp";
import {
  ContractAddress,
  divideByPrecision,
  getBalance,
  getClosestBank,
  ID,
  MarketManager,
  multiplyByPrecision,
  resources,
  ResourcesIds,
} from "@bibliothecadao/eternum";
import { useDojo, usePlayerStructures } from "@bibliothecadao/react";
import { useEffect, useMemo, useState } from "react";

<<<<<<< HEAD
const AddLiquidity = ({
  entityId,
  listResourceId,
}: {
  entityId: ID;
  listResourceId: number;
}) => {
=======
const AddLiquidity = ({ entityId, listResourceId }: { entityId: ID; listResourceId: number }) => {
>>>>>>> 2e1c8e6f
  const {
    account: { account },
    setup,
  } = useDojo();
  const currentDefaultTick = getBlockTimestamp().currentDefaultTick;

  const playerStructures = usePlayerStructures(ContractAddress(account.address));

  const playerStructureIds = playerStructures.map((structure) => structure.structure.entity_id);

  const [isLoading, setIsLoading] = useState(false);
  const [resourceId, setResourceId] = useState<ResourcesIds>(ResourcesIds.Wood);
  const [lordsAmount, setLordsAmount] = useState(0);
  const [resourceAmount, setResourceAmount] = useState(0);
  const [openConfirmation, setOpenConfirmation] = useState(false);

  const marketManager = useMemo(
    () => new MarketManager(setup.components, ContractAddress(account.address), resourceId),
    [setup, resourceId, account.address],
  );

  useEffect(() => {
    setResourceId(listResourceId);
  }, [listResourceId]);

  useEffect(() => {
    if (!marketManager.hasReserves()) return;
    const optimalResourceAmout = marketManager.quoteResource(lordsAmount);
    if (resourceAmount !== optimalResourceAmout) {
      setResourceAmount(optimalResourceAmout);
    }
  }, [lordsAmount]);

  useEffect(() => {
    if (!marketManager.hasReserves()) return;
    const optimalLordsAmout = marketManager.quoteLords(resourceAmount);
    if (lordsAmount !== optimalLordsAmout) {
      setLordsAmount(optimalLordsAmout);
    }
  }, [resourceAmount]);

  const lordsBalance = getBalance(entityId, Number(ResourcesIds.Lords), currentDefaultTick, setup.components).balance;
  const resourceBalance = getBalance(entityId, Number(resourceId), currentDefaultTick, setup.components).balance;
  const hasEnough =
    lordsBalance >= multiplyByPrecision(lordsAmount) && resourceBalance >= multiplyByPrecision(resourceAmount);

  const isNotZero = lordsAmount > 0 && resourceAmount > 0;
  const canAdd = hasEnough && isNotZero;

  const onAddLiquidity = () => {
    const closestBank = getClosestBank(entityId, setup.components);

    if (!closestBank) return;

    setIsLoading(true);
    setup.systemCalls
      .add_liquidity({
        signer: account,
        bank_entity_id: closestBank.bankId,
        entity_id: entityId,
        calls: [
          {
            resource_type: resourceId,
            resource_amount: multiplyByPrecision(resourceAmount),
            lords_amount: multiplyByPrecision(lordsAmount),
          },
        ],
      })
      .finally(() => {
        setIsLoading(false);
        setOpenConfirmation(false);
      });
  };

  const renderConfirmationPopup = useMemo(() => {
    const resourcesToConfirm = [
      { amount: resourceAmount, resourceId: Number(resourceId) },
      { amount: lordsAmount, resourceId: ResourcesIds.Lords },
    ];

    return (
      <ConfirmationPopup
        title="Confirm Deposit"
        isLoading={isLoading}
        onConfirm={onAddLiquidity}
        onCancel={() => setOpenConfirmation(false)}
      >
        <div className="flex items-center justify-center space-x-2">
          {resourcesToConfirm.map((resource, index) => (
            <div key={index} className="flex items-center justify-center">
              <ResourceCost withTooltip amount={resource.amount} resourceId={resource.resourceId} />
            </div>
          ))}
        </div>
      </ConfirmationPopup>
    );
  }, [isLoading, onAddLiquidity, resourceAmount, resourceId, lordsAmount]);

  return (
    <>
      <div className="bg-gold/10 p-1 ">
        <div className="p-2 mb-2 relative space-y-1">
          <ResourceBar
            entityId={entityId}
            resources={resources.filter((r) => r.id === Number(ResourcesIds.Lords))}
            amount={Math.floor(lordsAmount)}
            lordsFee={0}
            setAmount={setLordsAmount}
            resourceId={ResourcesIds.Lords}
            setResourceId={setResourceId}
            max={divideByPrecision(lordsBalance)}
          />

          <ResourceBar
            entityId={entityId}
            resources={resources.filter((r) => r.id !== Number(ResourcesIds.Lords))}
            amount={Math.floor(resourceAmount)}
            lordsFee={0}
            setAmount={setResourceAmount}
            resourceId={resourceId}
            setResourceId={setResourceId}
            max={divideByPrecision(resourceBalance)}
          />
        </div>
        <div className="p-2">
          <LiquidityTableHeader />
<<<<<<< HEAD
          <LiquidityResourceRow
            playerStructureIds={playerStructureIds}
            entityId={entityId}
            resourceId={resourceId}
          />
=======
          <LiquidityResourceRow playerStructureIds={playerStructureIds} entityId={entityId} resourceId={resourceId} />
>>>>>>> 2e1c8e6f
          <div className="w-full flex flex-col justify-center mt-4">
            <Button
              variant="primary"
              isLoading={false}
              disabled={!canAdd}
              className="text-brown bg-brown/90"
              onClick={() => setOpenConfirmation(true)}
            >
              Add Liquidity
            </Button>
            {!canAdd && (
              <div className="px-3 mt-2 mb-1 text-danger font-bold text-center">
                {!isNotZero && <div>Warning: Amount must be greater than zero</div>}
                {!hasEnough && <div>Warning: Not enough resources for this operation</div>}
              </div>
            )}
          </div>
        </div>
      </div>
      {openConfirmation && renderConfirmationPopup}
    </>
  );
};

export default AddLiquidity;<|MERGE_RESOLUTION|>--- conflicted
+++ resolved
@@ -19,17 +19,7 @@
 import { useDojo, usePlayerStructures } from "@bibliothecadao/react";
 import { useEffect, useMemo, useState } from "react";
 
-<<<<<<< HEAD
-const AddLiquidity = ({
-  entityId,
-  listResourceId,
-}: {
-  entityId: ID;
-  listResourceId: number;
-}) => {
-=======
 const AddLiquidity = ({ entityId, listResourceId }: { entityId: ID; listResourceId: number }) => {
->>>>>>> 2e1c8e6f
   const {
     account: { account },
     setup,
@@ -156,15 +146,7 @@
         </div>
         <div className="p-2">
           <LiquidityTableHeader />
-<<<<<<< HEAD
-          <LiquidityResourceRow
-            playerStructureIds={playerStructureIds}
-            entityId={entityId}
-            resourceId={resourceId}
-          />
-=======
           <LiquidityResourceRow playerStructureIds={playerStructureIds} entityId={entityId} resourceId={resourceId} />
->>>>>>> 2e1c8e6f
           <div className="w-full flex flex-col justify-center mt-4">
             <Button
               variant="primary"
