--- conflicted
+++ resolved
@@ -25,17 +25,7 @@
 import { useDojo } from "@bibliothecadao/react";
 import { useCallback, useEffect, useMemo, useState } from "react";
 
-<<<<<<< HEAD
-export const ResourceSwap = ({
-  entityId,
-  listResourceId,
-}: {
-  entityId: ID;
-  listResourceId: number;
-}) => {
-=======
 export const ResourceSwap = ({ entityId, listResourceId }: { entityId: ID; listResourceId: number }) => {
->>>>>>> 2e1c8e6f
   const {
     account: { account },
     setup,
@@ -53,10 +43,6 @@
   const [canCarry, setCanCarry] = useState(false);
   const [openConfirmation, setOpenConfirmation] = useState(false);
 
-<<<<<<< HEAD
-
-=======
->>>>>>> 2e1c8e6f
   const ownerFee = lordsAmount * configManager.getAdminBankOwnerFee();
   const lpFee = (isBuyResource ? lordsAmount : resourceAmount) * configManager.getAdminBankLpFee();
 
@@ -95,14 +81,7 @@
 
   const amountsBiggerThanZero = lordsAmount > 0 && resourceAmount > 0;
 
-<<<<<<< HEAD
-  const canSwap = useMemo(
-    () => amountsBiggerThanZero && hasEnough,
-    [lordsAmount, resourceAmount, hasEnough],
-  );
-=======
   const canSwap = useMemo(() => amountsBiggerThanZero && hasEnough, [lordsAmount, resourceAmount, hasEnough]);
->>>>>>> 2e1c8e6f
 
   const onInvert = useCallback(() => setIsBuyResource((prev) => !prev), []);
 
