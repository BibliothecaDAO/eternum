import { ReactComponent as Refresh } from "@/assets/icons/common/refresh.svg";
<<<<<<< HEAD
=======
import { configManager } from "@/dojo/setup";
import { useDojo } from "@/hooks/context/dojo-context";
import { useIsStructureResourcesLocked } from "@/hooks/helpers/use-resources";
import { useTravel } from "@/hooks/helpers/use-travel";
import { soundSelector, useUiSounds } from "@/hooks/use-ui-sound";
>>>>>>> 3aafe708
import { ConfirmationPopup } from "@/ui/components/bank/confirmation-popup";
import { ResourceBar } from "@/ui/components/bank/resource-bar";
import { TravelInfo } from "@/ui/components/resources/travel-info";
import Button from "@/ui/elements/button";
import { ResourceIcon } from "@/ui/elements/resource-icon";
import { divideByPrecision, formatNumber, multiplyByPrecision } from "@/ui/utils/utils";
<<<<<<< HEAD
=======
import { getBalance } from "@/utils/resources";
import { getStructure } from "@/utils/structure";
>>>>>>> 3aafe708
import {
  configManager,
  ContractAddress,
  DONKEY_ENTITY_TYPE,
  getBalance,
  ID,
  MarketManager,
  RESOURCE_TIERS,
  Resources,
  resources,
  ResourcesIds,
} from "@bibliothecadao/eternum";
import {
  soundSelector,
  useDojo,
  useIsResourcesLocked,
  useStructures,
  useTravel,
  useUiSounds,
  useUIStore,
} from "@bibliothecadao/react";
import { useCallback, useEffect, useMemo, useState } from "react";

export const ResourceSwap = ({
  bankEntityId,
  entityId,
  listResourceId,
}: {
  bankEntityId: ID;
  entityId: ID;
  listResourceId: number;
}) => {
  const {
    account: { account },
    setup,
  } = useDojo();

  const currentDefaultTick = useUIStore.getState().currentDefaultTick;

  const { computeTravelTime } = useTravel();
  const { play: playLordsSound } = useUiSounds(soundSelector.addLords);

  const [isBuyResource, setIsBuyResource] = useState(true);
  const [isLoading, setIsLoading] = useState(false);
  const [resourceId, setResourceId] = useState<ResourcesIds>(ResourcesIds.Wood);
  const [lordsAmount, setLordsAmount] = useState(0);
  const [resourceAmount, setResourceAmount] = useState(0);
  const [canCarry, setCanCarry] = useState(false);
  const [openConfirmation, setOpenConfirmation] = useState(false);

  const bankProtector = useMemo(() => {
    const structure = getStructure(bankEntityId, ContractAddress(account.address), setup.components);
    return structure?.protector;
  }, [bankEntityId]);

  const ownerFee = lordsAmount * configManager.getAdminBankOwnerFee();
  const lpFee = (isBuyResource ? lordsAmount : resourceAmount) * configManager.getAdminBankLpFee();

  const marketManager = useMemo(
    () => new MarketManager(setup.components, bankEntityId, ContractAddress(account.address), resourceId),
    [setup, bankEntityId, resourceId, account.address],
  );

  useEffect(() => {
    setResourceId(listResourceId);
  }, [listResourceId]);

  // recompute resource amount when resource id changes
  useEffect(() => {
    if (isBuyResource) {
      handleResourceAmountChange(resourceAmount);
    } else {
      handleLordsAmountChange(lordsAmount);
    }
  }, [marketManager.resourceId]);

  const lordsBalance = useMemo(
    () => getBalance(entityId, ResourcesIds.Lords, currentDefaultTick, setup.components).balance,
    [entityId, currentDefaultTick, getBalance],
  );
  const resourceBalance = useMemo(
    () => getBalance(entityId, resourceId, currentDefaultTick, setup.components).balance,
    [entityId, resourceId, currentDefaultTick, getBalance],
  );

  const hasEnough = useMemo(() => {
    const amount = isBuyResource ? lordsAmount + ownerFee : resourceAmount;
    const balance = isBuyResource ? lordsBalance : resourceBalance;
    return multiplyByPrecision(amount) <= balance;
  }, [isBuyResource, lordsAmount, resourceAmount, resourceBalance, lordsBalance, ownerFee]);

  const isBankResourcesLocked = useIsStructureResourcesLocked(bankEntityId);
  const isMyResourcesLocked = useIsStructureResourcesLocked(entityId);
  const amountsBiggerThanZero = lordsAmount > 0 && resourceAmount > 0;

  const canSwap = useMemo(
    () => amountsBiggerThanZero && hasEnough && !isBankResourcesLocked && !isMyResourcesLocked,
    [lordsAmount, resourceAmount, hasEnough, isBankResourcesLocked, isMyResourcesLocked],
  );

  const onInvert = useCallback(() => setIsBuyResource((prev) => !prev), []);

  const onSwap = useCallback(() => {
    setIsLoading(true);
    const operation = isBuyResource ? setup.systemCalls.buy_resources : setup.systemCalls.sell_resources;

    const performSwap = () => {
      return operation({
        signer: account,
        bank_entity_id: bankEntityId,
        entity_id: entityId,
        resource_type: resourceId,
        amount: multiplyByPrecision(Number(resourceAmount.toFixed(2))),
      });
    };

    if (bankProtector?.battle_id) {
      // If there's a bank protector in battle, resolve battle first then perform swap
      setup.systemCalls
        .battle_resolve({
          signer: account,
          battle_id: bankProtector.battle_id,
          army_id: bankProtector.entity_id,
        })
        .then(performSwap)
        .finally(() => {
          playLordsSound();
          setIsLoading(false);
          setOpenConfirmation(false);
        });
    } else {
      // If no bank protector, just perform swap
      performSwap().finally(() => {
        playLordsSound();
        setIsLoading(false);
        setOpenConfirmation(false);
      });
    }
  }, [isBuyResource, setup, account, entityId, bankEntityId, resourceId, resourceAmount, bankProtector]);

  const chosenResourceName = resources.find((r) => r.id === Number(resourceId))?.trait;

  // Dedicated handler for Lords Amount
  const handleLordsAmountChange = (amount: number) => {
    setLordsAmount(amount);
    if (isBuyResource) {
      const calculatedResourceAmount = divideByPrecision(
        marketManager.calculateResourceOutputForLordsInput(
          multiplyByPrecision(amount) || 0,
          configManager.getBankConfig().lpFeesNumerator,
        ),
      );
      setResourceAmount(calculatedResourceAmount);
    } else {
      const calculatedResourceAmount = divideByPrecision(
        marketManager.calculateResourceInputForLordsOutput(
          multiplyByPrecision(amount / (1 - configManager.getAdminBankOwnerFee())) || 0,
          configManager.getBankConfig().lpFeesNumerator,
        ),
      );
      setResourceAmount(calculatedResourceAmount);
    }
  };

  // Dedicated handler for Resource Amount
  const handleResourceAmountChange = (amount: number) => {
    setResourceAmount(amount);
    if (isBuyResource) {
      const calculatedLordsAmount = divideByPrecision(
        marketManager.calculateLordsInputForResourceOutput(
          multiplyByPrecision(amount) || 0,
          configManager.getBankConfig().lpFeesNumerator,
        ),
      );
      setLordsAmount(calculatedLordsAmount);
    } else {
      const calculatedLordsAmount = divideByPrecision(
        marketManager.calculateLordsOutputForResourceInput(
          multiplyByPrecision(amount) || 0,
          configManager.getBankConfig().lpFeesNumerator,
        ),
      );
      const lordsAmountAfterFee = calculatedLordsAmount * (1 - configManager.getAdminBankOwnerFee());
      setLordsAmount(lordsAmountAfterFee);
    }
  };

  const orderedResources = useMemo(() => {
    return Object.values(RESOURCE_TIERS)
      .flat()
      .map((id) => resources.find((r) => r.id === id))
      .filter((r): r is Resources => !!r)
      .filter((r) => !Number.isNaN(r.id));
  }, []);

  const renderResourceBar = useCallback(
    (disableInput: boolean, isLords: boolean) => {
      const amount = isLords ? lordsAmount : resourceAmount;
      const selectableResources = orderedResources.filter((r) =>
        isLords ? r.id === ResourcesIds.Lords : r.id !== ResourcesIds.Lords,
      );

      return (
        <ResourceBar
          entityId={entityId}
          resources={selectableResources}
          lordsFee={ownerFee}
          amount={amount}
          setAmount={isLords ? handleLordsAmountChange : handleResourceAmountChange}
          resourceId={isLords ? ResourcesIds.Lords : resourceId}
          setResourceId={setResourceId}
          disableInput={disableInput}
          max={isLords ? divideByPrecision(lordsBalance) : Infinity}
        />
      );
    },
    [
      entityId,
      isBuyResource,
      lordsAmount,
      resourceAmount,
      resourceId,
      ownerFee,
      resources,
      handleLordsAmountChange,
      handleResourceAmountChange,
    ],
  );

  const renderConfirmationPopup = useMemo(() => {
    const warningMessage = `Warning: not enough donkeys to transport ${isBuyResource ? chosenResourceName : "Lords"}`;
    const negativeAmount = isBuyResource ? lordsAmount + ownerFee : resourceAmount;
    const positiveAmount = isBuyResource ? resourceAmount : lordsAmount;
    const negativeResource = isBuyResource ? "Lords" : chosenResourceName || "";
    const positiveResource = isBuyResource ? chosenResourceName || "" : "Lords";
    const resourcesToTransport = isBuyResource
      ? [{ resourceId: Number(resourceId), amount: resourceAmount }]
      : [{ resourceId: ResourcesIds.Lords, amount: lordsAmount }];

    return (
      <ConfirmationPopup
        title="Confirm Swap"
        warning={warningMessage}
        disabled={!canCarry}
        isLoading={isLoading}
        onConfirm={onSwap}
        onCancel={() => setOpenConfirmation(false)}
      >
        <div className="amm-swap-fee-selector">
          <div className=" flex items-center justify-center space-x-2">
            <div className="flex justify-center items-center text-danger">
              -{negativeAmount.toLocaleString()}
              <ResourceIcon resource={negativeResource} size="md" />
            </div>
            <span>→</span>
            <div className="flex items-center text-green">
              +{positiveAmount.toLocaleString()}
              <ResourceIcon resource={positiveResource} size="md" />
            </div>
          </div>
          <div className="amm-swap-donkey-selector bg-gold/10 p-2 rounded-lg h-auto">
            <div className="flex flex-col p-2 items-center">
              <TravelInfo
                entityId={entityId}
                resources={resourcesToTransport}
                travelTime={computeTravelTime(
                  bankEntityId,
                  entityId,
                  configManager.getSpeedConfig(DONKEY_ENTITY_TYPE),
                  true,
                )}
                setCanCarry={setCanCarry}
                isAmm={true}
              />
            </div>
          </div>
        </div>
      </ConfirmationPopup>
    );
  }, [
    isBuyResource,
    chosenResourceName,
    lordsAmount,
    ownerFee,
    resourceAmount,
    resourceId,
    canCarry,
    isLoading,
    onSwap,
    entityId,
    computeTravelTime,
    bankEntityId,
    setCanCarry,
  ]);

  return (
    <div>
      <div className="amm-swap-selector mx-auto bg-gold/10 px-3 py-1">
        <div className="relative my-2 space-y-1">
          {isBuyResource ? renderResourceBar(false, true) : renderResourceBar(false, false)}
          <div className="absolute left-1/2 top-[94px]">
            <Button isLoading={false} disabled={false} onClick={onInvert} size="md" className="">
              <Refresh
                className={`text-gold cursor-pointer h-4 duration-150 ${isBuyResource ? "rotate-180" : ""}`}
              ></Refresh>
            </Button>
          </div>
          {isBuyResource ? renderResourceBar(true, false) : renderResourceBar(true, true)}
        </div>
        <div className="p-2 w-full mx-auto">
          <div className="w-full flex flex-col justify-center ">
            <table className="text-xs text-gold/60 mx-auto">
              <tbody>
                <tr className="text-gold">
                  <td>Price</td>
                  <td className="text-left px-8 flex gap-4">
                    <>{`1 ${chosenResourceName} = ${formatNumber(marketManager.getMarketPrice(), 4)} LORDS`}</>
                  </td>
                </tr>
                <>
                  <tr>
                    <td>Slippage</td>
                    <td className="text-left text-danger px-8">
                      -
                      {formatNumber(
                        marketManager.slippage(
                          isBuyResource
                            ? multiplyByPrecision(Math.abs(lordsAmount - lpFee))
                            : multiplyByPrecision(Math.abs(resourceAmount - lpFee)),
                          isBuyResource,
                        ) || 0,
                        4,
                      )}{" "}
                      %
                    </td>
                  </tr>
                  <tr>
                    <td>Bank Owner Fees</td>
                    <td className="text-left text-danger px-8">
                      {formatNumber(-ownerFee, 4)} {"Lords"}
                    </td>
                  </tr>
                  <tr>
                    <td>LP Fees</td>
                    <td className="text-left text-danger px-8">
                      {formatNumber(-lpFee, 4)} {isBuyResource ? "Lords" : chosenResourceName}
                    </td>
                  </tr>
                </>
              </tbody>
            </table>
          </div>
          <div className="w-full flex flex-col justify-center mt-4">
            <Button
              className="swap-button-selector text-brown"
              isLoading={false}
              disabled={!canSwap}
              onClick={() => setOpenConfirmation(true)}
              variant="primary"
            >
              Swap {isBuyResource ? "Lords" : chosenResourceName} for {isBuyResource ? chosenResourceName : "Lords"}
            </Button>
            {!canSwap && (
              <div className="px-3 mt-2 mb-1 text-danger font-bold text-center">
                {!amountsBiggerThanZero && <div>Warning: Amount must be greater than zero</div>}
                {!hasEnough && <div>Warning: Not enough resources for this swap</div>}
                {isBankResourcesLocked && <div>Warning: Bank resources are currently locked</div>}
                {isMyResourcesLocked && <div>Warning: Your resources are currently locked</div>}
              </div>
            )}
          </div>
        </div>
      </div>
      {openConfirmation && renderConfirmationPopup}
    </div>
  );
};<|MERGE_RESOLUTION|>--- conflicted
+++ resolved
@@ -1,28 +1,16 @@
 import { ReactComponent as Refresh } from "@/assets/icons/common/refresh.svg";
-<<<<<<< HEAD
-=======
-import { configManager } from "@/dojo/setup";
-import { useDojo } from "@/hooks/context/dojo-context";
-import { useIsStructureResourcesLocked } from "@/hooks/helpers/use-resources";
-import { useTravel } from "@/hooks/helpers/use-travel";
-import { soundSelector, useUiSounds } from "@/hooks/use-ui-sound";
->>>>>>> 3aafe708
 import { ConfirmationPopup } from "@/ui/components/bank/confirmation-popup";
 import { ResourceBar } from "@/ui/components/bank/resource-bar";
 import { TravelInfo } from "@/ui/components/resources/travel-info";
 import Button from "@/ui/elements/button";
 import { ResourceIcon } from "@/ui/elements/resource-icon";
 import { divideByPrecision, formatNumber, multiplyByPrecision } from "@/ui/utils/utils";
-<<<<<<< HEAD
-=======
-import { getBalance } from "@/utils/resources";
-import { getStructure } from "@/utils/structure";
->>>>>>> 3aafe708
 import {
   configManager,
   ContractAddress,
   DONKEY_ENTITY_TYPE,
   getBalance,
+  getStructure,
   ID,
   MarketManager,
   RESOURCE_TIERS,
@@ -33,8 +21,7 @@
 import {
   soundSelector,
   useDojo,
-  useIsResourcesLocked,
-  useStructures,
+  useIsStructureResourcesLocked,
   useTravel,
   useUiSounds,
   useUIStore,
