import AddLiquidity from "@/ui/components/bank/add-liquidity";
import { LiquidityTable } from "@/ui/components/bank/liquidity-table";
import { ResourceSwap } from "@/ui/components/bank/swap";
import { Tabs } from "@/ui/elements/tab";
import { ID } from "@bibliothecadao/eternum";
import { useMemo, useState } from "react";

type BankListProps = {
  structureEntityId: ID;
  selectedResource: number;
};

export const BankPanel = ({ structureEntityId, selectedResource }: BankListProps) => {
  const [selectedTab, setSelectedTab] = useState(0);

  const tabs = useMemo(
    () => [
      {
        key: "all",
        label: (
          <div className="flex relative group flex-col items-center">
            <div>Swap</div>
          </div>
        ),
<<<<<<< HEAD
        component: (
          <ResourceSwap entityId={structureEntityId} listResourceId={selectedResource} />
        ),
=======
        component: <ResourceSwap entityId={structureEntityId} listResourceId={selectedResource} />,
>>>>>>> 2e1c8e6f
      },
      {
        key: "all",
        label: (
          <div className="flex relative group flex-col items-center">
            <div>Pools</div>
          </div>
        ),
        component: (
          <div>
            <AddLiquidity entityId={structureEntityId!} listResourceId={selectedResource} />
          </div>
        ),
      },
    ],
    [structureEntityId],
  );

  const liquidityTable = useMemo(() => {
    return (
      <div className="mt-4 text-xs">
        <LiquidityTable entity_id={structureEntityId} />
      </div>
    );
  }, [structureEntityId]);

  return (
    <div className="amm-selector m-4">
      <Tabs selectedIndex={selectedTab} onChange={(index: any) => setSelectedTab(index)} className="h-full">
        <Tabs.List>
          {tabs.map((tab, index) => (
            <Tabs.Tab key={index}>{tab.label}</Tabs.Tab>
          ))}
        </Tabs.List>
        <Tabs.Panels className="overflow-hidden">
          {tabs.map((tab, index) => (
            <Tabs.Panel key={index} className="h-full">
              {tab.component}
            </Tabs.Panel>
          ))}
        </Tabs.Panels>
      </Tabs>
      {liquidityTable}
    </div>
  );
};<|MERGE_RESOLUTION|>--- conflicted
+++ resolved
@@ -22,13 +22,7 @@
             <div>Swap</div>
           </div>
         ),
-<<<<<<< HEAD
-        component: (
-          <ResourceSwap entityId={structureEntityId} listResourceId={selectedResource} />
-        ),
-=======
         component: <ResourceSwap entityId={structureEntityId} listResourceId={selectedResource} />,
->>>>>>> 2e1c8e6f
       },
       {
         key: "all",
