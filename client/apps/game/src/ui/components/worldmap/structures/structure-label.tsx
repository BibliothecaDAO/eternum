<<<<<<< HEAD
import { StructureListItem } from "@/ui/components/worldmap/structures/structure-list-item";
import { BaseThreeTooltip, Position } from "@/ui/elements/base-three-tooltip";
import { Headline } from "@/ui/elements/headline";
import { ContractAddress, formatTime, Structure } from "@bibliothecadao/eternum";
import { useGuilds, useIsStructureImmune, useNextBlockTimestamp, useQuery, useStructureImmunityTimer, useStructures, useUIStore } from "@bibliothecadao/react";
=======
import { useDojo } from "@/hooks/context/dojo-context";
import { useGuilds } from "@/hooks/helpers/use-guilds";
import { useQuery } from "@/hooks/helpers/use-query";
import useUIStore from "@/hooks/store/use-ui-store";
import useNextBlockTimestamp from "@/hooks/use-next-block-timestamp";
import { StructureListItem } from "@/ui/components/worldmap/structures/structure-list-item";
import { BaseThreeTooltip, Position } from "@/ui/elements/base-three-tooltip";
import { Headline } from "@/ui/elements/headline";
import { formatTime } from "@/ui/utils/utils";
import { getStructure, getStructureImmunityTimer, isStructureImmune } from "@/utils/structure";
import { ContractAddress, Structure } from "@bibliothecadao/eternum";
>>>>>>> 3aafe708
import { memo, useMemo } from "react";

export const ImmunityTimer = ({ structure, className }: { structure: Structure; className?: string }) => {
  const { nextBlockTimestamp } = useNextBlockTimestamp();

  const isImmune = useMemo(
    () => isStructureImmune(structure, nextBlockTimestamp || 0),
    [structure, nextBlockTimestamp],
  );

  const timer = useMemo(
    () => getStructureImmunityTimer(structure, nextBlockTimestamp || 0),
    [structure, nextBlockTimestamp],
  );

  if (!isImmune) return null;

  return (
    <div className={`mt-2 p-2 bg-blue-500 bg-opacity-20 rounded-md ${className}`}>
      <div className="text-sm font-semibold text-blue-300">Immune</div>
      <div className="text-lg font-bold text-white animate-pulse">{formatTime(timer)}</div>
    </div>
  );
};

export const StructureInfoLabel = memo(() => {
  const dojo = useDojo();

  const { isMapView } = useQuery();
  const hoveredStructure = useUIStore((state) => state.hoveredStructure);
  const { getGuildFromPlayerAddress } = useGuilds();

  const structure = useMemo(() => {
    return getStructure(
      hoveredStructure?.entityId || 0,
      ContractAddress(dojo.account.account.address),
      dojo.setup.components,
    );
  }, [hoveredStructure]);

  const playerGuild = getGuildFromPlayerAddress(ContractAddress(structure?.owner.address || 0n));

  return (
    <>
      {structure && isMapView && (
        <BaseThreeTooltip position={Position.CLEAN} className={`pointer-events-none w-[350px]`}>
          <div className="flex flex-col gap-1">
            <Headline className="text-center text-lg">
              <div>{structure.ownerName}</div>
              {playerGuild && (
                <div>
                  {"< "}
                  {playerGuild.name}
                  {" >"}
                </div>
              )}
            </Headline>
            <StructureListItem
              structure={structure as Structure}
              ownArmySelected={undefined}
              setShowMergeTroopsPopup={() => {}}
              maxInventory={3}
            />
            <ImmunityTimer structure={structure} />
          </div>
        </BaseThreeTooltip>
      )}
    </>
  );
});

StructureInfoLabel.displayName = "StructureInfoLabel";<|MERGE_RESOLUTION|>--- conflicted
+++ resolved
@@ -1,22 +1,15 @@
-<<<<<<< HEAD
 import { StructureListItem } from "@/ui/components/worldmap/structures/structure-list-item";
 import { BaseThreeTooltip, Position } from "@/ui/elements/base-three-tooltip";
 import { Headline } from "@/ui/elements/headline";
-import { ContractAddress, formatTime, Structure } from "@bibliothecadao/eternum";
-import { useGuilds, useIsStructureImmune, useNextBlockTimestamp, useQuery, useStructureImmunityTimer, useStructures, useUIStore } from "@bibliothecadao/react";
-=======
-import { useDojo } from "@/hooks/context/dojo-context";
-import { useGuilds } from "@/hooks/helpers/use-guilds";
-import { useQuery } from "@/hooks/helpers/use-query";
-import useUIStore from "@/hooks/store/use-ui-store";
-import useNextBlockTimestamp from "@/hooks/use-next-block-timestamp";
-import { StructureListItem } from "@/ui/components/worldmap/structures/structure-list-item";
-import { BaseThreeTooltip, Position } from "@/ui/elements/base-three-tooltip";
-import { Headline } from "@/ui/elements/headline";
-import { formatTime } from "@/ui/utils/utils";
-import { getStructure, getStructureImmunityTimer, isStructureImmune } from "@/utils/structure";
-import { ContractAddress, Structure } from "@bibliothecadao/eternum";
->>>>>>> 3aafe708
+import {
+  ContractAddress,
+  formatTime,
+  getStructure,
+  getStructureImmunityTimer,
+  isStructureImmune,
+  Structure,
+} from "@bibliothecadao/eternum";
+import { useDojo, useGuilds, useNextBlockTimestamp, useQuery, useUIStore } from "@bibliothecadao/react";
 import { memo, useMemo } from "react";
 
 export const ImmunityTimer = ({ structure, className }: { structure: Structure; className?: string }) => {
