--- conflicted
+++ resolved
@@ -1,13 +1,6 @@
-<<<<<<< HEAD
-=======
-import { useArmiesAtPosition } from "@/hooks/helpers/use-armies";
-import { useQuery } from "@/hooks/helpers/use-query";
-import useUIStore from "@/hooks/store/use-ui-store";
-import { Position } from "@/types/position";
->>>>>>> d2282fe3
 import { ArmyChip } from "@/ui/components/military/army-chip";
 import { InventoryResources } from "@/ui/components/resources/inventory-resources";
-import { Position, useEntities, useOwnArmiesByPosition, useQuery, useUIStore } from "@bibliothecadao/react";
+import { Position, useArmiesAtPosition, useQuery, useUIStore } from "@bibliothecadao/react";
 import { useCallback, useEffect, useMemo, useState } from "react";
 import { ArmyWarning } from "./army-warning";
 
