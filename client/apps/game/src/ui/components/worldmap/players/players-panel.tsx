<<<<<<< HEAD
import { PlayerCustom, PlayerList } from "@/ui/components/worldmap/players/player-list";
import Button from "@/ui/elements/button";
import TextInput from "@/ui/elements/text-input";
import { getEntityIdFromKeys, normalizeDiacriticalMarks } from "@/ui/utils/utils";
import { ContractAddress, Player, toHexString } from "@bibliothecadao/eternum";
import { useDojo, useEntitiesUtils, useGuilds } from "@bibliothecadao/react";
=======
import { useDojo } from "@/hooks/context/dojo-context";
import { useGuilds } from "@/hooks/helpers/use-guilds";
import { PlayerCustom, PlayerList } from "@/ui/components/worldmap/players/player-list";
import Button from "@/ui/elements/button";
import TextInput from "@/ui/elements/text-input";
import { getEntityIdFromKeys, normalizeDiacriticalMarks, toHexString } from "@/ui/utils/utils";
import { getEntityName } from "@/utils/entities";
import { ContractAddress, PlayerInfo } from "@bibliothecadao/eternum";
>>>>>>> 1f36d01e
import { Has, HasValue, getComponentValue, runQuery } from "@dojoengine/recs";
import { KeyboardEvent, useMemo, useState } from "react";

export const PlayersPanel = ({
  players,
  viewPlayerInfo,
}: {
  players: PlayerInfo[];
  viewPlayerInfo: (playerAddress: ContractAddress) => void;
}) => {
  const {
    setup: {
      components,
      systemCalls: { whitelist_player, remove_player_from_whitelist },
    },
    account: { account },
  } = useDojo();

  const { Structure, Owner, GuildWhitelist } = components;

  const { getGuildFromPlayerAddress } = useGuilds();
  const userGuild = getGuildFromPlayerAddress(ContractAddress(account.address));

  const [isLoading, setIsLoading] = useState(false);
  const [inputValue, setInputValue] = useState("");
  const [searchTerm, setSearchTerm] = useState("");

  const playersWithStructures: PlayerCustom[] = useMemo(() => {
    // Sort players by points in descending order
    const sortedPlayers = [...players].sort((a, b) => (b.points || 0) - (a.points || 0));

    const playersWithStructures = sortedPlayers.map((player, index) => {
      const structuresEntityIds = runQuery([
        Has(Structure),
        HasValue(Owner, { address: ContractAddress(player.address) }),
      ]);
      const structures = Array.from(structuresEntityIds)
        .map((entityId) => {
          const structure = getComponentValue(Structure, entityId);
          if (!structure) return undefined;

          const structureName = getEntityName(structure.entity_id, components);
          return structureName;
        })
        .filter((structure): structure is string => structure !== undefined);

      const guild = getGuildFromPlayerAddress(player.address);

      let isInvited = false;
      if (userGuild) {
        isInvited =
          getComponentValue(GuildWhitelist, getEntityIdFromKeys([player.address, BigInt(userGuild?.entityId)]))
            ?.is_whitelisted ?? false;
      }
      return {
        ...player,
        structures,
        isUser: player.address === ContractAddress(account.address),
        points: player.points || 0,
        rank: index + 1,
        isInvited,
        guild,
      };
    });
    return playersWithStructures;
  }, [isLoading, players]);

  const filteredPlayers = useMemo(() => {
    const normalizedTerm = normalizeDiacriticalMarks(searchTerm.toLowerCase());

    return searchTerm === ""
      ? playersWithStructures
      : playersWithStructures.filter((player) => {
          const nameMatch = normalizeDiacriticalMarks(player.name.toLowerCase()).includes(normalizedTerm);
          if (nameMatch) return true;

          const addressMatch = toHexString(player.address).toLowerCase().includes(normalizedTerm);
          if (addressMatch) return true;

          return player.structures.some(
            (structure) => structure && normalizeDiacriticalMarks(structure.toLowerCase()).includes(normalizedTerm),
          );
        });
  }, [playersWithStructures, searchTerm]);

  const whitelistPlayer = (address: ContractAddress) => {
    setIsLoading(true);
    whitelist_player({
      player_address_to_whitelist: address,
      guild_entity_id: userGuild?.entityId!,
      signer: account,
    }).finally(() => setIsLoading(false));
  };

  const removePlayerFromWhitelist = (address: ContractAddress) => {
    setIsLoading(true);
    remove_player_from_whitelist({
      player_address_to_remove: address,
      guild_entity_id: userGuild?.entityId!,
      signer: account,
    }).finally(() => setIsLoading(false));
  };

  const handleSearch = () => {
    setSearchTerm(inputValue);
  };

  const handleKeyDown = (e: KeyboardEvent<HTMLInputElement>) => {
    if (e.key === "Enter") {
      handleSearch();
    }
  };

  return (
    <div className="flex flex-col min-h-72 p-2 h-full w-full overflow-hidden">
      <div className="flex gap-2 mb-4">
        <TextInput
          placeholder="Search players/realms/structures..."
          onChange={(value) => setInputValue(value)}
          onKeyDown={handleKeyDown}
          className="flex-1"
        />
        <Button onClick={handleSearch} variant="primary">
          Search
        </Button>
      </div>

      <div className="flex-1 min-h-0">
        <PlayerList
          players={filteredPlayers}
          viewPlayerInfo={viewPlayerInfo}
          isGuildMaster={userGuild?.isOwner ?? false}
          whitelistPlayer={whitelistPlayer}
          removePlayerFromWhitelist={removePlayerFromWhitelist}
          isLoading={isLoading}
        />
      </div>
    </div>
  );
};<|MERGE_RESOLUTION|>--- conflicted
+++ resolved
@@ -1,21 +1,10 @@
-<<<<<<< HEAD
 import { PlayerCustom, PlayerList } from "@/ui/components/worldmap/players/player-list";
 import Button from "@/ui/elements/button";
 import TextInput from "@/ui/elements/text-input";
 import { getEntityIdFromKeys, normalizeDiacriticalMarks } from "@/ui/utils/utils";
-import { ContractAddress, Player, toHexString } from "@bibliothecadao/eternum";
-import { useDojo, useEntitiesUtils, useGuilds } from "@bibliothecadao/react";
-=======
-import { useDojo } from "@/hooks/context/dojo-context";
-import { useGuilds } from "@/hooks/helpers/use-guilds";
-import { PlayerCustom, PlayerList } from "@/ui/components/worldmap/players/player-list";
-import Button from "@/ui/elements/button";
-import TextInput from "@/ui/elements/text-input";
-import { getEntityIdFromKeys, normalizeDiacriticalMarks, toHexString } from "@/ui/utils/utils";
-import { getEntityName } from "@/utils/entities";
-import { ContractAddress, PlayerInfo } from "@bibliothecadao/eternum";
->>>>>>> 1f36d01e
-import { Has, HasValue, getComponentValue, runQuery } from "@dojoengine/recs";
+import { ContractAddress, getEntityName, PlayerInfo, toHexString } from "@bibliothecadao/eternum";
+import { useDojo, useGuilds } from "@bibliothecadao/react";
+import { getComponentValue, Has, HasValue, runQuery } from "@dojoengine/recs";
 import { KeyboardEvent, useMemo, useState } from "react";
 
 export const PlayersPanel = ({
