--- conflicted
+++ resolved
@@ -1,26 +1,19 @@
 import { ReactComponent as Trash } from "@/assets/icons/common/trashcan.svg";
-<<<<<<< HEAD
-=======
-import { useDojo } from "@/hooks/context/dojo-context";
-import { usePlayers } from "@/hooks/helpers/use-players";
-import useUIStore from "@/hooks/store/use-ui-store";
-import useNextBlockTimestamp from "@/hooks/use-next-block-timestamp";
->>>>>>> 3aafe708
 import Button from "@/ui/elements/button";
 import { NumberInput } from "@/ui/elements/number-input";
 import { SelectAddress } from "@/ui/elements/select-address";
 import { SortButton, SortInterface } from "@/ui/elements/sort-button";
 import { SortPanel } from "@/ui/elements/sort-panel";
-<<<<<<< HEAD
 import { displayAddress } from "@/ui/utils/utils";
-import { ContractAddress, formatTime, getAddressName, HYPERSTRUCTURE_CONFIG_ID, ID } from "@bibliothecadao/eternum";
-import { useDojo, useNextBlockTimestamp, usePlayers, useStructureByEntityId, useUIStore } from "@bibliothecadao/react";
-=======
-import { displayAddress, formatTime } from "@/ui/utils/utils";
-import { getAddressName } from "@/utils/entities";
-import { getStructure } from "@/utils/structure";
-import { ContractAddress, HYPERSTRUCTURE_CONFIG_ID, ID } from "@bibliothecadao/eternum";
->>>>>>> 3aafe708
+import {
+  ContractAddress,
+  formatTime,
+  getAddressName,
+  getStructure,
+  HYPERSTRUCTURE_CONFIG_ID,
+  ID,
+} from "@bibliothecadao/eternum";
+import { useDojo, useNextBlockTimestamp, usePlayers, useUIStore } from "@bibliothecadao/react";
 import { useComponentValue } from "@dojoengine/react";
 import { getComponentValue } from "@dojoengine/recs";
 import { getEntityIdFromKeys } from "@dojoengine/utils";
