<<<<<<< HEAD
=======
import { useDojo } from "@/hooks/context/dojo-context";
>>>>>>> 1f36d01e
import Button from "@/ui/elements/button";
import { NumberInput } from "@/ui/elements/number-input";
import { ResourceIcon } from "@/ui/elements/resource-icon";
import { currencyFormat, divideByPrecision, multiplyByPrecision } from "@/ui/utils/utils";
import { getResourcesFromBalance } from "@/utils/resources";
import { ArmyInfo, ID, ResourcesIds } from "@bibliothecadao/eternum";
import { useDojo, useResourcesUtils } from "@bibliothecadao/react";
import { ArrowRight } from "lucide-react";
import { useMemo, useState } from "react";

type ResourceExchangeProps = {
  giverArmyName: string;
  takerArmy?: ArmyInfo;
  giverArmyEntityId: ID;
  structureEntityId?: ID;
  allowReverse?: boolean;
};

export const ResourceExchange = ({
  giverArmyName,
  giverArmyEntityId,
  structureEntityId,
  takerArmy,
  allowReverse,
}: ResourceExchangeProps) => {
  const {
    setup: {
      components,
      account: { account },
      systemCalls: { send_resources },
    },
  } = useDojo();

  const [loading, setLoading] = useState<boolean>(false);
  const [transferDirection, setTransferDirection] = useState<"to" | "from">("to");
  const [resourcesGiven, setResourcesGiven] = useState<Record<number, number>>(
    Object.keys(ResourcesIds)
      .filter((key) => !isNaN(Number(key)))
      .reduce(
        (acc, key) => {
          acc[Number(key)] = 0;
          return acc;
        },
        {} as Record<number, number>,
      ),
  );

  const giverArmyResources = useMemo(() => getResourcesFromBalance(giverArmyEntityId, components), [loading]);
  const takerArmyResources = useMemo(() => getResourcesFromBalance(takerArmy?.entity_id!, components), [loading]);

  const handleResourceGivenChange = (resourceId: number, amount: number) => {
    setResourcesGiven({ ...resourcesGiven, [resourceId]: amount });
  };

  const selectedResourceIds = useMemo(() => Object.keys(resourcesGiven).map(Number), [resourcesGiven]);
  const selectedResourceAmounts = useMemo(() => resourcesGiven, [resourcesGiven]);

  const resourcesList = useMemo(() => {
    return selectedResourceIds.flatMap((id: number) => [Number(id), multiplyByPrecision(selectedResourceAmounts[id])]);
  }, [selectedResourceIds, selectedResourceAmounts]);

  const transferResources = async () => {
    setLoading(true);
    const fromArmyId = transferDirection === "to" ? giverArmyEntityId : takerArmy?.entity_id || structureEntityId;
    const toArmyId = transferDirection === "to" ? takerArmy?.entity_id || structureEntityId : giverArmyEntityId;

    await send_resources({
      signer: account,
      sender_entity_id: fromArmyId!,
      recipient_entity_id: toArmyId!,
      resources: resourcesList,
    });

    setLoading(false);
    setResourcesGiven(Object.fromEntries(Object.keys(resourcesGiven).map((key) => [key, 0])));
  };

  return (
    <div className="flex flex-col">
      <div className="flex flex-row justify-around items-center">
        <div className="w-[60%] mr-1 bg-gold/20">
          <p className="pt-2 pb-1 text-center">{giverArmyName}</p>
          {(transferDirection === "from" ? takerArmyResources : giverArmyResources).map((resource) => {
            const amount =
              transferDirection === "from"
                ? giverArmyResources.find((giverResource) => giverResource.resourceId === resource.resourceId)
                    ?.amount || 0
                : resource.amount;
            return (
              <ResourceRow
                key={resource.resourceId}
                resourceId={resource.resourceId}
                amount={amount}
                givenAmount={resourcesGiven[resource.resourceId]}
                onChangeAmount={(newAmount: number) => handleResourceGivenChange(resource.resourceId, newAmount)}
                transferDirection={transferDirection}
              />
            );
          })}
        </div>

        <div className="w-[60%] ml-1 bg-gold/20">
          <p className="pt-2 pb-1 text-center">Transfer {transferDirection}</p>
          {(transferDirection === "to" ? giverArmyResources : takerArmyResources).map((resource) => {
            const amount =
              transferDirection === "to"
                ? takerArmyResources.find((takerResource) => takerResource.resourceId === resource.resourceId)
                    ?.amount || 0
                : resource.amount;
            return (
              <ResourceRow
                key={resource.resourceId}
                resourceId={resource.resourceId}
                amount={amount}
                givenAmount={resourcesGiven[resource.resourceId]}
                onChangeAmount={(newAmount: number) => handleResourceGivenChange(resource.resourceId, newAmount)}
                transferDirection={transferDirection === "to" ? "from" : "to"}
              />
            );
          })}
        </div>
      </div>

      {allowReverse && (
        <div className="mt-3 w-full flex justify-center">
          <Button
            className="self-center m-auto h-[3vh] p-4"
            size="md"
            onClick={() => {
              setTransferDirection(transferDirection === "to" ? "from" : "to");
              setResourcesGiven(Object.fromEntries(Object.keys(resourcesGiven).map((key) => [key, 0])));
            }}
          >
            <ArrowRight size={24} className={`${transferDirection === "to" ? "" : "rotate-180"} duration-300`} />
          </Button>
        </div>
      )}

      <Button
        onClick={transferResources}
        isLoading={loading}
        variant="primary"
        className="mt-3"
        disabled={Object.values(resourcesGiven).every((amount) => amount === 0)}
      >
        Transfer Resources
      </Button>
    </div>
  );
};

type ResourceRowProps = {
  resourceId: ID;
  amount: number;
  givenAmount: number;
  onChangeAmount: (value: number) => void;
  transferDirection: string;
};

const ResourceRow = ({ resourceId, amount, givenAmount, onChangeAmount, transferDirection }: ResourceRowProps) => {
  return (
    <div className="grid grid-cols-6 hover:bg-gold/30 justify-around items-center h-12 gap-2 px-1 mb-1">
      <ResourceIcon withTooltip={false} resource={ResourcesIds[resourceId]} size="lg" />
      <div className="flex flex-col text-xs text-center self-center font-bold col-span-2">
        <p>Avail.</p>
        <p className={transferDirection === "to" && givenAmount !== 0 ? "text-red" : ""}>
          {transferDirection === "to"
            ? currencyFormat(Number(amount - multiplyByPrecision(givenAmount)), 0)
            : currencyFormat(Number(amount + multiplyByPrecision(givenAmount)), 0)}
        </p>
      </div>
      {transferDirection === "to" ? (
        <NumberInput
          className="col-span-3 rounded-lg"
          max={divideByPrecision(amount)}
          min={0}
          step={100}
          value={givenAmount}
          onChange={(newAmount) => onChangeAmount(newAmount)}
        />
      ) : (
        <div className={`text-lg font-bold col-span-3 text-center ${givenAmount !== 0 ? "text-green" : ""}`}>
          {`+${givenAmount.toLocaleString()}`}
        </div>
      )}
    </div>
  );
};<|MERGE_RESOLUTION|>--- conflicted
+++ resolved
@@ -1,14 +1,9 @@
-<<<<<<< HEAD
-=======
-import { useDojo } from "@/hooks/context/dojo-context";
->>>>>>> 1f36d01e
 import Button from "@/ui/elements/button";
 import { NumberInput } from "@/ui/elements/number-input";
 import { ResourceIcon } from "@/ui/elements/resource-icon";
 import { currencyFormat, divideByPrecision, multiplyByPrecision } from "@/ui/utils/utils";
-import { getResourcesFromBalance } from "@/utils/resources";
-import { ArmyInfo, ID, ResourcesIds } from "@bibliothecadao/eternum";
-import { useDojo, useResourcesUtils } from "@bibliothecadao/react";
+import { ArmyInfo, getResourcesFromBalance, ID, ResourcesIds } from "@bibliothecadao/eternum";
+import { useDojo } from "@bibliothecadao/react";
 import { ArrowRight } from "lucide-react";
 import { useMemo, useState } from "react";
 
