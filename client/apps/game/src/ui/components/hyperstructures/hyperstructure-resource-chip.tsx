--- conflicted
+++ resolved
@@ -1,16 +1,15 @@
-<<<<<<< HEAD
-=======
-import { useDojo } from "@/hooks/context/dojo-context";
-import { ProgressWithPercentage } from "@/hooks/helpers/use-hyperstructures";
-import useUIStore from "@/hooks/store/use-ui-store";
->>>>>>> 1f36d01e
 import Button from "@/ui/elements/button";
 import { NumberInput } from "@/ui/elements/number-input";
 import { ResourceIcon } from "@/ui/elements/resource-icon";
 import { currencyIntlFormat, divideByPrecision } from "@/ui/utils/utils";
-import { getBalance, getResourceProductionInfo } from "@/utils/resources";
-import { findResourceById, getIconResourceId, ID } from "@bibliothecadao/eternum";
-import { ProgressWithPercentage, useResourceBalance, useUIStore } from "@bibliothecadao/react";
+import {
+  findResourceById,
+  getBalance,
+  getIconResourceId,
+  getResourceProductionInfo,
+  ID,
+} from "@bibliothecadao/eternum";
+import { ProgressWithPercentage, useDojo, useUIStore } from "@bibliothecadao/react";
 import { useEffect, useState } from "react";
 
 type HyperstructureResourceChipProps = {
