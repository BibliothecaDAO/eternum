import { useUIStore } from "@/hooks/store/use-ui-store";
import Button from "@/ui/elements/button";
import { NumberInput } from "@/ui/elements/number-input";
import { ResourceIcon } from "@/ui/elements/resource-icon";
import { currencyIntlFormat, divideByPrecision } from "@/ui/utils/utils";
<<<<<<< HEAD
import { findResourceById, getBalance, getIconResourceId, ID } from "@bibliothecadao/eternum";
import { ProgressWithPercentage, useDojo, useUIStore } from "@bibliothecadao/react";
=======
import {
  findResourceById,
  getBalance,
  getIconResourceId,
  getResourceProductionInfo,
  ID,
} from "@bibliothecadao/eternum";
import { ProgressWithPercentage, useDojo } from "@bibliothecadao/react";
>>>>>>> 859cd2d7
import { useEffect, useState } from "react";

type HyperstructureResourceChipProps = {
  structureEntityId: ID;
  resourceId: number;
  progress: ProgressWithPercentage;
  contributions: Record<number, number>;
  setContributions: (val: Record<number, number>) => void;
  resetContributions: boolean;
};

export const HyperstructureResourceChip = ({
  structureEntityId,
  resourceId,
  contributions,
  setContributions,
  progress,
  resetContributions,
}: HyperstructureResourceChipProps) => {
  const dojo = useDojo();
  const currentDefaultTick = useUIStore.getState().currentDefaultTick;
  const [inputValue, setInputValue] = useState<number>(0);
  const setTooltip = useUIStore((state) => state.setTooltip);

  const balance = divideByPrecision(
    getBalance(structureEntityId, resourceId, currentDefaultTick, dojo.setup.components).balance,
  );

  let maxContributableAmount = Math.min(progress.costNeeded! - progress.amount, balance);
  maxContributableAmount = Math.ceil(maxContributableAmount);

  useEffect(() => {
    let contributionsCopy = Object.assign({}, contributions);
    if (inputValue === 0 || isNaN(inputValue)) {
      delete contributionsCopy[resourceId];
    } else {
      contributionsCopy[resourceId] = inputValue;
    }
    setContributions(contributionsCopy);
  }, [inputValue]);

  useEffect(() => {
    if (resetContributions) {
      setInputValue(0);
    }
  }, [resetContributions]);

  return (
    <div className="mt-0.5 grid grid-cols-8 gap-1 items-center">
      <div
        className={`flex relative items-center text-xs px-2 py-0.5 col-span-4`}
        style={{
          backgroundImage:
            progress.percentage > 0
              ? `linear-gradient(to right, #06D6A03c ${String(progress.percentage)}%, rgba(0,0,0,0) ${String(
                  progress.percentage,
                )}%)`
              : "",
        }}
        onMouseEnter={() => {
          setTooltip({
            position: "top",
            content: (
              <>
                {findResourceById(getIconResourceId(resourceId, false))?.trait as string} ({currencyIntlFormat(balance)}
                )
              </>
            ),
          });
        }}
        onMouseLeave={() => {
          setTooltip(null);
        }}
      >
        <ResourceIcon
          isLabor={false}
          withTooltip={false}
          resource={findResourceById(getIconResourceId(resourceId, false))?.trait as string}
          size="xs"
          className="mr-2 self-center"
        />

        <div className="flex justify-between">
          <div className="self-center text-xs font-semibold">{`${progress.percentage}% (${currencyIntlFormat(
            progress.amount,
          )} / ${currencyIntlFormat(progress.costNeeded)})`}</div>
        </div>
      </div>

      <NumberInput
        value={inputValue}
        className="w-full text-xs col-span-3 h-6"
        onChange={setInputValue}
        max={maxContributableAmount}
      />
      <Button
        variant="default"
        size="xs"
        className="ml-1 flex items-center text-xs cursor-pointer"
        onClick={() => setInputValue(maxContributableAmount)}
      >
        MAX
      </Button>
    </div>
  );
};<|MERGE_RESOLUTION|>--- conflicted
+++ resolved
@@ -3,19 +3,13 @@
 import { NumberInput } from "@/ui/elements/number-input";
 import { ResourceIcon } from "@/ui/elements/resource-icon";
 import { currencyIntlFormat, divideByPrecision } from "@/ui/utils/utils";
-<<<<<<< HEAD
-import { findResourceById, getBalance, getIconResourceId, ID } from "@bibliothecadao/eternum";
-import { ProgressWithPercentage, useDojo, useUIStore } from "@bibliothecadao/react";
-=======
 import {
   findResourceById,
   getBalance,
   getIconResourceId,
-  getResourceProductionInfo,
-  ID,
+  ID
 } from "@bibliothecadao/eternum";
 import { ProgressWithPercentage, useDojo } from "@bibliothecadao/react";
->>>>>>> 859cd2d7
 import { useEffect, useState } from "react";
 
 type HyperstructureResourceChipProps = {
