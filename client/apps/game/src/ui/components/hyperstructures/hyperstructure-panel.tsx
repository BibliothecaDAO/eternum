import { useHyperstructureData } from "@/hooks/store/use-leaderboard-store";
import { useUIStore } from "@/hooks/store/use-ui-store";
import { ContributionSummary } from "@/ui/components/hyperstructures/contribution-summary";
import { HyperstructureDetails } from "@/ui/components/hyperstructures/hyperstructure-details";
import { HyperstructureResourceChip } from "@/ui/components/hyperstructures/hyperstructure-resource-chip";
import Button from "@/ui/elements/button";
import { ResourceIcon } from "@/ui/elements/resource-icon";
import { Select, SelectContent, SelectItem, SelectTrigger, SelectValue } from "@/ui/elements/select";
import TextInput from "@/ui/elements/text-input";
import { currencyIntlFormat, getEntityIdFromKeys, separateCamelCase } from "@/ui/utils/utils";
import {
  Access,
  calculateCompletionPoints,
  configManager,
  ContractAddress,
  divideByPrecision,
  getAddressNameFromEntity,
  getGuildFromPlayerAddress,
  LeaderboardManager,
  MAX_NAME_LENGTH,
  multiplyByPrecision,
  ResourceManager,
  ResourcesIds,
} from "@bibliothecadao/eternum";
import {
  ProgressWithPercentage,
  useDojo,
  useHyperstructureProgress,
  useHyperstructureUpdates,
  usePlayerContributions,
} from "@bibliothecadao/react";
import { useComponentValue } from "@dojoengine/react";
import { useMemo, useState } from "react";

// Add the initialize type to the system calls
declare module "@bibliothecadao/react" {
  interface SystemCalls {
    initialize: (props: { signer: any; hyperstructure_id: number }) => Promise<void>;
  }
}

export enum DisplayedAccess {
  Public = "Public",
  Private = "Private",
  GuildOnly = "Tribe Only",
}

enum Loading {
  None,
  Contribute,
  ChangeName,
  SetPrivate,
  Initialize,
}

export const HyperstructurePanel = ({ entity }: any) => {
  const dojo = useDojo();

  const {
    account: { account },
    network: { provider },
<<<<<<< HEAD
    setup: {
      systemCalls,
      components,
    },
=======
    setup: { systemCalls, components },
>>>>>>> 2e1c8e6f
  } = dojo;

  // Add initialize function manually since it's not in the type definition
  const { contribute_to_construction, set_access } = systemCalls;
  const initialize = async (props: { signer: any; hyperstructure_id: number }) => {
    return await provider.executeAndCheckTransaction(props.signer, {
      contractAddress: "0x" + provider.manifest.world.address, // Use the world address as fallback
      entrypoint: "initialize",
      calldata: [props.hyperstructure_id],
    });
  };

  const updateLeaderboard = useHyperstructureData();

  const [isLoading, setIsLoading] = useState<Loading>(Loading.None);
  const [editName, setEditName] = useState(false);
  const [naming, setNaming] = useState("");
  const [resetContributions, setResetContributions] = useState(false);

  const setTooltip = useUIStore((state) => state.setTooltip);
  const structureEntityId = useUIStore((state) => state.structureEntityId);

  const progresses = useHyperstructureProgress(entity.entity_id);

  const myContributions = usePlayerContributions(BigInt(account.address), entity.entity_id);

  const updates = useHyperstructureUpdates(entity.entity_id);

  const [newContributions, setNewContributions] = useState<Record<number, number>>({});

  const ownerName = getAddressNameFromEntity(entity.entity_id, components);

  const hyperstructure = useComponentValue(components.Hyperstructure, getEntityIdFromKeys([BigInt(entity.entity_id)]));

  const playerGuild = useMemo(
    () => getGuildFromPlayerAddress(ContractAddress(account.address), dojo.setup.components),
    [],
  );

  // Get the AncientFragment balance of the hyperstructure entity
  const resourceManager = useMemo(() => {
    return new ResourceManager(components, entity.entity_id);
  }, [components, entity.entity_id]);

  const ancientFragmentBalance = useMemo(() => {
    // Convert bigint to number safely
    const balance = resourceManager.balance(ResourcesIds.AncientFragment);
    // Use toString and parseInt to safely convert bigint to number
    return Number(divideByPrecision(Number(balance.toString())));
  }, [resourceManager, updates]);

  // Calculate the progress percentage for AncientFragment
  const ancientFragmentProgress = useMemo(() => {
<<<<<<< HEAD
    const ancientFragmentProgress = progresses.progresses.find((progress) => progress.resource_type === ResourcesIds.AncientFragment);
=======
    const ancientFragmentProgress = progresses.progresses.find(
      (progress) => progress.resource_type === ResourcesIds.AncientFragment,
    );
>>>>>>> 2e1c8e6f
    return ancientFragmentProgress?.percentage || 0;
  }, [progresses]);

  const canInitialize = useMemo(() => {
<<<<<<< HEAD
    return entity.isOwner && 
           ancientFragmentProgress === 100 && 
           hyperstructure && 
           !hyperstructure.initialized;
=======
    return entity.isOwner && ancientFragmentProgress === 100 && hyperstructure && !hyperstructure.initialized;
>>>>>>> 2e1c8e6f
  }, [entity.isOwner, ancientFragmentProgress, hyperstructure]);

  const initializeHyperstructure = async () => {
    if (!canInitialize) return;
<<<<<<< HEAD
    
    setIsLoading(Loading.Initialize);
    
=======

    setIsLoading(Loading.Initialize);

>>>>>>> 2e1c8e6f
    try {
      await initialize({
        signer: account,
        hyperstructure_id: entity.entity_id,
      });
    } catch (error) {
      console.error("Failed to initialize hyperstructure:", error);
    } finally {
      setIsLoading(Loading.None);
    }
  };

  const contributeToConstruction = async () => {
    const formattedContributions = Object.entries(newContributions).map(([resourceId, amount]) => ({
      resource: Number(resourceId),
      amount: multiplyByPrecision(amount),
    }));

    setIsLoading(Loading.Contribute);
    setResetContributions(true);

    try {
      await contribute_to_construction({
        signer: account,
        contributions: formattedContributions,
        contributor_entity_id: structureEntityId,
        hyperstructure_entity_id: entity.entity_id,
      });
    } finally {
      setIsLoading(Loading.None);
      setNewContributions({});
      setResetContributions(false);
    }
  };

  const resourceElements = useMemo(() => {
    if (progresses.percentage === 100) return;

<<<<<<< HEAD
    return Object.values(configManager.getHyperstructureRequiredAmounts(entity.entity_id)).filter(({ resource }) => resource !== ResourcesIds.AncientFragment).map(({ resource }) => {
      const progress = progresses.progresses.find(
        (progress: ProgressWithPercentage) => progress.resource_type === resource,
      );
      return (
        <HyperstructureResourceChip
          structureEntityId={structureEntityId}
          setContributions={setNewContributions}
          contributions={newContributions}
          progress={progress!}
          key={resource}
          resourceId={resource}
          resetContributions={resetContributions}
        />
      );
    });
=======
    return Object.values(configManager.getHyperstructureRequiredAmounts(entity.entity_id))
      .filter(({ resource }) => resource !== ResourcesIds.AncientFragment)
      .map(({ resource }) => {
        const progress = progresses.progresses.find(
          (progress: ProgressWithPercentage) => progress.resource_type === resource,
        );
        return (
          <HyperstructureResourceChip
            structureEntityId={structureEntityId}
            setContributions={setNewContributions}
            contributions={newContributions}
            progress={progress!}
            key={resource}
            resourceId={resource}
            resetContributions={resetContributions}
          />
        );
      });
>>>>>>> 2e1c8e6f
  }, [progresses, myContributions]);

  const canContribute = useMemo(() => {
    const hyperstructureOwnerGuild = getGuildFromPlayerAddress(BigInt(entity?.owner || 0), components);
    return (
      entity.isOwner ||
      (hyperstructure?.access === Access[Access.GuildOnly] &&
        playerGuild?.entityId !== undefined &&
        playerGuild.entityId !== 0 &&
        hyperstructureOwnerGuild?.entityId !== undefined &&
        hyperstructureOwnerGuild.entityId !== 0 &&
        hyperstructureOwnerGuild.entityId === playerGuild.entityId) ||
      hyperstructure?.access === Access[Access.Public]
    );
  }, [newContributions]);

  const initialPoints = useMemo(() => {
    return calculateCompletionPoints(myContributions);
  }, [myContributions, updates]);

  const myShares = useMemo(() => {
    return LeaderboardManager.instance(dojo.setup.components).getAddressShares(
      ContractAddress(account.address),
      entity.entity_id,
    );
  }, [myContributions, updates]);

  const setAccess = async (access: bigint) => {
    setIsLoading(Loading.SetPrivate);
    try {
      await set_access({
        signer: account,
        hyperstructure_entity_id: entity.entity_id,
        access,
      });
    } finally {
      setIsLoading(Loading.None);
      setNewContributions({});
      setResetContributions(false);
    }
  };

  const [selectedAccess, setSelectedAccess] = useState<"Public" | "Private" | "GuildOnly">(
    hyperstructure
      ? (DisplayedAccess[hyperstructure.access as keyof typeof DisplayedAccess] as "Public" | "Private" | "GuildOnly")
      : "Private",
  );

  return (
    <div className="flex flex-col justify-between h-full">
      <div className="flex flex-col bg-blueish/10 p-2">
        <div className="flex">
          {/* Owner Column */}
          <div className="flex flex-col min-w-[120px] mr-4">
            <div className="text-xxs uppercase text-gold/80">Owner</div>
            <h5 className="text-sm truncate">{ownerName}</h5>
          </div>

          {/* Name & Controls Column */}
          <div className="flex-1">
            {editName ? (
              <div className="flex gap-2">
                <TextInput
                  placeholder="Type Name"
                  className="flex-1"
                  onChange={(name) => setNaming(name)}
                  maxLength={MAX_NAME_LENGTH}
                />
                <Button
                  variant="default"
                  isLoading={isLoading === Loading.ChangeName}
                  disabled={isLoading !== Loading.None}
                  onClick={async () => {
                    setIsLoading(Loading.ChangeName);

                    try {
                      await provider.set_entity_name({ signer: account, entity_id: entity.entity_id, name: naming });
                    } catch (e) {
                      console.error(e);
                    }

                    setIsLoading(Loading.None);
                    setEditName(false);
                  }}
                >
                  Change Name
                </Button>
              </div>
            ) : (
              <div className="flex gap-2 justify-between w-full">
                <div className="flex items-center justify-between">
                  <div className="flex flex-col items-center gap-1">
                    <h4 className="truncate">{entity.name}</h4>
                    <Button size="xs" onClick={updateLeaderboard}>
                      Reload
                    </Button>
                  </div>
                </div>

                {account.address === entity.owner && (
                  <div className="flex flex-col gap-2">
                    {hyperstructure && entity.isOwner && isLoading !== Loading.SetPrivate ? (
                      <Select
                        onValueChange={(access: keyof typeof Access) => {
                          setSelectedAccess(access);
                          setAccess(BigInt(Access[access]));
                        }}
                      >
                        <SelectTrigger className="w-[140px] text-gold h-8 text-sm border border-gold/20">
                          <SelectValue
                            placeholder={DisplayedAccess[hyperstructure.access as keyof typeof DisplayedAccess]}
                          />
                        </SelectTrigger>
                        <SelectContent className="bg-black/90 text-gold">
                          {Object.keys(Access)
                            .filter((access) => {
                              if (!isNaN(Number(access))) return false;

                              if (access === Access[Access.GuildOnly]) {
                                return playerGuild?.entityId !== undefined && playerGuild.entityId !== 0;
                              }

                              return access !== hyperstructure!.access;
                            })
                            .map((access) => (
                              <SelectItem key={access} value={access} disabled={!entity.isOwner}>
                                {separateCamelCase(access)}
                              </SelectItem>
                            ))}
                        </SelectContent>
                      </Select>
                    ) : (
                      <div className="text-gold text-sm">Loading...</div>
                    )}

                    {account.address === entity.owner && (
                      <Button size="xs" variant="default" onClick={() => setEditName(!editName)}>
                        edit name
                      </Button>
                    )}
                  </div>
                )}
              </div>
            )}
          </div>
        </div>
      </div>

      {/* Ancient Fragment Progress Bar */}
      <div className="mt-2 mb-2 p-2 bg-gold/10 rounded">
        <div className="flex items-center justify-between mb-1">
          <div className="flex items-center">
            <ResourceIcon resource="Ancient Fragment" size="sm" className="mr-1" />
            <span className="text-sm font-medium">Ancient Fragment</span>
          </div>
          <span className="text-sm">{currencyIntlFormat(ancientFragmentBalance)}</span>
        </div>
<<<<<<< HEAD
        <div 
=======
        <div
>>>>>>> 2e1c8e6f
          className="relative w-full h-8 flex items-center px-2 text-xs"
          style={{
            backgroundImage:
              ancientFragmentProgress > 0
                ? `linear-gradient(to right, #06D6A03c ${String(ancientFragmentProgress)}%, rgba(0,0,0,0) ${String(
                    ancientFragmentProgress,
                  )}%)`
                : "",
          }}
        >
          <span>{currencyIntlFormat(ancientFragmentProgress)}%</span>
        </div>
        <div className="flex justify-end items-center mt-1">
          {canInitialize && (
            <Button
              size="xs"
              variant="primary"
              isLoading={isLoading === Loading.Initialize}
              disabled={isLoading !== Loading.None}
              onClick={initializeHyperstructure}
            >
              Initialize
            </Button>
          )}
        </div>
      </div>

      <div className="grid grid-cols-4 gap-1 w-full mb-1">
        <div className="flex flex-col justify-center items-center p-1 text-center bg-gold/10 hover:bg-crimson/40 hover:animate-pulse">
          <div className="uppercase text-[10px]">Initial points</div>
          <div className="font-bold text-sm">{currencyIntlFormat(initialPoints)}</div>
        </div>
        <div className="flex flex-col justify-center items-center p-1 text-center bg-gold/10 hover:bg-crimson/40 hover:animate-pulse">
          <div className="uppercase text-[10px]">Progress</div>
          <div className="font-bold text-sm">{currencyIntlFormat(progresses.percentage)}%</div>
        </div>
        <div className="flex flex-col justify-center items-center p-1 text-center bg-gold/10 hover:bg-crimson/40 hover:animate-pulse">
          <div className="uppercase text-[10px]">Shares</div>
          <div className="font-bold text-sm">{currencyIntlFormat((myShares || 0) * 100)}%</div>
        </div>
        <div className="flex flex-col justify-center items-center p-1 text-center bg-gold/10 hover:bg-crimson/40 hover:animate-pulse">
          <div className="uppercase text-[10px]">Points/cycle</div>
          <div className="font-bold text-sm">
            {currencyIntlFormat((myShares || 0) * configManager.getHyperstructureConfig().pointsPerCycle)}
          </div>
        </div>
      </div>
      <div className="overflow-y-scroll no-scrollbar h-[40vh] bg-gold/10  p-2">
        <ContributionSummary hyperstructureEntityId={entity.entity_id} className="mb-1" />
        {progresses.percentage === 100 ? (
          <HyperstructureDetails hyperstructureEntityId={entity.entity_id} />
        ) : (
          <div className="">
            {resourceElements}
            <div className="flex justify-end w-full mt-2">
              <div
                onMouseEnter={() => {
                  if (!canContribute) {
                    setTooltip({
                      content: <>Not the correct access</>,
                      position: "right",
                    });
                  }
                }}
                onMouseLeave={() => {
                  setTooltip(null);
                }}
              >
                <Button
                  isLoading={isLoading === Loading.Contribute}
                  variant="primary"
                  disabled={Object.keys(newContributions).length === 0 || isLoading !== Loading.None || !canContribute}
                  onClick={contributeToConstruction}
                >
                  Contribute To Construction
                </Button>
              </div>
            </div>
          </div>
        )}
      </div>
    </div>
  );
};<|MERGE_RESOLUTION|>--- conflicted
+++ resolved
@@ -59,14 +59,7 @@
   const {
     account: { account },
     network: { provider },
-<<<<<<< HEAD
-    setup: {
-      systemCalls,
-      components,
-    },
-=======
     setup: { systemCalls, components },
->>>>>>> 2e1c8e6f
   } = dojo;
 
   // Add initialize function manually since it's not in the type definition
@@ -120,38 +113,21 @@
 
   // Calculate the progress percentage for AncientFragment
   const ancientFragmentProgress = useMemo(() => {
-<<<<<<< HEAD
-    const ancientFragmentProgress = progresses.progresses.find((progress) => progress.resource_type === ResourcesIds.AncientFragment);
-=======
     const ancientFragmentProgress = progresses.progresses.find(
       (progress) => progress.resource_type === ResourcesIds.AncientFragment,
     );
->>>>>>> 2e1c8e6f
     return ancientFragmentProgress?.percentage || 0;
   }, [progresses]);
 
   const canInitialize = useMemo(() => {
-<<<<<<< HEAD
-    return entity.isOwner && 
-           ancientFragmentProgress === 100 && 
-           hyperstructure && 
-           !hyperstructure.initialized;
-=======
     return entity.isOwner && ancientFragmentProgress === 100 && hyperstructure && !hyperstructure.initialized;
->>>>>>> 2e1c8e6f
   }, [entity.isOwner, ancientFragmentProgress, hyperstructure]);
 
   const initializeHyperstructure = async () => {
     if (!canInitialize) return;
-<<<<<<< HEAD
-    
+
     setIsLoading(Loading.Initialize);
-    
-=======
-
-    setIsLoading(Loading.Initialize);
-
->>>>>>> 2e1c8e6f
+
     try {
       await initialize({
         signer: account,
@@ -190,24 +166,6 @@
   const resourceElements = useMemo(() => {
     if (progresses.percentage === 100) return;
 
-<<<<<<< HEAD
-    return Object.values(configManager.getHyperstructureRequiredAmounts(entity.entity_id)).filter(({ resource }) => resource !== ResourcesIds.AncientFragment).map(({ resource }) => {
-      const progress = progresses.progresses.find(
-        (progress: ProgressWithPercentage) => progress.resource_type === resource,
-      );
-      return (
-        <HyperstructureResourceChip
-          structureEntityId={structureEntityId}
-          setContributions={setNewContributions}
-          contributions={newContributions}
-          progress={progress!}
-          key={resource}
-          resourceId={resource}
-          resetContributions={resetContributions}
-        />
-      );
-    });
-=======
     return Object.values(configManager.getHyperstructureRequiredAmounts(entity.entity_id))
       .filter(({ resource }) => resource !== ResourcesIds.AncientFragment)
       .map(({ resource }) => {
@@ -226,7 +184,6 @@
           />
         );
       });
->>>>>>> 2e1c8e6f
   }, [progresses, myContributions]);
 
   const canContribute = useMemo(() => {
@@ -384,11 +341,7 @@
           </div>
           <span className="text-sm">{currencyIntlFormat(ancientFragmentBalance)}</span>
         </div>
-<<<<<<< HEAD
-        <div 
-=======
         <div
->>>>>>> 2e1c8e6f
           className="relative w-full h-8 flex items-center px-2 text-xs"
           style={{
             backgroundImage:
