--- conflicted
+++ resolved
@@ -1,11 +1,3 @@
-<<<<<<< HEAD
-=======
-import { useDojo } from "@/hooks/context/dojo-context";
-import { useArmiesAtPosition } from "@/hooks/helpers/use-armies";
-import { useFragmentMines } from "@/hooks/helpers/use-fragment-mines";
-import { useGuilds } from "@/hooks/helpers/use-guilds";
-import { useHyperstructureProgress, useHyperstructures } from "@/hooks/helpers/use-hyperstructures";
->>>>>>> 1f36d01e
 import { FragmentMinePanel } from "@/ui/components/fragmentMines/fragment-mine-panel";
 import { HintSection } from "@/ui/components/hints/hint-modal";
 import { DisplayedAccess, HyperstructurePanel } from "@/ui/components/hyperstructures/hyperstructure-panel";
@@ -16,8 +8,6 @@
 import { HintModalButton } from "@/ui/elements/hint-modal-button";
 import { ResourceIcon } from "@/ui/elements/resource-icon";
 import { currencyFormat, currencyIntlFormat, divideByPrecision } from "@/ui/utils/utils";
-import { getAddressNameFromEntity, getPlayerAddressFromEntity } from "@/utils/entities";
-import { getBalance } from "@/utils/resources";
 import {
   BattleSide,
   ContractAddress,
@@ -25,17 +15,17 @@
   LeaderboardManager,
   ResourcesIds,
   findResourceById,
+  getAddressNameFromEntity,
+  getBalance,
+  getPlayerAddressFromEntity,
 } from "@bibliothecadao/eternum";
 import {
   useArmiesAtPosition,
   useDojo,
-  useEntitiesUtils,
   useFragmentMines,
-  useGetHyperstructuresWithContributionsFromPlayer,
   useGuilds,
   useHyperstructureProgress,
   useHyperstructures,
-  useResourceBalance,
 } from "@bibliothecadao/react";
 import { ArrowRight } from "lucide-react";
 import { useCallback, useMemo, useState } from "react";
