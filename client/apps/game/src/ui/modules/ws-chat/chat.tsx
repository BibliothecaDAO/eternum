import { useCallback, useEffect, useMemo, useRef, useState } from "react";
// import "./App.css";
import ChatClient from "./client/client";
import LoginForm from "./components/chat/LoginForm";
import MessageGroupComponent from "./components/chat/MessageGroup";
import MessageInput from "./components/chat/MessageInput";
import UserItem from "./components/chat/UserItem";

import { useAccountStore } from "@/hooks/store/use-account-store";
import CircleButton from "@/ui/elements/circle-button";
import {
  chatLogger,
  useConnectionEvents,
  useDirectMessageEvents,
  useGlobalMessageEvents,
  useInitialDataEvents,
  useRoomEvents,
  useRoomMessageEvents,
  useUserEvents,
} from "./hooks/useSocketEvents";
import { Message, Room } from "./types";
import { useChatStore } from "./useChatStore";
import { filterMessages, filterRoomsBySearch, filterUsersBySearch, sortMessagesByTime } from "./utils/filterUtils";
import { groupMessagesBySender } from "./utils/messageUtils";
import { generateUserCredentials, initialToken, initialUserId } from "./utils/userCredentials";

function ChatModule() {
  // User state
  const [userId, setUserId] = useState<string>(initialUserId);
  const [userToken, setUserToken] = useState<string>(initialToken);
  const [username, setUsername] = useState<string>("");
  const [isUsernameSet, setIsUsernameSet] = useState<boolean>(false);
  const [isRoomsVisible, setIsRoomsVisible] = useState<boolean>(false);
  const [isUsersVisible, setIsUsersVisible] = useState<boolean>(false);

  // Room creation state
  const [showRoomCreation, setShowRoomCreation] = useState<boolean>(false);

  // Chat client state
  const chatClientRef = useRef<ChatClient | null>(null);

  // Account store state
  const { connector } = useAccountStore((state) => state);

  const isExpanded = useChatStore((state) => state.isExpanded);
  const isMinimized = useChatStore((state) => state.isMinimized);
  const activeTabId = useChatStore((state) => state.activeTabId);
  const tabs = useChatStore((state) => state.tabs);
  const isStoreLoadingMessages = useChatStore((state) => state.isLoadingMessages);
  const chatActions = useChatStore((state) => state.actions);

  const { onlineUsers, offlineUsers, isLoadingUsers } = useChatStore((state) => ({
    onlineUsers: state.onlineUsers,
    offlineUsers: state.offlineUsers,
    isLoadingUsers: state.isLoadingUsers,
  }));

  // Chat client instance
  const chatClient = useMemo(() => {
    if (!isUsernameSet) return null;

    // If we already have a client instance with the same credentials, reuse it
    if (chatClientRef.current) {
      // Check if credentials match, but safely access socket auth properties
      const socketAuth = chatClientRef.current.socket.auth as {
        token?: string;
        username?: string;
      };

      if (socketAuth.token === userToken && socketAuth.username === username) {
        chatLogger.log("Reusing existing chat client");
        return chatClientRef.current;
      }
    }

    // Cleanup any existing socket connection
    if (chatClientRef.current) {
      chatLogger.log("Disconnecting previous chat client");
      chatClientRef.current.socket.disconnect();
    }

    chatLogger.log("Initializing new chat client for", username);
    const newClient = new ChatClient(userToken, username);
    chatClientRef.current = newClient;
    return newClient;
  }, [userToken, username, isUsernameSet]);

  // Chat state
  const [messages, setMessages] = useState<Message[]>([]);
  const [newRoomId, setNewRoomId] = useState("");

  // Online users state
  const [availableRooms, setAvailableRooms] = useState<Room[]>([]);

  // Local loading state to be compatible with hooks expecting React.Dispatch
  const [_isLoadingMessagesLocal, _setIsLoadingMessagesLocal] = useState<boolean>(true);

  // Add loading states
  const [isLoadingRooms, setIsLoadingRooms] = useState(true);

  // Unread messages state - track unread messages by user ID
  const [unreadMessages, setUnreadMessages] = useState<Record<string, number>>(() => {
    try {
      const stored = localStorage.getItem("chat_unread_messages");
      return stored ? JSON.parse(stored) : {};
    } catch (error) {
      console.error("Error reading unread messages from localStorage:", error);
      return {};
    }
  });

  // Update localStorage when unread messages change
  useEffect(() => {
    try {
      localStorage.setItem("chat_unread_messages", JSON.stringify(unreadMessages));
    } catch (error) {
      console.error("Error saving unread messages to localStorage:", error);
    }
  }, [unreadMessages]);

  // Auto-scroll to bottom of messages
  const messagesEndRef = useRef<HTMLDivElement>(null);
  const chatContainerRef = useRef<HTMLDivElement>(null);

  // Add search state variables
  const [roomSearch, setRoomSearch] = useState<string>("");
  const [userSearch, setUserSearch] = useState<string>("");

  // Add new state for initial scroll
  const [isInitialScrollComplete, setIsInitialScrollComplete] = useState(false);
  const [shouldShowTransition, setShouldShowTransition] = useState(true);

  // Modify scrollToBottom function
  const scrollToBottom = useCallback(() => {
    // First attempt at immediate scroll
    if (chatContainerRef.current) {
      chatContainerRef.current.scrollTop = chatContainerRef.current.scrollHeight;
    }

    // Secondary attempt with a short delay
    setTimeout(() => {
      // Method 1: Using scrollIntoView with immediate behavior
      messagesEndRef.current?.scrollIntoView({
        behavior: "auto",
        block: "end",
      });

      // Method 2: Direct container manipulation as backup
      if (chatContainerRef.current) {
        chatContainerRef.current.scrollTop = chatContainerRef.current.scrollHeight;
      }
    }, 10);

    // Final attempt with a longer delay to catch any edge cases
    setTimeout(() => {
      messagesEndRef.current?.scrollIntoView({
        behavior: "auto",
        block: "end",
      });
      if (chatContainerRef.current) {
        chatContainerRef.current.scrollTop = chatContainerRef.current.scrollHeight;
      }
      // Set initial scroll complete after final attempt
      setIsInitialScrollComplete(true);
    }, 300);
  }, []);

  // Auto-scroll when messages change
  useEffect(() => {
    console.log("Messages updated, triggering scroll");
    chatActions.setIsLoadingMessages(false);
    scrollToBottom();
  }, [messages, scrollToBottom]);

  // Add effect to handle scroll when chat is reopened
  useEffect(() => {
    if (!isMinimized) {
      setIsInitialScrollComplete(false); // Reset scroll state
      // Small delay to ensure DOM is updated
      setTimeout(() => {
        scrollToBottom();
      }, 100);
    }
  }, [isMinimized, scrollToBottom]);

  // Synchronize local loading state with Zustand store
  useEffect(() => {
    chatActions.setIsLoadingMessages(_isLoadingMessagesLocal);
  }, [_isLoadingMessagesLocal, chatActions]);

  // Synchronize Zustand store changes back to local state if needed
  useEffect(() => {
    _setIsLoadingMessagesLocal(isStoreLoadingMessages);
  }, [isStoreLoadingMessages]);

  // Add a message to the state with optimistic update for better UX
  const addMessage = useCallback(
    (message: Message) => {
      // Force a new array reference to ensure React detects the change
      setMessages((prevMessages) => {
        // Check for duplicates based on content, sender, type and timestamp proximity
        const isDuplicate = prevMessages.some(
          (existing) =>
            existing.message === message.message &&
            existing.senderId === message.senderId &&
            existing.type === message.type &&
            (message.type === "direct" ? existing.recipientId === message.recipientId : true) &&
            (message.type === "room" ? existing.roomId === message.roomId : true) &&
            // Check if timestamps are within 2 seconds of each other
            Math.abs(new Date(existing.timestamp).getTime() - new Date(message.timestamp).getTime()) < 2000,
        );

        if (isDuplicate) {
          chatLogger.log("Duplicate message detected, not adding:", message);
          return prevMessages; // Return unchanged array
        }

        const newMessages = [...prevMessages, message];
        chatLogger.log("New message count:", newMessages.length);
        return newMessages;
      });

      // Force scroll after adding message
      scrollToBottom();
    },
    [scrollToBottom],
  );

  // Get active tab info
  const activeTab = useMemo(() => {
    return tabs.find((tab) => tab.id === activeTabId);
  }, [tabs, activeTabId]);

  // Filter messages based on active tab
  const filteredMessages = useMemo(() => {
    if (!activeTab) return [];
    return filterMessages(
      messages,
      userId,
      activeTab.type === "direct" ? activeTab.recipientId || "" : "",
      activeTab.type === "room" ? activeTab.roomId || "" : "",
    );
  }, [messages, userId, activeTab]);

  // Sort messages based on active tab
  const sortedMessages = useMemo(() => {
    return sortMessagesByTime(filteredMessages);
  }, [filteredMessages]);

  // Group messages by sender
  const messageGroups = useMemo(() => {
    return groupMessagesBySender(sortedMessages);
  }, [sortedMessages]);

  useEffect(() => {
    if (chatClient && activeTab && activeTab.type === "direct") {
      chatLogger.log(`Requesting direct message history with ${activeTab.recipientId}`);

      // Use requestAnimationFrame to ensure UI updates before sending socket request
      window.requestAnimationFrame(() => {
        chatClient.getDirectMessageHistory(activeTab.recipientId || "");
      });

      // Set a safety timeout to clear loading state if no response
      const safetyTimeout = setTimeout(() => {
        chatActions.setIsLoadingMessages(false);
      }, 5000);

      return () => clearTimeout(safetyTimeout);
    } else {
      // No chat client, clear loading state
      chatActions.setIsLoadingMessages(false);
    }
  }, [chatClient, activeTab]);

  // Add effect to handle scroll when messages are loaded
  useEffect(() => {
    if (!isStoreLoadingMessages && filteredMessages.length > 0) {
      setIsInitialScrollComplete(false); // Reset scroll state
      scrollToBottom();
    }
  }, [isStoreLoadingMessages, filteredMessages.length, scrollToBottom]);
  // Add effect to open Game Chat by default only once at initial load
  useEffect(() => {
    // Only add Game Chat tab if there are no tabs at all
    if (tabs.length === 0) {
      chatActions.addTab({
        type: "global",
        name: "Game Chat",
      });
    }
  }, []); // Empty dependency array means this runs only once at mount

  // Modify the Global Chat button click handler
  const handleGlobalChatClick = useCallback(() => {
    const existingGlobalTab = tabs.find((tab) => tab.type === "global");
    if (existingGlobalTab) {
      chatActions.setActiveTab(existingGlobalTab.id);
    } else {
      chatActions.addTab({
        type: "global",
        name: "Game Chat",
      });
    }
    setIsRoomsVisible(false);
  }, [chatActions, tabs]);

  // Add effect to disable transition after initial load
  useEffect(() => {
    if (isInitialScrollComplete) {
      setShouldShowTransition(false);
    }
  }, [isInitialScrollComplete]);

  // Update message sending logic
  const handleSendMessage = useCallback(
    (message: string) => {
      if (!chatClient || !activeTab) return;

      if (activeTab.type === "direct" && activeTab.recipientId) {
        chatClient.sendDirectMessage(activeTab.recipientId, message);
        // Add to our local messages for immediate feedback
        addMessage({
          id: Date.now().toString(),
          senderId: userId,
          senderUsername: username,
          recipientId: activeTab.recipientId,
          message: message,
          timestamp: new Date(),
          type: "direct",
        });
      } else if (activeTab.type === "room" && activeTab.roomId) {
        chatClient.sendRoomMessage(activeTab.roomId, message);
        // Add to our local messages for immediate feedback
        addMessage({
          id: Date.now().toString(),
          senderId: userId,
          senderUsername: username,
          message: message,
          timestamp: new Date(),
          type: "room",
          roomId: activeTab.roomId,
        });
      } else {
        chatClient.sendGlobalMessage(message);
        // Add to our local messages for immediate feedback
        addMessage({
          id: Date.now().toString(),
          senderId: userId,
          senderUsername: username,
          message: message,
          timestamp: new Date(),
          type: "global",
        });
      }
    },
    [chatClient, activeTab, userId, username, addMessage],
  );

  // Handle username submission
  const handleLogin = (newUsername: string) => {
    // Generate deterministic userID and token from username
    const { userId: generatedUserId, token: generatedToken } = generateUserCredentials(newUsername);

    // Set the user credentials
    setUserId(generatedUserId);
    setUserToken(generatedToken);
    setUsername(newUsername);
    setIsUsernameSet(true);
  };

  useEffect(() => {
    if (!connector || !connector!.controller) return;

    try {
      connector.controller.username()?.then((name) => handleLogin(name));
    } catch (error) {}
  }, [connector]);

  // Setup chat event handlers
  useInitialDataEvents(
    chatClient,
    setAvailableRooms,
    setMessages,
    setIsLoadingRooms,
    _setIsLoadingMessagesLocal, // Pass local setter to hooks
  );

  useDirectMessageEvents(
    chatClient,
    userId,
    activeTab && activeTab.type === "direct" ? activeTab.recipientId || "" : "",
    addMessage,
    setUnreadMessages,
    _setIsLoadingMessagesLocal, // Pass local setter to hooks
    setMessages,
  );

  useRoomMessageEvents(
    chatClient,
    activeTab && activeTab.type === "room" ? activeTab.roomId || "" : "",
    addMessage,
    _setIsLoadingMessagesLocal,
    setMessages,
  );

  useGlobalMessageEvents(chatClient, addMessage, setMessages);

  useUserEvents(chatClient);

  useRoomEvents(chatClient, setAvailableRooms, setIsLoadingRooms);

  useConnectionEvents(chatClient);

  // Request initial data once (after a short delay to ensure connection is ready)
  useEffect(() => {
    const initTimer = setTimeout(() => {
      if (chatClient?.socket.connected) {
        chatLogger.log("Requesting initial data");
        // No need to request data separately - server will send everything on connection
      }
    }, 500);

    // Set up an interval to periodically request online users and rooms
    const updateInterval = setInterval(() => {
      if (chatClient?.socket.connected) {
        chatLogger.log("Refreshing user and room data");
        chatClient.getAllUsers();
        chatClient.getRooms();
      }
    }, 30000);

    return () => {
      chatLogger.log("Cleaning up chat client");
      // Clear timers first
      clearTimeout(initTimer);
      clearInterval(updateInterval);

      // Disconnect socket to prevent memory leaks
      if (chatClient) {
        chatClient.socket.disconnect();
      }
    };
  }, [chatClient]);

  const joinedRoomsRef = useRef(new Set<string>());

  // Automatically join all available rooms to receive notifications
  useEffect(() => {
    if (chatClient && chatClient.socket && chatClient.socket.connected && availableRooms.length > 0) {
      availableRooms.forEach((room) => {
        if (!joinedRoomsRef.current.has(room.id)) {
          chatLogger.log(`Auto-joining room for notifications: ${room.id}`);
          chatClient.joinRoom(room.id);
          joinedRoomsRef.current.add(room.id);
        }
      });
    }
    // If the socket disconnects, we might want to clear joinedRoomsRef
    // so it attempts to rejoin when connection is re-established.
    // However, the current ChatClient re-initialization on disconnect/reconnect might handle this implicitly
    // by creating a new client instance, which would also mean a new joinedRoomsRef effectively.
    // For now, let's keep the dependencies simple.
  }, [chatClient, availableRooms, chatClient?.socket?.connected]);

  // Filter rooms based on search input
  const filteredRooms = useMemo(() => {
    return filterRoomsBySearch(availableRooms, roomSearch);
  }, [availableRooms, roomSearch]);

  const [isInputFocused, setIsInputFocused] = useState(false);
  const [pinnedUsers, setPinnedUsers] = useState<string[]>(() => {
    try {
      const stored = localStorage.getItem("chat_pinned_users");
      return stored ? JSON.parse(stored) : [];
    } catch (error) {
      console.error("Error reading pinned users from localStorage:", error);
      return [];
    }
  });

  // Update localStorage when pinned users change
  useEffect(() => {
    try {
      localStorage.setItem("chat_pinned_users", JSON.stringify(pinnedUsers));
    } catch (error) {
      console.error("Error saving pinned users to localStorage:", error);
    }
  }, [pinnedUsers]);

  const togglePinUser = useCallback((userId: string) => {
    setPinnedUsers((prev) => {
      if (prev.includes(userId)) {
        return prev.filter((id) => id !== userId);
      } else {
        return [...prev, userId];
      }
    });
  }, []);

  // Add memoized calculation for total unread messages
  const totalUnreadMessages = useMemo(() => {
    // console.log(
    //   "All Users:",
    //   [...onlineUsers, ...offlineUsers].map((user) => ({
    //     id: user?.id,
    //     username: user?.username,
    //     status: onlineUsers.some((u) => u?.id === user?.id) ? "online" : "offline",
    //   })),
    // );
    return Object.entries(unreadMessages).reduce((sum, [userId, count]) => {
      // Only count unread messages from users (not rooms or global)
      const isUser = [...onlineUsers, ...offlineUsers].some((user) => user?.id === userId);
      return sum + (isUser ? count : 0);
    }, 0);
  }, [unreadMessages, onlineUsers, offlineUsers]);

  // Add save chat function
  const saveChatToText = useCallback(() => {
    if (!filteredMessages.length) return;

    // Sort messages by timestamp to ensure correct order
    const sortedMessages = [...filteredMessages].sort(
      (a, b) => new Date(a.timestamp).getTime() - new Date(b.timestamp).getTime(),
    );

    const formatMessage = (message: Message) => {
      const timestamp = new Date(message.timestamp).toLocaleString();
      const sender = message.senderUsername || message.senderId;
      return `[${timestamp}] ${sender}: ${message.message}`;
    };

    // Generate filename based on chat type and current time
    const now = new Date();
    const timeStr = now.toTimeString().split(" ")[0].replace(/:/g, "-");
    let chatType = "global";
    if (activeTab && activeTab.type === "direct") {
      const recipient = [...onlineUsers, ...offlineUsers].find((user) => user?.id === activeTab.recipientId);
      chatType = `dm-${recipient?.username || activeTab.recipientId}`;
    } else if (activeTab && activeTab.type === "room") {
      const room = availableRooms.find((r) => r.id === activeTab.roomId);
      chatType = `room-${room?.name || activeTab.roomId}`;
    }
    const filename = `chat-${chatType}-${now.toISOString().split("T")[0]}-${timeStr}.txt`;

    const chatContent = sortedMessages.map(formatMessage).join("\n");
    const blob = new Blob([chatContent], { type: "text/plain" });
    const url = URL.createObjectURL(blob);
    const a = document.createElement("a");
    a.href = url;
    a.download = filename;
    document.body.appendChild(a);
    a.click();
    document.body.removeChild(a);
    URL.revokeObjectURL(url);
  }, [filteredMessages, activeTab, onlineUsers, offlineUsers, availableRooms]);

  // Modify the filtered users to include pinned users at the top
  const filteredUsers = useMemo(() => {
    const users = filterUsersBySearch(onlineUsers, userSearch);
    return users.sort((a, b) => {
      const isPinnedA = pinnedUsers.includes(a.id);
      const isPinnedB = pinnedUsers.includes(b.id);

      if (isPinnedA && !isPinnedB) return -1;
      if (!isPinnedA && isPinnedB) return 1;

      const unreadA = (unreadMessages[a.id] || 0) > 0;
      const unreadB = (unreadMessages[b.id] || 0) > 0;

      if (unreadA && !unreadB) return -1;
      if (!unreadA && unreadB) return 1;

      return (a.username || a.id).localeCompare(b.username || b.id);
    });
  }, [onlineUsers, userSearch, unreadMessages, pinnedUsers]);

  // Modify the filtered offline users to include pinned users at the top
  const filteredOfflineUsers = useMemo(() => {
    const users = filterUsersBySearch(offlineUsers, userSearch);
    return users.sort((a, b) => {
      const isPinnedA = pinnedUsers.includes(a.id);
      const isPinnedB = pinnedUsers.includes(b.id);

      if (isPinnedA && !isPinnedB) return -1;
      if (!isPinnedA && isPinnedB) return 1;

      const unreadA = (unreadMessages[a.id] || 0) > 0;
      const unreadB = (unreadMessages[b.id] || 0) > 0;

      if (unreadA && !unreadB) return -1;
      if (!unreadA && unreadB) return 1;

      return (a.username || a.id).localeCompare(b.username || b.id);
    });
  }, [offlineUsers, userSearch, unreadMessages, pinnedUsers]);

  // Update the usersWithUnreadMessages to include pinned users at the top
  const usersWithUnreadMessages = useMemo(() => {
    return [...filteredUsers, ...filteredOfflineUsers]
      .filter((user) => user && user?.id !== userId && (unreadMessages[user?.id] || 0) > 0)
      .sort((a, b) => {
        const isPinnedA = pinnedUsers.includes(a?.id || "");
        const isPinnedB = pinnedUsers.includes(b?.id || "");

        if (isPinnedA && !isPinnedB) return -1;
        if (!isPinnedA && isPinnedB) return 1;

        return (a?.username || a?.id).localeCompare(b?.username || b?.id);
      });
  }, [filteredUsers, filteredOfflineUsers, userId, unreadMessages, pinnedUsers]);

  // Update the onlineUsersWithoutUnread to include pinned users at the top
  const onlineUsersWithoutUnread = useMemo(() => {
    return filteredUsers
      .filter((user) => user && user?.id !== userId && !(unreadMessages[user?.id] || 0))
      .sort((a, b) => {
        const isPinnedA = pinnedUsers.includes(a?.id || "");
        const isPinnedB = pinnedUsers.includes(b?.id || "");

        if (isPinnedA && !isPinnedB) return -1;
        if (!isPinnedA && isPinnedB) return 1;

        return (a?.username || a?.id).localeCompare(b?.username || b?.id);
      });
  }, [filteredUsers, userId, unreadMessages, pinnedUsers]);

  // Update the offlineUsersWithoutUnread to include pinned users at the top
  const offlineUsersWithoutUnread = useMemo(() => {
    return filteredOfflineUsers
      .filter((user) => !(unreadMessages[user?.id] || 0))
      .sort((a, b) => {
        const isPinnedA = pinnedUsers.includes(a?.id || "");
        const isPinnedB = pinnedUsers.includes(b?.id || "");

        if (isPinnedA && !isPinnedB) return -1;
        if (!isPinnedA && isPinnedB) return 1;

        return (a?.username || a?.id).localeCompare(b?.username || b?.id);
      });
  }, [filteredOfflineUsers, unreadMessages, pinnedUsers]);

  const onlineUsersCount = useMemo(() => {
    return filteredUsers.filter((user) => !(unreadMessages[user?.id] || 0)).length;
  }, [filteredUsers, unreadMessages]);

  // Add effect to handle room message loading
  useEffect(() => {
    if (chatClient && activeTab && activeTab.type === "room" && activeTab.roomId) {
      chatLogger.log(`Requesting room message history for ${activeTab.roomId}`);
      _setIsLoadingMessagesLocal(true);

      // Request room history
      chatClient.getRoomHistory(activeTab.roomId);

      // Set a safety timeout to clear loading state if no response
      const safetyTimeout = setTimeout(() => {
        _setIsLoadingMessagesLocal(false);
      }, 5000);

      return () => clearTimeout(safetyTimeout);
    } else if (activeTab?.type !== "room") {
      // Clear loading state for non-room tabs
      _setIsLoadingMessagesLocal(false);
    }
  }, [chatClient, activeTab]);

  // Add ref for tabs container
  const tabsContainerRef = useRef<HTMLDivElement>(null);

  // Add effect to scroll tabs container when tab changes
  useEffect(() => {
    if (tabsContainerRef.current && activeTab) {
      // Find the active tab element
      const activeTabElement = tabsContainerRef.current.querySelector(`[data-tab-id="${activeTab.id}"]`);
      if (activeTabElement) {
        // Scroll the active tab into view
        activeTabElement.scrollIntoView({ behavior: "smooth", block: "nearest", inline: "end" });
      }
    }
  }, [activeTab, tabs]);

  // If username is not set, show login form
  if (!isUsernameSet) {
    return <LoginForm onLogin={handleLogin} />;
  }

  if (isMinimized) {
    return (
      <div className="fixed bottom-2 left-2 pointer-events-auto z-50">
        <CircleButton
          onClick={() => chatActions.setMinimized(false)}
          size="lg"
          // className="fixed bottom-2 left-2 pointer-events-auto" // Moved to parent div
        >
          <svg
            xmlns="http://www.w3.org/2000/svg"
            className="h-6 w-6"
            fill="none"
            viewBox="0 0 24 24"
            stroke="currentColor"
          >
            <path
              strokeLinecap="round"
              strokeLinejoin="round"
              strokeWidth={2}
              d="M8 12h.01M12 12h.01M16 12h.01M21 12c0 4.418-4.03 8-9 8a9.863 9.863 0 01-4.255-.949L3 20l1.395-3.72C3.512 15.042 3 13.574 3 12c0-4.418 4.03-8 9-8s9 3.582 9 8z"
            />
          </svg>
        </CircleButton>
        {totalUnreadMessages > 0 && (
          <span className="absolute -top-1 -right-1 block h-5 w-5 rounded-full bg-red-500 bg-red/30 text-white text-xxs flex items-center justify-center">
            {totalUnreadMessages}
          </span>
        )}
      </div>
    );
  }

  return (
    <div
<<<<<<< HEAD
      className={`flex flex-col md:flex-row overflow-hidden bg-black/30 hover:bg-black/60 z-100 pointer-events-auto transition-all duration-300 ${
=======
      className={`flex flex-col md:flex-row bg-black/30 z-100 pointer-events-auto transition-all duration-300 ${
>>>>>>> fd25789f
        isExpanded ? "h-[600px]" : "h-72"
      } ${isInputFocused ? "bg-black/60" : "bg-black/20"}`}
    >
      {/* Main Chat Area */}
      <div className={`flex flex-col flex w-[800px] max-w-[45vw]`}>
        {/* Chat Header */}
        <div className="flex flex-col flex-shrink-0 border-b border-gold/30 shadow-sm">
          {/* Tab Bar */}
          <div className="flex items-center relative">
            {/* Add Room Button */}
            <button
              onClick={() => {
                setIsRoomsVisible(!isRoomsVisible);
                setIsUsersVisible(false);
              }}
              className="flex items-center gap-1 px-2 py-1 text-gold/70 hover:text-gold transition-colors"
            >
              <svg
                xmlns="http://www.w3.org/2000/svg"
                className="h-4 w-4"
                fill="none"
                viewBox="0 0 24 24"
                stroke="currentColor"
              >
                <path strokeLinecap="round" strokeLinejoin="round" strokeWidth={2} d="M12 6v6m0 0v6m0-6h6m-6 0H6" />
              </svg>
              <span className="text-sm">Room</span>
            </button>

            {/* Add DM Button */}
            <button
              onClick={() => {
                setIsUsersVisible(!isUsersVisible);
                setIsRoomsVisible(false);
              }}
              className="flex items-center gap-1 px-2 py-1 text-gold/70 hover:text-gold transition-colors relative"
            >
              <svg
                xmlns="http://www.w3.org/2000/svg"
                className="h-4 w-4"
                fill="none"
                viewBox="0 0 24 24"
                stroke="currentColor"
              >
                <path strokeLinecap="round" strokeLinejoin="round" strokeWidth={2} d="M12 6v6m0 0v6m0-6h6m-6 0H6" />
              </svg>
              <span className="text-sm">DM</span>
              {totalUnreadMessages > 0 && (
                <span className="absolute isolate -top-1 -right-1 block h-5 w-5 rounded-full bg-red-500 bg-red/30 text-white text-xxs flex items-center justify-center">
                  {totalUnreadMessages}
                </span>
              )}
            </button>

            {/* Active Tabs */}
            <div className="flex-1 flex overflow-x-auto scrollbar-none" ref={tabsContainerRef}>
              {tabs.map((tab) => (
                <div
                  key={tab.id}
                  data-tab-id={tab.id}
                  className={`flex items-center gap-1 px-2 py-1 text-gold/70 hover:text-gold transition-colors border-r border-gold/30 ${
                    tab.id === activeTabId ? "bg-gold/20 text-gold" : ""
                  }`}
                >
                  <button onClick={() => chatActions.setActiveTab(tab.id)} className="flex items-center gap-1">
                    <span className="text-sm truncate max-w-[100px]">{tab.name}</span>
                    {unreadMessages[tab?.recipientId || ""] > 0 && (
                      <span className="ml-1 animate-pulse bg-red-500 text-white text-xxs px-2 bg-red/30 rounded-full">
                        {unreadMessages[tab?.recipientId || ""]}
                      </span>
                    )}
                  </button>
                  <button
                    onClick={(e) => {
                      e.stopPropagation();
                      chatActions.removeTab(tab.id);
                    }}
                    className="ml-1 p-0.5 rounded hover:bg-gold/20 transition-colors"
                  >
                    <svg
                      xmlns="http://www.w3.org/2000/svg"
                      className="h-3 w-3"
                      fill="none"
                      viewBox="0 0 24 24"
                      stroke="currentColor"
                    >
                      <path strokeLinecap="round" strokeLinejoin="round" strokeWidth={2} d="M6 18L18 6M6 6l12 12" />
                    </svg>
                  </button>
                </div>
              ))}
            </div>

            {/* Action Buttons */}
            <div className="flex items-center gap-2 pr-2">
              <button
                onClick={saveChatToText}
                className="text-gold/70 hover:text-gold transition-colors p-1"
                title="Save chat to text file"
              >
                <svg
                  xmlns="http://www.w3.org/2000/svg"
                  className="h-4 w-4"
                  fill="none"
                  viewBox="0 0 24 24"
                  stroke="currentColor"
                >
                  <path
                    strokeLinecap="round"
                    strokeLinejoin="round"
                    strokeWidth={2}
                    d="M4 16v1a3 3 0 003 3h10a3 3 0 003-3v-1m-4-4l-4 4m0 0l-4-4m4 4V4"
                  />
                </svg>
              </button>
              <button
                onClick={() => chatActions.toggleExpand()}
                className="text-gold/70 hover:text-gold transition-colors p-1"
              >
                <svg
                  xmlns="http://www.w3.org/2000/svg"
                  className="h-4 w-4"
                  fill="none"
                  viewBox="0 0 24 24"
                  stroke="currentColor"
                >
                  {isExpanded ? (
                    <path
                      strokeLinecap="round"
                      strokeLinejoin="round"
                      strokeWidth={2}
                      d="M4 14h6m0 0v6m0-6l-7 7m17-11h-6m0 0V4m0 6l7-7"
                    />
                  ) : (
                    <path
                      strokeLinecap="round"
                      strokeLinejoin="round"
                      strokeWidth={2}
                      d="M15 3h6v6M9 3H3v6m12 12h6v-6M3 15v6h6"
                    />
                  )}
                </svg>
              </button>
              <button
                onClick={() => chatActions.setMinimized(true)}
                className="text-gold/70 hover:text-gold transition-colors p-1"
              >
                <svg
                  xmlns="http://www.w3.org/2000/svg"
                  className="h-4 w-4"
                  fill="none"
                  viewBox="0 0 24 24"
                  stroke="currentColor"
                >
                  <path strokeLinecap="round" strokeLinejoin="round" strokeWidth={2} d="M19 9l-7 7-7-7" />
                </svg>
              </button>
            </div>

            {/* Dropdowns */}
            {isRoomsVisible && (
              <div className="absolute top-full left-0 mt-1 w-64 bg-brown/95 border border-gold/30 rounded shadow-lg z-50">
                <div className="p-2 border-b border-gold/30">
                  <div className="relative">
                    <input
                      type="text"
                      placeholder="Search rooms..."
                      value={roomSearch}
                      onChange={(e) => setRoomSearch(e.target.value)}
                      className="w-full pl-2 py-1 bg-gold/20 focus:outline-none text-gold placeholder-gold/50 border border-gold/30 rounded text-sm"
                    />
                    {roomSearch && (
                      <button
                        onClick={() => setRoomSearch("")}
                        className="absolute right-2 top-1/2 -translate-y-1/2 text-gold/70 hover:text-gold transition-colors"
                      >
                        <svg
                          xmlns="http://www.w3.org/2000/svg"
                          className="h-4 w-4"
                          viewBox="0 0 20 20"
                          fill="currentColor"
                        >
                          <path
                            fillRule="evenodd"
                            d="M4.293 4.293a1 1 0 011.414 0L10 8.586l4.293-4.293a1 1 0 111.414 1.414L11.414 10l4.293 4.293a1 1 0 01-1.414 1.414L10 11.414l-4.293 4.293a1 1 0 01-1.414-1.414L8.586 10 4.293 5.707a1 1 0 010-1.414z"
                            clipRule="evenodd"
                          />
                        </svg>
                      </button>
                    )}
                  </div>
                </div>
                <div className="max-h-[300px] overflow-y-auto">
                  {/* Global Chat Option */}
                  <button onClick={handleGlobalChatClick} className="w-full px-2 py-1 text-left hover:bg-gold/20">
                    <span className="text-sm">Game Chat</span>
                  </button>

                  {/* Rooms */}
                  {filteredRooms.map((room) => (
                    <button
                      key={room.id}
                      onClick={() => {
                        chatActions.addTab({
                          type: "room",
                          name: room.name || room.id,
                          roomId: room.id,
                        });
                        setIsRoomsVisible(false);
                      }}
                      className="w-full px-2 py-1 text-left hover:bg-gold/20"
                    >
                      <span className="text-sm">{room.name || room.id}</span>
                      {room.userCount && <span className="ml-2 text-xs bg-gold/20 px-1 rounded">{room.userCount}</span>}
                    </button>
                  ))}
                </div>
              </div>
            )}

            {isUsersVisible && (
              <div className="absolute top-full left-0 mt-1 w-64 bg-brown/95 border border-gold/30 rounded shadow-lg z-50">
                <div className="p-2 border-b border-gold/30">
                  <div className="relative">
                    <input
                      type="text"
                      placeholder="Search users..."
                      value={userSearch}
                      onChange={(e) => setUserSearch(e.target.value)}
                      className="w-full pl-2 py-1 bg-gold/20 focus:outline-none text-gold placeholder-gold/50 border border-gold/30 rounded text-sm"
                    />
                    {userSearch && (
                      <button
                        onClick={() => setUserSearch("")}
                        className="absolute right-2 top-1/2 -translate-y-1/2 text-gold/70 hover:text-gold transition-colors"
                      >
                        <svg
                          xmlns="http://www.w3.org/2000/svg"
                          className="h-4 w-4"
                          viewBox="0 0 20 20"
                          fill="currentColor"
                        >
                          <path
                            fillRule="evenodd"
                            d="M4.293 4.293a1 1 0 011.414 0L10 8.586l4.293-4.293a1 1 0 111.414 1.414L11.414 10l4.293 4.293a1 1 0 01-1.414 1.414L10 11.414l-4.293 4.293a1 1 0 01-1.414-1.414L8.586 10 4.293 5.707a1 1 0 010-1.414z"
                            clipRule="evenodd"
                          />
                        </svg>
                      </button>
                    )}
                  </div>
                </div>
                <div className="max-h-[300px] overflow-y-auto">
                  {/* Users with unread messages */}
                  {usersWithUnreadMessages.length > 0 && (
                    <div>
                      <div className="px-2 py-1 text-xs font-medium text-gray-400">Unread Messages</div>
                      {usersWithUnreadMessages.map((user) => (
                        <UserItem
                          key={user?.id}
                          user={user}
                          isOffline={offlineUsers.some((u) => u?.id === user?.id)}
                          unreadCount={unreadMessages[user?.id] || 0}
                          isSelected={false}
                          isPinned={pinnedUsers.includes(user?.id)}
                          onSelect={(userId) => {
                            const username = [...onlineUsers, ...offlineUsers].find((u) => u?.id === userId)?.username;
                            chatActions.addTab({
                              type: "direct",
                              name: username || userId,
                              recipientId: userId,
                            });
                            setIsUsersVisible(false);
                          }}
                          onTogglePin={togglePinUser}
                        />
                      ))}
                    </div>
                  )}

                  {/* Online Users without unread messages */}
                  {onlineUsersWithoutUnread.length > 0 && (
                    <div>
                      <div className="px-2 py-1 text-xs font-medium text-gray-400">
                        Online Lords{" "}
                        <span className="bg-green-600/60 px-2 py-0.5 text-xs font-medium">{onlineUsersCount}</span>
                      </div>
                      {onlineUsersWithoutUnread.map((user) => (
                        <UserItem
                          key={user?.id}
                          user={user}
                          isOffline={false}
                          unreadCount={0}
                          isSelected={false}
                          isPinned={pinnedUsers.includes(user?.id)}
                          onSelect={(userId) => {
                            const username = [...onlineUsers, ...offlineUsers].find((u) => u?.id === userId)?.username;
                            chatActions.addTab({
                              type: "direct",
                              name: username || userId,
                              recipientId: userId,
                            });
                            setIsUsersVisible(false);
                          }}
                          onTogglePin={togglePinUser}
                        />
                      ))}
                    </div>
                  )}

                  {/* Offline Users without unread messages */}
                  {offlineUsersWithoutUnread.length > 0 && (
                    <div>
                      <div className="px-2 py-1 text-xs font-medium text-gray-400">Offline</div>
                      {offlineUsersWithoutUnread.map((user) => (
                        <UserItem
                          key={user?.id}
                          user={user}
                          isOffline={true}
                          unreadCount={0}
                          isSelected={false}
                          isPinned={pinnedUsers.includes(user?.id)}
                          onSelect={(userId) => {
                            const username = [...onlineUsers, ...offlineUsers].find((u) => u?.id === userId)?.username;
                            chatActions.addTab({
                              type: "direct",
                              name: username || userId,
                              recipientId: userId,
                            });
                            setIsUsersVisible(false);
                          }}
                          onTogglePin={togglePinUser}
                        />
                      ))}
                    </div>
                  )}
                </div>
              </div>
            )}
          </div>
        </div>

        {/* Messages display */}
        <div className={`flex-1 overflow-y-auto p-1 flex flex-col transition-all duration-300`} ref={chatContainerRef}>
          {isStoreLoadingMessages ? (
            <div className="flex flex-col items-center justify-center h-full text-center">
              <div className="animate-spin h-8 w-8 border-3 border-orange-500 rounded-full border-t-transparent mb-4"></div>
              <p className="text-gray-400">Loading messages...</p>
            </div>
          ) : filteredMessages.length === 0 ? (
            <div className="flex flex-col items-center justify-center h-full text-center text-gray-500">
              <svg
                xmlns="http://www.w3.org/2000/svg"
                className="h-10 w-10 md:h-12 md:w-12 mb-2 text-gray-600"
                fill="none"
                viewBox="0 0 24 24"
                stroke="currentColor"
              >
                <path
                  strokeLinecap="round"
                  strokeLinejoin="round"
                  strokeWidth={1.5}
                  d="M8 12h.01M12 12h.01M16 12h.01M21 12c0 4.418-4.03 8-9 8a9.863 9.863 0 01-4.255-.949L3 20l1.395-3.72C3.512 15.042 3 13.574 3 12c0-4.418 4.03-8 9-8s9 3.582 9 8z"
                />
              </svg>
              {activeTab?.type === "direct" ? (
                <p>No direct messages yet</p>
              ) : activeTab?.type === "room" ? (
                <p>No messages yet in this room</p>
              ) : (
                <p>Join a room to start chatting</p>
              )}
            </div>
          ) : (
            <>
              {/* Spacer to push content to bottom when there are few messages */}
              <div className="flex-grow" />

              <div
                className={`space-y-1 transition-opacity duration-500 ${
                  shouldShowTransition ? (isInitialScrollComplete ? "opacity-100" : "opacity-0") : "opacity-100"
                }`}
              >
                {messageGroups.map((group, groupIndex) => {
                  const groupKey = `${group.messages[0]?.id || "empty"}-${groupIndex}`;
                  return (
                    <MessageGroupComponent
                      key={groupKey}
                      group={group}
                      userId={userId}
                      selectRecipient={(userId) => {
                        const username = [...onlineUsers, ...offlineUsers].find((u) => u?.id === userId)?.username;
                        chatActions.addTab({
                          type: "direct",
                          name: username || userId,
                          recipientId: userId,
                        });
                      }}
                    />
                  );
                })}
                <div ref={messagesEndRef} style={{ height: "", clear: "both" }} />
              </div>
            </>
          )}
        </div>

        {/* Message input */}
        <MessageInput
          onSendMessage={handleSendMessage}
          onFocusChange={setIsInputFocused}
          isRecipientOffline={
            activeTab?.type === "direct" ? offlineUsers.some((user) => user?.id === activeTab.recipientId) : false
          }
          recipientUsername={
            activeTab?.type === "direct"
              ? [...onlineUsers, ...offlineUsers].find((user) => user?.id === activeTab.recipientId)?.username
              : undefined
          }
        />
      </div>
    </div>
  );
}

export default ChatModule;<|MERGE_RESOLUTION|>--- conflicted
+++ resolved
@@ -719,11 +719,7 @@
 
   return (
     <div
-<<<<<<< HEAD
       className={`flex flex-col md:flex-row overflow-hidden bg-black/30 hover:bg-black/60 z-100 pointer-events-auto transition-all duration-300 ${
-=======
-      className={`flex flex-col md:flex-row bg-black/30 z-100 pointer-events-auto transition-all duration-300 ${
->>>>>>> fd25789f
         isExpanded ? "h-[600px]" : "h-72"
       } ${isInputFocused ? "bg-black/60" : "bg-black/20"}`}
     >
