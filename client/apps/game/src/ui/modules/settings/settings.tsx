import { ReactComponent as Copy } from "@/assets/icons/common/copy.svg";
import { ReactComponent as Next } from "@/assets/icons/common/fast-forward.svg";
import { ReactComponent as Muted } from "@/assets/icons/common/muted.svg";
import { ReactComponent as Unmuted } from "@/assets/icons/common/unmuted.svg";
import { ReactComponent as Controller } from "@/assets/icons/controller.svg";
import { ReactComponent as DojoMark } from "@/assets/icons/dojo-mark-full-dark.svg";
import { ReactComponent as RealmsWorld } from "@/assets/icons/rw-logo.svg";
<<<<<<< HEAD
=======
import { useDojo } from "@/hooks/context/dojo-context";
import { useGuilds } from "@/hooks/helpers/use-guilds";
import useUIStore from "@/hooks/store/use-ui-store";
import { useMusicPlayer } from "@/hooks/use-music";
import useScreenOrientation from "@/hooks/use-screen-orientation";
>>>>>>> 1f36d01e
import { settings } from "@/ui/components/navigation/config";
import { OSWindow } from "@/ui/components/navigation/os-window";
import { GraphicsSettings, IS_FLAT_MODE } from "@/ui/config";
import Avatar from "@/ui/elements/avatar";
import Button from "@/ui/elements/button";
import { Checkbox } from "@/ui/elements/checkbox";
import { Headline } from "@/ui/elements/headline";
import { RangeInput } from "@/ui/elements/range-input";
import { addressToNumber, currencyIntlFormat, displayAddress } from "@/ui/utils/utils";
import { getAddressName } from "@/utils/entities";
import { ContractAddress } from "@bibliothecadao/eternum";
import { useDojo, useGuilds, useMusicPlayer, useRealm, useScreenOrientation, useUIStore } from "@bibliothecadao/react";
import { useEffect, useRef, useState } from "react";
import { toast } from "sonner";

export const SettingsWindow = () => {
  const {
    account: { account },
    setup: { components },
  } = useDojo();

  const setBlankOverlay = useUIStore((state) => state.setShowBlankOverlay);

  const addressName = getAddressName(ContractAddress(account.address), components);

  const [showSettings, setShowSettings] = useState(false);
  const musicLevel = useUIStore((state) => state.musicLevel);
  const effectsLevel = useUIStore((state) => state.effectsLevel);
  const setMusicLevel = useUIStore((state) => state.setMusicLevel);
  const setEffectsLevel = useUIStore((state) => state.setEffectsLevel);
  const isSoundOn = useUIStore((state) => state.isSoundOn);
  const toggleSound = useUIStore((state) => state.toggleSound);

  const getCurrentDonkeyWeightMinimum = () => {
    return Number(localStorage.getItem("WEIGHT_MINIMUM") || 0);
  };

  const [donkeyWeightLimit, setDonkeyWeightLimit] = useState(getCurrentDonkeyWeightMinimum());

  useEffect(() => {
    localStorage.setItem("WEIGHT_MINIMUM", donkeyWeightLimit.toString());
  }, [donkeyWeightLimit]);

  const { toggleFullScreen, isFullScreen } = useScreenOrientation();
  const [fullScreen, setFullScreen] = useState<boolean>(isFullScreen());

  const clickFullScreen = () => {
    setFullScreen(!fullScreen);
    toggleFullScreen();
  };

  const copyToClipBoard = () => {
    navigator.clipboard.writeText(account.address);
    toast("Copied address to clipboard!");
  };

  const { trackName, next } = useMusicPlayer();

  const togglePopup = useUIStore((state) => state.togglePopup);

  const isOpen = useUIStore((state) => state.isPopupOpen(settings));

  const GRAPHICS_SETTING = (localStorage.getItem("GRAPHICS_SETTING") as GraphicsSettings) || GraphicsSettings.HIGH;

  const { useGuildQuery } = useGuilds();
  const { guilds } = useGuildQuery();
  const [selectedGuilds, setSelectedGuilds] = useState<string[]>(() => {
    const savedGuilds = localStorage.getItem("WHITELIST");
    return savedGuilds ? savedGuilds.split(",") : [];
  });

  const handleGuildSelect = (guildId: string) => {
    setSelectedGuilds((prev) => {
      const newGuilds = prev.includes(guildId) ? prev.filter((id) => id !== guildId) : [...prev, guildId];
      localStorage.setItem("WHITELIST", newGuilds.join(","));
      toast(prev.includes(guildId) ? "Guild removed from whitelist!" : "Guild added to whitelist!");
      return newGuilds;
    });
  };

  const handleClearGuilds = () => {
    setSelectedGuilds([]);
    localStorage.removeItem("WHITELIST");
    toast("Guild whitelist cleared!");
  };

  const [isFlatMode, setIsFlatMode] = useState<boolean>(() => IS_FLAT_MODE);

  const toggleFlatMode = () => {
    setIsFlatMode((prev) => {
      const newFlatMode = !prev;
      localStorage.setItem("FLAT_MODE", newFlatMode.toString());
      window.location.reload(); // Reload the page to apply changes
      return newFlatMode;
    });
  };

  return (
    <OSWindow onClick={() => togglePopup(settings)} show={isOpen} title={settings}>
      <div className="flex justify-between p-4">
        <div className="relative">
          <Avatar
            onClick={() => setShowSettings(!showSettings)}
            size="xl"
            className="relative z-1"
            src={`/images/avatars/${addressToNumber(account.address)}.png`}
          />
        </div>
        {addressName && <div className="self-center px-4 mx-2 text-xl border rounded border-gold">{addressName}</div>}
        <div className="flex flex-col items-center">
          <Controller className="w-12" />
          <div className="flex flex-row">
            <div className="self-center mx-1" onClick={copyToClipBoard}>
              {displayAddress(account.address)}
            </div>
            <Copy className="w-4 mx-1 hover:text-white" onClick={copyToClipBoard} />
          </div>
        </div>
      </div>
      <div className="flex flex-col p-3 space-y-2">
        <Headline>Video</Headline>
        <div className="flex items-center space-x-2 text-xs cursor-pointer text-gray-gold" onClick={clickFullScreen}>
          <Checkbox enabled={fullScreen} />
          <div>Fullscreen</div>
        </div>
        <Headline>Graphics</Headline>
        <div className="flex space-x-2">
          <Button
            disabled={GRAPHICS_SETTING === GraphicsSettings.LOW}
            variant={GRAPHICS_SETTING === GraphicsSettings.LOW ? "success" : "outline"}
            onClick={() => {
              localStorage.setItem("GRAPHICS_SETTING", GraphicsSettings.LOW);
              window.location.reload();
            }}
          >
            Low
          </Button>
          <Button
            disabled={GRAPHICS_SETTING === GraphicsSettings.MID}
            variant={GRAPHICS_SETTING === GraphicsSettings.MID ? "success" : "outline"}
            onClick={() => {
              localStorage.setItem("GRAPHICS_SETTING", GraphicsSettings.MID);
              window.location.reload();
            }}
          >
            Medium
          </Button>
          <Button
            disabled={GRAPHICS_SETTING === GraphicsSettings.HIGH}
            variant={GRAPHICS_SETTING === GraphicsSettings.HIGH ? "success" : "outline"}
            onClick={() => {
              localStorage.setItem("GRAPHICS_SETTING", GraphicsSettings.HIGH);
              window.location.reload();
            }}
          >
            High
          </Button>
        </div>
        <div className="flex items-center space-x-2 text-xs cursor-pointer text-gray-gold" onClick={toggleFlatMode}>
          <Checkbox enabled={isFlatMode} />
          <div>Flat Mode</div>
        </div>

        <div className="flex flex-col gap-2">
          <h5>Whitelist guilds</h5>
          <div className="flex flex-wrap gap-2">
            {guilds.map((guild) => (
              <Button
                size="xs"
                key={guild.entityId}
                variant={selectedGuilds.includes(guild.entityId.toString()) ? "success" : "outline"}
                onClick={() => handleGuildSelect(guild.entityId.toString())}
              >
                {guild.name}
              </Button>
            ))}
          </div>
          {selectedGuilds.length > 0 && (
            <Button size="xs" variant="danger" onClick={handleClearGuilds} className="self-start">
              Clear All
            </Button>
          )}
        </div>
        <Headline>Sound</Headline>
        <div className="flex space-x-2">
          {isSoundOn ? (
            <Button variant="outline" onClick={() => toggleSound()}>
              <Unmuted className="w-4 cursor-pointer fill-gold" />
            </Button>
          ) : (
            <Button variant="outline" onClick={() => toggleSound()}>
              <Muted className="w-4 cursor-pointer fill-gold" />
            </Button>
          )}

          <ScrollingTrackName trackName={trackName} />
          <Button variant="outline" onClick={next}>
            <Next className="h-4 cursor-pointer fill-gold stroke-gold" />
          </Button>
        </div>

        <RangeInput value={musicLevel} fromTitle="Mute" onChange={setMusicLevel} title="Music" />
        <RangeInput value={effectsLevel} fromTitle="Mute" onChange={setEffectsLevel} title="Effects" />

        <Headline>Donkey Settings</Headline>
        <RangeInput
          value={donkeyWeightLimit}
          min={0}
          max={100000}
          fromTitle="0"
          toTitle={currencyIntlFormat(100000)}
          onChange={setDonkeyWeightLimit}
          title={`Minimum Weight: ${donkeyWeightLimit} kg`}
        />

        <Button onClick={() => setShowSettings(false)} variant="outline" className="text-xxs !py-1 !px-2 mr-auto">
          Done
        </Button>
        <div className="flex py-3 space-x-3">
          <a target="_blank" href="https://realms.world">
            <RealmsWorld className="w-16" />
          </a>
          <a href="https://www.dojoengine.org/en/">
            <DojoMark className="w-16" />
          </a>
        </div>

        <div className="text-xs text-white/40">
          Built by{" "}
          <a className="underline" href="https://realms.world">
            Realms.World
          </a>
          , powered by{" "}
          <a className="underline" href="https://www.dojoengine.org/en/">
            dojo
          </a>{" "}
          <br /> Fork and modify this client on{" "}
          <a className="underline" href="https://github.com/BibliothecaDAO/eternum">
            Github
          </a>
        </div>

        <Button
          onClick={() => {
            setShowSettings(false);
            setBlankOverlay(true);
          }}
        >
          onboarding
        </Button>
      </div>
    </OSWindow>
  );
};

const ScrollingTrackName = ({ trackName }: { trackName: string }) => {
  const trackNameRef = useRef<any>(null);

  useEffect(() => {
    const trackNameElement = trackNameRef.current;
    const trackNameWidth = trackNameElement.offsetWidth;
    const containerWidth = trackNameElement.parentElement.offsetWidth;

    if (trackNameWidth > containerWidth) {
      trackNameElement.style.animationDuration = `${trackNameWidth / 20}s`;
      trackNameElement.classList.add("scrolling");
    }
  }, []);

  return (
    <div className="w-full p-1 overflow-hidden text-xs border border-gold">
      <div className="track-name" ref={trackNameRef}>
        {trackName} - Casey Wescot
      </div>
    </div>
  );
};<|MERGE_RESOLUTION|>--- conflicted
+++ resolved
@@ -5,14 +5,6 @@
 import { ReactComponent as Controller } from "@/assets/icons/controller.svg";
 import { ReactComponent as DojoMark } from "@/assets/icons/dojo-mark-full-dark.svg";
 import { ReactComponent as RealmsWorld } from "@/assets/icons/rw-logo.svg";
-<<<<<<< HEAD
-=======
-import { useDojo } from "@/hooks/context/dojo-context";
-import { useGuilds } from "@/hooks/helpers/use-guilds";
-import useUIStore from "@/hooks/store/use-ui-store";
-import { useMusicPlayer } from "@/hooks/use-music";
-import useScreenOrientation from "@/hooks/use-screen-orientation";
->>>>>>> 1f36d01e
 import { settings } from "@/ui/components/navigation/config";
 import { OSWindow } from "@/ui/components/navigation/os-window";
 import { GraphicsSettings, IS_FLAT_MODE } from "@/ui/config";
@@ -22,9 +14,8 @@
 import { Headline } from "@/ui/elements/headline";
 import { RangeInput } from "@/ui/elements/range-input";
 import { addressToNumber, currencyIntlFormat, displayAddress } from "@/ui/utils/utils";
-import { getAddressName } from "@/utils/entities";
-import { ContractAddress } from "@bibliothecadao/eternum";
-import { useDojo, useGuilds, useMusicPlayer, useRealm, useScreenOrientation, useUIStore } from "@bibliothecadao/react";
+import { ContractAddress, getAddressName } from "@bibliothecadao/eternum";
+import { useDojo, useGuilds, useMusicPlayer, useScreenOrientation, useUIStore } from "@bibliothecadao/react";
 import { useEffect, useRef, useState } from "react";
 import { toast } from "sonner";
 
