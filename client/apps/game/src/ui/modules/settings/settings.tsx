import { ReactComponent as Next } from "@/assets/icons/common/arrow-right.svg";
import { ReactComponent as Copy } from "@/assets/icons/common/copy.svg";
import { ReactComponent as Muted } from "@/assets/icons/common/muted.svg";
import { ReactComponent as Unmuted } from "@/assets/icons/common/unmuted.svg";
import { ReactComponent as Controller } from "@/assets/icons/controller.svg";
import { ReactComponent as DojoMark } from "@/assets/icons/dojo-mark-full-dark.svg";
import { ReactComponent as RealmsWorld } from "@/assets/icons/rw-logo.svg";
import { AudioCategory, ScrollingTrackName, useMusicPlayer, useSimpleAudio } from "@/audio";
import { useUIStore } from "@/hooks/store/use-ui-store";
import { ToriiSetting } from "@/types";
<<<<<<< HEAD
import { GraphicsSettings, IS_FLAT_MODE } from "@/ui/config";
=======
import { GraphicsSettings } from "@/ui/config";
>>>>>>> e6260bac
import { Avatar, Button, Checkbox, RangeInput } from "@/ui/design-system/atoms";
import { Headline } from "@/ui/design-system/molecules";
import { OSWindow, settings } from "@/ui/features/world";
import { addressToNumber, displayAddress } from "@/ui/utils/utils";
import { DEFAULT_TORII_SETTING } from "@/utils/config";
import { getAddressName, getIsBlitz } from "@bibliothecadao/eternum";
import { useDojo, useGuilds, useScreenOrientation } from "@bibliothecadao/react";
import { ContractAddress } from "@bibliothecadao/types";
import * as platform from "platform";
import { useEffect, useState } from "react";
import { toast } from "sonner";

// Helper function to extract architecture from filename
const extractArchitecture = (filename: string): string | null => {
  // Common architecture patterns
  const patterns = [
    /arm64/i,
    /aarch64/i, // Often used for ARM64, especially on macOS
    /x86_64/i,
    /amd64/i, // Often used interchangeably with x86_64
    /x64/i, // Common abbreviation for x86_64/amd64
  ];

  for (const pattern of patterns) {
    const match = filename.match(pattern);
    if (match) {
      let arch = match[0].toLowerCase();
      // Normalize common variations
      if (arch === "aarch64") arch = "arm64";
      if (arch === "x64") arch = "amd64"; // Or 'x86_64', 'amd64' is common
      return arch;
    }
  }

  // Handle specific file types if no pattern matches
  if (filename.endsWith(".exe")) {
    // Assume amd64 for .exe if not specified, as it's most common
    return "amd64";
  }
  // Add assumption for .dmg if no explicit arch (often aarch64/arm64 on modern macOS)
  if (filename.endsWith(".dmg")) {
    return "arm64/amd64"; // Could be either, maybe default to arm64 or leave ambiguous
  }

  return null; // Return null if no architecture found
};

export const SettingsWindow = () => {
  const {
    account: { account },
    setup: { components },
  } = useDojo();

  const [download, setDownload] = useState<boolean>(false);

  const setBlankOverlay = useUIStore((state) => state.setShowBlankOverlay);

  const addressName = getAddressName(ContractAddress(account.address), components);

  const [showSettings, setShowSettings] = useState(false);

  // New audio system - lightweight version
  const { setCategoryVolume, setMuted, getCurrentState } = useSimpleAudio();
  const { trackName, next: nextTrack } = useMusicPlayer();

  // Get current state for initial render only
  const [audioState] = useState(() => getCurrentState());
  const enableMapZoom = useUIStore((state) => state.enableMapZoom);
  const setEnableMapZoom = useUIStore((state) => state.setEnableMapZoom);

  const { toggleFullScreen, isFullScreen } = useScreenOrientation();
  const [fullScreen, setFullScreen] = useState<boolean>(isFullScreen());

  const initialToriiSetting = (localStorage.getItem("TORII_SETTING") as ToriiSetting) || DEFAULT_TORII_SETTING;
  const [toriiSetting, setToriiSetting] = useState<ToriiSetting>(initialToriiSetting);

  // State to hold download links with names and URLs
  const [eternumLoaderDownloadLinks, setEternumLoaderDownloadLinks] = useState<string[]>([]);

  useEffect(() => {
    setToriiSetting(localStorage.getItem("TORII_SETTING") as ToriiSetting);
  }, [localStorage.getItem("TORII_SETTING")]);

  const clickFullScreen = () => {
    setFullScreen(!fullScreen);
    toggleFullScreen();
  };

  const copyToClipBoard = () => {
    navigator.clipboard.writeText(account.address);
    toast("Copied address to clipboard!");
  };

  // Old music player system - replaced with new audio system

  const togglePopup = useUIStore((state) => state.togglePopup);

  const isOpen = useUIStore((state) => state.isPopupOpen(settings));

  const GRAPHICS_SETTING = (localStorage.getItem("GRAPHICS_SETTING") as GraphicsSettings) || GraphicsSettings.HIGH;

  const guilds = useGuilds();
  const [selectedGuilds, setSelectedGuilds] = useState<string[]>(() => {
    const savedGuilds = localStorage.getItem("WHITELIST");
    return savedGuilds ? savedGuilds.split(",") : [];
  });

  const handleGuildSelect = (guildId: string) => {
    setSelectedGuilds((prev) => {
      const newGuilds = prev.includes(guildId) ? prev.filter((id) => id !== guildId) : [...prev, guildId];
      localStorage.setItem("WHITELIST", newGuilds.join(","));
      toast(prev.includes(guildId) ? "Guild removed from whitelist!" : "Guild added to whitelist!");
      return newGuilds;
    });
  };

  const handleClearGuilds = () => {
    setSelectedGuilds([]);
    localStorage.removeItem("WHITELIST");
    toast("Guild whitelist cleared!");
  };

  // Flat mode toggle removed - using new audio system

  useEffect(() => {
    (async () => {
      const latestRelease = await fetch("https://api.github.com/repos/edisontim/eternum-loader/releases/latest");
      const data = await latestRelease.json();
      const assets = data.assets;

      if (platform.os?.family === "Windows") {
        setEternumLoaderDownloadLinks(
          assets.filter((asset: any) => asset.name.endsWith(".exe")).map((asset: any) => asset.browser_download_url),
        );
      }
      if (platform.os?.family === "OS X") {
        setEternumLoaderDownloadLinks(
          assets.filter((asset: any) => asset.name.endsWith(".dmg")).map((asset: any) => asset.browser_download_url),
        );
      }
      if (platform.os?.family === "Linux") {
        setEternumLoaderDownloadLinks([
          ...assets
            .filter((asset: any) => asset.name.endsWith(".deb"))
            ?.map((asset: any) => asset.browser_download_url),
          ...assets
            .filter((asset: any) => asset.name.endsWith(".rpm"))
            ?.map((asset: any) => asset.browser_download_url),
        ]);
      }
    })();
  }, [platform.os]);

  return (
    <OSWindow onClick={() => togglePopup(settings)} show={isOpen} title={settings}>
      <div className="flex flex-col space-y-6 p-6">
        {/* Header Section */}
        <div className="flex items-center justify-between">
          <div className="flex items-center space-x-4">
            <Avatar
              onClick={() => setShowSettings(!showSettings)}
              size="xl"
              className="relative z-1"
              src={`/images/avatars/${addressToNumber(account.address)}.png`}
            />
            {addressName && <div className="px-4 text-xl border rounded border-gold">{addressName}</div>}
          </div>
          <div className="flex flex-col items-center space-y-2">
            <Controller className="w-12" />
            <div className="flex items-center space-x-2">
              <div className="cursor-pointer" onClick={copyToClipBoard}>
                {displayAddress(account.address)}
              </div>
              <Copy className="w-4 hover:text-white cursor-pointer" onClick={copyToClipBoard} />
            </div>
          </div>
        </div>

        {/* Settings Sections */}
        <div className="flex flex-col space-y-6">
          {/* Torii Section */}
          <section className="space-y-3">
            <Headline>Torii Data source</Headline>
            {download && eternumLoaderDownloadLinks.length > 0 ? (
              <div className="flex flex-col space-y-2">
                {eternumLoaderDownloadLinks.map((linkInfo) => {
                  const arch = extractArchitecture(linkInfo);
                  return (
                    <a key={linkInfo} href={linkInfo} className="text-xs text-gray-gold mx-auto">
                      {platform.os?.family} {arch ? `(${arch})` : ""}
                    </a>
                  );
                })}
              </div>
            ) : (
              <div className="text-xs text-gray-gold mx-auto">
                <Button size="xs" onClick={() => setDownload(true)}>
                  Download
                </Button>{" "}
                Realms Loader for optimal loading times.
              </div>
            )}
            <div className="flex justify-between items-center space-x-2 text-xs cursor-pointer text-gray-gold">
              <div className="flex flex-row space-x-4 items-center">
                <div
                  onClick={() => {
                    const newToriiSetting =
                      toriiSetting === ToriiSetting.Local ? ToriiSetting.Remote : ToriiSetting.Local;
                    setToriiSetting(newToriiSetting);
                  }}
                  className="flex items-center space-x-2"
                >
                  <Checkbox enabled={toriiSetting === ToriiSetting.Local} />
                  <div>Realms Loader</div>
                </div>
                <div
                  onClick={() => {
                    const newToriiSetting =
                      toriiSetting === ToriiSetting.Local ? ToriiSetting.Remote : ToriiSetting.Local;
                    setToriiSetting(newToriiSetting);
                  }}
                  className="flex items-center space-x-2"
                >
                  <Checkbox enabled={toriiSetting === ToriiSetting.Remote} />
                  <div>Provided</div>
                </div>
              </div>
              <div className="flex flex-col space-y-2">
                <Button
                  variant="outline"
                  size="md"
                  disabled={initialToriiSetting === toriiSetting}
                  onClick={() => {
                    localStorage.setItem("TORII_SETTING", toriiSetting);
                    window.location.reload();
                  }}
                >
                  Confirm
                </Button>
              </div>
            </div>
            <div className="w-fit text-xs text-gray-gold mx-auto">Changing this setting will reload the page</div>
          </section>
          {/* Video Section */}
          <section className="space-y-3">
            <Headline>Video</Headline>
            <div
              className="flex items-center space-x-2 text-xs cursor-pointer text-gray-gold"
              onClick={clickFullScreen}
            >
              <Checkbox enabled={fullScreen} />
              <div>Fullscreen</div>
            </div>
            <div
              className="flex items-center space-x-2 text-xs cursor-pointer text-gray-gold"
              onClick={() => setEnableMapZoom(!enableMapZoom)}
            >
              <Checkbox enabled={enableMapZoom} />
              <div>Enable Map Zoom</div>
            </div>
          </section>

          {/* Graphics Section */}
          <section className="space-y-3">
            <Headline>Graphics</Headline>
            <div className="flex space-x-2">
              <Button
                disabled={GRAPHICS_SETTING === GraphicsSettings.LOW}
                variant={GRAPHICS_SETTING === GraphicsSettings.LOW ? "success" : "outline"}
                onClick={() => {
                  localStorage.setItem("GRAPHICS_SETTING", GraphicsSettings.LOW);
                  window.location.reload();
                }}
              >
                Low
              </Button>
              <Button
                disabled={GRAPHICS_SETTING === GraphicsSettings.MID}
                variant={GRAPHICS_SETTING === GraphicsSettings.MID ? "success" : "outline"}
                onClick={() => {
                  localStorage.setItem("GRAPHICS_SETTING", GraphicsSettings.MID);
                  window.location.reload();
                }}
              >
                Medium
              </Button>
              <Button
                disabled={GRAPHICS_SETTING === GraphicsSettings.HIGH}
                variant={GRAPHICS_SETTING === GraphicsSettings.HIGH ? "success" : "outline"}
                onClick={() => {
                  localStorage.setItem("GRAPHICS_SETTING", GraphicsSettings.HIGH);
                  window.location.reload();
                }}
              >
                High
              </Button>
            </div>
          </section>

          {/* Guild Section */}
          <section className="space-y-3">
            <Headline>Whitelist Guilds</Headline>
            <div className="flex flex-col space-y-3">
              <div className="flex flex-wrap gap-2">
                {guilds.map((guild) => (
                  <Button
                    size="xs"
                    key={guild.entityId}
                    variant={selectedGuilds.includes(guild.entityId.toString()) ? "success" : "outline"}
                    onClick={() => handleGuildSelect(guild.entityId.toString())}
                  >
                    {guild.name}
                  </Button>
                ))}
              </div>
              {selectedGuilds.length > 0 && (
                <Button size="xs" variant="danger" onClick={handleClearGuilds} className="self-start">
                  Clear All
                </Button>
              )}
            </div>
          </section>

          {/* Sound Section */}
          <section className="space-y-3">
            <Headline>Sound</Headline>
            <div className="flex space-x-2">
              {audioState && !audioState.muted ? (
                <Button variant="outline" onClick={() => setMuted(true)}>
                  <Unmuted className="w-4 cursor-pointer fill-gold" />
                </Button>
              ) : (
                <Button variant="outline" onClick={() => setMuted(false)}>
                  <Muted className="w-4 cursor-pointer fill-gold" />
                </Button>
              )}
              <ScrollingTrackName trackName={trackName || "Loading..."} />
              <Button variant="outline" onClick={nextTrack}>
                <Next className="h-4 cursor-pointer" />
              </Button>
            </div>
            <div className="space-y-2">
              <RangeInput
                value={Math.round((audioState?.categoryVolumes[AudioCategory.MUSIC] || 0) * 100)}
                fromTitle="Mute"
                onChange={(value) => setCategoryVolume(AudioCategory.MUSIC, value / 100)}
                title="Music"
              />
              <RangeInput
                value={Math.round((audioState?.categoryVolumes[AudioCategory.UI] || 0) * 100)}
                fromTitle="Mute"
                onChange={(value) => setCategoryVolume(AudioCategory.UI, value / 100)}
                title="UI Effects"
              />
              <RangeInput
                value={Math.round((audioState?.categoryVolumes[AudioCategory.COMBAT] || 0) * 100)}
                fromTitle="Mute"
                onChange={(value) => setCategoryVolume(AudioCategory.COMBAT, value / 100)}
                title="Combat Effects"
              />
              <RangeInput
                value={Math.round((audioState?.categoryVolumes[AudioCategory.RESOURCE] || 0) * 100)}
                fromTitle="Mute"
                onChange={(value) => setCategoryVolume(AudioCategory.RESOURCE, value / 100)}
                title="Resource Effects"
              />
            </div>
          </section>

          {/* Footer Section */}
          <section className="space-y-4">
            <Button onClick={() => setShowSettings(false)} variant="outline" className="text-xxs !py-1 !px-2">
              Done
            </Button>

            <div className="flex space-x-4">
              <a target="_blank" href="https://realms.world">
                <RealmsWorld className="w-16" />
              </a>
              <a href="https://www.dojoengine.org/en/">
                <DojoMark className="w-16" />
              </a>
            </div>

            <div className="text-xs text-white/40">
              Built by{" "}
              <a className="underline" href="https://realms.world">
                Realms.World
              </a>
              , powered by{" "}
              <a className="underline" href="https://www.dojoengine.org/en/">
                dojo
              </a>{" "}
              <br /> Fork and modify this client on{" "}
              <a className="underline" href="https://github.com/BibliothecaDAO/eternum">
                Github
              </a>
            </div>

            <Button
              onClick={() => {
                setShowSettings(false);
                setBlankOverlay(true);
              }}
            >
              onboarding
            </Button>
          </section>
        </div>
      </div>
    </OSWindow>
  );
};

// ScrollingTrackName moved to MusicPlayer component<|MERGE_RESOLUTION|>--- conflicted
+++ resolved
@@ -8,11 +8,7 @@
 import { AudioCategory, ScrollingTrackName, useMusicPlayer, useSimpleAudio } from "@/audio";
 import { useUIStore } from "@/hooks/store/use-ui-store";
 import { ToriiSetting } from "@/types";
-<<<<<<< HEAD
-import { GraphicsSettings, IS_FLAT_MODE } from "@/ui/config";
-=======
 import { GraphicsSettings } from "@/ui/config";
->>>>>>> e6260bac
 import { Avatar, Button, Checkbox, RangeInput } from "@/ui/design-system/atoms";
 import { Headline } from "@/ui/design-system/molecules";
 import { OSWindow, settings } from "@/ui/features/world";
