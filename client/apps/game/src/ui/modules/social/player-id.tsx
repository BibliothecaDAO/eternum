--- conflicted
+++ resolved
@@ -1,23 +1,18 @@
 import { ReactComponent as ArrowLeft } from "@/assets/icons/common/arrow-left.svg";
 import { ReactComponent as MessageSvg } from "@/assets/icons/common/message.svg";
-<<<<<<< HEAD
-=======
-import { useDojo } from "@/hooks/context/dojo-context";
-import useUIStore from "@/hooks/store/use-ui-store";
-import { Position as PositionType } from "@/types/position";
->>>>>>> 1f36d01e
 import { NavigateToPositionIcon } from "@/ui/components/military/army-chip";
 import { ViewOnMapIcon } from "@/ui/components/military/army-management-card";
 import { RealmResourcesIO } from "@/ui/components/resources/realm-resources-io";
 import Button from "@/ui/elements/button";
-<<<<<<< HEAD
-import { ContractAddress, StructureType, formatTime, toHexString } from "@bibliothecadao/eternum";
-import { Position as PositionType, useDojo, useEntitiesUtils, useUIStore } from "@bibliothecadao/react";
-=======
-import { formatTime, toHexString } from "@/ui/utils/utils";
-import { getAddressName, getEntityName } from "@/utils/entities";
-import { ContractAddress, StructureType } from "@bibliothecadao/eternum";
->>>>>>> 1f36d01e
+import {
+  ContractAddress,
+  StructureType,
+  formatTime,
+  getAddressName,
+  getEntityName,
+  toHexString,
+} from "@bibliothecadao/eternum";
+import { Position as PositionType, useDojo, useUIStore } from "@bibliothecadao/react";
 import { Has, HasValue, getComponentValue, runQuery } from "@dojoengine/recs";
 import { useMemo } from "react";
 import { useChatStore } from "../chat/use-chat-store";
