import { useModalStore } from "@/hooks/store/use-modal-store";
import { useUIStore } from "@/hooks/store/use-ui-store";
import { LeftView } from "@/types";
import { EntityResourceTable } from "@/ui/components/resources/entity-resource-table";
import { MarketModal } from "@/ui/components/trading/market-modal";
import { BuildingThumbs, IS_MOBILE, MenuEnum } from "@/ui/config";
import { BaseContainer } from "@/ui/containers/base-container";
import CircleButton from "@/ui/elements/circle-button";
import { KeyBoardKey } from "@/ui/elements/keyboard-key";
import { Chat } from "@/ui/modules/chat/chat";
import { getBlockTimestamp } from "@/utils/timestamp";
import { ContractAddress, getEntityInfo, StructureType } from "@bibliothecadao/eternum";
import { useDojo, useQuery } from "@bibliothecadao/react";
import { motion } from "framer-motion";
import { lazy, memo, Suspense, useEffect, useMemo } from "react";
import { construction, military, trade, worldStructures } from "../../components/navigation/config";

const EntityDetails = lazy(() =>
  import("@/ui/modules/entity-details/entity-details").then((module) => ({ default: module.EntityDetails })),
);
const Military = lazy(() => import("@/ui/modules/military/military").then((module) => ({ default: module.Military })));
const SelectPreviewBuildingMenu = lazy(() =>
  import("@/ui/components/construction/select-preview-building").then((module) => ({
    default: module.SelectPreviewBuildingMenu,
  })),
);
const WorldStructuresMenu = lazy(() =>
  import("@/ui/modules/world-structures/world-structures-menu").then((module) => ({
    default: module.WorldStructuresMenu,
  })),
);

// todo: implement this with new arrivals logic
// const AllResourceArrivals = lazy(() =>
//   import("@/ui/components/trading/resource-arrivals").then((module) => ({ default: module.AllResourceArrivals })),
// );

export const LeftNavigationModule = memo(() => {
  const {
    account: { account },
    setup: { components },
  } = useDojo();

  const view = useUIStore((state) => state.leftNavigationView);
  const setView = useUIStore((state) => state.setLeftNavigationView);

  const isPopupOpen = useUIStore((state) => state.isPopupOpen);
  const openedPopups = useUIStore((state) => state.openedPopups);

  const structureEntityId = useUIStore((state) => state.structureEntityId);

  const { toggleModal } = useModalStore();
  const { isMapView } = useQuery();
<<<<<<< HEAD
  const { currentBlockTimestamp } = useBlockTimestamp();

  // todo: need to implement this
  // const { arrivedNotificationLength, arrivals } = usePlayerArrivalsNotifications(currentBlockTimestamp);
  const arrivedNotificationLength = 0;
  const arrivals: any[] = [];
=======
>>>>>>> 2e1c8e6f

  const structureInfo = useMemo(
    () =>
      getEntityInfo(
        structureEntityId,
        ContractAddress(account.address),
        getBlockTimestamp().currentDefaultTick,
        components,
      ),
    [structureEntityId, account.address, components],
  );

  const structureIsMine = useMemo(() => structureInfo.isMine, [structureInfo]);

  const disableButtons = !structureIsMine && account.address !== "0x0";

  const isRealm = useMemo(
    () => Boolean(structureInfo) && structureInfo?.structureCategory === StructureType.Realm,
    [structureInfo],
  );

  useEffect(() => {
    const handleKeyPress = (event: KeyboardEvent) => {
      switch (event.key.toLowerCase()) {
        case "e":
          setView(view === LeftView.EntityView ? LeftView.None : LeftView.EntityView);
          break;
      }
    };

    window.addEventListener("keydown", handleKeyPress);

    return () => {
      window.removeEventListener("keydown", handleKeyPress);
    };
  }, [view, setView, toggleModal]);

  const navigation = useMemo(() => {
    const baseNavigation = [
      {
        name: MenuEnum.entityDetails,
        button: (
          <div className="relative">
            <CircleButton
              className="entity-details-selector"
              image={BuildingThumbs.hex}
              tooltipLocation="top"
              label="Details"
              active={view === LeftView.EntityView}
              size={IS_MOBILE ? "lg" : "xl"}
              onClick={() => setView(view === LeftView.EntityView ? LeftView.None : LeftView.EntityView)}
            />
            {!IS_MOBILE && (
              <KeyBoardKey invertColors={view === LeftView.EntityView} className="absolute top-1 right-1" keyName="E" />
            )}
          </div>
        ),
      },
      {
        name: MenuEnum.military,
        button: (
          <CircleButton
            disabled={disableButtons}
            className="military-selector"
            image={BuildingThumbs.military}
            tooltipLocation="top"
            label={military}
            active={view === LeftView.MilitaryView}
            size={IS_MOBILE ? "lg" : "xl"}
            onClick={() => setView(view === LeftView.MilitaryView ? LeftView.None : LeftView.MilitaryView)}
          />
        ),
      },
      {
        name: MenuEnum.construction,
        button: (
          <CircleButton
            disabled={disableButtons || !isRealm || isMapView}
            className="construction-selector"
            image={BuildingThumbs.construction}
            tooltipLocation="top"
            label={construction}
            active={view === LeftView.ConstructionView}
            size={IS_MOBILE ? "lg" : "xl"}
            onClick={() => setView(view === LeftView.ConstructionView ? LeftView.None : LeftView.ConstructionView)}
          />
        ),
      },
      {
        name: MenuEnum.resourceArrivals,
        button: (
          <CircleButton
            disabled={disableButtons}
            image={BuildingThumbs.trade}
            tooltipLocation="top"
            label="Resource Arrivals"
            active={view === LeftView.ResourceArrivals}
            size={IS_MOBILE ? "lg" : "xl"}
            onClick={() => setView(view === LeftView.ResourceArrivals ? LeftView.None : LeftView.ResourceArrivals)}
          />
        ),
      },
      {
        name: MenuEnum.worldStructures,
        button: (
          <CircleButton
            disabled={disableButtons}
            image={BuildingThumbs.worldStructures}
            tooltipLocation="top"
            label={worldStructures}
            active={view === LeftView.WorldStructuresView}
            size={IS_MOBILE ? "lg" : "xl"}
            onClick={() =>
              setView(view === LeftView.WorldStructuresView ? LeftView.None : LeftView.WorldStructuresView)
            }
          />
        ),
      },
      {
        name: MenuEnum.trade,
        button: (
          <CircleButton
            disabled={disableButtons}
            className="trade-selector"
            image={BuildingThumbs.scale}
            tooltipLocation="top"
            label={trade}
            active={isPopupOpen(trade)}
            size={IS_MOBILE ? "lg" : "xl"}
            onClick={() => toggleModal(isPopupOpen(trade) ? null : <MarketModal />)}
          />
        ),
      },
      {
        name: MenuEnum.resourceTable,
        button: (
          <CircleButton
            image={BuildingThumbs.resources}
            size={IS_MOBILE ? "lg" : "xl"}
            tooltipLocation="top"
            label="Balance"
            active={view === LeftView.ResourceTable}
            onClick={() => setView(view === LeftView.ResourceTable ? LeftView.None : LeftView.ResourceTable)}
          />
        ),
      },
    ];

    const filteredNavigation = baseNavigation.filter((item) =>
      [
        MenuEnum.entityDetails,
        MenuEnum.military,
        ...(isMapView ? [] : [MenuEnum.construction]),
        MenuEnum.worldStructures,
        MenuEnum.resourceArrivals,
        MenuEnum.trade,
        ...(IS_MOBILE ? [MenuEnum.resourceTable] : []),
      ].includes(item.name as MenuEnum),
    );

    return filteredNavigation;
  }, [view, openedPopups, structureEntityId, isMapView, disableButtons, isRealm]);

  const slideLeft = {
    hidden: { x: "-100%" },
    visible: { x: "0%", transition: { duration: 0.5 } },
  };

  return (
    <div className="flex flex-col">
      <div className="flex-grow overflow-hidden">
        <div
          className={`max-h-full transition-all duration-200 space-x-1 flex gap-2 z-0 w-screen pr-2 md:pr-0 md:w-[600px] text-gold left-10 md:pt-20 pointer-events-none ${
            isOffscreen(view) ? (IS_MOBILE ? "-translate-x-[92%]" : "-translate-x-[88%]") : ""
          }`}
        >
          <BaseContainer
            className={`w-full pointer-events-auto rounded-r-2xl overflow-y-auto max-h-[60vh] md:max-h-[60vh] sm:max-h-[80vh] xs:max-h-[90vh] border-r-2 border-y-2 border-gold/20`}
          >
            <Suspense fallback={<div className="p-8">Loading...</div>}>
              {view === LeftView.EntityView && <EntityDetails />}
              {view === LeftView.MilitaryView && <Military entityId={structureEntityId} />}
              {!isMapView && view === LeftView.ConstructionView && (
                <SelectPreviewBuildingMenu entityId={structureEntityId} />
              )}
              {view === LeftView.WorldStructuresView && <WorldStructuresMenu />}
<<<<<<< HEAD
              {/* {view === LeftView.ResourceArrivals && <AllResourceArrivals arrivals={arrivals} />} */}
=======
              {view === LeftView.ResourceArrivals && <AllResourceArrivals />}
>>>>>>> 2e1c8e6f
              {view === LeftView.ResourceTable && <EntityResourceTable entityId={structureEntityId} />}
            </Suspense>
          </BaseContainer>
          <motion.div
            variants={slideLeft}
            initial="hidden"
            animate="visible"
            className="flex flex-col justify-center pointer-events-auto"
          >
            <div className="flex flex-col gap-1 md:gap-2 mb-auto">
              {navigation.map((item, index) => (
                <div key={index}>{item.button}</div>
              ))}
            </div>
          </motion.div>
        </div>
      </div>
      {!IS_MOBILE && (
        <div className="flex">
          <Chat />
          {/* <EventStream /> */}
        </div>
      )}
    </div>
  );
});

LeftNavigationModule.displayName = "LeftNavigationModule";

const isOffscreen = (view: LeftView) => {
  return view === LeftView.None;
};<|MERGE_RESOLUTION|>--- conflicted
+++ resolved
@@ -51,15 +51,6 @@
 
   const { toggleModal } = useModalStore();
   const { isMapView } = useQuery();
-<<<<<<< HEAD
-  const { currentBlockTimestamp } = useBlockTimestamp();
-
-  // todo: need to implement this
-  // const { arrivedNotificationLength, arrivals } = usePlayerArrivalsNotifications(currentBlockTimestamp);
-  const arrivedNotificationLength = 0;
-  const arrivals: any[] = [];
-=======
->>>>>>> 2e1c8e6f
 
   const structureInfo = useMemo(
     () =>
@@ -246,11 +237,7 @@
                 <SelectPreviewBuildingMenu entityId={structureEntityId} />
               )}
               {view === LeftView.WorldStructuresView && <WorldStructuresMenu />}
-<<<<<<< HEAD
-              {/* {view === LeftView.ResourceArrivals && <AllResourceArrivals arrivals={arrivals} />} */}
-=======
               {view === LeftView.ResourceArrivals && <AllResourceArrivals />}
->>>>>>> 2e1c8e6f
               {view === LeftView.ResourceTable && <EntityResourceTable entityId={structureEntityId} />}
             </Suspense>
           </BaseContainer>
