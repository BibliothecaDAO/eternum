<<<<<<< HEAD
=======
import { useDojo } from "@/hooks/context/dojo-context";
import { useQuery } from "@/hooks/helpers/use-query";
import { usePlayerArrivalsNotifications } from "@/hooks/helpers/use-resource-arrivals";
import { useModalStore } from "@/hooks/store/use-modal-store";
import useUIStore from "@/hooks/store/use-ui-store";
>>>>>>> 1f36d01e
import { EntityResourceTable } from "@/ui/components/resources/entity-resource-table";
import { MarketModal } from "@/ui/components/trading/market-modal";
import { BuildingThumbs, IS_MOBILE, MenuEnum } from "@/ui/config";
import { BaseContainer } from "@/ui/containers/base-container";
import CircleButton from "@/ui/elements/circle-button";
import { KeyBoardKey } from "@/ui/elements/keyboard-key";
<<<<<<< HEAD
import { Chat } from "@/ui/modules/chat/chat";
import { LeftView, useEntitiesUtils, useModalStore, usePlayerArrivalsNotifications, useQuery, useUIStore } from "@bibliothecadao/react";
=======
import { getEntityInfo } from "@/utils/entities";
import { ContractAddress } from "@bibliothecadao/eternum";
>>>>>>> 1f36d01e
import { motion } from "framer-motion";
import { Suspense, lazy, memo, useEffect, useMemo } from "react";
import { construction, military, trade, worldStructures } from "../../components/navigation/config";

const EntityDetails = lazy(() =>
  import("@/ui/modules/entity-details/entity-details").then((module) => ({ default: module.EntityDetails })),
);
const Military = lazy(() => import("@/ui/modules/military/military").then((module) => ({ default: module.Military })));
const SelectPreviewBuildingMenu = lazy(() =>
  import("@/ui/components/construction/select-preview-building").then((module) => ({
    default: module.SelectPreviewBuildingMenu,
  })),
);
const StructureConstructionMenu = lazy(() =>
  import("@/ui/components/structures/construction/structure-construction-menu").then((module) => ({
    default: module.StructureConstructionMenu,
  })),
);
const WorldStructuresMenu = lazy(() =>
  import("@/ui/modules/world-structures/world-structures-menu").then((module) => ({
    default: module.WorldStructuresMenu,
  })),
);

const AllResourceArrivals = lazy(() =>
  import("@/ui/components/trading/resource-arrivals").then((module) => ({ default: module.AllResourceArrivals })),
);

export const LeftNavigationModule = memo(() => {
  const {
    account: { account },
    setup: { components },
  } = useDojo();

  const view = useUIStore((state) => state.leftNavigationView);
  const setView = useUIStore((state) => state.setLeftNavigationView);

  const isPopupOpen = useUIStore((state) => state.isPopupOpen);
  const openedPopups = useUIStore((state) => state.openedPopups);

  const structureEntityId = useUIStore((state) => state.structureEntityId);

  const { toggleModal } = useModalStore();
  const { isMapView } = useQuery();

  const { arrivedNotificationLength, arrivals } = usePlayerArrivalsNotifications();

  const structureInfo = getEntityInfo(structureEntityId, ContractAddress(account.address), components);
  const structureIsMine = useMemo(() => structureInfo.isMine, [structureInfo]);

  const isRealm = useMemo(
    () => Boolean(structureInfo) && String(structureInfo?.structureCategory) === "Realm",
    [structureInfo],
  );

  useEffect(() => {
    const handleKeyPress = (event: KeyboardEvent) => {
      switch (event.key.toLowerCase()) {
        case "e":
          setView(view === LeftView.EntityView ? LeftView.None : LeftView.EntityView);
          break;
      }
    };

    window.addEventListener("keydown", handleKeyPress);

    return () => {
      window.removeEventListener("keydown", handleKeyPress);
    };
  }, [view, setView, toggleModal]);

  const navigation = useMemo(() => {
    const baseNavigation = [
      {
        name: MenuEnum.entityDetails,
        button: (
          <div className="relative">
            <CircleButton
              className="entity-details-selector"
              image={BuildingThumbs.hex}
              tooltipLocation="top"
              label="Details"
              active={view === LeftView.EntityView}
              size={IS_MOBILE ? "lg" : "xl"}
              onClick={() => setView(view === LeftView.EntityView ? LeftView.None : LeftView.EntityView)}
            />
            {!IS_MOBILE && (
              <KeyBoardKey invertColors={view === LeftView.EntityView} className="absolute top-1 right-1" keyName="E" />
            )}
          </div>
        ),
      },
      {
        name: MenuEnum.military,
        button: (
          <CircleButton
            disabled={!structureIsMine}
            className="military-selector"
            image={BuildingThumbs.military}
            tooltipLocation="top"
            label={military}
            active={view === LeftView.MilitaryView}
            size={IS_MOBILE ? "lg" : "xl"}
            onClick={() => setView(view === LeftView.MilitaryView ? LeftView.None : LeftView.MilitaryView)}
          />
        ),
      },
      {
        name: MenuEnum.construction,
        button: (
          <CircleButton
            disabled={!structureIsMine || !isRealm}
            className="construction-selector"
            image={BuildingThumbs.construction}
            tooltipLocation="top"
            label={construction}
            active={view === LeftView.ConstructionView}
            size={IS_MOBILE ? "lg" : "xl"}
            onClick={() => setView(view === LeftView.ConstructionView ? LeftView.None : LeftView.ConstructionView)}
          />
        ),
      },
      {
        name: MenuEnum.resourceArrivals,
        button: (
          <CircleButton
            disabled={!structureIsMine}
            image={BuildingThumbs.trade}
            tooltipLocation="top"
            label="Resource Arrivals"
            active={view === LeftView.ResourceArrivals}
            size={IS_MOBILE ? "lg" : "xl"}
            onClick={() => setView(view === LeftView.ResourceArrivals ? LeftView.None : LeftView.ResourceArrivals)}
            primaryNotification={{ value: arrivedNotificationLength, color: "green", location: "topright" }}
          />
        ),
      },
      {
        name: MenuEnum.worldStructures,
        button: (
          <CircleButton
            disabled={!structureIsMine}
            image={BuildingThumbs.worldStructures}
            tooltipLocation="top"
            label={worldStructures}
            active={view === LeftView.WorldStructuresView}
            size={IS_MOBILE ? "lg" : "xl"}
            onClick={() =>
              setView(view === LeftView.WorldStructuresView ? LeftView.None : LeftView.WorldStructuresView)
            }
          />
        ),
      },
      {
        name: MenuEnum.trade,
        button: (
          <CircleButton
            disabled={!structureIsMine}
            className="trade-selector"
            image={BuildingThumbs.scale}
            tooltipLocation="top"
            label={trade}
            active={isPopupOpen(trade)}
            size={IS_MOBILE ? "lg" : "xl"}
            onClick={() => toggleModal(isPopupOpen(trade) ? null : <MarketModal />)}
          />
        ),
      },
      {
        name: MenuEnum.resourceTable,
        button: (
          <CircleButton
            image={BuildingThumbs.resources}
            size={IS_MOBILE ? "lg" : "xl"}
            tooltipLocation="top"
            label="Balance"
            active={view === LeftView.ResourceTable}
            onClick={() => setView(view === LeftView.ResourceTable ? LeftView.None : LeftView.ResourceTable)}
          />
        ),
      },
    ];

    const filteredNavigation = baseNavigation.filter((item) =>
      [
        MenuEnum.entityDetails,
        MenuEnum.military,
        MenuEnum.construction,
        MenuEnum.worldStructures,
        MenuEnum.resourceArrivals,
        MenuEnum.trade,
        ...(IS_MOBILE ? [MenuEnum.resourceTable] : []),
      ].includes(item.name as MenuEnum),
    );

    return filteredNavigation;
  }, [view, openedPopups, structureEntityId, isMapView, structureIsMine, isRealm, arrivedNotificationLength]);

  const slideLeft = {
    hidden: { x: "-100%" },
    visible: { x: "0%", transition: { duration: 0.5 } },
  };

  return (
    <div className="flex flex-col">
      <div className="flex-grow overflow-hidden">
        <div
          className={`max-h-full transition-all duration-200 space-x-1 flex gap-2 z-0 w-screen pr-2 md:pr-0 md:w-[600px] text-gold left-10 md:pt-20 pointer-events-none ${
            isOffscreen(view) ? (IS_MOBILE ? "-translate-x-[92%]" : "-translate-x-[88%]") : ""
          }`}
        >
          <BaseContainer
            className={`w-full pointer-events-auto rounded-r-2xl overflow-y-auto max-h-[60vh] md:max-h-[60vh] sm:max-h-[80vh] xs:max-h-[90vh] border-r-2 border-y-2 border-gold/20`}
          >
            <Suspense fallback={<div className="p-8">Loading...</div>}>
              {view === LeftView.EntityView && <EntityDetails />}
              {view === LeftView.MilitaryView && <Military entityId={structureEntityId} />}
              {!isMapView && view === LeftView.ConstructionView && (
                <SelectPreviewBuildingMenu entityId={structureEntityId} />
              )}
              {isMapView && view === LeftView.ConstructionView && (
                <StructureConstructionMenu entityId={structureEntityId} />
              )}
              {view === LeftView.WorldStructuresView && <WorldStructuresMenu />}
              {view === LeftView.ResourceArrivals && <AllResourceArrivals arrivals={arrivals} />}
              {view === LeftView.ResourceTable && <EntityResourceTable entityId={structureEntityId} />}
            </Suspense>
          </BaseContainer>
          <motion.div
            variants={slideLeft}
            initial="hidden"
            animate="visible"
            className="flex flex-col justify-center pointer-events-auto"
          >
            <div className="flex flex-col gap-1 md:gap-2 mb-auto">
              {navigation.map((item, index) => (
                <div key={index}>{item.button}</div>
              ))}
            </div>
          </motion.div>
        </div>
      </div>
      {!IS_MOBILE && (
        <div className="flex">
          <Chat />
          {/* <EventStream /> */}
        </div>
      )}
    </div>
  );
});

LeftNavigationModule.displayName = "LeftNavigationModule";

const isOffscreen = (view: LeftView) => {
  return view === LeftView.None;
};<|MERGE_RESOLUTION|>--- conflicted
+++ resolved
@@ -1,24 +1,19 @@
-<<<<<<< HEAD
-=======
-import { useDojo } from "@/hooks/context/dojo-context";
-import { useQuery } from "@/hooks/helpers/use-query";
-import { usePlayerArrivalsNotifications } from "@/hooks/helpers/use-resource-arrivals";
-import { useModalStore } from "@/hooks/store/use-modal-store";
-import useUIStore from "@/hooks/store/use-ui-store";
->>>>>>> 1f36d01e
 import { EntityResourceTable } from "@/ui/components/resources/entity-resource-table";
 import { MarketModal } from "@/ui/components/trading/market-modal";
 import { BuildingThumbs, IS_MOBILE, MenuEnum } from "@/ui/config";
 import { BaseContainer } from "@/ui/containers/base-container";
 import CircleButton from "@/ui/elements/circle-button";
 import { KeyBoardKey } from "@/ui/elements/keyboard-key";
-<<<<<<< HEAD
 import { Chat } from "@/ui/modules/chat/chat";
-import { LeftView, useEntitiesUtils, useModalStore, usePlayerArrivalsNotifications, useQuery, useUIStore } from "@bibliothecadao/react";
-=======
-import { getEntityInfo } from "@/utils/entities";
-import { ContractAddress } from "@bibliothecadao/eternum";
->>>>>>> 1f36d01e
+import { ContractAddress, getEntityInfo } from "@bibliothecadao/eternum";
+import {
+  LeftView,
+  useDojo,
+  useModalStore,
+  usePlayerArrivalsNotifications,
+  useQuery,
+  useUIStore,
+} from "@bibliothecadao/react";
 import { motion } from "framer-motion";
 import { Suspense, lazy, memo, useEffect, useMemo } from "react";
 import { construction, military, trade, worldStructures } from "../../components/navigation/config";
