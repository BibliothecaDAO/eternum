<<<<<<< HEAD
=======
import { configManager } from "@/dojo/setup";
import { useDojo } from "@/hooks/context/dojo-context";
import { useQuery } from "@/hooks/helpers/use-query";
import useUIStore from "@/hooks/store/use-ui-store";
import useNextBlockTimestamp from "@/hooks/use-next-block-timestamp";
import { soundSelector, useUiSounds } from "@/hooks/use-ui-sound";
import { Position } from "@/types/position";
>>>>>>> 1f36d01e
import { NavigateToPositionIcon } from "@/ui/components/military/army-chip";
import { ViewOnMapIcon } from "@/ui/components/military/army-management-card";
import { IS_MOBILE } from "@/ui/config";
import Button from "@/ui/elements/button";
import { ResourceIcon } from "@/ui/elements/resource-icon";
import { Select, SelectContent, SelectItem, SelectTrigger, SelectValue } from "@/ui/elements/select";
import { QuestsMenu } from "@/ui/modules/navigation/quest-menu";
import { SecondaryMenuItems } from "@/ui/modules/navigation/secondary-menu-items";
<<<<<<< HEAD
import { gramToKg, kgToGram } from "@/ui/utils/utils";
import {
  BuildingType,
  CapacityConfigCategory,
  configManager,
  formatTime,
  ID,
  ResourcesIds,
  TickIds,
} from "@bibliothecadao/eternum";
import { PlayerStructure, Position, soundSelector, useDojo, useEntitiesUtils, useNextBlockTimestamp, useQuery, useUiSounds, useUIStore } from "@bibliothecadao/react";
=======
import { formatTime, gramToKg, kgToGram } from "@/ui/utils/utils";
import { getEntityInfo } from "@/utils/entities";
import {
  BuildingType,
  CapacityConfigCategory,
  ContractAddress,
  ID,
  PlayerStructure,
  ResourcesIds,
  TickIds,
} from "@bibliothecadao/eternum";
>>>>>>> 1f36d01e
import { useComponentValue } from "@dojoengine/react";
import { getComponentValue } from "@dojoengine/recs";
import { getEntityIdFromKeys } from "@dojoengine/utils";
import { motion } from "framer-motion";
import { Crown, EyeIcon, Landmark, Pickaxe, ShieldQuestion, Sparkles, Star } from "lucide-react";
import { memo, useCallback, useEffect, useMemo, useRef, useState } from "react";

const slideDown = {
  hidden: { y: "-100%" },
  visible: { y: "0%", transition: { duration: 0.3 } },
};

// use a different icon for each structure depending on their category
const structureIcons: Record<string, JSX.Element> = {
  None: <ShieldQuestion />,
  Realm: <Crown />,
  Bank: <Landmark />,
  Hyperstructure: <Sparkles />,
  FragmentMine: <Pickaxe />,
  SpectatorMode: <EyeIcon />,
};

const StorehouseTooltipContent = ({ storehouseCapacity }: { storehouseCapacity: number }) => {
  const capacity = kgToGram(storehouseCapacity);
  return (
    <div className="text-xs text-gray-200 p-1 max-w-xs">
      <p className="font-semibold">Max Storage Capacity ({storehouseCapacity.toLocaleString()} kg)</p>
      <div className="grid grid-cols-2 gap-x-4 my-1">
        <ul className="list-none">
          <li className="flex items-center">
            <ResourceIcon resource={ResourcesIds[ResourcesIds.Lords]} size="xs" className="mr-1" />
            {(capacity / configManager.getResourceWeight(ResourcesIds.Lords)).toLocaleString()} Lords
          </li>
          <li className="flex items-center">
            <ResourceIcon resource={ResourcesIds[ResourcesIds.Wheat]} size="xs" className="mr-1" />
            {(capacity / configManager.getResourceWeight(ResourcesIds.Wheat)).toLocaleString()} Food
          </li>
          <li className="flex items-center">
            <ResourceIcon resource={ResourcesIds[ResourcesIds.Wood]} size="xs" className="mr-1" />
            {(capacity / configManager.getResourceWeight(ResourcesIds.Wood)).toLocaleString()} Other
          </li>
        </ul>
        <ul className="list-none">
          <li className="flex items-center">
            <ResourceIcon resource={ResourcesIds[ResourcesIds.Knight]} size="xs" className="mr-1" />
            {(capacity / configManager.getResourceWeight(ResourcesIds.Knight)).toLocaleString()} Knights
          </li>
          <li className="flex items-center">
            <ResourceIcon resource={ResourcesIds[ResourcesIds.Crossbowman]} size="xs" className="mr-1" />
            {(capacity / configManager.getResourceWeight(ResourcesIds.Crossbowman)).toLocaleString()} Crossbowmen
          </li>
          <li className="flex items-center">
            <ResourceIcon resource={ResourcesIds[ResourcesIds.Paladin]} size="xs" className="mr-1" />
            {(capacity / configManager.getResourceWeight(ResourcesIds.Paladin)).toLocaleString()} Paladins
          </li>
        </ul>
      </div>
      <p className="italic text-xs">Build Storehouses to increase capacity.</p>
    </div>
  );
};

const WorkersHutTooltipContent = () => {
  const capacity = configManager.getBuildingPopConfig(BuildingType.WorkersHut).capacity;
  return (
    <div className="text-xs text-gray-200 p-1 max-w-xs">
      <p className="font-semibold">Population Capacity</p>
      <ul className="list-disc list-inside my-1">
        <li>{configManager.getBasePopulationCapacity()} Base Capacity</li>
        <li>+{capacity} per Workers Hut</li>
      </ul>
      <p className="italic text-xs">Build Workers Huts to increase population capacity.</p>
    </div>
  );
};

export const TopLeftNavigation = memo(({ structures }: { structures: PlayerStructure[] }) => {
  const {
    setup,
    account: { account },
  } = useDojo();

  const { isMapView, handleUrlChange, hexPosition } = useQuery();

  const isSpectatorMode = useUIStore((state) => state.isSpectatorMode);
  const structureEntityId = useUIStore((state) => state.structureEntityId);
  const setPreviewBuilding = useUIStore((state) => state.setPreviewBuilding);
  const { nextBlockTimestamp } = useNextBlockTimestamp();

  const setTooltip = useUIStore((state) => state.setTooltip);

  const [favorites, setFavorites] = useState<number[]>(() => {
    const saved = localStorage.getItem("favoriteStructures");
    return saved ? JSON.parse(saved) : [];
  });

  const entityInfo = useMemo(
    () => getEntityInfo(structureEntityId, ContractAddress(account.address), setup.components),
    [structureEntityId],
  );

  const structure = useMemo(() => {
    return { ...entityInfo, isFavorite: favorites.includes(entityInfo.entityId) };
  }, [structureEntityId, favorites]);

  const structurePosition = useMemo(() => {
    return new Position(structure?.position || { x: 0, y: 0 }).getNormalized();
  }, [structure]);

  const structuresWithFavorites = useMemo(() => {
    return structures
      .map((structure) => ({
        ...structure,
        isFavorite: favorites.includes(structure.entity_id),
      }))
      .sort((a, b) => Number(b.isFavorite) - Number(a.isFavorite));
  }, [favorites, structures.length]);

  const toggleFavorite = useCallback((entityId: number) => {
    setFavorites((prev) => {
      const newFavorites = prev.includes(entityId) ? prev.filter((id) => id !== entityId) : [...prev, entityId];
      localStorage.setItem("favoriteStructures", JSON.stringify(newFavorites));
      return newFavorites;
    });
  }, []);

  const goToHexView = (entityId: ID) => {
    const structure = structures.find((structure) => structure.entity_id === entityId);
    const url = new Position(structure!.position).toHexLocationUrl();
    setPreviewBuilding(null);
    handleUrlChange(url);
  };

  const goToMapView = (entityId?: ID) => {
    const newPosition = entityId
      ? getComponentValue(setup.components.Position, getEntityIdFromKeys([BigInt(entityId)]))
      : { x: hexPosition.col, y: hexPosition.row };

    if (!newPosition) throw new Error("No position found");

    const url = new Position({ x: newPosition.x, y: newPosition.y }).toMapLocationUrl();
    setPreviewBuilding(null);
    handleUrlChange(url);
  };

  const population = useComponentValue(
    setup.components.Population,
    getEntityIdFromKeys([BigInt(structureEntityId || 0)]),
  );

  const storehouses = useMemo(() => {
    const quantity =
      getComponentValue(
        setup.components.BuildingQuantityv2,
        getEntityIdFromKeys([BigInt(structureEntityId || 0), BigInt(BuildingType.Storehouse)]),
      )?.value || 0;
    const storehouseCapacity = configManager.getCapacityConfig(CapacityConfigCategory.Storehouse);
    return { capacityKg: (quantity + 1) * gramToKg(storehouseCapacity), quantity };
  }, [structureEntityId, nextBlockTimestamp]);

  const { timeLeftBeforeNextTick, progress } = useMemo(() => {
    const timeLeft = nextBlockTimestamp % configManager.getTick(TickIds.Armies);
    const progressValue = (timeLeft / configManager.getTick(TickIds.Armies)) * 100;
    return { timeLeftBeforeNextTick: timeLeft, progress: progressValue };
  }, [nextBlockTimestamp]);

  return (
    <div className="pointer-events-auto w-screen flex justify-between md:pl-2">
      <motion.div
        className="top-left-navigation-selector flex flex-wrap  gap-2"
        variants={slideDown}
        initial="hidden"
        animate="visible"
      >
        <div className="flex max-w-[150px] w-24 md:min-w-72 gap-1 text-gold justify-center border text-center rounded-b-lg bg-brown border-gold/30 relative">
          <div className="structure-name-selector self-center flex justify-between w-full">
            {structure.isMine ? (
              <Select
                value={structureEntityId.toString()}
                onValueChange={(a: string) => {
                  isMapView ? goToMapView(ID(a)) : goToHexView(ID(a));
                }}
              >
                <SelectTrigger className="truncate">
                  <SelectValue placeholder="Select Structure" />
                </SelectTrigger>
                <SelectContent className="bg-brown">
                  {structuresWithFavorites.map((structure, index) => (
                    <div key={index} className="flex flex-row items-center">
                      <button className="p-1" type="button" onClick={() => toggleFavorite(structure.entity_id)}>
                        {<Star className={structure.isFavorite ? "h-4 w-4 fill-current" : "h-4 w-4"} />}
                      </button>
                      <SelectItem
                        className="flex justify-between"
                        key={index}
                        value={structure.entity_id?.toString() || ""}
                      >
                        <div className="self-center flex gap-4 text-xl">
                          {structure.name}
                          {IS_MOBILE ? structureIcons[structure.category] : ""}
                        </div>
                      </SelectItem>
                    </div>
                  ))}
                </SelectContent>
              </Select>
            ) : (
              <div className="w-full px-4 py-2">
                <h5 className="flex items-center gap-4 truncate">
                  {isSpectatorMode ? (
                    <>
                      {structureIcons.SpectatorMode}
                      <span>Spectator Mode</span>
                    </>
                  ) : (
                    <>
                      {structure.structureCategory ? structureIcons[structure.structureCategory] : structureIcons.None}
                      <span>{structure.name}</span>
                    </>
                  )}
                </h5>
              </div>
            )}
          </div>
        </div>
        <div className="storage-selector bg-brown/90 rounded-b-lg py-1 flex flex-col md:flex-row gap-1 border border-gold/30">
          {storehouses && (
            <div
              onMouseEnter={() => {
                setTooltip({
                  position: "bottom",
                  content: <StorehouseTooltipContent storehouseCapacity={storehouses.capacityKg} />,
                });
              }}
              onMouseLeave={() => {
                setTooltip(null);
              }}
              className="storehouse-selector px-3 flex gap-2 justify-start items-center text-xxs md:text-sm"
            >
              <ResourceIcon withTooltip={false} resource="Silo" size="sm" />
              {entityInfo.structureCategory !== "Realm" ? (
                <div className="self-center">∞</div>
              ) : (
                <div className="self-center">{storehouses.capacityKg.toLocaleString()} kg</div>
              )}
              {/* {IS_MOBILE ? (
                <div className="self-center">{storehouses.quantity.toLocaleString()}</div>
              ) : (
                <div className="self-center">{storehouses.capacityKg.toLocaleString()} kg</div>
              )} */}
            </div>
          )}

          <div
            onMouseEnter={() => {
              setTooltip({
                position: "bottom",
                content: <WorkersHutTooltipContent />,
              });
            }}
            onMouseLeave={() => {
              setTooltip(null);
            }}
            className="population-selector px-3 flex gap-2 justify-start items-center text-xs md:text-sm"
          >
            <ResourceIcon withTooltip={false} resource="House" size="sm" />
            <div className="self-center">
              {population?.population || 0} / {(population?.capacity || 0) + configManager.getBasePopulationCapacity()}
            </div>
          </div>
        </div>
        <div className="world-navigation-selector bg-brown/90 bg-hex-bg rounded-b-lg text-xs md:text-base flex md:flex-row gap-2 md:gap-4 justify-between p-1 md:px-4 relative border border-gold/30">
          <div className="cycle-selector flex justify-center md:justify-start">
            <TickProgress />
          </div>
          <div className="map-button-selector flex justify-center md:justify-start">
            <Button
              variant="outline"
              size="xs"
              className="self-center"
              onClick={() => {
                if (!isMapView) {
                  goToMapView();
                } else {
                  goToHexView(structureEntityId);
                }
              }}
            >
              {isMapView ? "Realm" : "World"}
            </Button>
          </div>
          <div className="flex flex-row">
            <div className="flex justify-center md:justify-start items-center gap-1">
              <NavigateToPositionIcon
                className={`h-6 w-6 md:h-8 md:w-8 ${!isMapView ? "opacity-50 pointer-events-none" : ""}`}
                position={{ x: structurePosition.x, y: structurePosition.y }}
              />
              <ViewOnMapIcon
                className={`h-5 w-5 md:h-7 md:w-7 ${!isMapView ? "opacity-50 pointer-events-none" : ""}`}
                position={{ x: structurePosition.x, y: structurePosition.y }}
              />
            </div>
          </div>
          <ProgressBar progress={progress} />
        </div>
      </motion.div>
      <div className="relative">
        <SecondaryMenuItems />
        <QuestsMenu />
      </div>
    </div>
  );
});

TopLeftNavigation.displayName = "TopLeftNavigation";

const ProgressBar = memo(({ progress }: { progress: number }) => {
  return (
    <div
      className="absolute bottom-0 left-0 h-1 bg-gold to-transparent rounded-bl-2xl rounded-tr-2xl mx-1"
      style={{ width: `${progress}%` }}
    ></div>
  );
});

ProgressBar.displayName = "ProgressBar";

const TickProgress = memo(() => {
  const setTooltip = useUIStore((state) => state.setTooltip);
  const { nextBlockTimestamp } = useNextBlockTimestamp();

  const cycleTime = configManager.getTick(TickIds.Armies);
  const { play } = useUiSounds(soundSelector.gong);

  const [isTooltipOpen, setIsTooltipOpen] = useState(false);
  const lastProgressRef = useRef(0);

  // Calculate progress once and memoize
  const progress = useMemo(() => {
    const elapsedTime = nextBlockTimestamp % cycleTime;
    return (elapsedTime / cycleTime) * 100;
  }, [nextBlockTimestamp, cycleTime]);

  // Play sound when progress resets
  useEffect(() => {
    if (lastProgressRef.current > progress) {
      play();
    }
    lastProgressRef.current = progress;
  }, [progress, play]);

  // Memoize tooltip content
  const tooltipContent = useMemo(
    () => (
      <div className="whitespace-nowrap pointer-events-none flex flex-col mt-3 mb-3 text-sm capitalize">
        <div>
          A day in Eternum is <span className="font-bold">{formatTime(cycleTime)}</span>
        </div>
        <div>
          Time left until next cycle:{" "}
          <span className="font-bold">{formatTime(cycleTime - (nextBlockTimestamp % cycleTime))}</span>
        </div>
      </div>
    ),
    [cycleTime, nextBlockTimestamp],
  );

  // Handle tooltip visibility
  const handleMouseEnter = useCallback(() => {
    setIsTooltipOpen(true);
    setTooltip({
      position: "bottom",
      content: tooltipContent,
    });
  }, [setTooltip, tooltipContent]);

  const handleMouseLeave = useCallback(() => {
    setIsTooltipOpen(false);
    setTooltip(null);
  }, [setTooltip]);

  return (
    <div
      onMouseEnter={handleMouseEnter}
      onMouseLeave={handleMouseLeave}
      className="self-center text-center px-1 py-1 flex gap-1"
    >
      <ResourceIcon withTooltip={false} resource="Timeglass" size="sm" />
      {progress.toFixed()}%
    </div>
  );
});<|MERGE_RESOLUTION|>--- conflicted
+++ resolved
@@ -1,13 +1,3 @@
-<<<<<<< HEAD
-=======
-import { configManager } from "@/dojo/setup";
-import { useDojo } from "@/hooks/context/dojo-context";
-import { useQuery } from "@/hooks/helpers/use-query";
-import useUIStore from "@/hooks/store/use-ui-store";
-import useNextBlockTimestamp from "@/hooks/use-next-block-timestamp";
-import { soundSelector, useUiSounds } from "@/hooks/use-ui-sound";
-import { Position } from "@/types/position";
->>>>>>> 1f36d01e
 import { NavigateToPositionIcon } from "@/ui/components/military/army-chip";
 import { ViewOnMapIcon } from "@/ui/components/military/army-management-card";
 import { IS_MOBILE } from "@/ui/config";
@@ -16,31 +6,28 @@
 import { Select, SelectContent, SelectItem, SelectTrigger, SelectValue } from "@/ui/elements/select";
 import { QuestsMenu } from "@/ui/modules/navigation/quest-menu";
 import { SecondaryMenuItems } from "@/ui/modules/navigation/secondary-menu-items";
-<<<<<<< HEAD
 import { gramToKg, kgToGram } from "@/ui/utils/utils";
 import {
   BuildingType,
   CapacityConfigCategory,
   configManager,
+  ContractAddress,
   formatTime,
-  ID,
-  ResourcesIds,
-  TickIds,
-} from "@bibliothecadao/eternum";
-import { PlayerStructure, Position, soundSelector, useDojo, useEntitiesUtils, useNextBlockTimestamp, useQuery, useUiSounds, useUIStore } from "@bibliothecadao/react";
-=======
-import { formatTime, gramToKg, kgToGram } from "@/ui/utils/utils";
-import { getEntityInfo } from "@/utils/entities";
-import {
-  BuildingType,
-  CapacityConfigCategory,
-  ContractAddress,
+  getEntityInfo,
   ID,
   PlayerStructure,
   ResourcesIds,
   TickIds,
 } from "@bibliothecadao/eternum";
->>>>>>> 1f36d01e
+import {
+  Position,
+  soundSelector,
+  useDojo,
+  useNextBlockTimestamp,
+  useQuery,
+  useUiSounds,
+  useUIStore,
+} from "@bibliothecadao/react";
 import { useComponentValue } from "@dojoengine/react";
 import { getComponentValue } from "@dojoengine/recs";
 import { getEntityIdFromKeys } from "@dojoengine/utils";
