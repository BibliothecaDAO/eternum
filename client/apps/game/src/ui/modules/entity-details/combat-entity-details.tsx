--- conflicted
+++ resolved
@@ -1,11 +1,3 @@
-<<<<<<< HEAD
-=======
-import { useDojo } from "@/hooks/context/dojo-context";
-import { useArmiesAtPosition } from "@/hooks/helpers/use-armies";
-import { useBattlesAtPosition } from "@/hooks/helpers/use-battles";
-import useUIStore from "@/hooks/store/use-ui-store";
-import { Position } from "@/types/position";
->>>>>>> 3aafe708
 import { HintSection } from "@/ui/components/hints/hint-modal";
 import { ArmyChip } from "@/ui/components/military/army-chip";
 import { PillageHistory } from "@/ui/components/military/pillage-history";
@@ -13,19 +5,8 @@
 import { Select, SelectContent, SelectItem, SelectTrigger, SelectValue } from "@/ui/elements/select";
 import { Tabs } from "@/ui/elements/tab";
 import { Entities } from "@/ui/modules/entity-details/entities";
-<<<<<<< HEAD
-import { ArmyInfo, ID } from "@bibliothecadao/eternum";
-import {
-  Position,
-  useArmiesAtPosition,
-  useBattlesAtPosition,
-  useStructureAtPosition,
-  useUIStore,
-} from "@bibliothecadao/react";
-=======
-import { getStructureAtPosition } from "@/utils/structure";
-import { ArmyInfo, ContractAddress, ID } from "@bibliothecadao/eternum";
->>>>>>> 3aafe708
+import { ArmyInfo, ContractAddress, getStructureAtPosition, ID } from "@bibliothecadao/eternum";
+import { Position, useArmiesAtPosition, useBattlesAtPosition, useDojo, useUIStore } from "@bibliothecadao/react";
 import { useMemo, useState } from "react";
 
 export const CombatEntityDetails = () => {
