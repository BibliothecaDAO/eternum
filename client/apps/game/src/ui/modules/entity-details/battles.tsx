--- conflicted
+++ resolved
@@ -1,10 +1,5 @@
 import { BattleListItem } from "@/ui/components/battles/battle-list-item";
-<<<<<<< HEAD
-import { ArmyInfo } from "@bibliothecadao/eternum";
-import { BattleInfo } from "@bibliothecadao/react";
-=======
 import { ArmyInfo, ID } from "@bibliothecadao/eternum";
->>>>>>> d2282fe3
 
 export const Battles = ({ ownArmy, battles }: { ownArmy: ArmyInfo | undefined; battles: ID[] }) => {
   return (
