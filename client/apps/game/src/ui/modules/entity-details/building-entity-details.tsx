<<<<<<< HEAD
import { BuildingInfo, ResourceInfo } from "@/ui/components/construction/select-preview-building";
import Button from "@/ui/elements/button";
import { RealmDetails } from "@/ui/modules/entity-details/realm/realm-details";
import { getEntityIdFromKeys } from "@/ui/utils/utils";
import {
  BUILDINGS_CENTER,
  BuildingType,
  ID,
  ResourceIdToMiningType,
  ResourceMiningTypes,
  ResourcesIds,
  StructureType,
  TileManager,
  configManager,
} from "@bibliothecadao/eternum";
import {
  LeftView,
  soundSelector,
  useDojo,
  useEntities,
  useEntitiesUtils,
  useUIStore,
  useUiSounds,
} from "@bibliothecadao/react";
=======
import { configManager } from "@/dojo/setup";
import { useDojo } from "@/hooks/context/dojo-context";
import { usePlayerStructures } from "@/hooks/helpers/use-entities";
import useUIStore from "@/hooks/store/use-ui-store";
import { soundSelector, useUiSounds } from "@/hooks/use-ui-sound";
import { ResourceMiningTypes } from "@/types";
import { BuildingInfo, ResourceInfo } from "@/ui/components/construction/select-preview-building";
import Button from "@/ui/elements/button";
import { RealmDetails } from "@/ui/modules/entity-details/realm/realm-details";
import { LeftView } from "@/ui/modules/navigation/left-navigation-module";
import { ResourceIdToMiningType, getEntityIdFromKeys } from "@/ui/utils/utils";
import { getEntityInfo } from "@/utils/entities";
import {
  BUILDINGS_CENTER,
  BuildingType,
  ContractAddress,
  ID,
  ResourcesIds,
  StructureType,
  TileManager,
} from "@bibliothecadao/eternum";
>>>>>>> 1f36d01e
import { useComponentValue } from "@dojoengine/react";
import { getComponentValue } from "@dojoengine/recs";
import { useCallback, useEffect, useMemo, useState } from "react";

export const BuildingEntityDetails = () => {
  const dojo = useDojo();

  const [isLoading, setIsLoading] = useState(false);
  const [buildingState, setBuildingState] = useState<{
    buildingType: BuildingType | undefined;
    resource: ResourcesIds | undefined;
    ownerEntityId: ID | undefined;
  }>({
    buildingType: undefined,
    resource: undefined,
    ownerEntityId: undefined,
  });
  const [isPaused, setIsPaused] = useState<boolean>(false);
  const [isOwnedByPlayer, setIsOwnedByPlayer] = useState<boolean>(false);
  const [showDestroyConfirm, setShowDestroyConfirm] = useState(false);

  const structureEntityId = useUIStore((state) => state.structureEntityId);
  const selectedBuildingHex = useUIStore((state) => state.selectedBuildingHex);
  const setLeftNavigationView = useUIStore((state) => state.setLeftNavigationView);

  const { play: playDestroyStone } = useUiSounds(soundSelector.destroyStone);
  const { play: playDestroyWooden } = useUiSounds(soundSelector.destroyWooden);

  const playerStructures = usePlayerStructures();

  const selectedStructureInfo = getEntityInfo(
    structureEntityId,
    ContractAddress(dojo.account.account.address),
    dojo.setup.components,
  );

  const isCastleSelected = useMemo(
    () =>
      selectedBuildingHex.innerCol === BUILDINGS_CENTER[0] &&
      selectedBuildingHex.innerRow === BUILDINGS_CENTER[1] &&
      selectedStructureInfo?.structureCategory === StructureType[StructureType.Realm],
    [selectedBuildingHex.innerCol, selectedBuildingHex.innerRow],
  );

  const building = useComponentValue(
    dojo.setup.components.Building,
    getEntityIdFromKeys(Object.values(selectedBuildingHex).map((v) => BigInt(v))),
  );

  useEffect(() => {
    if (building) {
      setBuildingState({
        buildingType: BuildingType[building.category as keyof typeof BuildingType],
        resource: building.produced_resource_type as ResourcesIds,
        ownerEntityId: building.outer_entity_id,
      });
      setIsPaused(building.paused);
      setIsOwnedByPlayer(playerStructures.some((structure) => structure.entity_id === building.outer_entity_id));
    } else {
      setBuildingState({
        buildingType: undefined,
        resource: undefined,
        ownerEntityId: undefined,
      });
      setIsOwnedByPlayer(false);
    }
  }, [selectedBuildingHex, building, dojo.account.account.address]);

  const handlePauseResumeProduction = useCallback(() => {
    setIsLoading(true);
    const tileManager = new TileManager(dojo.setup.components, dojo.network.provider, {
      col: selectedBuildingHex.outerCol,
      row: selectedBuildingHex.outerRow,
    });
    const action = !isPaused ? tileManager.pauseProduction : tileManager.resumeProduction;
    action(dojo.account.account, selectedBuildingHex.innerCol, selectedBuildingHex.innerRow).then(() => {
      setIsLoading(false);
    });
  }, [selectedBuildingHex, isPaused]);

  const handleDestroyBuilding = useCallback(() => {
    if (!showDestroyConfirm) {
      setShowDestroyConfirm(true);
      return;
    }

    const tileManager = new TileManager(dojo.setup.components, dojo.network.provider, {
      col: selectedBuildingHex.outerCol,
      row: selectedBuildingHex.outerRow,
    });
    tileManager.destroyBuilding(dojo.account.account, selectedBuildingHex.innerCol, selectedBuildingHex.innerRow);
    if (
      buildingState.buildingType === BuildingType.Resource &&
      (ResourceIdToMiningType[buildingState.resource!] === ResourceMiningTypes.Forge ||
        ResourceIdToMiningType[buildingState.resource!] === ResourceMiningTypes.Mine)
    ) {
      playDestroyStone();
    } else {
      playDestroyWooden();
    }
    setShowDestroyConfirm(false);
    setLeftNavigationView(LeftView.None);
  }, [selectedBuildingHex, buildingState, showDestroyConfirm]);

  const canDestroyBuilding = useMemo(() => {
    if (buildingState.buildingType !== BuildingType.WorkersHut) return true;

    const realmId = getComponentValue(
      dojo.setup.components.EntityOwner,
      getEntityIdFromKeys([BigInt(structureEntityId)]),
    );

    const populationImpact = configManager.getBuildingPopConfig(buildingState.buildingType).capacity;

    const population = getComponentValue(
      dojo.setup.components.Population,
      getEntityIdFromKeys([BigInt(realmId?.entity_owner_id || 0)]),
    );
    return (population?.capacity || 0) - (population?.population || 0) >= populationImpact;
  }, [buildingState.buildingType, buildingState.ownerEntityId]);

  return (
    <div className="building-entity-details-selector flex flex-col h-full">
      {isCastleSelected ? (
        <div className="flex-grow w-full space-y-1 text-sm">
          <RealmDetails />
        </div>
      ) : (
        <>
          <div className="flex-grow w-full space-y-1 text-sm">
            {buildingState.buildingType === BuildingType.Resource && buildingState.resource && (
              <ResourceInfo
                isPaused={isPaused}
                resourceId={buildingState.resource}
                entityId={buildingState.ownerEntityId}
                hintModal
              />
            )}
            {buildingState.buildingType && buildingState.buildingType !== BuildingType.Resource && (
              <BuildingInfo
                isPaused={isPaused}
                buildingId={buildingState.buildingType}
                entityId={buildingState.ownerEntityId}
                hintModal
              />
            )}
          </div>
          {buildingState.buildingType && selectedBuildingHex && isOwnedByPlayer && (
            <div className="flex justify-center space-x-3">
              <Button
                className="mb-4"
                onClick={handlePauseResumeProduction}
                isLoading={isLoading}
                variant="outline"
                withoutSound
              >
                {isPaused ? "Resume" : "Pause"}
              </Button>
              <Button
                disabled={!canDestroyBuilding}
                className="mb-4"
                onClick={handleDestroyBuilding}
                variant="danger"
                withoutSound
              >
                {showDestroyConfirm ? "Confirm Destroy" : "Destroy"}
              </Button>
            </div>
          )}
        </>
      )}
    </div>
  );
};<|MERGE_RESOLUTION|>--- conflicted
+++ resolved
@@ -1,4 +1,3 @@
-<<<<<<< HEAD
 import { BuildingInfo, ResourceInfo } from "@/ui/components/construction/select-preview-building";
 import Button from "@/ui/elements/button";
 import { RealmDetails } from "@/ui/modules/entity-details/realm/realm-details";
@@ -6,6 +5,7 @@
 import {
   BUILDINGS_CENTER,
   BuildingType,
+  ContractAddress,
   ID,
   ResourceIdToMiningType,
   ResourceMiningTypes,
@@ -13,39 +13,9 @@
   StructureType,
   TileManager,
   configManager,
+  getEntityInfo,
 } from "@bibliothecadao/eternum";
-import {
-  LeftView,
-  soundSelector,
-  useDojo,
-  useEntities,
-  useEntitiesUtils,
-  useUIStore,
-  useUiSounds,
-} from "@bibliothecadao/react";
-=======
-import { configManager } from "@/dojo/setup";
-import { useDojo } from "@/hooks/context/dojo-context";
-import { usePlayerStructures } from "@/hooks/helpers/use-entities";
-import useUIStore from "@/hooks/store/use-ui-store";
-import { soundSelector, useUiSounds } from "@/hooks/use-ui-sound";
-import { ResourceMiningTypes } from "@/types";
-import { BuildingInfo, ResourceInfo } from "@/ui/components/construction/select-preview-building";
-import Button from "@/ui/elements/button";
-import { RealmDetails } from "@/ui/modules/entity-details/realm/realm-details";
-import { LeftView } from "@/ui/modules/navigation/left-navigation-module";
-import { ResourceIdToMiningType, getEntityIdFromKeys } from "@/ui/utils/utils";
-import { getEntityInfo } from "@/utils/entities";
-import {
-  BUILDINGS_CENTER,
-  BuildingType,
-  ContractAddress,
-  ID,
-  ResourcesIds,
-  StructureType,
-  TileManager,
-} from "@bibliothecadao/eternum";
->>>>>>> 1f36d01e
+import { LeftView, soundSelector, useDojo, usePlayerStructures, useUIStore, useUiSounds } from "@bibliothecadao/react";
 import { useComponentValue } from "@dojoengine/react";
 import { getComponentValue } from "@dojoengine/recs";
 import { useCallback, useEffect, useMemo, useState } from "react";
