<<<<<<< HEAD
=======
import { useDojo } from "@/hooks/context/dojo-context";
import useUIStore from "@/hooks/store/use-ui-store";
import useNextBlockTimestamp from "@/hooks/use-next-block-timestamp";
>>>>>>> 3aafe708
import { HintSection } from "@/ui/components/hints/hint-modal";
import { HintModalButton } from "@/ui/elements/hint-modal-button";
import { Tabs } from "@/ui/elements/tab";
import { Buildings } from "@/ui/modules/entity-details/realm/buildings";
import { Castle } from "@/ui/modules/entity-details/realm/castle";
<<<<<<< HEAD
import { copyPlayerAddressToClipboard, displayAddress } from "@/ui/utils/utils";
import { Structure, StructureType, formatTime, toHexString } from "@bibliothecadao/eternum";
import {
  useIsStructureImmune,
  useNextBlockTimestamp,
  useStructureByEntityId,
  useStructureImmunityTimer,
  useUIStore,
} from "@bibliothecadao/react";
=======
import { copyPlayerAddressToClipboard, displayAddress, formatTime, toHexString } from "@/ui/utils/utils";
import { getStructure, getStructureImmunityTimer, isStructureImmune } from "@/utils/structure";
import { ContractAddress, Structure, StructureType } from "@bibliothecadao/eternum";
>>>>>>> 3aafe708
import { useMemo, useState } from "react";

export const RealmDetails = () => {
  const dojo = useDojo();

  const { nextBlockTimestamp } = useNextBlockTimestamp();

  const structureEntityId = useUIStore((state) => state.structureEntityId);
  const setTooltip = useUIStore((state) => state.setTooltip);

  const structure = useMemo(
    () => getStructure(structureEntityId, ContractAddress(dojo.account.account.address), dojo.setup.components),
    [structureEntityId, dojo.account.account.address, dojo.setup.components],
  );

  const isRealm = useMemo(() => {
    return structure?.category === StructureType[StructureType.Realm];
  }, [structure]);

  const address = useMemo(() => {
    return toHexString(structure?.owner?.address || 0n);
  }, [structure]);

  const [selectedTab, setSelectedTab] = useState(0);
  const tabs = useMemo(
    () => [
      {
        key: "Castle",
        label: <div className="castle-tab-selector">Castle</div>,
        component: <Castle />,
      },
      {
        key: "Buildings",
        label: <div className="buildings-tab-selector">Buildings</div>,
        component: <Buildings structure={structure} />,
      },
    ],
    [structure],
  );

  const isImmune = useMemo(
    () => isStructureImmune(structure, nextBlockTimestamp || 0),
    [structure, nextBlockTimestamp],
  );
  const timer = useMemo(
    () => getStructureImmunityTimer(structure as Structure, nextBlockTimestamp || 0),
    [structure, nextBlockTimestamp],
  );

  return (
    structure && (
      <div className="p-2">
        <div className="flex justify-between">
          <h3 className="text-4xl flex justify-between">
            {structure.name} <HintModalButton section={HintSection.Realm} />
          </h3>

          {isImmune && (
            <div
              onMouseEnter={() => {
                setTooltip({
                  content: (
                    <>
                      This structure is currently immune to attacks.
                      <br />
                      During this period, you are also unable to attack other players.
                    </>
                  ),
                  position: "top",
                });
              }}
              onMouseLeave={() => setTooltip(null)}
              className="font-bold text-lg animate-pulse text-green"
            >
              Immune for: {formatTime(timer)}
            </div>
          )}
        </div>

        <div className="font-bold flex justify-between my-2">
          <div>
            <div> {structure.ownerName}</div>
          </div>
          <div>
            <span
              className="ml-1 hover:text-white cursor-pointer"
              onClick={() => copyPlayerAddressToClipboard(structure.owner.address, structure.ownerName || "")}
            >
              {displayAddress(address)}
            </span>
          </div>
        </div>

        {isRealm && (
          <Tabs
            selectedIndex={selectedTab}
            onChange={(index: number) => setSelectedTab(index)}
            variant="default"
            className="h-full"
          >
            <Tabs.List className="border border-gold/20 rounded-lg p-1">
              {tabs.map((tab, index) => (
                <Tabs.Tab key={index}>{tab.label}</Tabs.Tab>
              ))}
            </Tabs.List>
            <Tabs.Panels>
              {tabs.map((tab, index) => (
                <Tabs.Panel key={index}>{tab.component}</Tabs.Panel>
              ))}
            </Tabs.Panels>
          </Tabs>
        )}
      </div>
    )
  );
};<|MERGE_RESOLUTION|>--- conflicted
+++ resolved
@@ -1,29 +1,21 @@
-<<<<<<< HEAD
-=======
 import { useDojo } from "@/hooks/context/dojo-context";
-import useUIStore from "@/hooks/store/use-ui-store";
-import useNextBlockTimestamp from "@/hooks/use-next-block-timestamp";
->>>>>>> 3aafe708
 import { HintSection } from "@/ui/components/hints/hint-modal";
 import { HintModalButton } from "@/ui/elements/hint-modal-button";
 import { Tabs } from "@/ui/elements/tab";
 import { Buildings } from "@/ui/modules/entity-details/realm/buildings";
 import { Castle } from "@/ui/modules/entity-details/realm/castle";
-<<<<<<< HEAD
 import { copyPlayerAddressToClipboard, displayAddress } from "@/ui/utils/utils";
-import { Structure, StructureType, formatTime, toHexString } from "@bibliothecadao/eternum";
 import {
-  useIsStructureImmune,
-  useNextBlockTimestamp,
-  useStructureByEntityId,
-  useStructureImmunityTimer,
-  useUIStore,
-} from "@bibliothecadao/react";
-=======
-import { copyPlayerAddressToClipboard, displayAddress, formatTime, toHexString } from "@/ui/utils/utils";
-import { getStructure, getStructureImmunityTimer, isStructureImmune } from "@/utils/structure";
-import { ContractAddress, Structure, StructureType } from "@bibliothecadao/eternum";
->>>>>>> 3aafe708
+  ContractAddress,
+  Structure,
+  StructureType,
+  formatTime,
+  getStructure,
+  getStructureImmunityTimer,
+  isStructureImmune,
+  toHexString,
+} from "@bibliothecadao/eternum";
+import { useNextBlockTimestamp, useUIStore } from "@bibliothecadao/react";
 import { useMemo, useState } from "react";
 
 export const RealmDetails = () => {
