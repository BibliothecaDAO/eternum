<<<<<<< HEAD
import { RealmResourcesIO } from "@/ui/components/resources/realm-resources-io";
import Button from "@/ui/elements/button";
import { ResourceCost } from "@/ui/elements/resource-cost";
import { divideByPrecision } from "@/ui/utils/utils";
=======
import { configManager } from "@/dojo/setup";
import { useDojo } from "@/hooks/context/dojo-context";
import useUIStore from "@/hooks/store/use-ui-store";
import { RealmResourcesIO } from "@/ui/components/resources/realm-resources-io";
import Button from "@/ui/elements/button";
import { ResourceCost } from "@/ui/elements/resource-cost";
import { divideByPrecision, getEntityIdFromKeys } from "@/ui/utils/utils";
import { getRealmInfo } from "@/utils/realm";
import { getBalance } from "@/utils/resources";
import { getStructure } from "@/utils/structure";
>>>>>>> 3aafe708
import {
  configManager,
  ContractAddress,
  getBalance,
  getEntityIdFromKeys,
  getRealmInfo,
  LEVEL_DESCRIPTIONS,
  REALM_MAX_LEVEL,
  RealmLevels,
  StructureType,
} from "@bibliothecadao/eternum";
import { useDojo, useStructureByEntityId, useUIStore } from "@bibliothecadao/react";
import { useMemo, useState } from "react";

export const Castle = () => {
  const dojo = useDojo();
  const currentDefaultTick = useUIStore.getState().currentDefaultTick;
  const structureEntityId = useUIStore((state) => state.structureEntityId);

  const [isLoading, setIsLoading] = useState(false);

  const realmInfo = useMemo(
    () => getRealmInfo(getEntityIdFromKeys([BigInt(structureEntityId)]), dojo.setup.components),
    [structureEntityId, dojo.setup.components],
  );

  const structure = useMemo(
    () => getStructure(structureEntityId, ContractAddress(dojo.account.account.address), dojo.setup.components),
    [structureEntityId, dojo.account.account.address, dojo.setup.components],
  );

  const getNextRealmLevel = useMemo(() => {
    if (!realmInfo) return null;
    const nextLevel = realmInfo.level + 1;
    return nextLevel < REALM_MAX_LEVEL ? nextLevel : null;
  }, [realmInfo]);

  const checkBalance = useMemo(() => {
    if (!getNextRealmLevel) return false;

    const cost = configManager.realmUpgradeCosts[getNextRealmLevel];

    return Object.keys(cost).every((resourceId) => {
      const resourceCost = cost[Number(resourceId)];
      const balance = getBalance(structureEntityId, resourceCost.resource, currentDefaultTick, dojo.setup.components);
      return divideByPrecision(balance.balance) >= resourceCost.amount;
    });
  }, [getBalance, structureEntityId]);

  const levelUpRealm = async () => {
    setIsLoading(true);
    if (!realmInfo) return;

    await dojo.setup.systemCalls.upgrade_realm({
      signer: dojo.account.account,
      realm_entity_id: realmInfo.entityId,
    });
    setIsLoading(false);
  };

  if (!realmInfo) return null;
  const isOwner = realmInfo.owner === ContractAddress(dojo.account.account.address);

  return (
    structure && (
      <div className="castle-selector w-full text-sm">
        <div className="p-3">
          <div className="flex justify-between items-start gap-4">
            <div>
              <div className="flex items-center gap-4">
                <div className="text-2xl">{RealmLevels[realmInfo.level]}</div>
                {getNextRealmLevel && isOwner && (
                  <Button variant="outline" disabled={!checkBalance} isLoading={isLoading} onClick={levelUpRealm}>
                    {checkBalance ? `Upgrade to ${RealmLevels[getNextRealmLevel]}` : "Need Resources"}
                  </Button>
                )}
              </div>
              {getNextRealmLevel && isOwner && (
                <div className="mt-4">
                  <p className="text-sm mb-4">
                    Next Level: {RealmLevels[realmInfo.level + 1]},{" "}
                    {LEVEL_DESCRIPTIONS[(realmInfo.level + 1) as keyof typeof LEVEL_DESCRIPTIONS]}
                  </p>
                  <div className="mb-2 font-semibold uppercase">Upgrade Cost to {RealmLevels[realmInfo.level + 1]}</div>
                  <div className="flex gap-4">
                    {configManager.realmUpgradeCosts[getNextRealmLevel]?.map((a: any) => (
                      <ResourceCost
                        key={a.resource}
                        className="!text-gold"
                        type="vertical"
                        size="xs"
                        resourceId={a.resource}
                        amount={a.amount}
                      />
                    ))}
                  </div>
                </div>
              )}
            </div>
          </div>
          <div className="mt-6">
            {structure && structure.category === StructureType[StructureType.Realm] && (
              <RealmResourcesIO size="md" titleClassName="uppercase" realmEntityId={structure.entity_id} />
            )}
          </div>
        </div>
      </div>
    )
  );
};<|MERGE_RESOLUTION|>--- conflicted
+++ resolved
@@ -1,32 +1,20 @@
-<<<<<<< HEAD
 import { RealmResourcesIO } from "@/ui/components/resources/realm-resources-io";
 import Button from "@/ui/elements/button";
 import { ResourceCost } from "@/ui/elements/resource-cost";
 import { divideByPrecision } from "@/ui/utils/utils";
-=======
-import { configManager } from "@/dojo/setup";
-import { useDojo } from "@/hooks/context/dojo-context";
-import useUIStore from "@/hooks/store/use-ui-store";
-import { RealmResourcesIO } from "@/ui/components/resources/realm-resources-io";
-import Button from "@/ui/elements/button";
-import { ResourceCost } from "@/ui/elements/resource-cost";
-import { divideByPrecision, getEntityIdFromKeys } from "@/ui/utils/utils";
-import { getRealmInfo } from "@/utils/realm";
-import { getBalance } from "@/utils/resources";
-import { getStructure } from "@/utils/structure";
->>>>>>> 3aafe708
 import {
   configManager,
   ContractAddress,
   getBalance,
   getEntityIdFromKeys,
   getRealmInfo,
+  getStructure,
   LEVEL_DESCRIPTIONS,
   REALM_MAX_LEVEL,
   RealmLevels,
   StructureType,
 } from "@bibliothecadao/eternum";
-import { useDojo, useStructureByEntityId, useUIStore } from "@bibliothecadao/react";
+import { useDojo, useUIStore } from "@bibliothecadao/react";
 import { useMemo, useState } from "react";
 
 export const Castle = () => {
