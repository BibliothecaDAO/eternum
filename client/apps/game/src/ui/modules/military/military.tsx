--- conflicted
+++ resolved
@@ -2,15 +2,9 @@
 import { EntitiesArmyTable } from "@/ui/components/military/entities-army-table";
 import { UserBattles } from "@/ui/components/military/user-battles";
 import { Tabs } from "@/ui/elements/tab";
-<<<<<<< HEAD
-import { getStructure, ID } from "@bibliothecadao/eternum";
+import { ContractAddress, getStructure, ID } from "@bibliothecadao/eternum";
 import { useDojo, useQuery } from "@bibliothecadao/react";
-import { useState } from "react";
-=======
-import { getStructure } from "@/utils/structure";
-import { ContractAddress, ID } from "@bibliothecadao/eternum";
 import { useMemo, useState } from "react";
->>>>>>> 3aafe708
 
 export const Military = ({ entityId, className }: { entityId: ID | undefined; className?: string }) => {
   const {
