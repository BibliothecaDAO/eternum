<<<<<<< HEAD
=======
import { useDojo } from "@/hooks/context/dojo-context";
import { useQuery } from "@/hooks/helpers/use-query";
>>>>>>> 1f36d01e
import { EntityArmyList } from "@/ui/components/military/army-list";
import { EntitiesArmyTable } from "@/ui/components/military/entities-army-table";
import { UserBattles } from "@/ui/components/military/user-battles";
import { Tabs } from "@/ui/elements/tab";
import { getStructure } from "@/utils/entities";
import { ID } from "@bibliothecadao/eternum";
import { useEntities, useQuery } from "@bibliothecadao/react";
import { useState } from "react";

export const Military = ({ entityId, className }: { entityId: ID | undefined; className?: string }) => {
  const {
    setup: { components },
  } = useDojo();

  const { isMapView } = useQuery();
  const selectedStructure = entityId ? getStructure(entityId, components) : undefined;

  const [selectedTab, setSelectedTab] = useState(0);

  const tabs = [
    {
      label: "Army",
      component: isMapView ? (
        <EntitiesArmyTable />
      ) : (
        selectedStructure && <EntityArmyList structure={selectedStructure} />
      ),
    },
    { label: "Battles", component: <UserBattles /> },
  ];

  return (
    <div className={`relative ${className}`}>
      <Tabs
        selectedIndex={selectedTab}
        onChange={(index: any) => {
          setSelectedTab(index);
        }}
        className="h-full"
      >
        <Tabs.List>
          {tabs.map((tab, index) => (
            <Tabs.Tab key={index}>{tab.label}</Tabs.Tab>
          ))}
        </Tabs.List>

        <Tabs.Panels className="overflow-hidden">
          {tabs.map((tab, index) => (
            <Tabs.Panel key={index}>{tab.component}</Tabs.Panel>
          ))}
        </Tabs.Panels>
      </Tabs>
    </div>
  );
};<|MERGE_RESOLUTION|>--- conflicted
+++ resolved
@@ -1,15 +1,9 @@
-<<<<<<< HEAD
-=======
-import { useDojo } from "@/hooks/context/dojo-context";
-import { useQuery } from "@/hooks/helpers/use-query";
->>>>>>> 1f36d01e
 import { EntityArmyList } from "@/ui/components/military/army-list";
 import { EntitiesArmyTable } from "@/ui/components/military/entities-army-table";
 import { UserBattles } from "@/ui/components/military/user-battles";
 import { Tabs } from "@/ui/elements/tab";
-import { getStructure } from "@/utils/entities";
-import { ID } from "@bibliothecadao/eternum";
-import { useEntities, useQuery } from "@bibliothecadao/react";
+import { getStructure, ID } from "@bibliothecadao/eternum";
+import { useDojo, useQuery } from "@bibliothecadao/react";
 import { useState } from "react";
 
 export const Military = ({ entityId, className }: { entityId: ID | undefined; className?: string }) => {
