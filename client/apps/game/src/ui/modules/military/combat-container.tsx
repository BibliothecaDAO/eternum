--- conflicted
+++ resolved
@@ -15,11 +15,8 @@
   getGuardsByStructure,
   getTroopResourceId,
   ID,
-<<<<<<< HEAD
   RESOURCE_PRECISION,
-=======
   resources,
->>>>>>> bd06b39f
   StaminaManager,
   TroopTier,
   TroopType,
