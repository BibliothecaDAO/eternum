--- conflicted
+++ resolved
@@ -1,13 +1,8 @@
-<<<<<<< HEAD
-=======
-import { useDojo } from "@/hooks/context/dojo-context";
->>>>>>> 1f36d01e
 import TwitterShareButton from "@/ui/elements/twitter-share-button";
 import { formatSocialText, twitterTemplates } from "@/ui/socials";
 import { currencyFormat } from "@/ui/utils/utils";
-import { getAddressNameFromEntity } from "@/utils/entities";
-import { ArmyInfo, BattleSide, ClientComponents, Structure } from "@bibliothecadao/eternum";
-import { useEntitiesUtils } from "@bibliothecadao/react";
+import { ArmyInfo, BattleSide, ClientComponents, getAddressNameFromEntity, Structure } from "@bibliothecadao/eternum";
+import { useDojo } from "@bibliothecadao/react";
 import { ComponentValue } from "@dojoengine/recs";
 import { useMemo } from "react";
 import { env } from "../../../../../env";
