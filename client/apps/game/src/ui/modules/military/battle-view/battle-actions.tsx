import { ReactComponent as Battle } from "@/assets/icons/battle.svg";
import { ReactComponent as Burn } from "@/assets/icons/burn.svg";
import { ReactComponent as Castle } from "@/assets/icons/castle.svg";
import { ReactComponent as Flag } from "@/assets/icons/flag.svg";
<<<<<<< HEAD
=======
import { useDojo } from "@/hooks/context/dojo-context";
import { useGetArmyByEntityId } from "@/hooks/helpers/use-armies";
import { useModalStore } from "@/hooks/store/use-modal-store";
import useUIStore from "@/hooks/store/use-ui-store";
import useNextBlockTimestamp from "@/hooks/use-next-block-timestamp";
>>>>>>> d2282fe3
import { PillageHistory } from "@/ui/components/military/pillage-history";
import { ModalContainer } from "@/ui/components/modal-container";
import Button from "@/ui/elements/button";
import { Headline } from "@/ui/elements/headline";
import { Select, SelectContent, SelectItem, SelectTrigger, SelectValue } from "@/ui/elements/select";
import { currencyFormat } from "@/ui/utils/utils";
import {
  ArmyInfo,
  BattleManager,
  BattleStartStatus,
  ClaimStatus,
  ClientComponents,
  ID,
  LeaveStatus,
  RaidStatus,
  Structure,
  WORLD_CONFIG_ID,
} from "@bibliothecadao/eternum";
import {
  getArmyByEntityId, LeftView,
  useDojo,
  useModalStore,
  useNextBlockTimestamp,
  useUIStore
} from "@bibliothecadao/react";
import { ComponentValue, getComponentValue } from "@dojoengine/recs";
import { getEntityIdFromKeys } from "@dojoengine/utils";
import { useCallback, useEffect, useMemo, useState } from "react";
import { getChancesOfSuccess, getMaxResourceAmountStolen, getTroopLossOnRaid } from "./utils";

enum Loading {
  None,
  Claim,
  Raid,
  Start,
  Leave,
}

export const BattleActions = ({
  battleManager,
  userArmiesInBattle,
  ownArmyEntityId,
  attackerArmies,
  defenderArmies,
  structure,
  battleAdjusted,
}: {
  battleManager: BattleManager;
  userArmiesInBattle: ArmyInfo[];
  ownArmyEntityId: ID | undefined;
  attackerArmies: (ArmyInfo | undefined)[];
  defenderArmies: (ArmyInfo | undefined)[];
  structure: Structure | undefined;
  battleAdjusted: ComponentValue<ClientComponents["Battle"]["schema"]> | undefined;
}) => {
  const dojo = useDojo();
  const {
    account: { account },
    setup: {
      components: { TroopConfig },
      systemCalls: { battle_leave, battle_start, battle_claim, battle_leave_and_claim, battle_force_start },
    },
    network: { world },
  } = dojo;

  const { toggleModal } = useModalStore();
  const { getArmy } = useGetArmyByEntityId();

  const setTooltip = useUIStore((state) => state.setTooltip);
  const { nextBlockTimestamp: currentTimestamp, currentArmiesTick } = useNextBlockTimestamp();
  const setBattleView = useUIStore((state) => state.setBattleView);
  const setView = useUIStore((state) => state.setLeftNavigationView);

  const [loading, setLoading] = useState<Loading>(Loading.None);
  const [raidWarning, setRaidWarning] = useState(false);
  const [localSelectedUnit, setLocalSelectedUnit] = useState<ID | undefined>(ownArmyEntityId ?? 0);

  useEffect(() => {
    if (localSelectedUnit === 0 || !userArmiesInBattle.some((army) => army.entity_id === localSelectedUnit)) {
      const newLocalSelectedUnit = userArmiesInBattle?.[0]?.entity_id ?? ownArmyEntityId;
      setLocalSelectedUnit(newLocalSelectedUnit);
    }
  }, [userArmiesInBattle, ownArmyEntityId]);

  const isActive = useMemo(() => battleManager.isBattleOngoing(currentTimestamp!), [battleManager, currentTimestamp]);

  const selectedArmy = useMemo(() => {
    return getArmy(localSelectedUnit || 0);
  }, [localSelectedUnit, isActive, userArmiesInBattle]);

  const defenderArmy = useMemo(() => {
    const defender = structure?.protector ?? defenderArmies[0];

    const battleManager = new BattleManager(
      dojo.setup.components,
      dojo.network.provider,
      defender?.battle_id || battleAdjusted?.entity_id || 0,
    );
    return battleManager.getUpdatedArmy(defender, battleManager.getUpdatedBattle(currentTimestamp!));
  }, [defenderArmies, localSelectedUnit, isActive, currentTimestamp, battleAdjusted]);

  const handleRaid = async () => {
    if (selectedArmy?.battle_id !== 0 && !raidWarning) {
      setRaidWarning(true);
      return;
    }

    setLoading(Loading.Raid);
    setRaidWarning(false);
    try {
      await battleManager.pillageStructure(account, selectedArmy!, structure!.entity_id);
      toggleModal(
        <ModalContainer size="half">
          <Headline>Pillage History</Headline>
          <PillageHistory structureId={structure!.entity_id} />
        </ModalContainer>,
      );
      setBattleView(null);
      setView(LeftView.None);
    } catch (error) {
      console.error("Error during pillage:", error);
    }
    setLoading(Loading.None);
  };

  const handleBattleStart = async () => {
    setLoading(Loading.Start);

    try {
      if (battleStartStatus === BattleStartStatus.ForceStart) {
        await battle_force_start({
          signer: account,
          battle_id: battleManager?.battleEntityId || 0,
          defending_army_id: defenderArmy!.entity_id,
        });
      } else {
        await battle_start({
          signer: account,
          attacking_army_id: selectedArmy!.entity_id,
          defending_army_id: defenderArmy!.entity_id,
        });
      }
      setBattleView({
        engage: false,
        battleEntityId: undefined,
        ownArmyEntityId: undefined,
        targetArmy: defenderArmy?.entity_id,
      });
    } catch (error) {
      console.error("Error during battle start:", error);
    }
    setLoading(Loading.None);
  };

  const handleBattleClaim = async () => {
    setLoading(Loading.Claim);
    try {
      if (battleAdjusted?.entity_id! !== 0 && battleAdjusted?.entity_id === selectedArmy!.battle_id) {
        await battle_leave_and_claim({
          signer: account,
          army_id: selectedArmy!.entity_id,
          battle_id: battleManager?.battleEntityId || 0,
          structure_id: structure!.entity_id,
        });
      } else {
        await battle_claim({
          signer: account,
          army_id: selectedArmy!.entity_id,
          structure_id: structure!.entity_id,
        });
      }
    } catch (error) {
      console.error("Error during claim:", error);
    }
    setBattleView(null);
    setView(LeftView.None);

    setLoading(Loading.None);
  };

  const handleLeaveBattle = async () => {
    setLoading(Loading.Leave);
    await battle_leave({
      signer: account,
      army_ids: [selectedArmy!.entity_id],
      battle_id: battleManager?.battleEntityId || 0,
    }).then(() => {
      const attackerArmiesLength = attackerArmies.some((army) => army?.entity_id === selectedArmy?.entity_id)
        ? attackerArmies.length - 1
        : attackerArmies.length;
      const defenderArmiesLength = defenderArmies.some((army) => army?.entity_id === selectedArmy?.entity_id)
        ? defenderArmies.length - 1
        : defenderArmies.length;
      if (attackerArmiesLength === 0 && defenderArmiesLength === 0) {
        world.deleteEntity(getEntityIdFromKeys([BigInt(battleManager?.battleEntityId || 0)]));
      }
    });
    setLoading(Loading.None);
    setBattleView(null);
    setView(LeftView.None);
  };

  const claimStatus = useMemo(
    () => battleManager.isClaimable(currentTimestamp!, selectedArmy, structure, defenderArmy),
    [battleManager, currentTimestamp, selectedArmy, structure, defenderArmy],
  );

  const raidStatus = useMemo(
    () => battleManager.isRaidable(currentTimestamp!, currentArmiesTick, selectedArmy, structure),
    [battleManager, currentTimestamp, selectedArmy, structure, currentArmiesTick],
  );

  const battleStartStatus = useMemo(
    () => battleManager.isAttackable(selectedArmy, defenderArmy, currentTimestamp!),
    [battleManager, defenderArmy, currentTimestamp, selectedArmy],
  );

  const leaveStatus = useMemo(
    () => battleManager.isLeavable(currentTimestamp!, selectedArmy),
    [currentTimestamp, battleManager, selectedArmy],
  );

  const mouseEnterRaid = useCallback(() => {
    const troopConfig = getComponentValue(TroopConfig, getEntityIdFromKeys([WORLD_CONFIG_ID]));
    if (!troopConfig) return 0;

    const raidSuccessPercentage = getChancesOfSuccess(selectedArmy, defenderArmy, troopConfig) * 100;

    const maxResourceAmountStolen = getMaxResourceAmountStolen(selectedArmy, defenderArmy, troopConfig);
    const [attackerTroopsLoss, defenseTroopsLoss] = getTroopLossOnRaid(selectedArmy, defenderArmy, troopConfig);
    let content = [
      <div key="title" className="text-xs font-bold text-center">
        Raid outcome:
      </div>,
      <div key="attacker-loss" className="flex justify-between py-1">
        <span>Your troops loss:</span>
        <span className="font-medium text-red">{currencyFormat(Number(attackerTroopsLoss), 0)}</span>
      </div>,
      <div key="defender-loss" className="flex justify-between py-1">
        <span>Defender troops loss:</span>
        <span className="font-medium text-red">{currencyFormat(Number(defenseTroopsLoss), 0)}</span>
      </div>,
      <div key="success-chance" className="flex justify-between py-1">
        <span>Success chance:</span>
        <span className="font-medium text-green">{raidSuccessPercentage.toFixed(2)}%</span>
      </div>,
      <div key="max-resources" className="flex justify-between py-1">
        <span>Max resources stolen:</span>
        <span className="font-medium">{maxResourceAmountStolen}</span>
      </div>,
    ];

    if (raidStatus !== RaidStatus.isRaidable) {
      setTooltip({ content: <div className="text-center">{raidStatus}</div>, position: "top" });
      return;
    }

    if (selectedArmy?.battle_id !== 0) {
      content.push(
        <div key="warning" className="text-center text-red mt-2">
          Raiding will make you leave and lose 25% of your army
        </div>,
      );
    }

    setTooltip({
      content: <div className="w-[250px]">{content}</div>,
      position: "top",
    });
  }, [raidStatus, selectedArmy, defenderArmy]);

  const mouseEnterLeave = useCallback(() => {
    if (leaveStatus !== LeaveStatus.Leave) {
      setTooltip({ content: <div>{leaveStatus}</div>, position: "top" });
    }
  }, [leaveStatus]);

  const mouseEnterBattle = useCallback(() => {
    if (battleStartStatus !== BattleStartStatus.BattleStart && battleStartStatus !== BattleStartStatus.ForceStart) {
      setTooltip({ content: <div>{battleStartStatus}</div>, position: "top" });
    }
  }, [battleStartStatus]);

  const mouseEnterClaim = useCallback(() => {
    if (claimStatus !== ClaimStatus.Claimable) {
      setTooltip({ content: <div>{claimStatus}</div>, position: "top" });
    }
  }, [claimStatus]);

  return (
    <div className="col-span-2 flex justify-center flex-wrap -bottom-y p-2 my-10 ">
      <div className="grid grid-cols-2 gap-4 w-full">
        <div
          className={`flex flex-col gap-2 h-full w-full bg-[#FF621F] rounded-xl border-red/30 ${
            loading !== Loading.None || raidStatus !== RaidStatus.isRaidable ? "opacity-50 cursor-not-allowed" : ""
          }`}
          onMouseEnter={mouseEnterRaid}
          onMouseLeave={() => setTooltip(null)}
        >
          <Button
            variant="outline"
            className="flex flex-col gap-2 h-full border-0 justify-center"
            isLoading={loading === Loading.Raid}
            onClick={handleRaid}
            disabled={loading !== Loading.None || raidStatus !== RaidStatus.isRaidable}
          >
            <Burn className="w-12 h-12" />

            <div className={`text-wrap text-xl text-white/80 ${raidWarning ? "text-danger" : ""}`}>
              {raidWarning ? "Leave & Raid ?" : "Raid"}
            </div>
          </Button>
        </div>
        <div
          className={`flex flex-col gap-2 h-full w-full bg-[#377D5B] rounded-xl border-[#377D5B] ${
            loading !== Loading.None || claimStatus !== ClaimStatus.Claimable ? "opacity-50 cursor-not-allowed" : ""
          }`}
          onMouseEnter={mouseEnterClaim}
          onMouseLeave={() => setTooltip(null)}
        >
          <Button
            variant="outline"
            className="flex flex-col gap-2 h-full border-0 justify-center"
            isLoading={loading === Loading.Claim}
            onClick={handleBattleClaim}
            disabled={loading !== Loading.None || claimStatus !== ClaimStatus.Claimable}
          >
            <Castle className="w-12 h-12" />
            <div className="text-xl text-white/80">Claim</div>
          </Button>
        </div>
        <div
          className={`flex flex-col gap-2 h-full w-full bg-[#483B32] rounded-xl ${
            loading !== Loading.None || leaveStatus !== LeaveStatus.Leave ? "opacity-50 cursor-not-allowed" : ""
          }`}
          onMouseEnter={mouseEnterLeave}
          onMouseLeave={() => setTooltip(null)}
        >
          <Button
            variant="outline"
            className="flex flex-col gap-2 h-full border-0"
            isLoading={loading === Loading.Leave}
            onClick={handleLeaveBattle}
            disabled={loading !== Loading.None || leaveStatus !== LeaveStatus.Leave}
          >
            <Flag className="w-12 h-12" />
            <div className="text-xl text-white/80">Leave</div>
          </Button>
        </div>
        <div
          className={`flex flex-col gap-2 h-full w-full bg-[#FF1F1F] rounded-xl ${
            loading !== Loading.None ||
            (battleStartStatus !== BattleStartStatus.BattleStart && battleStartStatus !== BattleStartStatus.ForceStart)
              ? "opacity-50 cursor-not-allowed"
              : ""
          }`}
          onMouseEnter={mouseEnterBattle}
          onMouseLeave={() => setTooltip(null)}
        >
          <Button
            variant="outline"
            className="flex flex-col gap-2 h-full border-0"
            isLoading={loading === Loading.Start}
            onClick={handleBattleStart}
            disabled={
              loading !== Loading.None ||
              (battleStartStatus !== BattleStartStatus.BattleStart &&
                battleStartStatus !== BattleStartStatus.ForceStart)
            }
          >
            <Battle className="w-12 h-12" />
            <div className="text-xl text-white/80">Battle</div>
          </Button>
        </div>

        {battleAdjusted && (
          <ArmySelector
            localSelectedUnit={selectedArmy?.entity_id}
            setLocalSelectedUnit={setLocalSelectedUnit}
            userArmiesInBattle={userArmiesInBattle}
          />
        )}
      </div>
    </div>
  );
};

const ArmySelector = ({
  localSelectedUnit,
  setLocalSelectedUnit,
  userArmiesInBattle,
}: {
  localSelectedUnit: ID | undefined;
  setLocalSelectedUnit: (val: ID) => void;
  userArmiesInBattle: (ArmyInfo | undefined)[];
}) => {
  return (
    userArmiesInBattle &&
    userArmiesInBattle.length > 0 && (
      <div className="self-center w-full flex flex-col justify-between bg-transparent size-xs col-span-2 text-gold text-center border border-gold rounded h-10 font-bold text-xl">
        <Select
          onValueChange={(a: string) => {
            setLocalSelectedUnit(Number(a));
          }}
        >
          <SelectTrigger className="text-gold h-10 text-lg">
            <SelectValue
              placeholder={
                userArmiesInBattle.find((army) => localSelectedUnit === army?.entity_id || 0n)?.name || "Select army"
              }
            />
          </SelectTrigger>
          <SelectContent className="text-gold w-full">
            {userArmiesInBattle.map((army, index) => (
              <SelectItem
                className="flex justify-center self-center text-sm pl-0 w-full text-center"
                key={index}
                value={army?.entity_id?.toString() || ""}
              >
                <h5 className="gap-4 text-gold w-full max-w-full mr-2">{army?.name}</h5>
              </SelectItem>
            ))}
          </SelectContent>
        </Select>
      </div>
    )
  );
};<|MERGE_RESOLUTION|>--- conflicted
+++ resolved
@@ -2,14 +2,6 @@
 import { ReactComponent as Burn } from "@/assets/icons/burn.svg";
 import { ReactComponent as Castle } from "@/assets/icons/castle.svg";
 import { ReactComponent as Flag } from "@/assets/icons/flag.svg";
-<<<<<<< HEAD
-=======
-import { useDojo } from "@/hooks/context/dojo-context";
-import { useGetArmyByEntityId } from "@/hooks/helpers/use-armies";
-import { useModalStore } from "@/hooks/store/use-modal-store";
-import useUIStore from "@/hooks/store/use-ui-store";
-import useNextBlockTimestamp from "@/hooks/use-next-block-timestamp";
->>>>>>> d2282fe3
 import { PillageHistory } from "@/ui/components/military/pillage-history";
 import { ModalContainer } from "@/ui/components/modal-container";
 import Button from "@/ui/elements/button";
@@ -29,11 +21,12 @@
   WORLD_CONFIG_ID,
 } from "@bibliothecadao/eternum";
 import {
-  getArmyByEntityId, LeftView,
+  LeftView,
   useDojo,
+  useGetArmyByEntityId,
   useModalStore,
   useNextBlockTimestamp,
-  useUIStore
+  useUIStore,
 } from "@bibliothecadao/react";
 import { ComponentValue, getComponentValue } from "@dojoengine/recs";
 import { getEntityIdFromKeys } from "@dojoengine/utils";
