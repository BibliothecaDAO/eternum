<<<<<<< HEAD
=======
import { useDojo } from "@/hooks/context/dojo-context";
import { useGetUnregisteredEpochs } from "@/hooks/helpers/use-hyperstructures";
import { usePrizePool } from "@/hooks/helpers/use-rewards";
import useUIStore from "@/hooks/store/use-ui-store";
>>>>>>> 1f36d01e
import { HintSection } from "@/ui/components/hints/hint-modal";
import { rewards } from "@/ui/components/navigation/config";
import { OSWindow } from "@/ui/components/navigation/os-window";
import Button from "@/ui/elements/button";
<<<<<<< HEAD
import { ContractAddress, formatTime, getEntityIdFromKeys } from "@bibliothecadao/eternum";
import {
  useDojo,
  useGetHyperstructuresWithContributionsFromPlayer,
  useGetPlayerEpochs,
  useGetUnregisteredContributions,
  useGetUnregisteredEpochs,
  usePrizePool,
  useUIStore,
} from "@bibliothecadao/react";
=======
import { formatTime, getEntityIdFromKeys } from "@/ui/utils/utils";
import { ContractAddress, LeaderboardManager } from "@bibliothecadao/eternum";
>>>>>>> 1f36d01e
import { useComponentValue, useEntityQuery } from "@dojoengine/react";
import { Has, getComponentValue, runQuery } from "@dojoengine/recs";
import { useCallback, useEffect, useMemo, useState } from "react";
import { shortString } from "starknet";
import { formatEther } from "viem";
import { env } from "../../../../env";

const REGISTRATION_DELAY = 60 * 60 * 24 * 4; // 4 days
const BRIDGE_OUT_DELAY = 60 * 60 * 24 * 2; // 2 days

export const Rewards = () => {
  const {
    account: { account },
    setup: {
      components,
      systemCalls: { register_to_leaderboard, claim_leaderboard_rewards },
    },
  } = useDojo();

  const {
    LeaderboardEntry,
    LeaderboardRegistered,
    AddressName,
    events: { GameEnded },
  } = components;

  const [timeRemaining, setTimeRemaining] = useState<string>("");
  const [isLoading, setIsLoading] = useState(false);
  const [registrationTimeRemaining, setRegistrationTimeRemaining] = useState<string>("");
  const [bridgeOutTimeRemaining, setBridgeOutTimeRemaining] = useState<string>("");

  const prizePool = usePrizePool({ viteLordsAddress: env.VITE_LORDS_ADDRESS });
  const togglePopup = useUIStore((state) => state.togglePopup);
  const isOpen = useUIStore((state) => state.isPopupOpen(rewards));

  const leaderboardManager = useMemo(() => {
    return LeaderboardManager.instance(components);
  }, [components]);

  const getUnregisteredEpochs = useGetUnregisteredEpochs();

  const gameEndedEntityId = useEntityQuery([Has(GameEnded)]);

  const leaderboardEntry = useComponentValue(LeaderboardEntry, getEntityIdFromKeys([ContractAddress(account.address)]));

  const gameEnded = useMemo(() => {
    return getComponentValue(GameEnded, gameEndedEntityId[0]);
  }, [gameEndedEntityId]);

  const registerToLeaderboard = useCallback(async () => {
    setIsLoading(true);
    const epochs = getUnregisteredEpochs();
    const contributions = leaderboardManager.getPlayerUnregistredContributions(ContractAddress(account.address));

    try {
      await register_to_leaderboard({
        signer: account,
        hyperstructure_contributed_to: contributions,
        hyperstructure_shareholder_epochs: epochs,
      });
    } catch (error) {
      console.error("Error registering to leaderboard", error);
    } finally {
      setIsLoading(false);
    }
  }, [leaderboardManager]);

  const claimRewards = useCallback(async () => {
    setIsLoading(true);
    try {
      await claim_leaderboard_rewards({
        signer: account,
        token: env.VITE_LORDS_ADDRESS!,
      });
    } catch (error) {
      console.error("Error claiming rewards", error);
    } finally {
      setIsLoading(false);
    }
    setIsLoading(false);
  }, [account]);

  useEffect(() => {
    if (gameEnded) {
      const calculateTimeRemaining = () => {
        const currentTime = Math.floor(Date.now() / 1000);
        const registrationEndTime = Number(gameEnded.timestamp + REGISTRATION_DELAY);
        const bridgeOutEndTime = Number(gameEnded.timestamp + BRIDGE_OUT_DELAY);

        // Calculate registration time
        if (currentTime >= registrationEndTime) {
          setRegistrationTimeRemaining("Registration Closed");
        } else {
          const registrationDifference = registrationEndTime - currentTime;
          setRegistrationTimeRemaining(formatTime(registrationDifference, undefined));
        }

        // Calculate bridge out time
        if (currentTime >= bridgeOutEndTime) {
          setBridgeOutTimeRemaining("Bridge Out Closed");
        } else {
          const bridgeOutDifference = bridgeOutEndTime - currentTime;
          setBridgeOutTimeRemaining(formatTime(bridgeOutDifference, undefined));
        }
      };

      calculateTimeRemaining();
      const timer = setInterval(calculateTimeRemaining, 1000);

      return () => clearInterval(timer);
    }
  }, [gameEnded]);

  const registeredPlayers = useMemo(() => {
    const registeredPlayers = runQuery([Has(LeaderboardRegistered)]);
    return registeredPlayers.size;
  }, [gameEnded]);

  const seasonWinner = useMemo(() => {
    if (!gameEnded) return "";
    const seasonWinner = getComponentValue(AddressName, getEntityIdFromKeys([gameEnded?.winner_address]));
    return shortString.decodeShortString(seasonWinner?.name.toString() ?? "");
  }, [gameEnded]);

  const registrationStatus = useMemo(() => {
    const registered = getComponentValue(
      LeaderboardRegistered,
      getEntityIdFromKeys([ContractAddress(account.address)]),
    );
    return registered ? "registered" : "unregistered";
  }, [timeRemaining]);

  const registrationClosed = timeRemaining === "Registration Closed";

  return (
    <OSWindow
      width="600px"
      onClick={() => togglePopup(rewards)}
      show={isOpen}
      title={rewards}
      hintSection={HintSection.Tribes}
    >
      <div className="p-4">
        <div className="flex flex-col gap-4">
          {/* Prize pool and registration time */}
          <div className="grid grid-cols-2 gap-4">
            <Compartment>
              <div className="text-center text-lg font-semibold self-center w-full">
                <div className="text-sm font-bold uppercase">Total prize pool</div>

                <div className="text-lg">{Number(formatEther(prizePool)).toFixed(2)} $LORDS</div>
              </div>
            </Compartment>
            <Compartment>
              <div className="text-center text-lg font-semibold self-center w-full">
                <div className="text-sm font-bold uppercase">Your registered points</div>

                <div className="text-lg">{Number(leaderboardEntry?.points ?? 0)}</div>
              </div>
            </Compartment>
          </div>

          <div className="grid grid-cols-2 gap-4">
            <Compartment isCountdown>
              <div className="text-center text-lg font-semibold self-center w-full">
                <div className="text-md uppercase font-extrabold text-danger">Time left to register</div>
                <div className="text-lg">{registrationTimeRemaining}</div>
              </div>
            </Compartment>
            <Compartment isCountdown>
              <div className="text-center text-lg font-semibold self-center w-full">
                <div className="text-md font-extrabold text-danger uppercase">Time left to bridge out</div>
                <div className="text-lg">{bridgeOutTimeRemaining}</div>
              </div>
            </Compartment>
          </div>

          {/* Player stats */}
          <div className="grid grid-cols-2 gap-4">
            <Compartment>
              <div className="text-center text-lg font-semibold self-center w-full">
                <div className="text-sm font-bold uppercase">Registered players</div>
                <div className="text-lg">{registeredPlayers}</div>
              </div>
            </Compartment>
            <Compartment>
              <div className="text-center text-lg font-semibold self-center w-full">
                <div className="text-sm font-bold uppercase">Season winner</div>
                <div className="text-lg">{seasonWinner}</div>
              </div>
            </Compartment>
          </div>

          <Compartment>
            <div className="text-center text-lg font-semibold self-center w-full">
              You are {registrationStatus}! You will be able to claim your rewards after the registration period ends.
            </div>
          </Compartment>

          <div className=" flex gap-4">
            <Button variant="primary" isLoading={isLoading} disabled={!registrationClosed} onClick={claimRewards}>
              {registrationClosed ? "Claim Rewards" : "Waiting for registration period to end"}
            </Button>

            <Button
              disabled={registrationClosed}
              variant="primary"
              isLoading={isLoading}
              onClick={registerToLeaderboard}
            >
              Register to Leaderboard
            </Button>
          </div>
          {/* Action button */}
        </div>
      </div>
    </OSWindow>
  );
};

const Compartment = ({ children, isCountdown }: { children: React.ReactNode; isCountdown?: boolean }) => {
  return (
    <div
      className={`flex flex-col w-full justify-center border-b border-brown/50 p-4 rounded-md ${
        isCountdown ? "bg-brown/70" : "bg-brown/50"
      } bg-hex m-auto h-28 ${isCountdown ? "border-2 border-danger/50" : ""}`}
    >
      {children}
    </div>
  );
};<|MERGE_RESOLUTION|>--- conflicted
+++ resolved
@@ -1,31 +1,11 @@
-<<<<<<< HEAD
-=======
-import { useDojo } from "@/hooks/context/dojo-context";
-import { useGetUnregisteredEpochs } from "@/hooks/helpers/use-hyperstructures";
-import { usePrizePool } from "@/hooks/helpers/use-rewards";
-import useUIStore from "@/hooks/store/use-ui-store";
->>>>>>> 1f36d01e
 import { HintSection } from "@/ui/components/hints/hint-modal";
 import { rewards } from "@/ui/components/navigation/config";
 import { OSWindow } from "@/ui/components/navigation/os-window";
 import Button from "@/ui/elements/button";
-<<<<<<< HEAD
-import { ContractAddress, formatTime, getEntityIdFromKeys } from "@bibliothecadao/eternum";
-import {
-  useDojo,
-  useGetHyperstructuresWithContributionsFromPlayer,
-  useGetPlayerEpochs,
-  useGetUnregisteredContributions,
-  useGetUnregisteredEpochs,
-  usePrizePool,
-  useUIStore,
-} from "@bibliothecadao/react";
-=======
-import { formatTime, getEntityIdFromKeys } from "@/ui/utils/utils";
-import { ContractAddress, LeaderboardManager } from "@bibliothecadao/eternum";
->>>>>>> 1f36d01e
+import { ContractAddress, formatTime, getEntityIdFromKeys, LeaderboardManager } from "@bibliothecadao/eternum";
+import { useDojo, useGetUnregisteredEpochs, usePrizePool, useUIStore } from "@bibliothecadao/react";
 import { useComponentValue, useEntityQuery } from "@dojoengine/react";
-import { Has, getComponentValue, runQuery } from "@dojoengine/recs";
+import { getComponentValue, Has, runQuery } from "@dojoengine/recs";
 import { useCallback, useEffect, useMemo, useState } from "react";
 import { shortString } from "starknet";
 import { formatEther } from "viem";
