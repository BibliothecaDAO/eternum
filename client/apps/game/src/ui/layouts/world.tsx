import { getStructuresDataFromTorii } from "@/dojo/queries";
import { useUIStore } from "@/hooks/store/use-ui-store";
import { LoadingStateKey } from "@/hooks/store/use-world-loading";
import { LoadingOroborus } from "@/ui/modules/loading-oroborus";
import { LoadingScreen } from "@/ui/modules/loading-screen";
<<<<<<< HEAD
import { ADMIN_BANK_ENTITY_ID, PlayerStructure } from "@bibliothecadao/types";
=======
import { getAllStructuresFromToriiClient } from "@bibliothecadao/eternum";
>>>>>>> bc0e43b1
import { useDojo, usePlayerStructures } from "@bibliothecadao/react";
import { Leva } from "leva";
import { lazy, Suspense, useCallback, useEffect, useRef, useState } from "react";
import { env } from "../../../env";
import { NotLoggedInMessage } from "../components/not-logged-in-message";

// Lazy load components
const SelectedArmy = lazy(() =>
  import("../components/worldmap/actions/selected-worldmap-entity").then((module) => ({
    default: module.SelectedWorldmapEntity,
  })),
);

const ActionInfo = lazy(() =>
  import("../components/worldmap/actions/action-info").then((module) => ({ default: module.ActionInfo })),
);

const ActionInstructions = lazy(() =>
  import("../components/worldmap/actions/action-instructions").then((module) => ({
    default: module.ActionInstructions,
  })),
);

const BlankOverlayContainer = lazy(() =>
  import("../containers/blank-overlay-container").then((module) => ({ default: module.BlankOverlayContainer })),
);
const EntitiesInfoLabel = lazy(() =>
  import("../components/worldmap/entities/entities-label").then((module) => ({
    default: module.EntityInfoLabel,
  })),
);
const TopCenterContainer = lazy(() => import("../containers/top-center-container"));
const BottomRightContainer = lazy(() =>
  import("../containers/bottom-right-container").then((module) => ({ default: module.BottomRightContainer })),
);
const LeftMiddleContainer = lazy(() => import("../containers/left-middle-container"));
const RightMiddleContainer = lazy(() => import("../containers/right-middle-container"));
const TopLeftContainer = lazy(() => import("../containers/top-left-container"));
const Tooltip = lazy(() => import("../elements/tooltip").then((module) => ({ default: module.Tooltip })));
const TopMiddleNavigation = lazy(() =>
  import("../modules/navigation/top-navigation").then((module) => ({ default: module.TopMiddleNavigation })),
);
const BottomMiddleContainer = lazy(() =>
  import("../containers/bottom-middle-container").then((module) => ({ default: module.BottomMiddleContainer })),
);
const LeftNavigationModule = lazy(() =>
  import("../modules/navigation/left-navigation-module").then((module) => ({ default: module.LeftNavigationModule })),
);
const RightNavigationModule = lazy(() =>
  import("../modules/navigation/right-navigation-module").then((module) => ({
    default: module.RightNavigationModule,
  })),
);
const TopLeftNavigation = lazy(() =>
  import("../modules/navigation/top-left-navigation").then((module) => ({ default: module.TopLeftNavigation })),
);
const Onboarding = lazy(() => import("./onboarding").then((module) => ({ default: module.Onboarding })));

const MiniMapNavigation = lazy(() =>
  import("../modules/navigation/mini-map-navigation").then((module) => ({ default: module.MiniMapNavigation })),
);

const RealmTransferManager = lazy(() =>
  import("../components/resources/realm-transfer-manager").then((module) => ({ default: module.RealmTransferManager })),
);

// Modal component to prevent unnecessary World re-renders
const ModalOverlay = () => {
  const showModal = useUIStore((state) => state.showModal);
  const modalContent = useUIStore((state) => state.modalContent);

  return (
    <Suspense fallback={null}>
      <BlankOverlayContainer zIndex={120} open={showModal}>
        {modalContent}
      </BlankOverlayContainer>
    </Suspense>
  );
};

// Blank overlay component for onboarding
const OnboardingOverlay = ({ backgroundImage }: { backgroundImage: string }) => {
  const showBlankOverlay = useUIStore((state) => state.showBlankOverlay);

  return (
    <Suspense fallback={null}>
      <BlankOverlayContainer zIndex={110} open={showBlankOverlay}>
        <Onboarding backgroundImage={backgroundImage} />
      </BlankOverlayContainer>
    </Suspense>
  );
};

export const World = ({ backgroundImage }: { backgroundImage: string }) => {
  const syncedStructures = useRef<Set<string>>(new Set());
  const isLoadingScreenEnabled = useUIStore((state) => state.isLoadingScreenEnabled);
  const { setup, account } = useDojo();
  const playerStructures = usePlayerStructures();
  const setLoading = useUIStore((state) => state.setLoading);

  // Consolidated subscription logic into a single function
  const syncStructures = useCallback(
    async ({ structures }: { structures: { entityId: number; position: { col: number; row: number } }[] }) => {
      if (!structures.length) return;

      try {
        const start = performance.now();
        setLoading(LoadingStateKey.AllPlayerStructures, true);
        await getStructuresDataFromTorii(
          setup.network.toriiClient,
          setup.network.contractComponents as any,
          structures,
        );
        const end = performance.now();
        console.log(
          `[sync] structures query structures ${structures.map((s) => `${s.entityId}(${s.position.col},${s.position.row})`)}`,
          end - start,
        );
      } catch (error) {
        console.error("Failed to sync structures:", error);
      } finally {
        setLoading(LoadingStateKey.AllPlayerStructures, false);
      }
    },
    [setup.network.toriiClient, setup.network.contractComponents],
  );

  // Function to update the synced structures ref
  const setSyncedStructures = useCallback((updater: (prev: Set<string>) => Set<string>) => {
    syncedStructures.current = updater(syncedStructures.current);
  }, []);

  const [fetchedStructures, setFetchedStructures] = useState<
    { entityId: number; position: { col: number; row: number } }[]
  >([]);

  // Fetch all structures from Torii client
  useEffect(() => {
    const fetchAllStructures = async () => {
      if (!account.account) return;

      try {
        const structures = await getAllStructuresFromToriiClient(setup, account.account.address);
        setFetchedStructures(structures);
      } catch (error) {
        console.error("Failed to fetch structures:", error);
      }
    };

    fetchAllStructures();
  }, [account.account, setup]);

  // Handle structure synchronization
  useEffect(() => {
    if (!account.account) return;

    const syncUnsyncedStructures = async () => {
      try {
        // Combine structures from both sources
        const allStructureIds = new Set([
          ...fetchedStructures.map((structure) => structure.entityId.toString()),
          ...playerStructures.map((structure) => structure.structure.entity_id.toString()),
        ]);

        // Find structures that haven't been synced yet
        const unsyncedIds = Array.from(allStructureIds)
          .filter((id) => !syncedStructures.current.has(id))
          .map(Number);

        if (unsyncedIds.length === 0) return;

        // Prepare structures with positions for syncing
        const structuresToSync = unsyncedIds.reduce(
          (acc, entityId) => {
            // Try to find position from fetched structures
            const fetchedStructure = fetchedStructures.find((s) => s.entityId === entityId);

            if (fetchedStructure) {
              acc.push({
                entityId,
                position: fetchedStructure.position,
              });
              return acc;
            }

            // Otherwise try to find in player structures
            const playerStructure = playerStructures.find((s) => Number(s.structure.entity_id) === entityId);

            if (playerStructure?.structure.base) {
              acc.push({
                entityId,
                position: {
                  col: playerStructure.structure.base.coord_x,
                  row: playerStructure.structure.base.coord_y,
                },
              });
            }

            return acc;
          },
          [] as { entityId: number; position: { col: number; row: number } }[],
        );

        // Mark all these structures as synced
        if (structuresToSync.length > 0) {
          setSyncedStructures((prev) => {
            const newSet = new Set(prev);
            structuresToSync.forEach((s) => newSet.add(s.entityId.toString()));
            return newSet;
          });

          // Sync the structures with the network
          await syncStructures({ structures: structuresToSync });
        }
      } catch (error) {
        console.error("Failed to sync structures:", error);
      }
    };

    syncUnsyncedStructures();
  }, [account.account, playerStructures, fetchedStructures, syncStructures, setSyncedStructures]);

  return (
    <>
      <NotLoggedInMessage />

      {/* Main world layer */}
      <div
        onClick={(e) => {
          e.stopPropagation();
        }}
        onDoubleClick={(e) => {
          e.stopPropagation();
        }}
        onMouseMove={(e) => {
          e.stopPropagation();
        }}
        id="world"
        className="world-selector fixed antialiased top-0 left-0 z-0 w-screen h-screen overflow-hidden ornate-borders pointer-events-none"
      >
        <div className="vignette" />

        <Suspense fallback={<LoadingScreen backgroundImage={backgroundImage} />}>
          <RealmTransferManager zIndex={100} />

          {/* Extracted modal components */}
          <ModalOverlay />
          <OnboardingOverlay backgroundImage={backgroundImage} />

          <ActionInstructions />
          <ActionInfo />
          <EntitiesInfoLabel />

          <div>
            <LeftMiddleContainer>
              <LeftNavigationModule />
            </LeftMiddleContainer>

            <TopCenterContainer>
              <TopMiddleNavigation />
            </TopCenterContainer>

            <BottomMiddleContainer>
              <SelectedArmy />
            </BottomMiddleContainer>

            <BottomRightContainer>
              <MiniMapNavigation />
            </BottomRightContainer>

            <RightMiddleContainer>
              <RightNavigationModule structures={playerStructures} />
            </RightMiddleContainer>

            <TopLeftContainer>
              <TopLeftNavigation structures={playerStructures} />
            </TopLeftContainer>
          </div>

          <LoadingOroborus loading={isLoadingScreenEnabled} />

          {/* todo: put this somewhere else maybe ? */}
          {/* <Redirect to="/" /> */}
          <Leva hidden={!env.VITE_PUBLIC_GRAPHICS_DEV} collapsed titleBar={{ position: { x: 0, y: 50 } }} />
          <Tooltip />
          <VersionDisplay />
          <div id="labelrenderer" className="absolute top-0 pointer-events-none z-10" />
        </Suspense>
      </div>
    </>
  );
};

const VersionDisplay = () => (
  <div className="absolute bottom-4 right-6 text-xs text-white/60 hover:text-white pointer-events-auto bg-white/20 rounded-lg p-1">
    <a target="_blank" href={"https://github.com/BibliothecaDAO/eternum"} rel="noopener noreferrer">
      {env.VITE_PUBLIC_GAME_VERSION}
    </a>
  </div>
);<|MERGE_RESOLUTION|>--- conflicted
+++ resolved
@@ -3,11 +3,7 @@
 import { LoadingStateKey } from "@/hooks/store/use-world-loading";
 import { LoadingOroborus } from "@/ui/modules/loading-oroborus";
 import { LoadingScreen } from "@/ui/modules/loading-screen";
-<<<<<<< HEAD
-import { ADMIN_BANK_ENTITY_ID, PlayerStructure } from "@bibliothecadao/types";
-=======
 import { getAllStructuresFromToriiClient } from "@bibliothecadao/eternum";
->>>>>>> bc0e43b1
 import { useDojo, usePlayerStructures } from "@bibliothecadao/react";
 import { Leva } from "leva";
 import { lazy, Suspense, useCallback, useEffect, useRef, useState } from "react";
@@ -150,7 +146,7 @@
       if (!account.account) return;
 
       try {
-        const structures = await getAllStructuresFromToriiClient(setup, account.account.address);
+        const structures = await getAllStructuresFromToriiClient(setup.network.toriiClient, account.account.address);
         setFetchedStructures(structures);
       } catch (error) {
         console.error("Failed to fetch structures:", error);
