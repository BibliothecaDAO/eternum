--- conflicted
+++ resolved
@@ -81,59 +81,6 @@
   })),
 );
 
-<<<<<<< HEAD
-const StructureSynchronizerManager = () => {
-  useSyncPlayerStructures();
-  return null;
-};
-
-// Modal component to prevent unnecessary World re-renders
-const ModalOverlay = () => {
-  const showModal = useUIStore((state) => state.showModal);
-  const modalContent = useUIStore((state) => state.modalContent);
-  const toggleModal = useUIStore((state) => state.toggleModal);
-
-  useEffect(() => {
-    if (!showModal) return;
-
-    const handleKeyDown = (event: KeyboardEvent) => {
-      if (event.key === "Escape") {
-        event.stopPropagation();
-        event.preventDefault();
-        toggleModal(null);
-      }
-    };
-
-    window.addEventListener("keydown", handleKeyDown);
-    return () => {
-      window.removeEventListener("keydown", handleKeyDown);
-    };
-  }, [showModal, toggleModal]);
-
-  return (
-    <Suspense fallback={null}>
-      <BlankOverlayContainer zIndex={120} open={showModal}>
-        {modalContent}
-      </BlankOverlayContainer>
-    </Suspense>
-  );
-};
-
-// Blank overlay component for onboarding
-const OnboardingOverlay = ({ backgroundImage }: { backgroundImage: string }) => {
-  const showBlankOverlay = useUIStore((state) => state.showBlankOverlay);
-
-  return (
-    <Suspense fallback={null}>
-      <BlankOverlayContainer zIndex={110} open={showBlankOverlay}>
-        <Onboarding backgroundImage={backgroundImage} />
-      </BlankOverlayContainer>
-    </Suspense>
-  );
-};
-
-=======
->>>>>>> e045c67d
 export const World = ({ backgroundImage }: { backgroundImage: string }) => {
   const isLoadingScreenEnabled = useUIStore((state) => state.isLoadingScreenEnabled);
 
@@ -204,9 +151,28 @@
   </>
 );
 
+// Modal component to prevent unnecessary World re-renders
 const ModalOverlay = () => {
   const showModal = useUIStore((state) => state.showModal);
   const modalContent = useUIStore((state) => state.modalContent);
+  const toggleModal = useUIStore((state) => state.toggleModal);
+
+  useEffect(() => {
+    if (!showModal) return;
+
+    const handleKeyDown = (event: KeyboardEvent) => {
+      if (event.key === "Escape") {
+        event.stopPropagation();
+        event.preventDefault();
+        toggleModal(null);
+      }
+    };
+
+    window.addEventListener("keydown", handleKeyDown);
+    return () => {
+      window.removeEventListener("keydown", handleKeyDown);
+    };
+  }, [showModal, toggleModal]);
 
   return (
     <Suspense fallback={null}>
