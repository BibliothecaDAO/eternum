--- conflicted
+++ resolved
@@ -260,14 +260,6 @@
     fetch();
   }, []);
 
-<<<<<<< HEAD
-  const openPopup = useUIStore((state) => state.openPopup);
-  useEffect(() => {
-    openPopup(rewards);
-  }, []);
-
-=======
->>>>>>> 4b1f33e6
   const battleViewContent = useMemo(
     () => (
       <div>
