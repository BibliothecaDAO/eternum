--- conflicted
+++ resolved
@@ -8,10 +8,7 @@
   getRealmInfo,
   getStructureArmyRelicEffects,
   getStructureRelicEffects,
-<<<<<<< HEAD
-=======
   isMilitaryResource,
->>>>>>> 2ee34567
 } from "@bibliothecadao/eternum";
 import { useDojo, useResourceManager } from "@bibliothecadao/react";
 import { BuildingType, getBuildingFromResource, getResourceTiers, ID, ResourcesIds } from "@bibliothecadao/types";
@@ -79,27 +76,6 @@
 
   const resourceManager = useResourceManager(entityId);
 
-<<<<<<< HEAD
-  return (
-    <div>
-      <div className="flex justify-between items-center pb-2 border-b border-gold/20 p-1">
-        <h4>Resources</h4>
-        <div className="flex gap-2 items-center">
-          <label className="inline-flex items-center cursor-pointer">
-            <span className={`mr-2 text-xxs ${showAllResources ? "text-gold/50" : ""}`}>Hide Empty</span>
-            <div className="relative">
-              <input
-                type="checkbox"
-                className="sr-only peer"
-                checked={!showAllResources}
-                onChange={() => setShowAllResources(!showAllResources)}
-              />
-              <div className="w-9 h-5 bg-brown/50 rounded-full peer peer-checked:after:translate-x-full after:content-[''] after:absolute after:top-[2px] after:left-[2px] after:bg-gold after:rounded-full after:h-4 after:w-4 after:transition-all peer-checked:bg-gold/30"></div>
-            </div>
-          </label>
-        </div>
-      </div>
-=======
   const storageOverview = useMemo(() => {
     if (!realmInfo?.storehouses) return null;
 
@@ -110,7 +86,6 @@
     if (capacityKg === 0 && capacityUsedKg === 0 && storehouseCount === 0) {
       return null;
     }
->>>>>>> 2ee34567
 
     return {
       capacityKg,
