--- conflicted
+++ resolved
@@ -1,12 +1,6 @@
 import { ReactComponent as Refresh } from "@/assets/icons/common/refresh.svg";
-<<<<<<< HEAD
-import { soundSelector, useUiSounds } from "@/hooks/helpers/use-ui-sound";
 import { getIsBlitz } from "@bibliothecadao/eternum";
-
-=======
 import { useUISound } from "@/audio";
-import { getIsBlitz } from "@/ui/constants";
->>>>>>> e6260bac
 import { Button } from "@/ui/design-system/atoms";
 import { ResourceIcon } from "@/ui/design-system/molecules";
 import { ConfirmationPopup, ResourceBar } from "@/ui/features/economy/banking";
