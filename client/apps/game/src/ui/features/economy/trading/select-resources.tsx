--- conflicted
+++ resolved
@@ -1,11 +1,5 @@
-<<<<<<< HEAD
-import { usePlayResourceSound } from "@/hooks/helpers/use-ui-sound";
 import { getIsBlitz } from "@bibliothecadao/eternum";
-
-=======
 import { usePlayResourceSound } from "@/audio";
-import { getIsBlitz } from "@/ui/constants";
->>>>>>> e6260bac
 import { Button, ListSelect, NumberInput } from "@/ui/design-system/atoms";
 import { ResourceCost } from "@/ui/design-system/molecules";
 import { getBlockTimestamp } from "@bibliothecadao/eternum";
