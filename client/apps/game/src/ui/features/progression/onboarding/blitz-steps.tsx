--- conflicted
+++ resolved
@@ -10,10 +10,7 @@
 import { ControllerConnector } from "@cartridge/connector";
 import { useComponentValue, useEntityQuery } from "@dojoengine/react";
 import { getComponentValue, HasValue } from "@dojoengine/recs";
-<<<<<<< HEAD
 import { cairoShortStringToFelt } from "@dojoengine/torii-wasm";
-=======
->>>>>>> 6e2f8eb7
 import { useAccount } from "@starknet-react/core";
 import { motion } from "framer-motion";
 import { Clock, Users } from "lucide-react";
