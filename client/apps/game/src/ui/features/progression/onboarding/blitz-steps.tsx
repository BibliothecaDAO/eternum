--- conflicted
+++ resolved
@@ -26,15 +26,9 @@
 import { cairoShortStringToFelt } from "@dojoengine/torii-wasm";
 import { useAccount, useCall } from "@starknet-react/core";
 import { motion } from "framer-motion";
-<<<<<<< HEAD
-import { AlertCircle, Users } from "lucide-react";
-import type { MouseEvent } from "react";
-import { memo, useCallback, useEffect, useMemo, useRef, useState } from "react";
-=======
 import { AlertCircle, Globe, Home, RefreshCw, Users } from "lucide-react";
 import { useCallback, useEffect, useMemo, useState } from "react";
 import { useNavigate } from "react-router-dom";
->>>>>>> 1eb2e2dc
 import { Abi, CallData, uint256 } from "starknet";
 import { env } from "../../../../../env";
 import { SpectateButton } from "./spectate-button";
@@ -138,51 +132,6 @@
 });
 PlayerCount.displayName = "PlayerCount";
 
-<<<<<<< HEAD
-// No game state component
-interface NoGameStateProps {
-  registrationStartAt: number;
-  registrationEndAt: number;
-  creationStartAt: number;
-  creationEndAt: number;
-  spectateDisabled: boolean;
-}
-
-const NoGameState = memo(
-  ({ registrationStartAt, registrationEndAt, creationStartAt, creationEndAt, spectateDisabled }: NoGameStateProps) => {
-    const registrationDuration = registrationEndAt - registrationStartAt;
-
-    const { setup } = useDojo();
-    const onSpectatorModeClick = useSpectatorModeClick(setup);
-
-    return (
-      <motion.div initial={{ opacity: 0, y: 20 }} animate={{ opacity: 1, y: 0 }} className="space-y-6 text-center">
-        <CountdownTimer targetTime={registrationStartAt} label="Registration starts in:" />
-
-        <div className="bg-gold/10 border border-gold/30 rounded-lg p-4 space-y-3">
-          <p className="text-sm text-gold/70">Upcoming Schedule:</p>
-          <div className="text-sm space-y-2">
-            <div>
-              <p className="text-gold font-bold">Registration Phase</p>
-              <p className="text-gold/60 text-xs">Starts: {formatLocalDateTime(registrationStartAt)}</p>
-              <p className="text-gold/60 text-xs">Duration: {formatTime(registrationDuration)}</p>
-            </div>
-            <div>
-              <p className="text-gold font-bold">Game Starts</p>
-              <p className="text-gold/50 text-xs">{formatLocalDateTime(creationStartAt)}</p>
-            </div>
-          </div>
-        </div>
-
-        <div className="pt-2">
-          <SpectateButton onClick={onSpectatorModeClick} disabled={spectateDisabled} />
-        </div>
-      </motion.div>
-    );
-  },
-);
-NoGameState.displayName = "NoGameState";
-=======
 // Inline factory games list (lightweight version of the selector modal)
 type FactoryGame = {
   name: string;
@@ -512,7 +461,6 @@
     </motion.div>
   );
 };
->>>>>>> 1eb2e2dc
 // Animation variants for cleaner code organization
 const buttonVariants = {
   idle: {
@@ -850,9 +798,6 @@
 DevOptionsState.displayName = "DevOptionsState";
 
 // Registration state component
-<<<<<<< HEAD
-interface RegistrationStateProps {
-=======
 const RegistrationState = ({
   entryTokenBalance,
   registrationCount,
@@ -870,7 +815,6 @@
   hasSufficientFeeBalance,
   isFeeBalanceLoading,
 }: {
->>>>>>> 1eb2e2dc
   entryTokenBalance: bigint;
   registrationCount: number;
   registrationStartAt: number;
@@ -886,13 +830,8 @@
   entryTokenStatus: "idle" | "minting" | "timeout" | "error";
   hasSufficientFeeBalance: boolean;
   isFeeBalanceLoading: boolean;
-<<<<<<< HEAD
-  spectateDisabled: boolean;
-}
-=======
 }) => {
   const { setup } = useDojo();
->>>>>>> 1eb2e2dc
 
 const RegistrationState = memo(
   ({
@@ -984,43 +923,6 @@
                   )}
                 </div>
               )}
-<<<<<<< HEAD
-
-              <Button
-                onClick={handleRegister}
-                disabled={isRegistering || !tokenReady}
-                className="w-full h-12 !text-brown !bg-gold rounded-md animate-pulse"
-                forceUppercase={false}
-              >
-                {isRegistering ? (
-                  <div className="flex items-center justify-center">
-                    <img src="/images/logos/eternum-loader.png" className="w-5 h-5 mr-2 animate-spin" />
-                    <span>Registering...</span>
-                  </div>
-                ) : (
-                  <div className="flex items-center justify-center">
-                    <Sword className="w-5 h-5 mr-2 fill-brown" />
-                    <span>Register for Blitz</span>
-                  </div>
-                )}
-              </Button>
-              {requiresEntryToken && isFeeBalanceLoading && (
-                <p className="text-xs text-gold/60 text-center">Checking fee balance…</p>
-              )}
-            </div>
-          )}
-
-          <SpectateButton onClick={onSpectatorModeClick} disabled={spectateDisabled} />
-        </div>
-      </motion.div>
-    );
-  },
-);
-RegistrationState.displayName = "RegistrationState";
-
-// Game active state component
-interface GameActiveStateProps {
-=======
             </Button>
             {requiresEntryToken && isFeeBalanceLoading && (
               <p className="text-xs text-gold/60 text-center">Checking fee balance…</p>
@@ -1039,26 +941,15 @@
   isRegistered,
   onSettle,
 }: {
->>>>>>> 1eb2e2dc
   hasSettled: boolean;
   gameEndAt?: number;
   isRegistered: boolean;
   onSettle: () => Promise<void>;
-<<<<<<< HEAD
-  spectateDisabled: boolean;
-}
-=======
 }) => {
   const {
     setup,
     setup: { components },
   } = useDojo();
-
-  const goToStructure = useGoToStructure(setup);
-  const realmEntities = usePlayerOwnedRealmEntities();
-  const onSpectatorModeClick = useSpectatorModeClick(setup);
-  const [isSettling, setIsSettling] = useState(false);
->>>>>>> 1eb2e2dc
 
 const GameActiveState = memo(
   ({ hasSettled, gameEndAt, isRegistered, onSettle, spectateDisabled }: GameActiveStateProps) => {
@@ -1114,18 +1005,6 @@
           )}
         </div>
 
-<<<<<<< HEAD
-        <div className="space-y-4">
-          {isRegistered ? (
-            <>
-              {hasSettled ? (
-                <>
-                  <Button
-                    onClick={handlePlay}
-                    forceUppercase={false}
-                    className="w-full h-12 !text-brown !bg-gold rounded-md "
-                  >
-=======
       <div className="space-y-4">
         {isRegistered ? (
           <>
@@ -1159,59 +1038,10 @@
                       <span>Settling...</span>
                     </div>
                   ) : (
->>>>>>> 1eb2e2dc
                     <div className="flex items-center justify-center">
-                      <Sword className="w-5 h-5 mr-2 fill-brown" />
-                      <span>Play Blitz</span>
+                      <TreasureChest className="w-5 h-5 mr-2 fill-brown" />
+                      <span>Settle Realm</span>
                     </div>
-<<<<<<< HEAD
-                  </Button>
-                  <SpectateButton onClick={onSpectatorModeClick} disabled={spectateDisabled} />
-                </>
-              ) : (
-                <>
-                  <div className="bg-gold/10 border border-gold/30 rounded-lg p-4 text-center mb-4">
-                    <p className="text-gold text-sm">
-                      In Blitz mode, your settlement location will be automatically assigned for balanced gameplay
-                    </p>
-                  </div>
-                  <Button
-                    onClick={handleSettle}
-                    disabled={isSettling}
-                    className="w-full h-12 !text-brown !bg-gold rounded-md animate-pulse"
-                    forceUppercase={false}
-                  >
-                    {isSettling ? (
-                      <div className="flex items-center justify-center">
-                        <img src="/images/logos/eternum-loader.png" className="w-5 h-5 mr-2 animate-spin" />
-                        <span>Settling...</span>
-                      </div>
-                    ) : (
-                      <div className="flex items-center justify-center">
-                        <TreasureChest className="w-5 h-5 mr-2 fill-brown" />
-                        <span>Settle Realm</span>
-                      </div>
-                    )}
-                  </Button>
-                  <SpectateButton onClick={onSpectatorModeClick} disabled={spectateDisabled} />
-                </>
-              )}
-            </>
-          ) : (
-            <div className="space-y-4">
-              <div className="bg-brown/10 border border-brown/30 rounded-lg p-4 text-center">
-                <p className="text-gold/70">You are not registered for this game</p>
-              </div>
-              <SpectateButton onClick={onSpectatorModeClick} disabled={spectateDisabled} />
-            </div>
-          )}
-        </div>
-      </motion.div>
-    );
-  },
-);
-GameActiveState.displayName = "GameActiveState";
-=======
                   )}
                 </Button>
               </>
@@ -1226,7 +1056,6 @@
     </motion.div>
   );
 };
->>>>>>> 1eb2e2dc
 
 // Main Blitz onboarding component
 export const BlitzOnboarding = () => {
