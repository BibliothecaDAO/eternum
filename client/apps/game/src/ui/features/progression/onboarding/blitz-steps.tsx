--- conflicted
+++ resolved
@@ -125,7 +125,6 @@
   endAt: number | null;
 };
 
-<<<<<<< HEAD
 const decodePaddedFeltAscii = (hex: string): string => {
   try {
     if (!hex) return "";
@@ -145,10 +144,6 @@
     return "";
   }
 };
-=======
-  const { setup } = useDojo();
-  const onSpectatorModeClick = useSpectatorModeClick(setup);
->>>>>>> 70520b8b
 
 const parseMaybeHexToNumber = (v: any): number | null => {
   if (v == null) return null;
@@ -401,6 +396,8 @@
 
   const { ongoing, upcoming, ended } = byCategory();
   const nothing = ongoing.length === 0 && upcoming.length === 0 && ended.length === 0;
+  const { setup } = useDojo();
+  const onSpectatorModeClick = useSpectatorModeClick(setup);
 
   return (
     <div className="space-y-3">
@@ -804,14 +801,10 @@
   hasSufficientFeeBalance: boolean;
   isFeeBalanceLoading: boolean;
 }) => {
-<<<<<<< HEAD
-  const [isRegistering, setIsRegistering] = useState(false);
-=======
   const { setup } = useDojo();
 
   const [isRegistering, setIsRegistering] = useState(false);
   const onSpectatorModeClick = useSpectatorModeClick(setup);
->>>>>>> 70520b8b
 
   const tokenReady = !requiresEntryToken || Boolean(availableEntryTokenId);
 
@@ -929,11 +922,7 @@
 
   const goToStructure = useGoToStructure(setup);
   const realmEntities = usePlayerOwnedRealmEntities();
-<<<<<<< HEAD
-  
-=======
   const onSpectatorModeClick = useSpectatorModeClick(setup);
->>>>>>> 70520b8b
   const [isSettling, setIsSettling] = useState(false);
 
   const handleSettle = async () => {
