import { type ChangeEvent, useCallback, useEffect, useMemo, useState } from "react";

import { useNavigate } from "react-router-dom";

import { Download } from "lucide-react";

import { RefreshButton } from "@/ui/design-system/atoms/refresh-button";
import { currencyIntlFormat, displayAddress } from "@/ui/utils/utils";

import { MIN_REFRESH_INTERVAL_MS, useLandingLeaderboardStore } from "../lib/use-landing-leaderboard-store";
import { useScoreToBeat } from "../lib/use-score-to-beat";

const LEADERBOARD_LIMIT = 25;
const REFRESH_INTERVAL_MS = 60_000;

const podiumStyles = [
  "border-gold/70 shadow-[0_0_45px_-18px_rgba(255,215,128,0.55)] hover:shadow-[0_0_65px_-18px_rgba(255,215,128,0.75)]",
  "border-white/40 shadow-[0_0_40px_-20px_rgba(226,232,240,0.45)] hover:shadow-[0_0_60px_-20px_rgba(226,232,240,0.55)]",
  "border-orange-400/60 shadow-[0_0_42px_-20px_rgba(255,170,102,0.45)] hover:shadow-[0_0_62px_-20px_rgba(255,170,102,0.6)]",
] as const;

const formatPoints = (points: number) =>
  Intl.NumberFormat("en-US", {
    maximumFractionDigits: 0,
  }).format(points ?? 0);

const getRelativeTimeLabel = (timestamp: number | null, fallback: string) => {
  if (!timestamp) {
    return fallback;
  }

  const relative = new Intl.RelativeTimeFormat("en", { numeric: "auto" });
  const secondsAgo = Math.round((Date.now() - timestamp) / 1000);

  if (Math.abs(secondsAgo) < 60) {
    return relative.format(-secondsAgo, "second");
  }

  const minutesAgo = Math.round(secondsAgo / 60);
  return relative.format(-minutesAgo, "minute");
};

const SCORE_TO_BEAT_ENDPOINTS: string[] = [
  "https://api.cartridge.gg/x/war-game-1/torii/sql",
  "https://api.cartridge.gg/x/war-game-2/torii/sql",
  "https://api.cartridge.gg/x/war-game-3/torii/sql",
  "https://api.cartridge.gg/x/war-game-4/torii/sql",
  "https://api.cartridge.gg/x/war-game-5/torii/sql",
  "https://api.cartridge.gg/x/war-game-6/torii/sql",
  "https://api.cartridge.gg/x/war-game-7/torii/sql",
  "https://api.cartridge.gg/x/war-game-8/torii/sql",
  "https://api.cartridge.gg/x/war-game-9/torii/sql",
];

const SCORE_TO_BEAT_TAB_ENABLED = false; // Temporarily hide the Score to Beat tab until it's ready again.

const describeEndpoint = (endpoint: string) => {
  if (!endpoint) {
    return "";
  }

  const trimmed = endpoint.replace(/\/?sql$/i, "");

  try {
    const url = new URL(trimmed);
    const pathMatch = url.pathname.match(/\/x\/([^/]+)/);
    if (pathMatch && pathMatch[1]) {
      return pathMatch[1];
    }
    return url.hostname.replace(/^www\./, "");
  } catch {
    return trimmed;
  }
};

type LeaderboardTab = "score-to-beat" | "leaderboard";

const LEADERBOARD_TABS: Array<{ id: LeaderboardTab; label: string }> = [
  { id: "score-to-beat", label: "Score to beat" },
  { id: "leaderboard", label: "Current Leaderboard" },
];

const TAB_PANEL_ID = "landing-leaderboard-tabpanel";

const getTabButtonId = (tab: LeaderboardTab) => `landing-leaderboard-tab-${tab}`;
const getScoreToBeatRunsPanelId = (address: string) => `landing-score-to-beat-runs-${address}`;

export const LandingLeaderboard = () => {
  const [searchQuery, setSearchQuery] = useState("");

  const navigate = useNavigate();

  const entries = useLandingLeaderboardStore((state) => state.entries);
  const isFetching = useLandingLeaderboardStore((state) => state.isFetching);
  const error = useLandingLeaderboardStore((state) => state.error);
  const lastUpdatedAt = useLandingLeaderboardStore((state) => state.lastUpdatedAt);
  const lastFetchAt = useLandingLeaderboardStore((state) => state.lastFetchAt);
  const fetchLeaderboard = useLandingLeaderboardStore((state) => state.fetchLeaderboard);

  const {
    entries: scoreToBeatEntries,
    endpoints: scoreToBeatEndpoints,
    failedEndpoints: scoreToBeatFailedEndpoints,
    lastUpdatedAt: scoreToBeatLastUpdatedAt,
    isLoading: isScoreToBeatLoading,
    error: scoreToBeatError,
    refresh: refreshScoreToBeat,
    hasEndpointsConfigured: hasScoreToBeatConfiguration,
  } = useScoreToBeat(SCORE_TO_BEAT_ENDPOINTS);

  const [refreshCooldownMs, setRefreshCooldownMs] = useState(0);

  useEffect(() => {
    const updateCooldown = () => {
      if (!lastFetchAt) {
        setRefreshCooldownMs(0);
        return;
      }

      const elapsed = Date.now() - lastFetchAt;
      const remaining = Math.max(0, MIN_REFRESH_INTERVAL_MS - elapsed);
      setRefreshCooldownMs(remaining);
    };

    updateCooldown();
    const interval = window.setInterval(updateCooldown, 250);

    return () => window.clearInterval(interval);
  }, [lastFetchAt]);

  useEffect(() => {
    void fetchLeaderboard({ limit: LEADERBOARD_LIMIT });
  }, [fetchLeaderboard]);

  useEffect(() => {
    const interval = window.setInterval(() => {
      void fetchLeaderboard({ limit: LEADERBOARD_LIMIT });
    }, REFRESH_INTERVAL_MS);

    return () => window.clearInterval(interval);
  }, [fetchLeaderboard]);

  const normalizedQuery = searchQuery.trim().toLowerCase();

  const filteredEntries = useMemo(() => {
    if (!normalizedQuery) {
      return entries;
    }

    return entries.filter((entry) => {
      const name = entry.displayName?.toLowerCase() ?? "";
      const address = entry.address.toLowerCase();
      const shortAddress = displayAddress(entry.address).toLowerCase();

      return (
        name.includes(normalizedQuery) || address.includes(normalizedQuery) || shortAddress.includes(normalizedQuery)
      );
    });
  }, [entries, normalizedQuery]);

  const isFiltering = normalizedQuery.length > 0;
  const isInitialLoading = isFetching && entries.length === 0;
  const isCooldownActive = refreshCooldownMs > 0;
  const refreshSecondsLeft = Math.ceil(refreshCooldownMs / 1000);

  const { podiumEntries, remainingEntries } = useMemo(() => {
    const podium = filteredEntries.slice(0, 3);
    const rest = filteredEntries.slice(3);

    return {
      podiumEntries: podium,
      remainingEntries: rest,
    };
  }, [filteredEntries]);

  const handleManualRefresh = useCallback(() => {
    if (isFetching || refreshCooldownMs > 0) {
      return;
    }

    void fetchLeaderboard({ limit: LEADERBOARD_LIMIT });
  }, [fetchLeaderboard, isFetching, refreshCooldownMs]);

  const handleSearchChange = useCallback((event: ChangeEvent<HTMLInputElement>) => {
    setSearchQuery(event.currentTarget.value);
  }, []);

  const handleClearSearch = useCallback(() => {
    setSearchQuery("");
  }, []);

  const handleViewScoreCard = useCallback(() => {
    navigate("/player");
  }, [navigate]);

  const lastUpdatedLabel = useMemo(() => getRelativeTimeLabel(lastUpdatedAt, "Waiting for data"), [lastUpdatedAt]);

  const scoreToBeatUpdatedLabel = useMemo(
    () => getRelativeTimeLabel(scoreToBeatLastUpdatedAt, "Awaiting sync"),
    [scoreToBeatLastUpdatedAt],
  );

  const scoreToBeatTopTen = scoreToBeatEntries.slice(0, 10);
  const topScoreToBeat = scoreToBeatTopTen[0] ?? null;
  const scoreToBeatRuns = topScoreToBeat?.runs ?? [];
  const topScoreToBeatLabel = topScoreToBeat
    ? (topScoreToBeat.displayName ?? displayAddress(topScoreToBeat.address))
    : null;
  const topScoreToBeatAddressLabel = topScoreToBeat ? displayAddress(topScoreToBeat.address) : null;
  const handleDownloadScoreToBeatData = useCallback(() => {
    if (scoreToBeatTopTen.length === 0 || typeof window === "undefined") {
      return;
    }

    const rows = [
      ["Rank", "Display name", "Address", "Score"],
      ...scoreToBeatTopTen.map((entry, index) => [
        `${index + 1}`,
        entry.displayName ?? displayAddress(entry.address),
        entry.address,
        `${entry.combinedPoints ?? 0}`,
      ]),
    ];

    const csvContent = rows
      .map((row) => row.map((value) => `"${String(value ?? "").replace(/"/g, '""')}"`).join(","))
      .join("\n");

    const blob = new Blob([csvContent], { type: "text/csv;charset=utf-8;" });
    const url = window.URL.createObjectURL(blob);
    const downloadLink = document.createElement("a");
    const timestamp = new Date().toISOString().replace(/[:.]/g, "-");
    downloadLink.href = url;
    downloadLink.setAttribute("download", `score-to-beat-${timestamp}.csv`);
    document.body.appendChild(downloadLink);
    downloadLink.click();
    document.body.removeChild(downloadLink);
    window.URL.revokeObjectURL(url);
  }, [scoreToBeatTopTen]);
  const handleDownloadLeaderboardData = useCallback(() => {
    if (filteredEntries.length === 0 || typeof window === "undefined") {
      return;
    }

    const rows = [
      ["Rank", "Display name", "Address", "Points"],
      ...filteredEntries.map((entry) => [
        `${entry.rank ?? ""}`,
        entry.displayName ?? displayAddress(entry.address),
        entry.address,
        `${entry.points ?? 0}`,
      ]),
    ];

    const csvContent = rows
      .map((row) => row.map((value) => `"${String(value ?? "").replace(/"/g, '""')}"`).join(","))
      .join("\n");

    const blob = new Blob([csvContent], { type: "text/csv;charset=utf-8;" });
    const url = window.URL.createObjectURL(blob);
    const downloadLink = document.createElement("a");
    const timestamp = new Date().toISOString().replace(/[:.]/g, "-");
    downloadLink.href = url;
    downloadLink.setAttribute("download", `leaderboard-${timestamp}.csv`);
    document.body.appendChild(downloadLink);
    downloadLink.click();
    document.body.removeChild(downloadLink);
    window.URL.revokeObjectURL(url);
  }, [filteredEntries]);
  const totalScoreArenas = scoreToBeatEndpoints.length;
  const failedScoreArenas = scoreToBeatFailedEndpoints.length;
  const syncedScoreArenas = Math.max(0, totalScoreArenas - failedScoreArenas);
  const scoreArenaLabel =
    totalScoreArenas > 0 ? `${syncedScoreArenas}/${totalScoreArenas} arenas syncing` : "Waiting for arenas";
  const showScoreToBeatSection = SCORE_TO_BEAT_TAB_ENABLED && hasScoreToBeatConfiguration;
  const [activeTab, setActiveTab] = useState<LeaderboardTab>(showScoreToBeatSection ? "score-to-beat" : "leaderboard");
  const [expandedScoreToBeatAddress, setExpandedScoreToBeatAddress] = useState<string | null>(null);
  const visibleTabs = useMemo(
    () => (showScoreToBeatSection ? LEADERBOARD_TABS : LEADERBOARD_TABS.filter((tab) => tab.id === "leaderboard")),
    [showScoreToBeatSection],
  );

  useEffect(() => {
    if (
      expandedScoreToBeatAddress &&
      !scoreToBeatTopTen.some((entry) => entry.address === expandedScoreToBeatAddress)
    ) {
      setExpandedScoreToBeatAddress(null);
    }
  }, [expandedScoreToBeatAddress, scoreToBeatTopTen]);

  const renderSkeleton = () => (
    <div className="space-y-6" aria-hidden>
      <div className="grid gap-4 md:grid-cols-3">
        {[0, 1, 2].map((item) => (
          <div
            key={item}
            className="h-36 animate-pulse rounded-3xl border border-white/10 bg-gradient-to-br from-white/5 via-black/30 to-black/70"
          />
        ))}
      </div>
      <div className="h-80 animate-pulse rounded-3xl border border-white/10 bg-gradient-to-br from-white/5 via-black/30 to-black/70" />
    </div>
  );
  const renderScoreToBeatContent = () => {
    if (!showScoreToBeatSection) {
      return (
        <div className="rounded-3xl border border-white/10 bg-gradient-to-br from-white/5 via-black/35 to-black/75 p-8 text-center text-sm text-white/70 shadow-[0_25px_50px_-25px_rgba(12,10,35,0.75)]">
          Score to beat tracking isn't configured yet. Check back soon.
        </div>
      );
    }

<<<<<<< HEAD
  return (
    <section className="relative h-[70vh] w-full max-w-5xl space-y-8 overflow-y-auto rounded-3xl border border-white/10 bg-gradient-to-br from-white/10 via-black/40 to-black/90 p-8 text-white shadow-[0_35px_70px_-25px_rgba(12,10,35,0.85)] backdrop-blur-xl md:max-h-[80vh]">
      <header className="flex flex-col gap-6 sm:flex-row sm:items-start sm:justify-between">
        <div className="space-y-2">
          <h2 className="text-3xl font-semibold text-white">Leaderboard</h2>
          <p className="text-sm text-white/70">
            Follow the most active Realms captains in Blitz. Rankings refresh automatically from live on-chain data.
          </p>
          <p className="text-xs uppercase tracking-wide text-white/50" aria-live="polite">
            Updated {lastUpdatedLabel}
            {isFetching ? " · Refreshing…" : ""}
          </p>
=======
    return (
      <div className="space-y-5 rounded-3xl border border-amber-200/25 bg-gradient-to-br from-amber-500/10 via-black/40 to-black/80 p-6 text-white shadow-[0_30px_65px_-30px_rgba(255,196,86,0.55)]">
        <div className="flex flex-col gap-4 lg:flex-row lg:items-start lg:justify-between">
          <div>
            <p className="text-xs font-semibold uppercase tracking-[0.35em] text-amber-100/70">Score to beat</p>
            {topScoreToBeat ? (
              <>
                <p className="mt-2 flex items-baseline gap-2 text-4xl font-extrabold leading-tight text-white">
                  {formatPoints(topScoreToBeat.combinedPoints)}
                  <span className="text-base font-semibold text-white/70">pts</span>
                </p>
                <p className="mt-2 text-sm text-white/70">
                  {(topScoreToBeatLabel ?? "Unknown captain").trim()} owns the bragging rights with the best two runs in
                  Blitz.
                </p>
                {topScoreToBeatAddressLabel &&
                topScoreToBeatLabel &&
                topScoreToBeatLabel.toLowerCase() !== topScoreToBeatAddressLabel.toLowerCase() ? (
                  <p className="text-xs text-white/50">{topScoreToBeatAddressLabel}</p>
                ) : null}
              </>
            ) : (
              <p className="mt-2 text-sm text-white/70">
                Chain two monster runs back-to-back and you become the number everyone else has to chase.
              </p>
            )}
          </div>
          <div className="flex flex-col items-end gap-2 text-right">
            {scoreToBeatError ? (
              <span className="rounded-full bg-red-500/10 px-3 py-1 text-xs font-medium text-red-200" role="alert">
                {scoreToBeatError}
              </span>
            ) : null}
            <div className="flex flex-wrap items-center justify-end gap-2 sm:flex-nowrap">
              <button
                type="button"
                onClick={handleDownloadScoreToBeatData}
                disabled={scoreToBeatTopTen.length === 0}
                className="inline-flex items-center justify-center gap-2 rounded-2xl border border-white/15 bg-white/10 px-3 py-1.5 text-xs font-semibold uppercase tracking-wide text-white transition hover:border-amber-200/60 hover:bg-white/20 focus-visible:outline focus-visible:outline-2 focus-visible:outline-offset-2 focus-visible:outline-amber-200/70 disabled:cursor-not-allowed disabled:opacity-40"
                aria-label="Download score to beat scores"
              >
                <Download className="h-4 w-4" aria-hidden="true" />
              </button>
              <div className="flex items-center gap-2">
                {isScoreToBeatLoading ? (
                  <span className="text-xs text-white/70" aria-live="polite">
                    Syncing…
                  </span>
                ) : null}
                <RefreshButton
                  onClick={refreshScoreToBeat}
                  isLoading={isScoreToBeatLoading}
                  disabled={isScoreToBeatLoading}
                  size="sm"
                  aria-label="Refresh score to beat"
                />
              </div>
            </div>
          </div>
        </div>

        <div className="grid gap-3 md:grid-cols-2">
          {scoreToBeatRuns.length ? (
            scoreToBeatRuns.map((run, index) => (
              <div
                key={`${run.endpoint}-${index}`}
                className="rounded-2xl border border-white/10 bg-black/30 p-4 backdrop-blur-sm"
              >
                <p className="text-xs uppercase tracking-wide text-white/60">Run #{index + 1}</p>
                <p className="mt-1 text-2xl font-semibold text-white">{formatPoints(run.points)} pts</p>
                <p className="text-xs text-white/50">{describeEndpoint(run.endpoint)}</p>
              </div>
            ))
          ) : (
            <div className="col-span-2 rounded-2xl border border-dashed border-white/20 bg-black/20 p-4 text-sm text-white/60">
              Waiting for back-to-back runs before we crown a pace setter.
            </div>
          )}
        </div>

        {scoreToBeatTopTen.length ? (
          <div>
            <p className="text-xs uppercase tracking-wide text-white/50">Top 10 two-run totals</p>
            <ol className="mt-3 divide-y divide-white/10 rounded-2xl border border-white/10 bg-black/30 text-sm">
              {scoreToBeatTopTen.map((entry, index) => {
                const rank = index + 1;
                const challengerLabel = displayAddress(entry.address);
                const isLeader = rank === 1;
                const isExpanded = expandedScoreToBeatAddress === entry.address;
                const runSummaryLabel = entry.runs.length >= 2 ? "Best two runs" : "Best run";
                const panelId = getScoreToBeatRunsPanelId(entry.address);

                return (
                  <li
                    key={entry.address}
                    className={`${isLeader ? "bg-amber-500/5" : ""} ${isExpanded ? "bg-white/5" : ""}`}
                  >
                    <button
                      type="button"
                      onClick={() =>
                        setExpandedScoreToBeatAddress((current) => (current === entry.address ? null : entry.address))
                      }
                      aria-expanded={isExpanded}
                      aria-controls={panelId}
                      className="flex w-full flex-col gap-1 px-4 py-3 text-left sm:flex-row sm:items-center sm:justify-between focus-visible:outline focus-visible:outline-2 focus-visible:outline-offset-2 focus-visible:outline-amber-200/60"
                    >
                      <div className="flex items-center gap-3">
                        <span
                          className={`inline-flex h-7 w-7 items-center justify-center rounded-full text-xs font-semibold ${
                            isLeader ? "bg-amber-400/30 text-amber-200" : "bg-white/10 text-white/60"
                          }`}
                        >
                          {rank}
                        </span>
                        <div>
                          <p className="font-semibold text-white">{entry.displayName ?? challengerLabel}</p>
                          <p className="text-xs text-white/50">{entry.displayName ? challengerLabel : entry.address}</p>
                        </div>
                      </div>
                      <div className="text-right">
                        <p className="text-base font-semibold text-white">{formatPoints(entry.combinedPoints)}</p>
                        <p className="text-[11px] uppercase tracking-wide text-white/50">{runSummaryLabel}</p>
                      </div>
                    </button>
                    {isExpanded ? (
                      <div
                        id={panelId}
                        className="space-y-2 border-t border-white/10 px-4 pb-4 pt-3 text-sm text-white/80 sm:text-xs"
                      >
                        <p className="text-[11px] uppercase tracking-[0.2em] text-white/60">{runSummaryLabel}</p>
                        <div className="grid gap-2 sm:grid-cols-2">
                          {entry.runs.map((run, runIndex) => (
                            <div
                              key={`${run.endpoint}-${runIndex}`}
                              className="rounded-2xl border border-white/10 bg-black/30 p-3"
                            >
                              <div className="flex items-center justify-between text-[11px] uppercase tracking-wide text-white/60">
                                <span>Run #{runIndex + 1}</span>
                                <span className="text-sm font-semibold text-white">{formatPoints(run.points)} pts</span>
                              </div>
                              <p className="mt-1 text-[11px] uppercase tracking-wide text-white/50">
                                {describeEndpoint(run.endpoint)}
                              </p>
                            </div>
                          ))}
                        </div>
                      </div>
                    ) : null}
                  </li>
                );
              })}
            </ol>
          </div>
        ) : null}

        <div className="flex flex-wrap items-center gap-2 text-xs text-white/60">
          <span>{scoreArenaLabel}</span>
          {scoreToBeatUpdatedLabel ? (
            <>
              <span>·</span>
              <span>{scoreToBeatUpdatedLabel}</span>
            </>
          ) : null}
          {failedScoreArenas > 0 ? (
            <span className="rounded-full bg-red-500/10 px-2 py-0.5 text-[10px] font-semibold text-red-200">
              {failedScoreArenas} down
            </span>
          ) : null}
        </div>
      </div>
    );
  };

  const renderLeaderboardContent = () => {
    if (isInitialLoading) {
      return renderSkeleton();
    }

    if (entries.length === 0) {
      return (
        <div className="rounded-3xl border border-white/10 bg-gradient-to-br from-white/5 via-black/35 to-black/75 p-8 text-center text-sm text-white/70 shadow-[0_25px_50px_-25px_rgba(12,10,35,0.75)]">
          No ranked players yet. Check back soon once battles begin.
        </div>
      );
    }

    if (isFiltering && filteredEntries.length === 0) {
      return (
        <div className="rounded-3xl border border-white/10 bg-gradient-to-br from-white/5 via-black/35 to-black/75 p-8 text-center text-sm text-white/70 shadow-[0_25px_50px_-25px_rgba(12,10,35,0.75)]">
          No players match "{searchQuery.trim()}".
>>>>>>> 92c61898
        </div>
      );
    }

    return (
      <div className="space-y-6">
        <div className="flex flex-col gap-2 rounded-3xl border border-white/10 bg-white/5 px-4 py-3 text-xs text-white/70 sm:flex-row sm:items-center sm:justify-between">
          <span className="tracking-wide">Download the current view (filters included).</span>
          <button
            type="button"
            onClick={handleDownloadLeaderboardData}
            disabled={filteredEntries.length === 0}
            className="inline-flex w-full items-center justify-center gap-2 rounded-2xl border border-white/15 bg-white/10 px-3 py-2 text-sm font-medium text-white transition hover:border-gold/50 hover:bg-white/15 focus-visible:outline focus-visible:outline-2 focus-visible:outline-offset-2 focus-visible:outline-gold/50 disabled:cursor-not-allowed disabled:opacity-40 sm:w-auto"
            aria-label="Download current leaderboard"
          >
            <Download className="h-4 w-4" aria-hidden="true" />
          </button>
        </div>
        {podiumEntries.length > 0 ? (
          <div className="grid gap-4 md:grid-cols-3">
            {podiumEntries.map((entry, index) => {
              const addressLabel = displayAddress(entry.address);
              return (
                <article
                  key={entry.address}
                  className={`group relative flex h-full flex-col justify-between overflow-hidden rounded-3xl border border-white/10 bg-gradient-to-br from-white/5 via-black/35 to-black/80 p-6 backdrop-blur-sm transition-transform duration-300 hover:-translate-y-1 ${podiumStyles[index] ?? podiumStyles[2]}`}
                >
                  <div className="flex items-center justify-between text-xs font-medium uppercase tracking-wide text-white/60">
                    <span>Rank</span>
                    <span className="text-2xl font-semibold text-gold">#{entry.rank}</span>
                  </div>

                  <div className="mt-4 space-y-1">
                    <p className="text-lg font-semibold text-white" title={entry.displayName ?? addressLabel}>
                      {entry.displayName ?? addressLabel}
                    </p>
                    <p className="text-xs text-white/60" title={entry.address}>
                      {entry.displayName ? addressLabel : entry.address}
                    </p>
                  </div>

                  <div className="mt-4 space-y-1">
                    <p className="text-3xl font-bold text-white">{formatPoints(entry.points)}</p>
                    <p className="text-xs text-white/60">{currencyIntlFormat(entry.points, 1)} pts</p>
                  </div>

                  <div className="mt-5 flex items-center justify-between text-xs font-medium uppercase tracking-wide text-white/60">
                    <span>Status</span>
                    <span
                      className={`inline-flex items-center rounded-full px-3 py-1 text-xs font-semibold ${
                        entry.prizeClaimed ? "bg-emerald-500/15 text-emerald-300" : "bg-white/10 text-white/70"
                      }`}
                    >
                      {entry.prizeClaimed ? "Prize claimed" : "Unclaimed"}
                    </span>
                  </div>
                </article>
              );
            })}
          </div>
        ) : null}

        {remainingEntries.length > 0 ? (
          <div className="overflow-hidden rounded-3xl border border-white/10 bg-gradient-to-br from-white/5 via-black/35 to-black/80 shadow-[0_25px_50px_-25px_rgba(10,12,30,0.75)] backdrop-blur-sm">
            <div className="overflow-x-auto">
              <table className="min-w-full divide-y divide-white/5 text-left">
                <thead>
                  <tr className="text-xs uppercase tracking-wide text-white/60">
                    <th scope="col" className="px-4 py-3 font-medium">
                      Rank
                    </th>
                    <th scope="col" className="px-4 py-3 font-medium">
                      Player
                    </th>
                    <th scope="col" className="px-4 py-3 font-medium text-right">
                      Points
                    </th>
                    <th scope="col" className="px-4 py-3 font-medium text-right">
                      Status
                    </th>
                  </tr>
                </thead>
                <tbody className="divide-y divide-white/5 text-sm">
                  {remainingEntries.map((entry) => {
                    const addressLabel = displayAddress(entry.address);
                    return (
                      <tr key={entry.address} className="transition-colors hover:bg-white/10">
                        <td className="px-4 py-3 text-white/70">#{entry.rank}</td>
                        <td className="px-4 py-3">
                          <div className="flex flex-col">
                            <span className="font-medium text-white" title={entry.displayName ?? addressLabel}>
                              {entry.displayName ?? addressLabel}
                            </span>
                            <span className="text-xs text-white/50" title={entry.address}>
                              {entry.displayName ? addressLabel : entry.address}
                            </span>
                          </div>
                        </td>
                        <td className="px-4 py-3 text-right text-white">
                          <span className="font-semibold">{formatPoints(entry.points)}</span>
                        </td>
                        <td className="px-4 py-3 text-right">
                          <span
                            className={`inline-flex items-center justify-end rounded-full px-2.5 py-1 text-xs font-medium ${
                              entry.prizeClaimed ? "bg-emerald-500/15 text-emerald-300" : "bg-white/10 text-white/60"
                            }`}
                          >
                            {entry.prizeClaimed ? "Prize claimed" : "In play"}
                          </span>
                        </td>
                      </tr>
                    );
                  })}
                </tbody>
              </table>
            </div>
          </div>
        ) : null}
      </div>
    );
  };

  return (
    <section className="relative h-[70vh] w-full max-w-5xl space-y-8 overflow-y-auto rounded-3xl border border-white/10 bg-gradient-to-br from-white/10 via-black/40 to-black/90 p-8 text-white shadow-[0_35px_70px_-25px_rgba(12,10,35,0.85)] backdrop-blur-xl md:max-h-[80vh]">
      <header className="flex flex-col gap-6 sm:flex-row sm:items-start sm:justify-between">
        <div className="flex w-full flex-col gap-3 sm:w-auto sm:flex-none">
          <div className="flex w-full flex-col gap-3 sm:flex-row sm:items-center sm:justify-end">
            <div className="w-full sm:w-72">
              <label htmlFor="landing-leaderboard-search" className="sr-only">
                Search players or addresses
              </label>
              <div className="group flex items-center gap-3 rounded-2xl border border-white/10 bg-white/5 px-4 py-2 text-sm text-white/70 shadow-[0_16px_40px_-25px_rgba(12,10,35,0.85)] transition focus-within:border-gold/60 focus-within:text-white focus-within:shadow-[0_20px_50px_-20px_rgba(255,215,128,0.45)]">
                <svg
                  className="h-4 w-4 shrink-0 text-white/50 transition group-focus-within:text-gold"
                  viewBox="0 0 20 20"
                  fill="none"
                  aria-hidden
                >
                  <path
                    d="M9.16667 2.5a6.66667 6.66667 0 1 1 0 13.33333 6.66667 6.66667 0 0 1 0-13.33333z"
                    stroke="currentColor"
                    strokeWidth="1.5"
                    strokeLinecap="round"
                    strokeLinejoin="round"
                  />
                  <path
                    d="M15 15l3.33333 3.33333"
                    stroke="currentColor"
                    strokeWidth="1.5"
                    strokeLinecap="round"
                    strokeLinejoin="round"
                  />
                </svg>
                <input
                  id="landing-leaderboard-search"
                  type="text"
                  role="searchbox"
                  value={searchQuery}
                  onChange={handleSearchChange}
                  placeholder="Search players or addresses"
                  className="w-full bg-transparent text-sm text-white placeholder:text-white/40 focus:outline-none"
                  spellCheck={false}
                  autoComplete="off"
                />
                {searchQuery ? (
                  <button
                    type="button"
                    onClick={handleClearSearch}
                    className="rounded-full p-1 text-white/50 transition hover:bg-white/10 hover:text-white"
                    aria-label="Clear search"
                  >
                    <svg className="h-3.5 w-3.5" viewBox="0 0 12 12" fill="none" aria-hidden>
                      <path
                        d="M3 3l6 6m0-6-6 6"
                        stroke="currentColor"
                        strokeWidth="1.5"
                        strokeLinecap="round"
                        strokeLinejoin="round"
                      />
                    </svg>
                  </button>
                ) : null}
              </div>
            </div>
            <div className="flex flex-col gap-2 self-end sm:flex-row sm:items-center sm:gap-3 sm:self-auto">
              <button
                type="button"
                onClick={handleViewScoreCard}
                className="inline-flex w-full items-center justify-center rounded-2xl border border-white/15 bg-white/10 px-4 py-2 text-sm font-medium text-white transition hover:border-gold/50 hover:bg-white/15 focus-visible:outline focus-visible:outline-2 focus-visible:outline-offset-2 focus-visible:outline-gold/50 sm:w-auto"
              >
                Check your score card
              </button>
              <div className="flex items-center justify-end gap-3">
                {error ? (
                  <span className="rounded-full bg-red-500/10 px-3 py-1 text-xs font-medium text-red-300" role="alert">
                    {error}
                  </span>
                ) : null}
                <div className="flex items-center gap-2">
                  {isFetching ? (
                    <span className="text-xs text-white/70" aria-live="polite">
                      Refreshing…
                    </span>
                  ) : isCooldownActive ? (
                    <span className="text-xs text-white/50" aria-live="polite">
                      Wait {refreshSecondsLeft}s
                    </span>
                  ) : null}
                  <RefreshButton
                    onClick={handleManualRefresh}
                    isLoading={isFetching}
                    disabled={isCooldownActive || isFetching}
                    size="md"
                    aria-label="Refresh leaderboard"
                  />
                </div>
              </div>
            </div>
          </div>
        </div>
      </header>

      <div className="space-y-5">
        <div
          role="tablist"
          aria-label="Leaderboard sections"
          aria-orientation="horizontal"
          className="flex gap-2 rounded-3xl border border-white/10 bg-white/5 p-1 text-sm font-semibold"
        >
          {visibleTabs.map((tab) => {
            const isActive = activeTab === tab.id;
            return (
              <button
                key={tab.id}
                id={getTabButtonId(tab.id)}
                role="tab"
                type="button"
                aria-selected={isActive}
                aria-controls={TAB_PANEL_ID}
                tabIndex={isActive ? 0 : -1}
                onClick={() => setActiveTab(tab.id)}
                className={`flex-1 rounded-2xl px-4 py-2 text-sm transition focus-visible:outline focus-visible:outline-2 focus-visible:outline-offset-2 focus-visible:outline-gold/60 ${
                  isActive
                    ? "bg-white text-black shadow-[0_20px_45px_-25px_rgba(255,255,255,0.85)]"
                    : "text-white/70 hover:bg-white/10 hover:text-white"
                }`}
              >
                {tab.label}
              </button>
            );
          })}
        </div>

        <div
          role="tabpanel"
          id={TAB_PANEL_ID}
          aria-labelledby={getTabButtonId(activeTab)}
          className="focus-visible:outline-none"
        >
          {activeTab === "score-to-beat" && showScoreToBeatSection
            ? renderScoreToBeatContent()
            : renderLeaderboardContent()}
        </div>
      </div>
    </section>
  );
};<|MERGE_RESOLUTION|>--- conflicted
+++ resolved
@@ -311,20 +311,6 @@
       );
     }
 
-<<<<<<< HEAD
-  return (
-    <section className="relative h-[70vh] w-full max-w-5xl space-y-8 overflow-y-auto rounded-3xl border border-white/10 bg-gradient-to-br from-white/10 via-black/40 to-black/90 p-8 text-white shadow-[0_35px_70px_-25px_rgba(12,10,35,0.85)] backdrop-blur-xl md:max-h-[80vh]">
-      <header className="flex flex-col gap-6 sm:flex-row sm:items-start sm:justify-between">
-        <div className="space-y-2">
-          <h2 className="text-3xl font-semibold text-white">Leaderboard</h2>
-          <p className="text-sm text-white/70">
-            Follow the most active Realms captains in Blitz. Rankings refresh automatically from live on-chain data.
-          </p>
-          <p className="text-xs uppercase tracking-wide text-white/50" aria-live="polite">
-            Updated {lastUpdatedLabel}
-            {isFetching ? " · Refreshing…" : ""}
-          </p>
-=======
     return (
       <div className="space-y-5 rounded-3xl border border-amber-200/25 bg-gradient-to-br from-amber-500/10 via-black/40 to-black/80 p-6 text-white shadow-[0_30px_65px_-30px_rgba(255,196,86,0.55)]">
         <div className="flex flex-col gap-4 lg:flex-row lg:items-start lg:justify-between">
@@ -515,7 +501,6 @@
       return (
         <div className="rounded-3xl border border-white/10 bg-gradient-to-br from-white/5 via-black/35 to-black/75 p-8 text-center text-sm text-white/70 shadow-[0_25px_50px_-25px_rgba(12,10,35,0.75)]">
           No players match "{searchQuery.trim()}".
->>>>>>> 92c61898
         </div>
       );
     }
