import { memo, useCallback, useEffect, useMemo, useRef, useState } from "react";

import { Tabs } from "@/ui/design-system/atoms";
import { Select, SelectContent, SelectItem, SelectTrigger, SelectValue } from "@/ui/design-system/atoms/select";
import { getIsBlitz, getStructureName } from "@bibliothecadao/eternum";
import { useDojo } from "@bibliothecadao/react";
import type { ClientComponents, ID, Structure } from "@bibliothecadao/types";
import {
  BlitzStructureTypeToNameMapping,
  EternumStructureTypeToNameMapping,
<<<<<<< HEAD
  ID as toEntityId,
=======
>>>>>>> b410e15f
  RealmLevels,
  StructureType,
  ID as toEntityId,
} from "@bibliothecadao/types";
import type { ComponentValue } from "@dojoengine/recs";
import { getComponentValue } from "@dojoengine/recs";
import { getEntityIdFromKeys } from "@dojoengine/utils";
import {
  ArrowDownWideNarrow,
  ArrowUpWideNarrow,
  Crown,
  EyeIcon,
  ArrowDownWideNarrow,
  ArrowUpWideNarrow,
  Landmark,
  Palette,
  Pencil,
  Pickaxe,
  Search,
  ShieldQuestion,
  Sparkles,
  Star,
  X,
} from "lucide-react";

import { useUISound } from "@/audio/hooks/useUISound";
import type { getEntityInfo } from "@bibliothecadao/eternum";
import {
  STRUCTURE_GROUP_CONFIG,
  StructureGroupColor,
  StructureGroupsMap,
  getNextStructureGroupColor,
} from "./structure-groups";

export type SelectedStructure = ReturnType<typeof getEntityInfo> & { isFavorite: boolean };

interface StructureSelectPanelProps {
  structureEntityId: ID;
  selectedStructure: SelectedStructure;
  structures: Structure[];
  favorites: number[];
  structureGroups: StructureGroupsMap;
  onToggleFavorite: (entityId: number) => void;
  onSelectStructure: (entityId: ID) => void;
  onRequestNameChange: (structure: ComponentValue<ClientComponents["Structure"]["schema"]>) => void;
  onUpdateStructureGroup: (entityId: number, color: StructureGroupColor | null) => void;
}

const structureIcons: Record<string, JSX.Element> = {
  None: <ShieldQuestion />,
  Realm: <Crown />,
  Bank: <Landmark />,
  Hyperstructure: <Sparkles />,
  FragmentMine: <Pickaxe />,
  ReadOnly: <EyeIcon />,
};

type SortMode = "name" | "population" | "realmLevel";
type SortDirection = "asc" | "desc";
<<<<<<< HEAD

type StructureTab = {
  key: string;
  label: string;
  categories: StructureType[];
  emptyMessage: string;
};

type StructureTabWithItems = StructureTab & {
  structures: StructureWithMetadata[];
  count: number;
};

=======

type StructureTab = {
  key: string;
  label: string;
  categories: StructureType[];
  emptyMessage: string;
};

type StructureTabWithItems = StructureTab & {
  structures: StructureWithMetadata[];
  count: number;
};

>>>>>>> b410e15f
type StructureWithMetadata = Structure & {
  isFavorite: boolean;
  name: string;
  originalName: string;
  realmLevel: number;
  realmLevelLabel: string;
  population: number;
  populationCapacity: number;
  categoryName: string;
  groupColor: StructureGroupColor | null;
};

const normalizeSearchValue = (value: string) =>
  value
    .toLowerCase()
    .normalize("NFD")
    .replace(/[\u0300-\u036f]/g, "")
    .replace(/[^a-z0-9]/g, "");

const getRealmLevelLabel = (level: number): string => {
  const labels = RealmLevels as unknown as Record<number, string>;
  return labels[level] ?? labels[RealmLevels.Settlement];
};

const getStructureIcon = (selectedStructure: SelectedStructure) => {
  if (!selectedStructure || !selectedStructure.structure) {
    return null;
  }

  if (!selectedStructure.isMine) {
    return structureIcons.ReadOnly;
  }

  if (selectedStructure.structureCategory && structureIcons[selectedStructure.structureCategory]) {
    return structureIcons[selectedStructure.structureCategory];
  }

  return structureIcons.None;
};

export const StructureSelectPanel = memo(
  ({
    structureEntityId,
    selectedStructure,
    structures,
    favorites,
    structureGroups,
    onToggleFavorite,
    onSelectStructure,
    onRequestNameChange,
    onUpdateStructureGroup,
  }: StructureSelectPanelProps) => {
    const [selectOpen, setSelectOpen] = useState(false);
    const [searchTerm, setSearchTerm] = useState("");
    const [sortMode, setSortMode] = useState<SortMode>("name");
    const [sortDirection, setSortDirection] = useState<SortDirection>("asc");
    const [activeTab, setActiveTab] = useState(0);
    const searchInputRef = useRef<HTMLInputElement>(null);

    const playHover = useUISound("ui.hover");
    const playClick = useUISound("ui.click");
    const {
      setup: { components },
    } = useDojo();

    const isBlitz = useMemo(() => getIsBlitz(), []);
    const structureTypeNameMapping = useMemo(
      () => (isBlitz ? BlitzStructureTypeToNameMapping : EternumStructureTypeToNameMapping),
      [isBlitz],
    );
    const structureTabs = useMemo<StructureTab[]>(
      () => [
        {
          key: "realms",
          label: "Realms",
          categories: [StructureType.Realm],
          emptyMessage: "No realms available",
        },
        {
          key: "camps",
          label: isBlitz ? "Camps" : "Villages",
          categories: [StructureType.Village],
          emptyMessage: isBlitz ? "No camps available" : "No villages available",
        },
        {
          key: "rifts",
          label: isBlitz ? "Rifts" : "Fragment Mines",
          categories: [StructureType.FragmentMine],
          emptyMessage: isBlitz ? "No rifts available" : "No fragment mines available",
        },
        {
          key: "hyperstructures",
          label: "Hyperstructures",
          categories: [StructureType.Hyperstructure],
          emptyMessage: "No hyperstructures available",
        },
      ],
      [isBlitz],
    );

    const structuresWithMetadata = useMemo<StructureWithMetadata[]>(() => {
      return structures.map((structure) => {
        const { name, originalName } = getStructureName(structure.structure, isBlitz);
        const rawLevel = structure.structure.base?.level;
        const realmLevel = Number(rawLevel ?? 0);
        const structureEntity = getEntityIdFromKeys([BigInt(structure.entityId)]);
        const structureBuildings = getComponentValue(components.StructureBuildings, structureEntity);
        const population = Number(structureBuildings?.population.current ?? 0);
        const populationCapacity = Number(structureBuildings?.population.max ?? 0);

        return {
          ...structure,
          isFavorite: favorites.includes(structure.entityId),
          name,
          originalName,
          realmLevel,
          realmLevelLabel: getRealmLevelLabel(realmLevel),
          population,
          populationCapacity,
          categoryName: structureTypeNameMapping[structure.category] ?? "Unknown",
          groupColor: structureGroups[structure.entityId] ?? null,
        };
      });
    }, [favorites, structures, isBlitz, structureTypeNameMapping, structureGroups, components.StructureBuildings]);
    const selectedGroupColor = structureGroups[Number(structureEntityId)] ?? null;
    const selectedGroupConfig = selectedGroupColor ? STRUCTURE_GROUP_CONFIG[selectedGroupColor] : null;
    const selectedStructureMetadata = useMemo(
      () => structuresWithMetadata.find((structure) => structure.entityId === Number(structureEntityId)),
      [structuresWithMetadata, structureEntityId],
    );
    const filteredStructures = useMemo(() => {
      const normalizedSearch = searchTerm ? normalizeSearchValue(searchTerm) : "";

      if (!normalizedSearch) {
        return structuresWithMetadata;
      }

      return structuresWithMetadata.filter((structure) => {
        const normalizedName = normalizeSearchValue(structure.name);
        const normalizedPopulation = normalizeSearchValue(structure.population.toString());
        return normalizedName.includes(normalizedSearch) || normalizedPopulation.includes(normalizedSearch);
      });
    }, [structuresWithMetadata, searchTerm]);

    const sortStructures = useCallback(
      (structuresList: StructureWithMetadata[]) => {
        return [...structuresList].sort((a, b) => {
          const favoriteCompare = Number(b.isFavorite) - Number(a.isFavorite);
          if (favoriteCompare !== 0) {
            return favoriteCompare;
          }

          if (sortMode === "name") {
            const nameComparison = a.name.localeCompare(b.name, undefined, { sensitivity: "accent" });
            if (nameComparison !== 0) {
              return sortDirection === "asc" ? nameComparison : -nameComparison;
            }
          } else if (sortMode === "population") {
            const populationDifference = a.population - b.population;
            if (populationDifference !== 0) {
              return sortDirection === "asc" ? populationDifference : -populationDifference;
            }
          } else if (sortMode === "realmLevel") {
            const realmLevelDifference = a.realmLevel - b.realmLevel;
            if (realmLevelDifference !== 0) {
              return sortDirection === "asc" ? realmLevelDifference : -realmLevelDifference;
            }
          }

          const idFallback = Number(a.entityId) - Number(b.entityId);
          return sortDirection === "asc" ? idFallback : -idFallback;
        });
      },
      [sortMode, sortDirection],
    );

    const tabbedStructures = useMemo<StructureTabWithItems[]>(() => {
      const allTabs = structureTabs.map((tab) => {
        const tabStructures = filteredStructures.filter((structure) => tab.categories.includes(structure.category));
        const sorted = sortStructures(tabStructures);
        return {
          ...tab,
          structures: sorted,
          count: sorted.length,
        };
      });

      const populatedTabs = allTabs.filter((tab) => tab.count > 0);
      if (populatedTabs.length > 0) {
        return populatedTabs;
      }

      return allTabs.filter((tab) => tab.key === "realms");
    }, [filteredStructures, structureTabs, sortStructures]);

    const shouldHideTabs = tabbedStructures.length <= 1 && tabbedStructures[0]?.key === "realms";

    const activeTabStructures = useMemo(
      () => tabbedStructures[activeTab]?.structures ?? [],
      [activeTab, tabbedStructures],
    );

    useEffect(() => {
      if (activeTab >= tabbedStructures.length) {
        setActiveTab(0);
        return;
      }

      const currentTab = tabbedStructures[activeTab];
      if (currentTab && currentTab.structures.length > 0) {
        return;
      }

      const nextAvailableIndex = tabbedStructures.findIndex((tab) => tab.structures.length > 0);
      if (nextAvailableIndex !== -1 && nextAvailableIndex !== activeTab) {
        setActiveTab(nextAvailableIndex);
      }
    }, [activeTab, tabbedStructures]);

    const handleSelectStructure = useCallback(
      (entityId: ID) => {
        playClick();
        onSelectStructure(entityId);
        setSelectOpen(false);
        setSearchTerm("");
      },
      [onSelectStructure, playClick],
    );

    // Auto-focus search input when select opens (after content renders)
    useEffect(() => {
      if (!selectOpen) {
        return;
      }

      const focusTimer = window.setTimeout(() => {
        searchInputRef.current?.focus();
      }, 100);

      return () => window.clearTimeout(focusTimer);
    }, [selectOpen]);

    if (!selectedStructure.isMine) {
      const spectatorName = selectedStructure.structure
        ? getStructureName(selectedStructure.structure, isBlitz).name
        : "";

      return (
        <div className="structure-name-selector self-center flex justify-between w-full">
          <div className="w-full px-4 py-2 flex flex-col gap-2">
            <div className="flex items-center gap-3 truncate">
              <>
                {getStructureIcon(selectedStructure)}
                {selectedGroupConfig && <span className={`h-2 w-2 rounded-full ${selectedGroupConfig.dotClass}`} />}
<<<<<<< HEAD
                <span className={selectedGroupConfig ? selectedGroupConfig.textClass : ""}>
                  {selectedStructure.structure ? getStructureName(selectedStructure.structure, isBlitz).name : ""}
=======
                <span className={`truncate ${selectedGroupConfig ? selectedGroupConfig.textClass : ""}`}>
                  {spectatorName}
>>>>>>> b410e15f
                </span>
              </>
            </div>
          </div>
        </div>
      );
    }

    return (
      <div className="structure-name-selector self-center flex justify-between w-full">
        <Select
          value={structureEntityId.toString()}
          onValueChange={(value) => {
            handleSelectStructure(toEntityId(value));
          }}
          open={selectOpen}
          onOpenChange={(open) => {
            playClick();
            setSelectOpen(open);
            if (!open) {
              setSearchTerm("");
            }
          }}
        >
          <SelectTrigger
            className="truncate text-base font-semibold text-gold sm:text-lg"
            onMouseEnter={() => playHover()}
          >
            <span className="sr-only">
              <SelectValue placeholder="Select Structure" />
            </span>
            <div className="flex w-full items-center justify-between gap-2">
              <div className="flex items-center gap-2 truncate">
                {getStructureIcon(selectedStructure)}
                {selectedGroupConfig && <span className={`h-2 w-2 rounded-full ${selectedGroupConfig.dotClass}`} />}
                <span className={`truncate ${selectedGroupConfig ? selectedGroupConfig.textClass : ""}`}>
                  {selectedStructureMetadata?.name ??
                    (selectedStructure.structure ? getStructureName(selectedStructure.structure, isBlitz).name : "")}
                </span>
              </div>
            </div>
          </SelectTrigger>
          <SelectContent className="panel-wood bg-dark-wood -ml-2">
            <Tabs selectedIndex={activeTab} onChange={(index: number) => setActiveTab(index)} className="w-full">
              <div className="sticky top-0 z-50 space-y-3 border-b border-gold/20 bg-dark-wood p-2">
                <div className="relative">
                  <Search className="absolute left-2 top-1/2 h-4 w-4 -translate-y-1/2 text-gold/60" />
                  <input
                    type="text"
                    placeholder="Search by name or population..."
                    value={searchTerm}
                    onChange={(event) => {
                      const { value } = event.target;
                      setSearchTerm(value);
                      window.requestAnimationFrame(() => {
                        searchInputRef.current?.focus();
                      });
                    }}
                    autoFocus
                    onKeyDown={(event) => {
                      event.stopPropagation();
                      if (event.key === "Enter" && activeTabStructures.length > 0) {
                        handleSelectStructure(toEntityId(activeTabStructures[0].entityId));
                      }
                    }}
                    className="w-full rounded border border-gold/30 bg-brown/20 py-1 pl-8 pr-3 text-sm text-gold placeholder-gold/60 focus:border-gold/60 focus:outline-none"
                    onClick={(event) => event.stopPropagation()}
                    ref={searchInputRef}
                  />
                  {searchTerm && (
                    <button
                      type="button"
                      onClick={(event) => {
                        event.stopPropagation();
                        playClick();
                        setSearchTerm("");
                        searchInputRef.current?.focus();
                      }}
                      className="absolute right-2 top-1/2 -translate-y-1/2 text-gold/60 hover:text-gold"
                      onMouseEnter={() => playHover()}
                    >
                      <X className="h-3 w-3" />
                    </button>
                  )}
                </div>
                <div
                  className="flex flex-col gap-2"
                  onPointerDown={(event) => event.stopPropagation()}
                  onClick={(event) => event.stopPropagation()}
                  onKeyDown={(event) => event.stopPropagation()}
                >
                  <div className="flex flex-wrap items-center gap-2">
                    <button
                      type="button"
                      className={`h-8 rounded border px-3 py-1 text-xs transition-colors ${
                        sortMode === "name"
                          ? "border-gold/60 bg-gold/20 text-gold"
                          : "border-gold/30 bg-brown/20 text-gold/70 hover:border-gold/50"
                      }`}
                      onClick={(event) => {
                        event.stopPropagation();
                        playClick();
                        if (sortMode !== "name") {
                          setSortMode("name");
                          setSortDirection("asc");
                        } else {
                          setSortDirection("asc");
                        }
                      }}
                      onMouseEnter={() => playHover()}
                    >
                      Name
                    </button>
                    <button
                      type="button"
                      className={`h-8 rounded border px-3 py-1 text-xs transition-colors ${
                        sortMode === "realmLevel"
                          ? "border-gold/60 bg-gold/20 text-gold"
                          : "border-gold/30 bg-brown/20 text-gold/70 hover:border-gold/50"
                      }`}
                      onClick={(event) => {
                        event.stopPropagation();
                        playClick();
                        if (sortMode !== "realmLevel") {
                          setSortMode("realmLevel");
                          setSortDirection("asc");
                        } else {
                          setSortDirection("asc");
                        }
                      }}
                      onMouseEnter={() => playHover()}
                    >
                      Realm Level
                    </button>
                    <button
                      type="button"
                      className={`h-8 rounded border px-3 py-1 text-xs transition-colors ${
                        sortMode === "population"
                          ? "border-gold/60 bg-gold/20 text-gold"
                          : "border-gold/30 bg-brown/20 text-gold/70 hover:border-gold/50"
                      }`}
                      onClick={(event) => {
                        event.stopPropagation();
                        playClick();
                        if (sortMode !== "population") {
                          setSortMode("population");
                          setSortDirection("asc");
                        } else {
                          setSortDirection("asc");
                        }
                      }}
                      onMouseEnter={() => playHover()}
                    >
                      Population
                    </button>
                    <button
                      type="button"
                      className="flex h-8 items-center justify-center rounded border border-gold/40 bg-brown/20 px-2 text-gold hover:border-gold/60"
                      onClick={(event) => {
                        event.stopPropagation();
                        playClick();
                        setSortDirection((direction) => (direction === "desc" ? "asc" : "desc"));
                      }}
                      onMouseEnter={() => playHover()}
                      aria-label="Toggle sort direction"
                      title={sortDirection === "desc" ? "Sort descending" : "Sort ascending"}
                    >
                      {sortDirection === "desc" ? (
                        <ArrowDownWideNarrow className="h-4 w-4" />
                      ) : (
                        <ArrowUpWideNarrow className="h-4 w-4" />
                      )}
                    </button>
                  </div>
                  <Tabs.List className={`flex flex-wrap gap-2 ${shouldHideTabs ? "hidden" : ""}`}>
                    {tabbedStructures.map((tab) => (
                      <Tabs.Tab key={tab.key}>
                        <div className="flex items-center gap-2">
                          <span>{tab.label}</span>
                          <span className="text-xs text-gold/60">{tab.count}</span>
                        </div>
                      </Tabs.Tab>
                    ))}
                  </Tabs.List>
                </div>
              </div>
              <Tabs.Panels className="max-h-72 overflow-y-auto">
                {tabbedStructures.map((tab) => (
                  <Tabs.Panel key={tab.key} className="space-y-0">
                    {tab.structures.length === 0 ? (
                      <div className="p-4 text-center text-sm text-gold/60">
                        {searchTerm ? "No structures match your search." : tab.emptyMessage}
                      </div>
                    ) : (
                      tab.structures.map((structure) => {
                        const showRealmLevelLabel =
                          structure.category === StructureType.Realm || structure.category === StructureType.Village;
                        const hideStructureStats =
                          structure.category === StructureType.FragmentMine ||
                          structure.category === StructureType.Hyperstructure;
                        const levelLabel = showRealmLevelLabel
                          ? structure.realmLevelLabel
                          : `Lvl ${structure.realmLevel}`;

                        return (
                          <div
                            key={structure.entityId}
                            className="flex flex-row items-center"
                            onMouseEnter={() => playHover()}
                          >
                            <button
                              className="p-1"
                              type="button"
                              onClick={(event) => {
                                event.stopPropagation();
                                playClick();
                                onToggleFavorite(structure.entityId);
                              }}
                              onMouseEnter={() => playHover()}
                            >
                              <Star className={structure.isFavorite ? "h-4 w-4 fill-current" : "h-4 w-4"} />
                            </button>
                            <button
                              className="p-1"
                              type="button"
                              onClick={(event) => {
                                event.stopPropagation();
                                playClick();
                                const nextColor = getNextStructureGroupColor(structure.groupColor ?? null);
                                onUpdateStructureGroup(structure.entityId, nextColor);
                              }}
                              onMouseEnter={() => playHover()}
                              title={
                                structure.groupColor
                                  ? `Group: ${STRUCTURE_GROUP_CONFIG[structure.groupColor].label}`
                                  : "Assign group color"
                              }
                            >
                              <Palette
                                className={`h-4 w-4 ${
                                  structure.groupColor ? STRUCTURE_GROUP_CONFIG[structure.groupColor].textClass : ""
                                }`}
                              />
                            </button>
                            <button
                              className="p-1"
                              type="button"
                              onClick={(event) => {
                                event.stopPropagation();
                                playClick();
                                setSelectOpen(false);
                                onRequestNameChange(structure.structure);
                              }}
                              onMouseEnter={() => playHover()}
                            >
                              <Pencil className="h-4 w-4" />
                            </button>
                            <SelectItem className="flex justify-between" value={structure.entityId?.toString() || ""}>
                              <div className="self-center flex items-baseline gap-2 text-xl">
                                <span className="flex items-center gap-2">
                                  {structure.groupColor && (
                                    <span
                                      className={`h-2 w-2 rounded-full ${STRUCTURE_GROUP_CONFIG[structure.groupColor].dotClass}`}
                                    />
                                  )}
                                  <span
                                    className={
                                      structure.groupColor ? STRUCTURE_GROUP_CONFIG[structure.groupColor].textClass : ""
                                    }
                                  >
                                    {structure.name}
                                  </span>
                                </span>
                                {!hideStructureStats && (
                                  <span className="text-xs text-gold/70">
                                    {levelLabel}
                                    {" · "}
                                    Pop {structure.population}
                                  </span>
                                )}
                              </div>
                            </SelectItem>
                          </div>
                        );
                      })
                    )}
                  </Tabs.Panel>
                ))}
              </Tabs.Panels>
            </Tabs>
          </SelectContent>
        </Select>
      </div>
    );
  },
);

StructureSelectPanel.displayName = "StructureSelectPanel";<|MERGE_RESOLUTION|>--- conflicted
+++ resolved
@@ -8,10 +8,6 @@
 import {
   BlitzStructureTypeToNameMapping,
   EternumStructureTypeToNameMapping,
-<<<<<<< HEAD
-  ID as toEntityId,
-=======
->>>>>>> b410e15f
   RealmLevels,
   StructureType,
   ID as toEntityId,
@@ -24,8 +20,6 @@
   ArrowUpWideNarrow,
   Crown,
   EyeIcon,
-  ArrowDownWideNarrow,
-  ArrowUpWideNarrow,
   Landmark,
   Palette,
   Pencil,
@@ -71,7 +65,6 @@
 
 type SortMode = "name" | "population" | "realmLevel";
 type SortDirection = "asc" | "desc";
-<<<<<<< HEAD
 
 type StructureTab = {
   key: string;
@@ -85,21 +78,6 @@
   count: number;
 };
 
-=======
-
-type StructureTab = {
-  key: string;
-  label: string;
-  categories: StructureType[];
-  emptyMessage: string;
-};
-
-type StructureTabWithItems = StructureTab & {
-  structures: StructureWithMetadata[];
-  count: number;
-};
-
->>>>>>> b410e15f
 type StructureWithMetadata = Structure & {
   isFavorite: boolean;
   name: string;
@@ -354,13 +332,8 @@
               <>
                 {getStructureIcon(selectedStructure)}
                 {selectedGroupConfig && <span className={`h-2 w-2 rounded-full ${selectedGroupConfig.dotClass}`} />}
-<<<<<<< HEAD
-                <span className={selectedGroupConfig ? selectedGroupConfig.textClass : ""}>
-                  {selectedStructure.structure ? getStructureName(selectedStructure.structure, isBlitz).name : ""}
-=======
                 <span className={`truncate ${selectedGroupConfig ? selectedGroupConfig.textClass : ""}`}>
                   {spectatorName}
->>>>>>> b410e15f
                 </span>
               </>
             </div>
