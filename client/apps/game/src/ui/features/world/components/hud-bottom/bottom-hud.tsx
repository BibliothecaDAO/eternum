import { useUIStore } from "@/hooks/store/use-ui-store";
import { cn } from "@/ui/design-system/atoms/lib/utils";
import { PlayerRelicTray } from "@/ui/features/relics/components/player-relic-tray";
import { SelectedWorldmapEntity } from "@/ui/features/world/components/actions/selected-worldmap-entity";
import { MiniMapNavigation } from "@/ui/features/world/containers/mini-map-navigation";
import { useQuery } from "@bibliothecadao/react";
import { ChevronDown, ChevronUp } from "lucide-react";
import { CSSProperties, ReactNode } from "react";

import { BottomHudShell, HudPanel } from "./";

interface HudSlotProps {
  children: ReactNode;
  className?: string;
  style?: CSSProperties;
}

const HudSlot = ({ children, className, style }: HudSlotProps) => (
  <div className={cn("flex h-full min-h-0 flex-1 flex-col gap-3 overflow-auto", className)} style={style}>
    {children}
  </div>
);

export const BottomHud = () => {
  const { isMapView } = useQuery();
  const showBlankOverlay = useUIStore((state) => state.showBlankOverlay);
  const isMinimized = useUIStore((state) => state.isBottomHudMinimized);
  const setIsBottomHudMinimized = useUIStore((state) => state.setIsBottomHudMinimized);

  if (!isMapView || showBlankOverlay) {
    return null;
  }

  const expandedHeight = "h-[20vh] min-h-[20vh] max-h-[20vh]";
  const minimizedHeight = "h-[40px] min-h-[40px] max-h-[40px]";
  const shellClassName = cn(isMinimized ? minimizedHeight : expandedHeight, isMinimized ? "gap-0 pt-0" : "gap-3 pt-4");

  const toggleMinimize = () => {
    setIsBottomHudMinimized(!isMinimized);
  };

  return (
    <BottomHudShell className={shellClassName}>
      <button
        onClick={toggleMinimize}
        className="pointer-events-auto absolute -top-0 right-4 flex items-center justify-center rounded-lg bg-brown/80 px-3 py-1 transition-colors hover:bg-brown/90 border border-gold/20"
        aria-label={isMinimized ? "Maximize HUD" : "Minimize HUD"}
      >
        {isMinimized ? (
          <ChevronUp className="h-4 w-4 text-gold/70" />
        ) : (
          <ChevronDown className="h-4 w-4 text-gold/70" />
        )}
      </button>
<<<<<<< HEAD
      <div
        className={cn(
          "flex h-full min-h-0 w-full flex-1 items-stretch gap-3 overflow-hidden",
          isMinimized && "hidden",
        )}
      >
        <HudSlot className="flex-[1] min-w-[280px]">
          <HudPanel className="flex-1 min-h-0">
            <MiniMapNavigation variant="embedded" className="h-full min-h-0" />
          </HudPanel>
        </HudSlot>
=======
      {!isMinimized && (
        <div className="flex h-full min-h-0 w-full flex-1 items-stretch gap-3 overflow-hidden">
          <HudSlot className="min-w-0" style={{ flex: "0.5 0.5 0%", minWidth: "140px" }}>
            <HudPanel className="flex-1 min-h-0">
              <div className="h-full min-h-0">
                <MiniMapNavigation variant="embedded" className="h-full min-h-0" />
              </div>
            </HudPanel>
          </HudSlot>
>>>>>>> 5607f0c4

        <HudSlot className="flex-[1.9] min-w-[420px]">
          <HudPanel className="flex-1 min-h-0">
            <SelectedWorldmapEntity />
          </HudPanel>
        </HudSlot>

<<<<<<< HEAD
        <HudSlot className="flex-[1.2] min-w-[320px]">
          <HudPanel className="flex-[0.5] min-h-0">
            <PlayerRelicTray variant="embedded" className="h-full" />
          </HudPanel>
        </HudSlot>
      </div>
=======
          <HudSlot className="flex-[0.6] min-w-[160px]">
            <HudPanel className="flex-1 min-h-0">
              <PlayerRelicTray variant="embedded" className="h-full" />
            </HudPanel>
          </HudSlot>
        </div>
      )}
>>>>>>> 5607f0c4
    </BottomHudShell>
  );
};<|MERGE_RESOLUTION|>--- conflicted
+++ resolved
@@ -52,29 +52,14 @@
           <ChevronDown className="h-4 w-4 text-gold/70" />
         )}
       </button>
-<<<<<<< HEAD
       <div
-        className={cn(
-          "flex h-full min-h-0 w-full flex-1 items-stretch gap-3 overflow-hidden",
-          isMinimized && "hidden",
-        )}
+        className={cn("flex h-full min-h-0 w-full flex-1 items-stretch gap-3 overflow-hidden", isMinimized && "hidden")}
       >
-        <HudSlot className="flex-[1] min-w-[280px]">
+        <HudSlot className="min-w-0" style={{ flex: "0.5 0.5 0%", minWidth: "140px" }}>
           <HudPanel className="flex-1 min-h-0">
             <MiniMapNavigation variant="embedded" className="h-full min-h-0" />
           </HudPanel>
         </HudSlot>
-=======
-      {!isMinimized && (
-        <div className="flex h-full min-h-0 w-full flex-1 items-stretch gap-3 overflow-hidden">
-          <HudSlot className="min-w-0" style={{ flex: "0.5 0.5 0%", minWidth: "140px" }}>
-            <HudPanel className="flex-1 min-h-0">
-              <div className="h-full min-h-0">
-                <MiniMapNavigation variant="embedded" className="h-full min-h-0" />
-              </div>
-            </HudPanel>
-          </HudSlot>
->>>>>>> 5607f0c4
 
         <HudSlot className="flex-[1.9] min-w-[420px]">
           <HudPanel className="flex-1 min-h-0">
@@ -82,22 +67,12 @@
           </HudPanel>
         </HudSlot>
 
-<<<<<<< HEAD
         <HudSlot className="flex-[1.2] min-w-[320px]">
           <HudPanel className="flex-[0.5] min-h-0">
             <PlayerRelicTray variant="embedded" className="h-full" />
           </HudPanel>
         </HudSlot>
       </div>
-=======
-          <HudSlot className="flex-[0.6] min-w-[160px]">
-            <HudPanel className="flex-1 min-h-0">
-              <PlayerRelicTray variant="embedded" className="h-full" />
-            </HudPanel>
-          </HudSlot>
-        </div>
-      )}
->>>>>>> 5607f0c4
     </BottomHudShell>
   );
 };