import {
  MAP_DATA_REFRESH_INTERVAL,
  MapDataStore,
  Position,
  getAddressName,
  getBlockTimestamp,
  getGuardsByStructure,
  getGuildFromPlayerAddress,
  getHyperstructureProgress,
  getIsBlitz,
  getStructureArmyRelicEffects,
  getStructureName,
  getStructureRelicEffects,
  getStructureTypeName,
} from "@bibliothecadao/eternum";

import { useGoToStructure } from "@/hooks/helpers/use-navigate";

import { CompactDefenseDisplay } from "@/ui/features/military";
<<<<<<< HEAD
import { useRealtimeChatActions } from "@/ui/features/social/realtime-chat/hooks/use-realtime-chat";
=======
>>>>>>> 216c75a9
import { HyperstructureVPDisplay } from "@/ui/features/world/components/hyperstructures/hyperstructure-vp-display";
import { displayAddress } from "@/ui/utils/utils";

import { sqlApi } from "@/services/api";
import { StructureUpgradeButton } from "@/ui/modules/entity-details/components/structure-upgrade-button";
import { useDojo } from "@bibliothecadao/react";
import { getStructureFromToriiClient } from "@bibliothecadao/torii";
import {
  ContractAddress,
  ID,
  MERCENARIES,
  RelicEffectWithEndTick,
  RelicRecipientType,
  StructureType,
} from "@bibliothecadao/types";
import { useQuery } from "@tanstack/react-query";
import { Eye, Loader, RefreshCw } from "lucide-react";
import { memo, useCallback, useMemo, useState } from "react";
import { ImmunityTimer } from "../structures/immunity-timer";
import { ActiveRelicEffects } from "./active-relic-effects";
import { StructureProductionPanel } from "./structure-production-panel";
import { EntityInventoryTabs } from "./entity-inventory-tabs";

interface StructureEntityDetailProps {
  structureEntityId: ID;
  className?: string;
  compact?: boolean;
  maxInventory?: number;
  showButtons?: boolean;
}

export const StructureEntityDetail = memo(
  ({
    structureEntityId,
    className,
    compact = false,
    maxInventory = Infinity,
    showButtons = false,
  }: StructureEntityDetailProps) => {
    const {
      network: { toriiClient },
      account,
      setup: { components },
    } = useDojo();

    const userAddress = ContractAddress(account.account.address);
    const [lastRefresh, setLastRefresh] = useState(0);
    const [isRefreshing, setIsRefreshing] = useState(false);

    const structureEntityIdNumber = Number(structureEntityId ?? 0);
    const isBlitz = getIsBlitz();

    const {
      data: structureDetails,
      isLoading: isLoadingStructure,
      refetch: refetchStructure,
      // error: structureError, // Can be used for error UI
    } = useQuery({
      queryKey: ["structureDetails", String(structureEntityId), String(userAddress)],
      queryFn: async () => {
        if (!toriiClient || !structureEntityId || !components || !userAddress) return null;

        const { structure, resources, productionBoostBonus } = await getStructureFromToriiClient(
          toriiClient,
          structureEntityId,
        );
        const relicEffects: RelicEffectWithEndTick[] = [];
        const { currentArmiesTick } = getBlockTimestamp();
        if (structure) {
          relicEffects.push(...getStructureArmyRelicEffects(structure, currentArmiesTick));
        }
        if (productionBoostBonus) {
          relicEffects.push(...getStructureRelicEffects(productionBoostBonus, currentArmiesTick));
        }
        if (!structure)
          return {
            structure: null,
            resources: null,
            playerGuild: undefined,
            guards: [],
            isAlly: false,
            addressName: MERCENARIES,
            isMine: false,
            hyperstructureRealmCount: undefined,
          };

        const isMine = structure.owner === userAddress;
        const guild = getGuildFromPlayerAddress(ContractAddress(structure.owner), components);
        const guards = getGuardsByStructure(structure).filter((guard) => guard.troops.count > 0n);
        const userGuild = getGuildFromPlayerAddress(userAddress, components);
        const isAlly = isMine || (guild && userGuild && guild.entityId === userGuild.entityId) || false;
        const addressName = structure.owner ? getAddressName(structure.owner, components) : MERCENARIES;

        // Get hyperstructure realm count if this is a hyperstructure
        const hyperstructureRealmCount =
          structure.base.category === StructureType.Hyperstructure
            ? MapDataStore.getInstance(MAP_DATA_REFRESH_INTERVAL, sqlApi).getHyperstructureRealmCount(
                structure.entity_id,
              )
            : undefined;

        return {
          structure,
          resources,
          playerGuild: guild,
          guards,
          isAlly,
          addressName,
          isMine,
          relicEffects,
          hyperstructureRealmCount,
        };
      },
      staleTime: 30000, // 30 seconds
    });

    const handleRefresh = useCallback(async () => {
      const now = Date.now();
      if (now - lastRefresh < 10000) {
        // 10 second cooldown
        return;
      }

      setIsRefreshing(true);
      setLastRefresh(now);

      try {
        await refetchStructure();
      } finally {
        setTimeout(() => setIsRefreshing(false), 1000); // Show loading for at least 1 second
      }
    }, [lastRefresh, refetchStructure]);

    const structure = structureDetails?.structure;
    const resources = structureDetails?.resources;
    const playerGuild = structureDetails?.playerGuild;
    const guards = structureDetails?.guards || [];
    const addressName = structureDetails?.addressName;
    const isMine = structureDetails?.isMine || false;
    const isAlly = structureDetails?.isAlly || false;
    const hyperstructureRealmCount = structureDetails?.hyperstructureRealmCount;

    const ownerHex = structure?.owner ? `0x${structure.owner.toString(16)}` : undefined;
    const ownerDisplayName = addressName || displayAddress(ownerHex ?? "0x0");

    const isHyperstructure = structure?.base.category === StructureType.Hyperstructure;

    const goToStructure = useGoToStructure();

    const typeLabel = useMemo(() => {
      if (!structure?.base?.category) return undefined;
      return getStructureTypeName(structure.base.category as StructureType, isBlitz);
    }, [structure?.base?.category, isBlitz]);

    const backgroundImage = useMemo(() => {
      if (!structure?.base?.category) return undefined;

      switch (structure.base.category as StructureType) {
        case StructureType.Realm: {
          const level = Number(structure.base.level ?? 0);
          if (level >= 3) {
            return "/images/buildings/construction/castleThree.png";
          }
          if (level >= 2) {
            return "/images/buildings/construction/castleTwo.png";
          }
          if (level >= 1) {
            return "/images/buildings/construction/castleOne.png";
          }
          return "/images/buildings/construction/castleZero.png";
        }
        case StructureType.Hyperstructure:
          return "/images/buildings/construction/hyperstructure.png";
        case StructureType.FragmentMine:
          return "/images/buildings/construction/essence-rift.png";
        case StructureType.Village:
          return "/images/buildings/construction/camp.png";
        case StructureType.Bank:
          return "/images/buildings/construction/bank.png";
        default:
          return undefined;
      }
    }, [structure?.base?.category, structure?.base?.level]);

    const guardSlotsUsed =
      structure?.base.troop_guard_count !== undefined ? Number(structure.base.troop_guard_count) : undefined;
    const guardSlotsMax =
      structure?.base.troop_max_guard_count !== undefined ? Number(structure.base.troop_max_guard_count) : undefined;

<<<<<<< HEAD
    const realtimeChatActions = useRealtimeChatActions();

    const targetPlayerId = useMemo(() => {
      const trimmedName = addressName?.trim();
      if (trimmedName) {
        return trimmedName;
      }
      if (structure?.owner !== undefined) {
        return `0x${structure.owner.toString(16).padStart(64, "0")}`;
      }
      return undefined;
    }, [addressName, structure?.owner]);
=======
    const alignmentBadge = useMemo(() => {
      if (!structure) return undefined;

      const ownerValue = structure.owner;
      const isUnclaimed = ownerValue === undefined || ownerValue === null || ownerValue === 0n;
>>>>>>> 216c75a9

      if (isMine) {
<<<<<<< HEAD
        realtimeChatActions.setShellOpen(true);
        return;
      }
      if (!targetPlayerId) {
        realtimeChatActions.setShellOpen(true);
        return;
      }
      realtimeChatActions.openDirectThread(targetPlayerId);
    };
=======
        return {
          label: "Your Structure",
          className: "bg-gold/20 border border-gold/40 text-gold",
        };
      }

      if (isAlly && !isUnclaimed) {
        return {
          label: "Ally Controlled",
          className: "bg-order-protection/20 border border-order-protection/40 text-order-protection",
        };
      }

      if (isUnclaimed) {
        return {
          label: "Unclaimed",
          className: "bg-blueish/20 border border-blueish/40 text-blueish",
        };
      }

      return {
        label: "Enemy Controlled",
        className: "bg-danger/20 border border-danger/40 text-danger",
      };
    }, [structure, isMine, isAlly]);

    const progress = useMemo(() => {
      return isHyperstructure ? getHyperstructureProgress(structure?.entity_id, components) : undefined;
    }, [isHyperstructure, structure?.entity_id, components]);

    const smallTextClass = compact ? "text-xxs" : "text-xs";
    const panelClass = "rounded-lg border border-gold/20 bg-dark-brown/70 px-3 py-2 shadow-md";
    const sectionTitleClass = `${smallTextClass} font-semibold uppercase tracking-[0.2em] text-gold/80`;
    const actionButtonBase =
      "inline-flex min-w-[104px] items-center justify-center gap-2 rounded-md px-3 py-1 text-xs font-semibold uppercase tracking-wide transition-colors focus:outline-none focus:ring-1 focus:ring-gold/30 disabled:cursor-not-allowed disabled:opacity-60";
    const standardActionClasses = `${actionButtonBase} border border-gold/60 bg-gold/10 text-gold hover:bg-gold/20`;
>>>>>>> 216c75a9

    const structureName = useMemo(() => {
      return structure ? getStructureName(structure, isBlitz).name : undefined;
    }, [structure, isBlitz]);

    if (isLoadingStructure) {
      return (
        <div className="flex items-center justify-center h-full mt-2 ">
          <Loader className="animate-spin" />
        </div>
      );
    }

    if (!structure || !structureDetails) return null;

    return (
      <div className={`flex flex-col ${compact ? "gap-1" : "gap-3"} ${className ?? ""}`}>
        <div
          className={`relative overflow-hidden rounded-xl border border-gold/25 bg-gradient-to-br from-dark-brown/90 via-brown/75 to-dark/80 ${
            compact ? "px-3 py-3" : "px-4 py-4"
          }`}
        >
          {backgroundImage && (
            <div
              className="absolute inset-0 z-0 bg-cover bg-center bg-no-repeat opacity-25 pointer-events-none"
              style={{ backgroundImage: `url(${backgroundImage})` }}
              aria-hidden="true"
            />
          )}
          <div className="relative z-10 flex flex-col gap-3">
            <div className="flex flex-wrap items-start justify-between gap-3">
              <div className="flex flex-col flex-1 min-w-0 gap-1">
                {typeLabel && (
                  <span className={`${smallTextClass} uppercase tracking-[0.22em] text-gold/70`}>{typeLabel}</span>
                )}
                <div className="flex flex-wrap items-baseline gap-2">
                  <h4 className={`${compact ? "text-xl" : "text-2xl"} font-bold text-gold`}>{structureName}</h4>
                  <span className="text-xxs uppercase tracking-[0.3em] text-gold/60">#{structure.entity_id}</span>
                </div>
                <div className={`${smallTextClass} text-gold/70`}>Owner · {ownerDisplayName}</div>
                {playerGuild && <div className={`${smallTextClass} text-gold/60`}>Guild · {playerGuild.name}</div>}
              </div>
              <div className="flex flex-col items-end gap-2">
                {alignmentBadge && (
                  <div className="flex flex-wrap justify-end gap-2">
                    <span
                      className={`rounded-full px-3 py-1 text-xxs font-semibold uppercase tracking-[0.25em] ${alignmentBadge.className}`}
                    >
                      {alignmentBadge.label}
                    </span>
                  </div>
                )}
                {showButtons && (
                  <div className="flex flex-col items-end gap-1.5">
                    <div className="flex items-center gap-1 rounded-md border border-gold/30 bg-dark/60 px-1.5 py-1 shadow-sm">
                      <button
                        onClick={handleRefresh}
                        disabled={isRefreshing || Date.now() - lastRefresh < 10000}
                        className={standardActionClasses}
                        title="Refresh data"
                      >
                        <RefreshCw className={`h-4 w-4 ${isRefreshing ? "animate-spin" : ""}`} />
                      </button>
                      {isMine && (
                        <button
                          onClick={() =>
                            goToStructure(
                              structureEntityId,
                              new Position({ x: structure.base.coord_x, y: structure.base.coord_y }),
                              false,
                            )
                          }
                          className={standardActionClasses}
                          title="View structure"
                        >
                          <Eye className="h-4 w-4" />
                        </button>
                      )}
                    </div>
                    {structureEntityIdNumber > 0 && (
                      <StructureUpgradeButton
                        structureEntityId={structureEntityIdNumber}
                        className="min-w-[110px] justify-center px-3 py-1"
                      />
                    )}
                  </div>
                )}
              </div>
            </div>
          </div>
        </div>

        <div className={`flex flex-col ${compact ? "gap-2" : "gap-3"} w-full`}>
          {isHyperstructure && hyperstructureRealmCount !== undefined && (
            <div className={panelClass}>
              <div className={`${sectionTitleClass} mb-2`}>Hyperstructure Status</div>
              <HyperstructureVPDisplay
                realmCount={hyperstructureRealmCount}
                isOwned={structure?.owner !== undefined && structure?.owner !== null && structure?.owner !== 0n}
                className="mt-0"
              />
            </div>
          )}

          {isHyperstructure && !isBlitz && (
            <div className={panelClass}>
              <div className="flex items-center justify-between">
                <div className={sectionTitleClass}>Construction Progress</div>
                <div className="text-xs font-semibold bg-gold/20 px-2 py-1 rounded-full">
                  {progress?.percentage ?? 0}%
                </div>
              </div>
              <div className="mt-2 h-2 w-full overflow-hidden rounded-full bg-dark/50">
                <div
                  className="h-full rounded-full bg-gradient-to-r from-gold via-brilliance to-lightest transition-all duration-500"
                  style={{ width: `${progress?.percentage ?? 0}%` }}
                />
              </div>
              {progress?.percentage !== 100 && (
                <div className="mt-1 text-xxs text-gold/60 italic text-center">
                  {progress?.percentage === 0 ? "Construction not started" : "Construction in progress"}
                </div>
              )}
            </div>
          )}

          <div className={panelClass}>
            <div className={`${sectionTitleClass} mb-2`}>Defenses</div>
            {guardSlotsUsed !== undefined && guardSlotsMax !== undefined && (
              <div className={`${smallTextClass} text-gold/60 mb-2`}>
                Slots: {guardSlotsUsed}/{guardSlotsMax}
              </div>
            )}
            {guards.length > 0 ? (
              <CompactDefenseDisplay
                troops={guards.map((army) => ({
                  slot: army.slot,
                  troops: army.troops,
                }))}
              />
            ) : (
              <div className={`${smallTextClass} text-gold/60 italic`}>No defenders stationed.</div>
            )}
          </div>

          {resources ? (
            <div className={panelClass}>
              <div className={`${sectionTitleClass} mb-2`}>Buildings & Production</div>
              <StructureProductionPanel
                structure={structure}
                resources={resources}
                compact={compact}
                smallTextClass={smallTextClass}
              />
            </div>
          ) : (
            <div className={panelClass}>
              <div className={`${sectionTitleClass} mb-1`}>Buildings & Production</div>
              <div className={`${smallTextClass} text-gold/60 italic`}>Buildings & Production data unavailable.</div>
            </div>
          )}

          {resources ? (
            <div className={panelClass}>
              <div className={`${sectionTitleClass} mb-2`}>Inventory</div>
              <EntityInventoryTabs
                resources={resources}
                activeRelicIds={structureDetails?.relicEffects?.map((effect) => effect.id) ?? []}
                entityId={structureEntityId}
                entityOwnerId={structureEntityId}
                recipientType={RelicRecipientType.Structure}
                maxItems={maxInventory}
                compact={compact}
                allowRelicActivation={showButtons && isMine}
              />
            </div>
          ) : (
            <div className={panelClass}>
              <div className={`${sectionTitleClass} mb-2`}>Inventory</div>
              <div className={`${smallTextClass} text-gold/60 italic`}>No resources stored.</div>
            </div>
          )}

          {structureDetails?.relicEffects && structureDetails.relicEffects.length > 0 && (
            <div className={panelClass}>
              <div className={`${sectionTitleClass} mb-2`}>Active Relic Effects</div>
              <ActiveRelicEffects
                relicEffects={structureDetails.relicEffects}
                entityId={structureEntityId}
                compact={compact}
              />
            </div>
          )}
        </div>

        <div className={`${panelClass} mt-1`}>
          <ImmunityTimer structure={structure} />
        </div>
      </div>
    );
  },
);

StructureEntityDetail.displayName = "StructureEntityDetail";<|MERGE_RESOLUTION|>--- conflicted
+++ resolved
@@ -17,10 +17,7 @@
 import { useGoToStructure } from "@/hooks/helpers/use-navigate";
 
 import { CompactDefenseDisplay } from "@/ui/features/military";
-<<<<<<< HEAD
 import { useRealtimeChatActions } from "@/ui/features/social/realtime-chat/hooks/use-realtime-chat";
-=======
->>>>>>> 216c75a9
 import { HyperstructureVPDisplay } from "@/ui/features/world/components/hyperstructures/hyperstructure-vp-display";
 import { displayAddress } from "@/ui/utils/utils";
 
@@ -210,39 +207,13 @@
     const guardSlotsMax =
       structure?.base.troop_max_guard_count !== undefined ? Number(structure.base.troop_max_guard_count) : undefined;
 
-<<<<<<< HEAD
-    const realtimeChatActions = useRealtimeChatActions();
-
-    const targetPlayerId = useMemo(() => {
-      const trimmedName = addressName?.trim();
-      if (trimmedName) {
-        return trimmedName;
-      }
-      if (structure?.owner !== undefined) {
-        return `0x${structure.owner.toString(16).padStart(64, "0")}`;
-      }
-      return undefined;
-    }, [addressName, structure?.owner]);
-=======
     const alignmentBadge = useMemo(() => {
       if (!structure) return undefined;
 
       const ownerValue = structure.owner;
       const isUnclaimed = ownerValue === undefined || ownerValue === null || ownerValue === 0n;
->>>>>>> 216c75a9
 
       if (isMine) {
-<<<<<<< HEAD
-        realtimeChatActions.setShellOpen(true);
-        return;
-      }
-      if (!targetPlayerId) {
-        realtimeChatActions.setShellOpen(true);
-        return;
-      }
-      realtimeChatActions.openDirectThread(targetPlayerId);
-    };
-=======
         return {
           label: "Your Structure",
           className: "bg-gold/20 border border-gold/40 text-gold",
@@ -279,7 +250,31 @@
     const actionButtonBase =
       "inline-flex min-w-[104px] items-center justify-center gap-2 rounded-md px-3 py-1 text-xs font-semibold uppercase tracking-wide transition-colors focus:outline-none focus:ring-1 focus:ring-gold/30 disabled:cursor-not-allowed disabled:opacity-60";
     const standardActionClasses = `${actionButtonBase} border border-gold/60 bg-gold/10 text-gold hover:bg-gold/20`;
->>>>>>> 216c75a9
+
+    const realtimeChatActions = useRealtimeChatActions();
+
+    const targetPlayerId = useMemo(() => {
+      const trimmedName = addressName?.trim();
+      if (trimmedName) {
+        return trimmedName;
+      }
+      if (structure?.owner !== undefined) {
+        return `0x${structure.owner.toString(16).padStart(64, "0")}`;
+      }
+      return undefined;
+    }, [addressName, structure?.owner]);
+
+    const handleChatClick = () => {
+      if (isMine) {
+        realtimeChatActions.setShellOpen(true);
+        return;
+      }
+      if (!targetPlayerId) {
+        realtimeChatActions.setShellOpen(true);
+        return;
+      }
+      realtimeChatActions.openDirectThread(targetPlayerId);
+    };
 
     const structureName = useMemo(() => {
       return structure ? getStructureName(structure, isBlitz).name : undefined;
