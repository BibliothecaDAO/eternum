--- conflicted
+++ resolved
@@ -1,16 +1,19 @@
+import { Eye, Loader, RefreshCw } from "lucide-react";
 import { memo } from "react";
-import { Eye, Loader, RefreshCw } from "lucide-react";
 
 import { cn } from "@/ui/design-system/atoms/lib/utils";
 import { CompactDefenseDisplay } from "@/ui/features/military";
 import { HyperstructureVPDisplay } from "@/ui/features/world/components/hyperstructures/hyperstructure-vp-display";
+import { StructureUpgradeButton } from "@/ui/modules/entity-details/components/structure-upgrade-button";
+import { ID, RelicRecipientType } from "@bibliothecadao/types";
+import { ImmunityTimer } from "../structures/immunity-timer";
 import { ActiveRelicEffects } from "./active-relic-effects";
 import { EntityInventoryTabs } from "./entity-inventory-tabs";
 import { StructureProductionPanel } from "./structure-production-panel";
-import { ImmunityTimer } from "../structures/immunity-timer";
-import { StructureUpgradeButton } from "@/ui/modules/entity-details/components/structure-upgrade-button";
-import { RelicRecipientType, ID } from "@bibliothecadao/types";
-
+
+import { useGoToStructure } from "@/hooks/helpers/use-navigate";
+import { Position } from "@bibliothecadao/eternum";
+import { useDojo } from "@bibliothecadao/react";
 import { useStructureEntityDetail } from "./hooks/use-structure-entity-detail";
 
 export interface StructureEntityDetailProps {
@@ -29,231 +32,8 @@
     maxInventory = Infinity,
     showButtons = false,
   }: StructureEntityDetailProps) => {
+    const { setup } = useDojo();
     const {
-<<<<<<< HEAD
-      network: { toriiClient },
-      account,
-      setup,
-      setup: { components },
-    } = useDojo();
-
-    const userAddress = ContractAddress(account.account.address);
-    const [lastRefresh, setLastRefresh] = useState(0);
-    const [isRefreshing, setIsRefreshing] = useState(false);
-
-    const structureEntityIdNumber = Number(structureEntityId ?? 0);
-    const isBlitz = getIsBlitz();
-
-    const {
-      data: structureDetails,
-      isLoading: isLoadingStructure,
-      refetch: refetchStructure,
-      // error: structureError, // Can be used for error UI
-    } = useQuery({
-      queryKey: ["structureDetails", String(structureEntityId), String(userAddress)],
-      queryFn: async () => {
-        if (!toriiClient || !structureEntityId || !components || !userAddress) return null;
-
-        const { structure, resources, productionBoostBonus } = await getStructureFromToriiClient(
-          toriiClient,
-          structureEntityId,
-        );
-        const relicEffects: RelicEffectWithEndTick[] = [];
-        const { currentArmiesTick } = getBlockTimestamp();
-        if (structure) {
-          relicEffects.push(...getStructureArmyRelicEffects(structure, currentArmiesTick));
-        }
-        if (productionBoostBonus) {
-          relicEffects.push(...getStructureRelicEffects(productionBoostBonus, currentArmiesTick));
-        }
-        if (!structure)
-          return {
-            structure: null,
-            resources: null,
-            playerGuild: undefined,
-            guards: [],
-            isAlly: false,
-            addressName: MERCENARIES,
-            isMine: false,
-            hyperstructureRealmCount: undefined,
-          };
-
-        const isMine = structure.owner === userAddress;
-        const guild = getGuildFromPlayerAddress(ContractAddress(structure.owner), components);
-        const guards = getGuardsByStructure(structure);
-        const userGuild = getGuildFromPlayerAddress(userAddress, components);
-        const isAlly = isMine || (guild && userGuild && guild.entityId === userGuild.entityId) || false;
-        const addressName = structure.owner ? getAddressName(structure.owner, components) : MERCENARIES;
-
-        // Get hyperstructure realm count if this is a hyperstructure
-        const hyperstructureRealmCount =
-          structure.base.category === StructureType.Hyperstructure
-            ? MapDataStore.getInstance(MAP_DATA_REFRESH_INTERVAL, sqlApi).getHyperstructureRealmCount(
-                structure.entity_id,
-              )
-            : undefined;
-
-        return {
-          structure,
-          resources,
-          playerGuild: guild,
-          guards,
-          isAlly,
-          addressName,
-          isMine,
-          relicEffects,
-          hyperstructureRealmCount,
-        };
-      },
-      staleTime: 30000, // 30 seconds
-    });
-
-    const handleRefresh = useCallback(async () => {
-      const now = Date.now();
-      if (now - lastRefresh < 10000) {
-        // 10 second cooldown
-        return;
-      }
-
-      setIsRefreshing(true);
-      setLastRefresh(now);
-
-      try {
-        await refetchStructure();
-      } finally {
-        setTimeout(() => setIsRefreshing(false), 1000); // Show loading for at least 1 second
-      }
-    }, [lastRefresh, refetchStructure]);
-
-    const structure = structureDetails?.structure;
-    const resources = structureDetails?.resources;
-    const playerGuild = structureDetails?.playerGuild;
-    const guards = structureDetails?.guards || [];
-    const addressName = structureDetails?.addressName;
-    const isMine = structureDetails?.isMine || false;
-    const isAlly = structureDetails?.isAlly || false;
-    const hyperstructureRealmCount = structureDetails?.hyperstructureRealmCount;
-
-    const ownerHex = structure?.owner ? `0x${structure.owner.toString(16)}` : undefined;
-    const ownerDisplayName = addressName || displayAddress(ownerHex ?? "0x0");
-
-    const isHyperstructure = structure?.base.category === StructureType.Hyperstructure;
-
-    const goToStructure = useGoToStructure(setup);
-
-    const typeLabel = useMemo(() => {
-      if (!structure?.base?.category) return undefined;
-      return getStructureTypeName(structure.base.category as StructureType, isBlitz);
-    }, [structure?.base?.category, isBlitz]);
-
-    const backgroundImage = useMemo(() => {
-      if (!structure?.base?.category) return undefined;
-
-      switch (structure.base.category as StructureType) {
-        case StructureType.Realm: {
-          const level = Number(structure.base.level ?? 0);
-          if (level >= 3) {
-            return "/images/buildings/construction/castleThree.png";
-          }
-          if (level >= 2) {
-            return "/images/buildings/construction/castleTwo.png";
-          }
-          if (level >= 1) {
-            return "/images/buildings/construction/castleOne.png";
-          }
-          return "/images/buildings/construction/castleZero.png";
-        }
-        case StructureType.Hyperstructure:
-          return "/images/buildings/construction/hyperstructure.png";
-        case StructureType.FragmentMine:
-          return "/images/buildings/construction/essence-rift.png";
-        case StructureType.Village:
-          return "/images/buildings/construction/camp.png";
-        case StructureType.Bank:
-          return "/images/buildings/construction/bank.png";
-        default:
-          return undefined;
-      }
-    }, [structure?.base?.category, structure?.base?.level]);
-
-    const guardSlotsUsed =
-      structure?.base.troop_guard_count !== undefined ? Number(structure.base.troop_guard_count) : undefined;
-    const guardSlotsMax =
-      structure?.base.troop_max_guard_count !== undefined ? Number(structure.base.troop_max_guard_count) : undefined;
-
-    const alignmentBadge = useMemo(() => {
-      if (!structure) return undefined;
-
-      const ownerValue = structure.owner;
-      const isUnclaimed = ownerValue === undefined || ownerValue === null || ownerValue === 0n;
-
-      if (isMine) {
-        return {
-          label: "Your Structure",
-          className: "bg-gold/20 border border-gold/40 text-gold",
-        };
-      }
-
-      if (isAlly && !isUnclaimed) {
-        return {
-          label: "Ally Controlled",
-          className: "bg-order-protection/20 border border-order-protection/40 text-order-protection",
-        };
-      }
-
-      if (isUnclaimed) {
-        return {
-          label: "Unclaimed",
-          className: "bg-blueish/20 border border-blueish/40 text-blueish",
-        };
-      }
-
-      return {
-        label: "Enemy Controlled",
-        className: "bg-danger/20 border border-danger/40 text-danger",
-      };
-    }, [structure, isMine, isAlly]);
-
-    const progress = useMemo(() => {
-      return isHyperstructure ? getHyperstructureProgress(structure?.entity_id, components) : undefined;
-    }, [isHyperstructure, structure?.entity_id, components]);
-
-    const smallTextClass = compact ? "text-xxs" : "text-xs";
-    const panelClass = "rounded-lg border border-gold/20 bg-dark-brown/70 px-3 py-2 shadow-md";
-    const sectionTitleClass = `${smallTextClass} font-semibold uppercase tracking-[0.2em] text-gold/80`;
-    const actionButtonBase =
-      "inline-flex min-w-[104px] items-center justify-center gap-2 rounded-md px-3 py-1 text-xs font-semibold uppercase tracking-wide transition-colors focus:outline-none focus:ring-1 focus:ring-gold/30 disabled:cursor-not-allowed disabled:opacity-60";
-    const standardActionClasses = `${actionButtonBase} border border-gold/60 bg-gold/10 text-gold hover:bg-gold/20`;
-
-    const realtimeChatActions = useRealtimeChatActions();
-
-    const targetPlayerId = useMemo(() => {
-      const trimmedName = addressName?.trim();
-      if (trimmedName) {
-        return trimmedName;
-      }
-      if (structure?.owner !== undefined) {
-        return `0x${structure.owner.toString(16).padStart(64, "0")}`;
-      }
-      return undefined;
-    }, [addressName, structure?.owner]);
-
-    const handleChatClick = () => {
-      if (isMine) {
-        realtimeChatActions.setShellOpen(true);
-        return;
-      }
-      if (!targetPlayerId) {
-        realtimeChatActions.setShellOpen(true);
-        return;
-      }
-      realtimeChatActions.openDirectThread(targetPlayerId);
-    };
-
-    const structureName = useMemo(() => {
-      return structure ? getStructureName(structure, isBlitz).name : undefined;
-    }, [structure, isBlitz]);
-=======
       structure,
       structureDetails,
       resources,
@@ -279,7 +59,7 @@
       handleViewStructure,
       structureEntityIdNumber,
     } = useStructureEntityDetail({ structureEntityId });
->>>>>>> b77b4d91
+    const goToStructure = useGoToStructure(setup);
 
     if (isLoadingStructure) {
       return (
@@ -348,7 +128,6 @@
                       >
                         <RefreshCw className={`h-4 w-4 ${isRefreshing ? "animate-spin" : ""}`} />
                       </button>
-<<<<<<< HEAD
                       <button
                         onClick={() =>
                           void goToStructure(
@@ -363,13 +142,6 @@
                       >
                         <Eye className="h-4 w-4" />
                       </button>
-=======
-                      {isMine && (
-                        <button onClick={handleViewStructure} className={standardActionClasses} title="View structure">
-                          <Eye className="h-4 w-4" />
-                        </button>
-                      )}
->>>>>>> b77b4d91
                     </div>
                     {structureEntityIdNumber > 0 && (
                       <StructureUpgradeButton
