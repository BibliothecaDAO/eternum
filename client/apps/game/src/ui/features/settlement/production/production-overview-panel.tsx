--- conflicted
+++ resolved
@@ -1,9 +1,6 @@
 import { useGoToStructure } from "@/hooks/helpers/use-navigate";
 import { isAutomationResourceBlocked, useAutomationStore } from "@/hooks/store/use-automation-store";
-<<<<<<< HEAD
-=======
 import { useUIStore } from "@/hooks/store/use-ui-store";
->>>>>>> b410e15f
 import { ResourceIcon } from "@/ui/design-system/molecules/resource-icon";
 import { ProductionModal } from "@/ui/features/settlement";
 import {
@@ -16,14 +13,8 @@
 } from "@bibliothecadao/eternum";
 import { useDojo, usePlayerOwnedRealmsInfo, usePlayerOwnedVillagesInfo, useQuery } from "@bibliothecadao/react";
 import { ResourcesIds, StructureType } from "@bibliothecadao/types";
-<<<<<<< HEAD
-import { useUIStore } from "@/hooks/store/use-ui-store";
-import { useCallback, useEffect, useMemo, useRef, useState, type KeyboardEvent as ReactKeyboardEvent } from "react";
-import { Search } from "lucide-react";
-=======
 import { Search } from "lucide-react";
 import { useCallback, useEffect, useMemo, useRef, useState, type KeyboardEvent as ReactKeyboardEvent } from "react";
->>>>>>> b410e15f
 
 const formatTimestamp = (timestamp?: number) => {
   if (!timestamp) return "Never";
