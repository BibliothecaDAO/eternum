--- conflicted
+++ resolved
@@ -182,40 +182,7 @@
   // Only show the tabs that the user can actually select
   const selectableTabs = [
     {
-<<<<<<< HEAD
-      label: "Labor Production",
-      component: (
-        <div>
-          {laborCurrentInputs.length > 0 && (
-            <LaborResourcesPanel
-              productionAmount={productionAmount}
-              setProductionAmount={setProductionAmount}
-              resourceBalances={resourceBalances}
-              onSelect={() => setUseRawResources(false)}
-              laborInputResources={laborConfig?.inputResources || []}
-              resourceOutputPerInputResources={resourceOutputPerInputResourcesWithBonus}
-            />
-          )}
-        </div>
-      ),
-    },
-    {
       label: "Resource Production",
-      component: (
-        <RawResourcesPanel
-          selectedResource={selectedResource}
-          productionAmount={productionAmount}
-          setProductionAmount={setProductionAmount}
-          resourceBalances={resourceBalances}
-          isSelected={useRawResources}
-          onSelect={() => setUseRawResources(true)}
-          outputResourceAmount={outputResourceAmountWithBonus}
-        />
-      ),
-    },
-  ];
-=======
-      label: "Standard Production",
       component: (
         <RawResourcesPanel
           selectedResource={selectedResource}
@@ -230,7 +197,7 @@
       canSelect: true,
     },
     {
-      label: "Simple Production",
+      label: "Labor Production",
       component: canUseLabor ? (
         <LaborResourcesPanel
           productionAmount={productionAmount}
@@ -258,7 +225,6 @@
     }
     // eslint-disable-next-line
   }, [selectableTabs.length, canUseLabor]);
->>>>>>> db478740
 
   if (rawCurrentInputs.length === 0 && laborCurrentInputs.length === 0) return null;
 
