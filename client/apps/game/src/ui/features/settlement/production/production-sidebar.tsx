import { getBlockTimestamp, getIsBlitz } from "@bibliothecadao/eternum";
import {
  configManager,
  getEntityIdFromKeys,
  getStructureName,
  getStructureRelicEffects,
  ResourceManager,
} from "@bibliothecadao/eternum";
import { useBuildings, useDojo } from "@bibliothecadao/react";
import { getProducedResource, ID, RealmInfo, ResourcesIds, StructureType } from "@bibliothecadao/types";
import { useComponentValue } from "@dojoengine/react";
import { HasValue, runQuery } from "@dojoengine/recs";
import clsx from "clsx";
<<<<<<< HEAD
import { SparklesIcon } from "lucide-react";
import { memo, useEffect, useMemo, useRef, useState } from "react";
import Button from "@/ui/design-system/atoms/button";
import { REALM_PRESETS, RealmPresetId } from "@/utils/automation-presets";
import { useAutomationStore } from "@/hooks/store/use-automation-store";
=======
import { CheckCircle2Icon, SparklesIcon } from "lucide-react";
import { memo, useEffect, useMemo, useState } from "react";
>>>>>>> 96dcfcd5
import { ProductionStatusBadge } from "@/ui/shared";
import { formatTimeRemaining } from "../../economy/resources/entity-resource-table/utils";

interface ProductionSidebarProps {
  realms: RealmInfo[];
  selectedRealmEntityId: ID;
  onSelectRealm: (id: ID) => void;
  onSelectResource: (realmId: ID, resource: ResourcesIds) => void;
}

interface ResourceProductionSummaryItem {
  resourceId: ResourcesIds;
  totalBuildings: number;
  activeBuildings: number;
  isProducing: boolean;
  timeRemainingSeconds: number | null;
  productionPerSecond: number | null;
  outputRemaining: number | null;
  calculatedAt: number;
}

const SidebarRealm = ({
  realm,
  isSelected,
  onSelect,
  onSelectResource,
}: {
  realm: RealmInfo;
  isSelected: boolean;
  onSelect: () => void;
  onSelectResource: (realmId: ID, resource: ResourcesIds) => void;
}) => {
  const {
    setup: {
      components: { Building, Resource, ProductionBoostBonus },
    },
  } = useDojo();

  const [timerTick, setTimerTick] = useState(0);

  useEffect(() => {
    if (typeof window === "undefined") return;

    const interval = window.setInterval(() => {
      setTimerTick((tick) => tick + 1);
    }, 1000);

    return () => {
      window.clearInterval(interval);
    };
  }, []);

  const currentTime = useMemo(() => Date.now(), [timerTick]);

  const buildings = useMemo(() => {
    const buildings = runQuery([
      HasValue(Building, {
        outer_entity_id: realm.entityId,
      }),
    ]);

    return buildings;
  }, [realm]);

  // Get production data
  const resourceData = useComponentValue(Resource, getEntityIdFromKeys([BigInt(realm.entityId)]));

  const { currentDefaultTick } = getBlockTimestamp();

  const buildingsData = useBuildings(realm.position.x, realm.position.y);
  const productionBuildings = useMemo(
    () => buildingsData.filter((building) => building && getProducedResource(building.category)),
    [buildingsData],
  );

  const resourceProductionSummary = useMemo<ResourceProductionSummaryItem[]>(() => {
    const summaries = new Map<ResourcesIds, { totalBuildings: number }>();

    productionBuildings.forEach((building) => {
      if (!building?.produced?.resource) return;

      const resourceId = building.produced.resource as ResourcesIds;
      if (resourceId === ResourcesIds.Labor) return;

      const summary = summaries.get(resourceId);
      if (summary) {
        summary.totalBuildings += 1;
      } else {
        summaries.set(resourceId, { totalBuildings: 1 });
      }
    });

    const calculatedAt = Date.now();

    return Array.from(summaries.entries()).map(([resourceId, stats]) => {
      let isProducing = false;
      let timeRemainingSeconds: number | null = null;
      let productionPerSecond: number | null = null;
      let outputRemaining: number | null = null;
      let activeBuildings = 0;

      if (resourceData) {
        const productionInfo = ResourceManager.balanceAndProduction(resourceData, resourceId);
        const productionData = ResourceManager.calculateResourceProductionData(
          resourceId,
          productionInfo,
          currentDefaultTick || 0,
        );
        isProducing = productionData.isProducing;
        if (isProducing) {
          const buildingCount = productionInfo.production.building_count;
          activeBuildings = buildingCount > 0 ? buildingCount : stats.totalBuildings;
        }

        timeRemainingSeconds = Number.isFinite(productionData.timeRemainingSeconds)
          ? productionData.timeRemainingSeconds
          : null;
        productionPerSecond = Number.isFinite(productionData.productionPerSecond)
          ? productionData.productionPerSecond
          : null;
        outputRemaining = Number.isFinite(productionData.outputRemaining) ? productionData.outputRemaining : null;
      }

      return {
        resourceId,
        totalBuildings: stats.totalBuildings,
        activeBuildings,
        isProducing,
        timeRemainingSeconds,
        productionPerSecond,
        outputRemaining,
        calculatedAt,
      };
    });
  }, [productionBuildings, resourceData, currentDefaultTick]);

  const totalProductionBuildings = resourceProductionSummary.reduce(
    (accumulator, summary) => accumulator + summary.totalBuildings,
    0,
  );
  const activeProductionBuildings = resourceProductionSummary.reduce(
    (accumulator, summary) => accumulator + summary.activeBuildings,
    0,
  );
  const hasProduction = resourceProductionSummary.length > 0;

  // Get bonuses
  const productionBoostBonus = useComponentValue(ProductionBoostBonus, getEntityIdFromKeys([BigInt(realm.entityId)]));

  const { wonderBonus, hasActivatedWonderBonus } = useMemo(() => {
    const wonderBonusConfig = configManager.getWonderBonusConfig();
    const hasActivatedWonderBonus = productionBoostBonus && productionBoostBonus.wonder_incr_percent_num > 0;
    return {
      wonderBonus: hasActivatedWonderBonus ? 1 + wonderBonusConfig.bonusPercentNum / 10000 : 1,
      hasActivatedWonderBonus,
    };
  }, [productionBoostBonus]);

  const activeRelics = useMemo(() => {
    if (!productionBoostBonus) return [];
    return getStructureRelicEffects(productionBoostBonus, getBlockTimestamp().currentArmiesTick);
  }, [productionBoostBonus]);

  return (
    <div
      className={clsx(
        "rounded-lg panel-wood transition-all cursor-pointer border border-transparent",
        "px-3 py-2",
        isSelected ? "border-gold/70 bg-gold/5 shadow-[0_0_18px_rgba(255,204,102,0.45)]" : "hover:bg-gold/5",
      )}
      onClick={onSelect}
      aria-selected={isSelected}
    >
      <div className="flex flex-col gap-2">
        <div className="flex items-start justify-between gap-3">
          <div className="min-w-0">
            <h3 className="text-lg font-bold text-gold">{getStructureName(realm.structure, getIsBlitz()).name}</h3>
            <p className="text-xs text-gold/60">
              {hasProduction
                ? `${buildings.size} buildings • ${activeProductionBuildings}/${totalProductionBuildings} producing`
                : `${buildings.size} buildings • no production`}
            </p>
          </div>
          <div className="flex items-center gap-2 shrink-0">
            {isSelected && (
              <div
                className="flex items-center gap-1 rounded bg-gold/20 px-2 py-1 text-xs font-semibold uppercase tracking-wide text-gold shadow-[0_0_12px_rgba(255,204,102,0.25)]"
                title="Selected structure"
              >
                <CheckCircle2Icon className="h-4 w-4" aria-hidden="true" />
                <span>Selected</span>
              </div>
            )}
            {(hasActivatedWonderBonus || activeRelics.length > 0) && (
              <div className="flex gap-1 shrink-0">
                {hasActivatedWonderBonus && (
                  <div
                    className="bg-gold/20 p-1 rounded"
                    title={`Wonder Bonus: +${((wonderBonus - 1) * 100).toFixed(2)}%`}
                  >
                    <SparklesIcon className="w-4 h-4 text-gold" />
                  </div>
                )}
                {activeRelics.length > 0 && (
                  <div className="bg-relic-activated/20 p-1 rounded" title={`${activeRelics.length} Active Relics`}>
                    <span className="text-xs font-bold text-relic-activated">{activeRelics.length}</span>
                  </div>
                )}
              </div>
            )}
          </div>
        </div>

        <div className="flex flex-wrap items-center gap-2">
          {hasProduction ? (
            [...resourceProductionSummary]
              .sort((a, b) => {
                // Wheat first, then by resource id ascending
                if (a.resourceId === ResourcesIds.Wheat && b.resourceId !== ResourcesIds.Wheat) return -1;
                if (b.resourceId === ResourcesIds.Wheat && a.resourceId !== ResourcesIds.Wheat) return 1;
                return a.resourceId - b.resourceId;
              })
              .map((summary) => {
                const resourceLabel = ResourcesIds[summary.resourceId];
                const elapsedSeconds = (currentTime - summary.calculatedAt) / 1000;
                const effectiveRemainingSeconds =
                  summary.timeRemainingSeconds !== null
                    ? Math.max(summary.timeRemainingSeconds - elapsedSeconds, 0)
                    : null;
                const formattedRemaining =
                  summary.isProducing && effectiveRemainingSeconds !== null
                    ? formatTimeRemaining(Math.ceil(effectiveRemainingSeconds))
                    : null;
                const tooltipParts = summary.isProducing
                  ? [
                      resourceLabel,
                      `${summary.activeBuildings}/${summary.totalBuildings} producing`,
                      formattedRemaining ? `${formattedRemaining} left` : null,
                    ]
                  : [
                      resourceLabel,
                      `Idle (${summary.totalBuildings} building${summary.totalBuildings !== 1 ? "s" : ""})`,
                    ];

                return (
                  <ProductionStatusBadge
                    key={summary.resourceId}
                    resourceLabel={resourceLabel}
                    tooltipText={tooltipParts.filter(Boolean).join(" • ")}
                    isProducing={summary.isProducing}
                    timeRemainingSeconds={effectiveRemainingSeconds}
                    totalCount={summary.totalBuildings}
                    size="sm"
                    onClick={() => onSelectResource(realm.entityId, summary.resourceId)}
                  />
                );
              })
          ) : (
            <span className="text-xs text-gold/60">No production buildings</span>
          )}
        </div>
      </div>
    </div>
  );
};

type AutomationTab = "realm" | "village";

type PendingPresetAction = {
  presetId: RealmPresetId;
  realmIds: string[];
  tab: AutomationTab;
};

export const ProductionSidebar = memo(
  ({ realms, selectedRealmEntityId, onSelectRealm, onSelectResource }: ProductionSidebarProps) => {
    const upsertRealm = useAutomationStore((state) => state.upsertRealm);
    const setRealmPreset = useAutomationStore((state) => state.setRealmPreset);
    const isBlitz = getIsBlitz();

    const structuresByType = useMemo(() => {
      const realmStructures: RealmInfo[] = [];
      const campStructures: RealmInfo[] = [];

      realms.forEach((realm) => {
        if (realm.structure?.category === StructureType.Village) {
          campStructures.push(realm);
        } else {
          realmStructures.push(realm);
        }
      });

      return { realm: realmStructures, village: campStructures };
    }, [realms]);

    const structureMap = useMemo(() => {
      const map = new Map<string, RealmInfo>();
      realms.forEach((realm) => {
        map.set(realm.entityId.toString(), realm);
      });
      return map;
    }, [realms]);

    const realmStructures = structuresByType.realm;
    const villageStructures = structuresByType.village;
    const realmCount = realmStructures.length;
    const villageCount = villageStructures.length;

    const selectedRealmInfo = useMemo(
      () => realms.find((realm) => realm.entityId === selectedRealmEntityId),
      [realms, selectedRealmEntityId],
    );
    const selectedEntityType: AutomationTab =
      selectedRealmInfo?.structure?.category === StructureType.Village ? "village" : "realm";

    const [activeTab, setActiveTab] = useState<AutomationTab>(() => {
      if (selectedEntityType === "village" && villageCount > 0) {
        return "village";
      }
      return realmCount > 0 ? "realm" : "village";
    });
    const [pendingPreset, setPendingPreset] = useState<PendingPresetAction | null>(null);
    const selectionRef = useRef<string | null>(null);

    useEffect(() => {
      const activeStructures = activeTab === "realm" ? realmStructures : villageStructures;
      if (activeStructures.length === 0) {
        if (activeTab === "realm" && villageCount > 0) {
          setActiveTab("village");
          setPendingPreset(null);
        } else if (activeTab === "village" && realmCount > 0) {
          setActiveTab("realm");
          setPendingPreset(null);
        }
      }
    }, [activeTab, realmStructures, villageStructures, realmCount, villageCount]);

    useEffect(() => {
      if (!pendingPreset) return;
      if (pendingPreset.tab === "realm" && realmCount === 0) {
        setPendingPreset(null);
      }
      if (pendingPreset.tab === "village" && villageCount === 0) {
        setPendingPreset(null);
      }
    }, [pendingPreset, realmCount, villageCount]);

    const autoSelectionKey = useMemo(
      () => `${selectedRealmEntityId}-${selectedEntityType}-${villageCount > 0 ? 1 : 0}-${realmCount > 0 ? 1 : 0}`,
      [selectedRealmEntityId, selectedEntityType, villageCount, realmCount],
    );

    useEffect(() => {
      if (selectionRef.current === autoSelectionKey) {
        return;
      }
      selectionRef.current = autoSelectionKey;

      if (selectedEntityType === "village") {
        if (villageCount > 0 && activeTab !== "village") {
          setActiveTab("village");
          setPendingPreset(null);
        }
        return;
      }

      if (realmCount > 0 && activeTab !== "realm") {
        setActiveTab("realm");
        setPendingPreset(null);
      }
    }, [activeTab, autoSelectionKey, selectedEntityType, villageCount, realmCount]);

    const activeStructures = activeTab === "realm" ? realmStructures : villageStructures;
    const activeLabel = activeTab === "realm" ? "Realms" : isBlitz ? "Camps" : "Villages";
    const tabButtons: { key: AutomationTab; label: string; count: number }[] = [
      { key: "realm", label: "Realms", count: realmCount },
      { key: "village", label: isBlitz ? "Camps" : "Villages", count: villageCount },
    ];

    const handleChangeTab = (tab: AutomationTab) => {
      setActiveTab(tab);
      setPendingPreset(null);
    };

    const handleStagePreset = (presetId: RealmPresetId) => {
      if (activeStructures.length === 0) return;
      const realmIds = activeStructures.map((realm) => realm.entityId.toString());
      setPendingPreset({ presetId, realmIds, tab: activeTab });
    };

    const handleUndoPreset = () => {
      setPendingPreset(null);
    };

    const handleSavePreset = () => {
      if (!pendingPreset || pendingPreset.realmIds.length === 0) return;
      pendingPreset.realmIds.forEach((realmId) => {
        const realmInfo = structureMap.get(realmId);
        if (!realmInfo) return;
        const entityType = realmInfo.structure?.category === StructureType.Village ? "village" : "realm";
        const realmName = getStructureName(realmInfo.structure, isBlitz).name;
        upsertRealm(realmId, { realmName, entityType });
        setRealmPreset(realmId, pendingPreset.presetId);
      });
      setPendingPreset(null);
    };

    const pendingPresetLabel = pendingPreset
      ? (REALM_PRESETS.find((preset) => preset.id === pendingPreset.presetId)?.label ?? "Preset")
      : null;

    return (
      <div className="space-y-4">
        <div className="space-y-3">
          <div className="flex gap-2">
            {tabButtons.map((tab) => {
              const isActive = activeTab === tab.key;
              const disabled = tab.count === 0;
              return (
                <button
                  key={tab.key}
                  type="button"
                  disabled={disabled}
                  onClick={() => handleChangeTab(tab.key)}
                  className={clsx(
                    "rounded border px-4 py-2 text-xs font-semibold uppercase tracking-wide transition",
                    disabled
                      ? "cursor-not-allowed border-gold/10 text-gold/30"
                      : isActive
                        ? "border-gold/60 bg-black/25 text-gold shadow-[0_0_10px_rgba(255,204,102,0.25)]"
                        : "border-gold/20 text-gold/60 hover:border-gold/40 hover:text-gold",
                  )}
                >
                  {tab.label} ({tab.count})
                </button>
              );
            })}
          </div>

          {activeStructures.length > 0 && (
            <div className="space-y-2 rounded border border-gold/15 bg-black/10 p-3">
              <div className="text-[10px] uppercase tracking-wide text-gold/50">
                Apply preset to all {activeLabel.toLowerCase()}
              </div>
              <div className="flex flex-wrap gap-2">
                {REALM_PRESETS.map((preset) => {
                  const isPending =
                    pendingPreset?.presetId === preset.id && pendingPreset?.tab === activeTab && !!pendingPreset;
                  return (
                    <button
                      key={preset.id}
                      type="button"
                      onClick={() => handleStagePreset(preset.id)}
                      className={clsx(
                        "rounded border px-3 py-1 text-xs transition-colors",
                        activeStructures.length === 0
                          ? "cursor-not-allowed border-gold/10 text-gold/30"
                          : isPending
                            ? "border-gold text-gold bg-gold/10"
                            : "border-gold/30 text-gold/70 hover:border-gold/60 hover:text-gold",
                      )}
                      disabled={activeStructures.length === 0}
                      title={preset.description}
                    >
                      {preset.label}
                    </button>
                  );
                })}
              </div>
              {pendingPreset && pendingPreset.tab === activeTab && (
                <div className="flex flex-wrap items-center gap-2 rounded border border-gold/20 bg-black/20 px-3 py-2">
                  <span className="text-xs text-gold/70">
                    Pending {pendingPresetLabel} for {pendingPreset.realmIds.length} {activeLabel.toLowerCase()}.
                  </span>
                  <div className="flex gap-2">
                    <Button variant="gold" size="xs" onClick={handleSavePreset}>
                      Save Changes
                    </Button>
                    <Button variant="outline" size="xs" onClick={handleUndoPreset}>
                      Undo
                    </Button>
                  </div>
                </div>
              )}
            </div>
          )}
        </div>

        {activeStructures.length === 0 ? (
          <div className="rounded-lg border border-gold/20 bg-black/15 p-4 text-sm text-gold/70">
            {activeTab === "realm"
              ? "You do not control any realms yet."
              : isBlitz
                ? "You do not control any camps yet."
                : "You do not control any villages yet."}
          </div>
        ) : (
          activeStructures.map((realm) => (
            <SidebarRealm
              key={realm.entityId}
              realm={realm}
              isSelected={realm.entityId === selectedRealmEntityId}
              onSelect={() => onSelectRealm(realm.entityId)}
              onSelectResource={onSelectResource}
            />
          ))
        )}
      </div>
    );
  },
);<|MERGE_RESOLUTION|>--- conflicted
+++ resolved
@@ -11,16 +11,11 @@
 import { useComponentValue } from "@dojoengine/react";
 import { HasValue, runQuery } from "@dojoengine/recs";
 import clsx from "clsx";
-<<<<<<< HEAD
-import { SparklesIcon } from "lucide-react";
+import { CheckCircle2Icon, SparklesIcon } from "lucide-react";
 import { memo, useEffect, useMemo, useRef, useState } from "react";
 import Button from "@/ui/design-system/atoms/button";
 import { REALM_PRESETS, RealmPresetId } from "@/utils/automation-presets";
 import { useAutomationStore } from "@/hooks/store/use-automation-store";
-=======
-import { CheckCircle2Icon, SparklesIcon } from "lucide-react";
-import { memo, useEffect, useMemo, useState } from "react";
->>>>>>> 96dcfcd5
 import { ProductionStatusBadge } from "@/ui/shared";
 import { formatTimeRemaining } from "../../economy/resources/entity-resource-table/utils";
 
