--- conflicted
+++ resolved
@@ -1,9 +1,9 @@
 import { useUIStore } from "@/hooks/store/use-ui-store";
 import { LoadingAnimation } from "@/ui/design-system/molecules/loading-animation";
 import { ModalContainer } from "@/ui/shared";
+import { getIsBlitz, getStructureName } from "@bibliothecadao/eternum";
 import { usePlayerOwnedRealmsInfo, usePlayerOwnedVillagesInfo } from "@bibliothecadao/react";
 import { ID, RealmInfo, ResourcesIds } from "@bibliothecadao/types";
-import { getIsBlitz, getStructureName } from "@bibliothecadao/eternum";
 import { Suspense, lazy, useCallback, useEffect, useMemo, useState } from "react";
 
 const ProductionSidebar = lazy(() =>
@@ -86,31 +86,19 @@
   const playerRealms = usePlayerOwnedRealmsInfo();
   const playerVillages = usePlayerOwnedVillagesInfo();
 
-<<<<<<< HEAD
-  return (
-    <ModalContainer size="full">
-      <ProductionContainer
-        playerRealmsAndVillages={[...playerRealms, ...playerVillages]}
-=======
   const managedStructures = useMemo(() => {
     const isBlitz = getIsBlitz();
     const combined = [...playerRealms, ...playerVillages]
       .slice()
       .sort((a, b) =>
-        getStructureName(a.structure, isBlitz).name.localeCompare(
-          getStructureName(b.structure, isBlitz).name,
-        ),
+        getStructureName(a.structure, isBlitz).name.localeCompare(getStructureName(b.structure, isBlitz).name),
       );
     return combined;
   }, [playerRealms, playerVillages]);
 
   return (
     <ModalContainer size="full">
-      <ProductionContainer
-        playerStructures={managedStructures}
->>>>>>> ff10cca2
-        preSelectedResource={preSelectedResource}
-      />
+      <ProductionContainer playerStructures={managedStructures} preSelectedResource={preSelectedResource} />
     </ModalContainer>
   );
 };