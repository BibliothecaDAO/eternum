--- conflicted
+++ resolved
@@ -4,13 +4,8 @@
   configManager,
   getEntityIdFromKeys,
   getIsBlitz,
-<<<<<<< HEAD
-  getStructureRelicEffects,
-  getStructureName,
-=======
   getStructureName,
   getStructureRelicEffects,
->>>>>>> 6778013f
 } from "@bibliothecadao/eternum";
 import { useBuildings, useDojo } from "@bibliothecadao/react";
 import {
