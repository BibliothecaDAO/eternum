import { getBlockTimestamp } from "@bibliothecadao/eternum";

import { configManager, getEntityIdFromKeys, getIsBlitz, getStructureRelicEffects, getStructureName } from "@bibliothecadao/eternum";
import { useBuildings, useDojo } from "@bibliothecadao/react";
<<<<<<< HEAD
import { Building, getProducedResource, RealmInfo as RealmInfoType, RELICS, ResourcesIds } from "@bibliothecadao/types";
=======
import { getProducedResource, RealmInfo as RealmInfoType, RELICS, ResourcesIds, StructureType } from "@bibliothecadao/types";
>>>>>>> ff10cca2
import { getComponentValue } from "@dojoengine/recs";
import { useMemo } from "react";
<<<<<<< HEAD

import { ProductionOverview } from "./production-overview";
import { ProductionWorkflows } from "./production-workflows";
=======
import { ActiveRelicEffects } from "../../world/components/entities/active-relic-effects";
import { BuildingsList } from "./buildings-list";
import { ProductionControls } from "./production-controls";
import { RealmInfo } from "./realm-info";
import { RealmAutomationPanel } from "./realm-automation-panel";
>>>>>>> ff10cca2

export const ProductionBody = ({
  realm,
  selectedResource,
  onSelectResource,
}: {
  realm: RealmInfoType;
  selectedResource: ResourcesIds | null;
  onSelectResource: (resource: ResourcesIds | null) => void;
}) => {
  const {
    setup: {
      components: { ProductionBoostBonus },
    },
  } = useDojo();

  const productionBoostBonus = getComponentValue(ProductionBoostBonus, getEntityIdFromKeys([BigInt(realm.entityId)]));

  const { wonderBonus, hasActivatedWonderBonus } = useMemo(() => {
    const wonderBonusConfig = configManager.getWonderBonusConfig();
    const hasActivatedWonderBonus = productionBoostBonus && productionBoostBonus.wonder_incr_percent_num > 0;
    return {
      wonderBonus: hasActivatedWonderBonus ? 1 + wonderBonusConfig.bonusPercentNum / 10000 : 1,
      hasActivatedWonderBonus,
    };
  }, [realm.entityId, productionBoostBonus]);

  const activeRelics = useMemo(() => {
    if (!productionBoostBonus) return [];
    return getStructureRelicEffects(productionBoostBonus, getBlockTimestamp().currentArmiesTick);
  }, [productionBoostBonus]);

  const troopsBonus = useMemo(() => {
    if (activeRelics.find((relic) => relic.id === ResourcesIds.TroopProductionRelic1)) {
      return Number(RELICS.find((relic) => relic.id === ResourcesIds.TroopProductionRelic1)?.bonus) || 1;
    } else if (activeRelics.find((relic) => relic.id === ResourcesIds.TroopProductionRelic2)) {
      return Number(RELICS.find((relic) => relic.id === ResourcesIds.TroopProductionRelic2)?.bonus) || 1;
    } else {
      return 1;
    }
  }, [activeRelics]);

  const productionBonus = useMemo(() => {
    let bonus = 1;
    if (activeRelics.find((relic) => relic.id === ResourcesIds.ProductionRelic1)) {
      bonus = Number(RELICS.find((relic) => relic.id === ResourcesIds.ProductionRelic1)?.bonus) || 1;
    }
    if (activeRelics.find((relic) => relic.id === ResourcesIds.ProductionRelic2)) {
      bonus = Number(RELICS.find((relic) => relic.id === ResourcesIds.ProductionRelic2)?.bonus) || 1;
    }
    return bonus;
  }, [activeRelics]);

  const buildings = useBuildings(realm.position.x, realm.position.y);
<<<<<<< HEAD
  const productionBuildings = buildings.filter((building): building is Building =>
    Boolean(building && getProducedResource(building.category)),
  );
  const producedResources = Array.from(
    new Set(
      productionBuildings
        .map((building) => building.produced?.resource)
        .filter((resource): resource is ResourcesIds => resource !== undefined && resource !== null),
    ),
=======
  const productionBuildings = buildings.filter((building) => building && getProducedResource(building.category));
  const producedResources = useMemo(
    () =>
      Array.from(
        new Set(
          productionBuildings
            .filter((building) => building.produced && building.produced.resource)
            .map((building) => building.produced.resource as ResourcesIds),
        ),
      ),
    [productionBuildings],
>>>>>>> ff10cca2
  );

  const realmDisplayName = useMemo(() => {
    return getStructureName(realm.structure, getIsBlitz()).name;
  }, [realm.structure]);

  const entityType = useMemo(() => {
    const category = Number(realm.structure?.category ?? 0);
    return category === StructureType.Village ? "village" : "realm";
  }, [realm.structure?.category]);

  return (
<<<<<<< HEAD
    <div className="space-y-6">
      <ProductionOverview
        realm={realm}
        activeRelics={activeRelics}
        wonderBonus={wonderBonus}
        hasActivatedWonderBonus={hasActivatedWonderBonus || false}
      />
=======
    <>
      <div className="space-y-2">
        <RealmInfo realm={realm} />
        <ActiveRelicEffects relicEffects={activeRelics} entityId={realm.entityId} />
        {hasActivatedWonderBonus && (
          <div className="bg-gradient-to-r from-gold/20 to-gold/5 border-2 border-gold/30 rounded-lg px-6 py-4 shadow-lg shadow-gold/10 relative overflow-hidden">
            <div className="absolute inset-0 opacity-5"></div>
            <div className="relative">
              <div className="flex items-center gap-4">
                <div className="bg-gold/20 p-3 rounded-lg">
                  <SparklesIcon className="w-7 h-7 text-gold" />
                </div>
                <div>
                  <h6 className="text-gold font-bold text-lg mb-1">Wonder Bonus Active</h6>
                  <p className="text-gold/90 text-sm">
                    ✨ Currently receiving +{((wonderBonus - 1) * 100).toFixed(2)}% production bonus
                  </p>
                </div>
              </div>
            </div>
          </div>
        )}

        <RealmAutomationPanel
          realmEntityId={realm.entityId.toString()}
          realmName={realmDisplayName}
          producedResources={producedResources}
          entityType={entityType}
        />

        <BuildingsList
          realm={realm}
          onSelectProduction={onSelectResource}
          selectedResource={selectedResource}
          producedResources={producedResources}
          productionBuildings={productionBuildings}
        />
>>>>>>> ff10cca2

      <ProductionWorkflows
        realm={realm}
        producedResources={producedResources}
        productionBuildings={productionBuildings}
        selectedResource={selectedResource}
        onSelectResource={onSelectResource}
        wonderBonus={wonderBonus}
        productionBonus={productionBonus}
        troopsBonus={troopsBonus}
        realmEntityId={realm.entityId.toString()}
      />
    </div>
  );
};<|MERGE_RESOLUTION|>--- conflicted
+++ resolved
@@ -1,25 +1,26 @@
 import { getBlockTimestamp } from "@bibliothecadao/eternum";
 
-import { configManager, getEntityIdFromKeys, getIsBlitz, getStructureRelicEffects, getStructureName } from "@bibliothecadao/eternum";
+import {
+  configManager,
+  getEntityIdFromKeys,
+  getIsBlitz,
+  getStructureName,
+  getStructureRelicEffects,
+} from "@bibliothecadao/eternum";
 import { useBuildings, useDojo } from "@bibliothecadao/react";
-<<<<<<< HEAD
-import { Building, getProducedResource, RealmInfo as RealmInfoType, RELICS, ResourcesIds } from "@bibliothecadao/types";
-=======
-import { getProducedResource, RealmInfo as RealmInfoType, RELICS, ResourcesIds, StructureType } from "@bibliothecadao/types";
->>>>>>> ff10cca2
+import {
+  getProducedResource,
+  RealmInfo as RealmInfoType,
+  RELICS,
+  ResourcesIds,
+  StructureType,
+} from "@bibliothecadao/types";
 import { getComponentValue } from "@dojoengine/recs";
 import { useMemo } from "react";
-<<<<<<< HEAD
-
-import { ProductionOverview } from "./production-overview";
-import { ProductionWorkflows } from "./production-workflows";
-=======
-import { ActiveRelicEffects } from "../../world/components/entities/active-relic-effects";
 import { BuildingsList } from "./buildings-list";
 import { ProductionControls } from "./production-controls";
-import { RealmInfo } from "./realm-info";
+import { ProductionOverview } from "./production-overview";
 import { RealmAutomationPanel } from "./realm-automation-panel";
->>>>>>> ff10cca2
 
 export const ProductionBody = ({
   realm,
@@ -74,17 +75,6 @@
   }, [activeRelics]);
 
   const buildings = useBuildings(realm.position.x, realm.position.y);
-<<<<<<< HEAD
-  const productionBuildings = buildings.filter((building): building is Building =>
-    Boolean(building && getProducedResource(building.category)),
-  );
-  const producedResources = Array.from(
-    new Set(
-      productionBuildings
-        .map((building) => building.produced?.resource)
-        .filter((resource): resource is ResourcesIds => resource !== undefined && resource !== null),
-    ),
-=======
   const productionBuildings = buildings.filter((building) => building && getProducedResource(building.category));
   const producedResources = useMemo(
     () =>
@@ -96,7 +86,6 @@
         ),
       ),
     [productionBuildings],
->>>>>>> ff10cca2
   );
 
   const realmDisplayName = useMemo(() => {
@@ -109,7 +98,6 @@
   }, [realm.structure?.category]);
 
   return (
-<<<<<<< HEAD
     <div className="space-y-6">
       <ProductionOverview
         realm={realm}
@@ -117,57 +105,31 @@
         wonderBonus={wonderBonus}
         hasActivatedWonderBonus={hasActivatedWonderBonus || false}
       />
-=======
-    <>
-      <div className="space-y-2">
-        <RealmInfo realm={realm} />
-        <ActiveRelicEffects relicEffects={activeRelics} entityId={realm.entityId} />
-        {hasActivatedWonderBonus && (
-          <div className="bg-gradient-to-r from-gold/20 to-gold/5 border-2 border-gold/30 rounded-lg px-6 py-4 shadow-lg shadow-gold/10 relative overflow-hidden">
-            <div className="absolute inset-0 opacity-5"></div>
-            <div className="relative">
-              <div className="flex items-center gap-4">
-                <div className="bg-gold/20 p-3 rounded-lg">
-                  <SparklesIcon className="w-7 h-7 text-gold" />
-                </div>
-                <div>
-                  <h6 className="text-gold font-bold text-lg mb-1">Wonder Bonus Active</h6>
-                  <p className="text-gold/90 text-sm">
-                    ✨ Currently receiving +{((wonderBonus - 1) * 100).toFixed(2)}% production bonus
-                  </p>
-                </div>
-              </div>
-            </div>
-          </div>
-        )}
 
-        <RealmAutomationPanel
-          realmEntityId={realm.entityId.toString()}
-          realmName={realmDisplayName}
-          producedResources={producedResources}
-          entityType={entityType}
-        />
+      <RealmAutomationPanel
+        realmEntityId={realm.entityId.toString()}
+        realmName={realmDisplayName}
+        producedResources={producedResources}
+        entityType={entityType}
+      />
 
-        <BuildingsList
-          realm={realm}
-          onSelectProduction={onSelectResource}
-          selectedResource={selectedResource}
-          producedResources={producedResources}
-          productionBuildings={productionBuildings}
-        />
->>>>>>> ff10cca2
-
-      <ProductionWorkflows
+      <BuildingsList
         realm={realm}
+        onSelectProduction={onSelectResource}
+        selectedResource={selectedResource}
         producedResources={producedResources}
         productionBuildings={productionBuildings}
-        selectedResource={selectedResource}
-        onSelectResource={onSelectResource}
-        wonderBonus={wonderBonus}
-        productionBonus={productionBonus}
-        troopsBonus={troopsBonus}
-        realmEntityId={realm.entityId.toString()}
       />
+
+      {selectedResource && (
+        <ProductionControls
+          selectedResource={selectedResource}
+          realm={realm}
+          wonderBonus={wonderBonus}
+          productionBonus={productionBonus}
+          troopsBonus={troopsBonus}
+        />
+      )}
     </div>
   );
 };