--- conflicted
+++ resolved
@@ -1,18 +1,11 @@
 import { ClientComponents, ContractAddress, StructureType } from "@bibliothecadao/eternum";
 import { Has, HasValue, runQuery } from "@dojoengine/recs";
 
-<<<<<<< HEAD
-
-export const getRandomRealmEntity = (components: ClientComponents) => {
-  
-  const realms = runQuery([Has(components.Structure), HasValue(components.Structure, { category: StructureType.Realm })]);
-=======
 export const getRandomRealmEntity = (components: ClientComponents) => {
   const realms = runQuery([
     Has(components.Structure),
     HasValue(components.Structure, { category: StructureType.Realm }),
   ]);
->>>>>>> 2e1c8e6f
 
   if (realms.size === 0) {
     return;
