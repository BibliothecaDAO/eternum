<<<<<<< HEAD
import type { AppStore } from "@/hooks/store/use-ui-store";
import { LoadingStateKey } from "@/hooks/store/use-world-loading";
import {
  ADMIN_BANK_ENTITY_ID,
  BUILDING_CATEGORY_POPULATION_CONFIG_ID,
  HYPERSTRUCTURE_CONFIG_ID,
  type PlayerStructure,
  WORLD_CONFIG_ID,
} from "@bibliothecadao/types";
import { type SetupResult } from "@bibliothecadao/dojo";

import type { Entity, Schema } from "@dojoengine/recs";
import { getEntities, getEvents, setEntities } from "@dojoengine/state";
import type {
  Clause,
  EntityKeysClause,
  ToriiClient,
} from "@dojoengine/torii-client";
import {
  debouncedGetDonkeysAndArmiesFromTorii,
  debouncedGetEntitiesFromTorii,
  debouncedGetMarketFromTorii,
} from "./debounced-queries";
=======
import { AppStore } from "@/hooks/store/use-ui-store";
import { getFirstStructureFromToriiClient, SetupResult } from "@bibliothecadao/eternum";
import { Schema } from "@dojoengine/recs";
import { setEntities } from "@dojoengine/state";
import { EntityKeysClause, ToriiClient } from "@dojoengine/torii-client";
import {
  getAddressNamesFromTorii,
  getBankStructuresFromTorii,
  getConfigFromTorii,
  getSeasonPrizeFromTorii,
  getStructuresDataFromTorii,
} from "./queries";
import { handleExplorerTroopsIfDeletion } from "./utils";
>>>>>>> bc0e43b1

export const EVENT_QUERY_LIMIT = 40_000;

const syncEntitiesDebounced = async <S extends Schema>(
  client: ToriiClient,
  setupResult: SetupResult,
  entityKeyClause: EntityKeysClause[],
  logging = true,
  historical = false,
) => {
  if (logging) console.log("Starting syncEntities");

  // Create a queue for updates
  const updateQueue: Array<{ entityId: string; data: any }> = [];
  let isProcessing = false;

  const {
    network: { contractComponents: components, world },
  } = setupResult;

  // Function to process the next item in the queue
  const processNextInQueue = async () => {
    if (updateQueue.length === 0 || isProcessing) return;

    isProcessing = true;
    const batchSize = 10; // Process up to 10 updates at once
    const batch: Record<string, any> = {};

    // Take up to batchSize items from the queue
    const itemsToProcess = updateQueue.splice(0, batchSize);

    if (logging)
      console.log(`Processing batch of ${itemsToProcess.length} updates`);

    // Prepare the batch
    itemsToProcess.forEach(({ entityId, data }) => {
      // Deep merge logic for each entity
      if (batch[entityId]) {
        batch[entityId] = mergeDeep(batch[entityId], data);
      } else {
        batch[entityId] = data;
      }
    });

    if (Object.keys(batch).length > 0) {
      try {
        if (logging) console.log("Applying batch update", batch);

        for (const entityId in batch) {
          const value = batch[entityId];
          // this is an entity that has been deleted
          if (Object.keys(value).length === 0) {
            world.deleteEntity(entityId as Entity);
          }
        }

        setEntities(batch, world.components, logging);
      } catch (error) {
        console.error("Error processing entity batch:", error);
      }
    }

    isProcessing = false;

    // If there are more items, continue processing
    if (updateQueue.length > 0) {
      setTimeout(processNextInQueue, 0); // Use setTimeout to avoid blocking
    }
  };

  // Deep merge to handle nested structs
  const mergeDeep = (target: any, source: any) => {
    if (!source) return target;
    const output = { ...target };

    Object.keys(source).forEach((key) => {
      if (
        source[key] &&
        typeof source[key] === "object" &&
        !Array.isArray(source[key]) &&
        output[key] &&
        typeof output[key] === "object" &&
        !Array.isArray(output[key])
      ) {
        output[key] = mergeDeep(output[key], source[key]);
      } else {
        output[key] = source[key];
      }
    });

    return output;
  };

  // Function to add update to queue and trigger processing
  const queueUpdate = (entityId: string, data: any) => {
    updateQueue.push({ entityId, data });

    // Debounce the processing to batch updates
    if (!isProcessing) {
      setTimeout(processNextInQueue, 50); // Small delay to allow batching
    }
  };

  // Handle entity updates
  const entitySub = await client.onEntityUpdated(
    entityKeyClause,
    (fetchedEntities: any, data: any) => {
      if (logging) console.log("Entity updated", fetchedEntities, data);

      try {
        queueUpdate(fetchedEntities, data);
      } catch (error) {
        console.error("Error queuing entity update:", error);
      }
    },
  );

  // Handle event message updates
  const eventSub = await client.onEventMessageUpdated(
    entityKeyClause,
    (fetchedEntities: any, data: any) => {
      if (logging) console.log("Event message updated", fetchedEntities);

      try {
        queueUpdate(fetchedEntities, data);
      } catch (error) {
        console.error("Error queuing event message update:", error);
      }
    },
  );

  // Return combined subscription that can cancel both
  return {
    cancel: () => {
      entitySub.cancel();
      eventSub.cancel();
    },
  };
};

// initial sync runs before the game is playable and should sync minimal data
export const initialSync = async (
  setup: SetupResult,
  state: AppStore,
  setInitialSyncProgress: (progress: number) => void,
) => {
  await syncEntitiesDebounced(setup.network.toriiClient, setup, [], false);

<<<<<<< HEAD
  setLoading(LoadingStateKey.Config, true);
  try {
    const start = performance.now();
    try {
      await getEntities(
        setup.network.toriiClient,
        { Composite: { operator: "Or", clauses: configClauses } },
        setup.network.contractComponents as any,
        [],
        configModels,
        40_000,
        false,
      );
      const end = performance.now();
      console.log("[sync] big config query", end - start);
    } catch (error) {
      console.error("[sync] Error fetching config entities:", error);
      throw error; // Re-throw to be caught by outer try-catch
    }
  } catch (error) {
    console.error("[sync] Fatal error during config sync:", error);
  } finally {
    setLoading(LoadingStateKey.Config, false);
  }

  setLoading(LoadingStateKey.Hyperstructure, true);
=======
>>>>>>> bc0e43b1
  let start = performance.now();
  let end;

  // BANKS
  // todo: this is not needed for initial sync, should be placed to market sync but currently not working
  await getBankStructuresFromTorii(setup.network.toriiClient, setup.network.contractComponents as any);
  end = performance.now();
  console.log("[sync] bank structures query", end - start);
  setInitialSyncProgress(10);

  // SPECTATOR REALM
  const firstNonOwnedStructure = await getFirstStructureFromToriiClient(setup);
  if (firstNonOwnedStructure) {
    state.setSpectatorRealmEntityId(firstNonOwnedStructure.entityId);
    await getStructuresDataFromTorii(setup.network.toriiClient, setup.network.contractComponents as any, [
      { entityId: firstNonOwnedStructure.entityId, position: firstNonOwnedStructure.position },
    ]);
    end = performance.now();
    console.log("[sync] first structure query", end - start);
    setInitialSyncProgress(25);
  }

  start = performance.now();
  await getConfigFromTorii(setup.network.toriiClient, setup.network.contractComponents as any);
  end = performance.now();
  console.log("[sync] config query", end - start);
  setInitialSyncProgress(50);

  start = performance.now();
  await getSeasonPrizeFromTorii(setup.network.toriiClient, setup.network.contractComponents.events as any);
  end = performance.now();
  console.log("[sync] season prize query", end - start);
  setInitialSyncProgress(75);

  start = performance.now();
  await getAddressNamesFromTorii(setup.network.toriiClient, setup.network.contractComponents as any);
  end = performance.now();
<<<<<<< HEAD
  console.log("[sync] tile query", end - start);
};

// todo: only 1 undefined clause variable len
const configClauses: Clause[] = [
  {
    Keys: {
      keys: [WORLD_CONFIG_ID.toString()],
      pattern_matching: "VariableLen",
      models: [],
    },
  },
  {
    Keys: {
      keys: [BUILDING_CATEGORY_POPULATION_CONFIG_ID.toString(), undefined],
      pattern_matching: "FixedLen",
      models: [],
    },
  },
  {
    Keys: {
      keys: [HYPERSTRUCTURE_CONFIG_ID.toString()],
      pattern_matching: "VariableLen",
      models: [],
    },
  },
  {
    Keys: {
      keys: [undefined],
      pattern_matching: "FixedLen",
      models: [],
    },
  },
  {
    Keys: {
      keys: [undefined, undefined],
      pattern_matching: "VariableLen",
      models: [],
    },
  },
];

const configModels = [
  "s1_eternum-WorldConfig",
  "s1_eternum-HyperstructureConstructConfig",
  "s1_eternum-WeightConfig",
  "s1_eternum-ResourceFactoryConfig",
  "s1_eternum-BuildingCategoryConfig",
  "s1_eternum-ResourceBridgeWhitelistConfig",
  "s1_eternum-StructureLevelConfig",
  "s1_eternum-ResourceList",
  "s1_eternum-SeasonPrize",
  "s1_eternum-GuildWhitelist",
  "s1_eternum-HyperstructureRequirements",
];

const singleKeyModels = [
  "s1_eternum-AddressName",
  "s1_eternum-Structure",
  // Guild
  "s1_eternum-Guild",
  "s1_eternum-GuildMember",
];

const eventModels = [
  "s1_eternum-SeasonEnded",
  "s1_eternum-AcceptOrder",
  "s1_eternum-SwapEvent",
  "s1_eternum-LiquidityEvent",
];

const hyperstructureModels = [
  // Hyperstructure
  "s1_eternum-HyperstructureGlobals",
  "s1_eternum-Hyperstructure",
  "s1_eternum-HyperstructureShareholders",
  // Leaderboard
  "s1_eternum-PlayerRegisteredPoints",
  "s1_eternum-PlayerConstructionPoints",
];

export const syncStructureData = async (
  dojo: SetupResult,
  structureEntityId: string,
  setLoading: (key: LoadingStateKey, value: boolean) => void,
  position?: { x: number; y: number },
) => {
  setLoading(LoadingStateKey.SelectedStructure, true);
  try {
    const start = performance.now();
    await debouncedGetEntitiesFromTorii(
      dojo.network.toriiClient,
      dojo.network.contractComponents as any,
      [structureEntityId],
      [
        "s1_eternum-Hyperstructure",
        "s1_eternum-Resource",
        "s1_eternum-Building",
        "s1_eternum-StructureBuildings",
      ],
      position ? [position] : undefined,
      () => setLoading(LoadingStateKey.SelectedStructure, false),
    );
    const end = performance.now();
    console.log("[composite] structure query", end - start);
  } catch (error) {
    console.error("Fetch failed", error);
    setLoading(LoadingStateKey.SelectedStructure, false);
  }
};

export const syncPlayerStructuresData = async (
  dojo: SetupResult,
  structures: PlayerStructure[],
  setLoading: (key: LoadingStateKey, value: boolean) => void,
) => {
  setLoading(LoadingStateKey.PlayerStructuresOneKey, true);
  setLoading(LoadingStateKey.PlayerStructuresTwoKey, true);
  setLoading(LoadingStateKey.DonkeysAndArmies, true);

  try {
    let start = performance.now();
    try {
      await debouncedGetEntitiesFromTorii(
        dojo.network.toriiClient,
        dojo.network.contractComponents as any,
        structures.map((structure) => structure.structure.entity_id.toString()),
        [
          "s1_eternum-Hyperstructure",
          "s1_eternum-Resource",
          "s1_eternum-Building",
          "s1_eternum-StructureBuildings",
          "s1_eternum-ResourceArrival",
        ],
        structures.map((structure) => ({
          x: structure.position.x,
          y: structure.position.y,
        })),
        () => {
          setLoading(LoadingStateKey.PlayerStructuresOneKey, false);
          setLoading(LoadingStateKey.PlayerStructuresTwoKey, false);
        },
      );
      const end = performance.now();
      console.log("[composite] buildings query", end - start);
    } catch (error) {
      console.error("Failed to fetch structure entities:", error);
      setLoading(LoadingStateKey.PlayerStructuresOneKey, false);
      setLoading(LoadingStateKey.PlayerStructuresTwoKey, false);
      throw error; // Re-throw to be caught by outer try-catch
    }

    start = performance.now();
    let end = performance.now();
    console.log("[composite] realm one key query", end - start);

    start = performance.now();
    try {
      await debouncedGetDonkeysAndArmiesFromTorii(
        dojo.network.toriiClient,
        dojo.network.contractComponents as any,
        structures.map((structure) => structure.structure.entity_id),
        () => setLoading(LoadingStateKey.DonkeysAndArmies, false),
      );
      end = performance.now();
      console.log("[composite] donkeys and armies query", end - start);
    } catch (error) {
      console.error("Failed to fetch donkeys and armies:", error);
      setLoading(LoadingStateKey.DonkeysAndArmies, false);
      throw error; // Re-throw to be caught by outer try-catch
    }
  } catch (error) {
    console.error("Sync player structures failed:", error);
    // Ensure all loading states are reset on error
    setLoading(LoadingStateKey.PlayerStructuresOneKey, false);
    setLoading(LoadingStateKey.PlayerStructuresTwoKey, false);
    setLoading(LoadingStateKey.DonkeysAndArmies, false);
  }
};

export const syncMarketAndBankData = async (
  dojo: SetupResult,
  setLoading: (key: LoadingStateKey, value: boolean) => void,
) => {
  setLoading(LoadingStateKey.Market, true);
  setLoading(LoadingStateKey.Bank, true);

  try {
    const start = performance.now();
    await debouncedGetEntitiesFromTorii(
      dojo.network.toriiClient,
      dojo.network.contractComponents as any,
      [ADMIN_BANK_ENTITY_ID.toString()],
      [
        "s1_eternum-Hyperstructure",
        "s1_eternum-Resource",
        "s1_eternum-Building",
      ],
      undefined,
      () => setLoading(LoadingStateKey.Bank, false),
    );
    const end = performance.now();
    console.log("[keys] bank query", end - start);

    await debouncedGetMarketFromTorii(
      dojo.network.toriiClient,
      dojo.network.contractComponents as any,
      () => setLoading(LoadingStateKey.Market, false),
    );
  } catch (error) {
    console.error("Fetch failed", error);
  } finally {
    setLoading(LoadingStateKey.Bank, false);
    setLoading(LoadingStateKey.Market, false);
  }
=======
  console.log("[sync] address names query", end - start);
  setInitialSyncProgress(100);
>>>>>>> bc0e43b1
};<|MERGE_RESOLUTION|>--- conflicted
+++ resolved
@@ -1,33 +1,10 @@
-<<<<<<< HEAD
 import type { AppStore } from "@/hooks/store/use-ui-store";
-import { LoadingStateKey } from "@/hooks/store/use-world-loading";
-import {
-  ADMIN_BANK_ENTITY_ID,
-  BUILDING_CATEGORY_POPULATION_CONFIG_ID,
-  HYPERSTRUCTURE_CONFIG_ID,
-  type PlayerStructure,
-  WORLD_CONFIG_ID,
-} from "@bibliothecadao/types";
 import { type SetupResult } from "@bibliothecadao/dojo";
 
+import { getFirstStructureFromToriiClient } from "@bibliothecadao/eternum";
 import type { Entity, Schema } from "@dojoengine/recs";
-import { getEntities, getEvents, setEntities } from "@dojoengine/state";
-import type {
-  Clause,
-  EntityKeysClause,
-  ToriiClient,
-} from "@dojoengine/torii-client";
-import {
-  debouncedGetDonkeysAndArmiesFromTorii,
-  debouncedGetEntitiesFromTorii,
-  debouncedGetMarketFromTorii,
-} from "./debounced-queries";
-=======
-import { AppStore } from "@/hooks/store/use-ui-store";
-import { getFirstStructureFromToriiClient, SetupResult } from "@bibliothecadao/eternum";
-import { Schema } from "@dojoengine/recs";
 import { setEntities } from "@dojoengine/state";
-import { EntityKeysClause, ToriiClient } from "@dojoengine/torii-client";
+import type { EntityKeysClause, ToriiClient } from "@dojoengine/torii-client";
 import {
   getAddressNamesFromTorii,
   getBankStructuresFromTorii,
@@ -35,8 +12,6 @@
   getSeasonPrizeFromTorii,
   getStructuresDataFromTorii,
 } from "./queries";
-import { handleExplorerTroopsIfDeletion } from "./utils";
->>>>>>> bc0e43b1
 
 export const EVENT_QUERY_LIMIT = 40_000;
 
@@ -68,8 +43,7 @@
     // Take up to batchSize items from the queue
     const itemsToProcess = updateQueue.splice(0, batchSize);
 
-    if (logging)
-      console.log(`Processing batch of ${itemsToProcess.length} updates`);
+    if (logging) console.log(`Processing batch of ${itemsToProcess.length} updates`);
 
     // Prepare the batch
     itemsToProcess.forEach(({ entityId, data }) => {
@@ -141,32 +115,26 @@
   };
 
   // Handle entity updates
-  const entitySub = await client.onEntityUpdated(
-    entityKeyClause,
-    (fetchedEntities: any, data: any) => {
-      if (logging) console.log("Entity updated", fetchedEntities, data);
+  const entitySub = await client.onEntityUpdated(entityKeyClause, (fetchedEntities: any, data: any) => {
+    if (logging) console.log("Entity updated", fetchedEntities, data);
 
-      try {
-        queueUpdate(fetchedEntities, data);
-      } catch (error) {
-        console.error("Error queuing entity update:", error);
-      }
-    },
-  );
+    try {
+      queueUpdate(fetchedEntities, data);
+    } catch (error) {
+      console.error("Error queuing entity update:", error);
+    }
+  });
 
   // Handle event message updates
-  const eventSub = await client.onEventMessageUpdated(
-    entityKeyClause,
-    (fetchedEntities: any, data: any) => {
-      if (logging) console.log("Event message updated", fetchedEntities);
+  const eventSub = await client.onEventMessageUpdated(entityKeyClause, (fetchedEntities: any, data: any) => {
+    if (logging) console.log("Event message updated", fetchedEntities);
 
-      try {
-        queueUpdate(fetchedEntities, data);
-      } catch (error) {
-        console.error("Error queuing event message update:", error);
-      }
-    },
-  );
+    try {
+      queueUpdate(fetchedEntities, data);
+    } catch (error) {
+      console.error("Error queuing event message update:", error);
+    }
+  });
 
   // Return combined subscription that can cancel both
   return {
@@ -185,35 +153,6 @@
 ) => {
   await syncEntitiesDebounced(setup.network.toriiClient, setup, [], false);
 
-<<<<<<< HEAD
-  setLoading(LoadingStateKey.Config, true);
-  try {
-    const start = performance.now();
-    try {
-      await getEntities(
-        setup.network.toriiClient,
-        { Composite: { operator: "Or", clauses: configClauses } },
-        setup.network.contractComponents as any,
-        [],
-        configModels,
-        40_000,
-        false,
-      );
-      const end = performance.now();
-      console.log("[sync] big config query", end - start);
-    } catch (error) {
-      console.error("[sync] Error fetching config entities:", error);
-      throw error; // Re-throw to be caught by outer try-catch
-    }
-  } catch (error) {
-    console.error("[sync] Fatal error during config sync:", error);
-  } finally {
-    setLoading(LoadingStateKey.Config, false);
-  }
-
-  setLoading(LoadingStateKey.Hyperstructure, true);
-=======
->>>>>>> bc0e43b1
   let start = performance.now();
   let end;
 
@@ -225,7 +164,7 @@
   setInitialSyncProgress(10);
 
   // SPECTATOR REALM
-  const firstNonOwnedStructure = await getFirstStructureFromToriiClient(setup);
+  const firstNonOwnedStructure = await getFirstStructureFromToriiClient(setup.network.toriiClient);
   if (firstNonOwnedStructure) {
     state.setSpectatorRealmEntityId(firstNonOwnedStructure.entityId);
     await getStructuresDataFromTorii(setup.network.toriiClient, setup.network.contractComponents as any, [
@@ -251,224 +190,6 @@
   start = performance.now();
   await getAddressNamesFromTorii(setup.network.toriiClient, setup.network.contractComponents as any);
   end = performance.now();
-<<<<<<< HEAD
-  console.log("[sync] tile query", end - start);
-};
-
-// todo: only 1 undefined clause variable len
-const configClauses: Clause[] = [
-  {
-    Keys: {
-      keys: [WORLD_CONFIG_ID.toString()],
-      pattern_matching: "VariableLen",
-      models: [],
-    },
-  },
-  {
-    Keys: {
-      keys: [BUILDING_CATEGORY_POPULATION_CONFIG_ID.toString(), undefined],
-      pattern_matching: "FixedLen",
-      models: [],
-    },
-  },
-  {
-    Keys: {
-      keys: [HYPERSTRUCTURE_CONFIG_ID.toString()],
-      pattern_matching: "VariableLen",
-      models: [],
-    },
-  },
-  {
-    Keys: {
-      keys: [undefined],
-      pattern_matching: "FixedLen",
-      models: [],
-    },
-  },
-  {
-    Keys: {
-      keys: [undefined, undefined],
-      pattern_matching: "VariableLen",
-      models: [],
-    },
-  },
-];
-
-const configModels = [
-  "s1_eternum-WorldConfig",
-  "s1_eternum-HyperstructureConstructConfig",
-  "s1_eternum-WeightConfig",
-  "s1_eternum-ResourceFactoryConfig",
-  "s1_eternum-BuildingCategoryConfig",
-  "s1_eternum-ResourceBridgeWhitelistConfig",
-  "s1_eternum-StructureLevelConfig",
-  "s1_eternum-ResourceList",
-  "s1_eternum-SeasonPrize",
-  "s1_eternum-GuildWhitelist",
-  "s1_eternum-HyperstructureRequirements",
-];
-
-const singleKeyModels = [
-  "s1_eternum-AddressName",
-  "s1_eternum-Structure",
-  // Guild
-  "s1_eternum-Guild",
-  "s1_eternum-GuildMember",
-];
-
-const eventModels = [
-  "s1_eternum-SeasonEnded",
-  "s1_eternum-AcceptOrder",
-  "s1_eternum-SwapEvent",
-  "s1_eternum-LiquidityEvent",
-];
-
-const hyperstructureModels = [
-  // Hyperstructure
-  "s1_eternum-HyperstructureGlobals",
-  "s1_eternum-Hyperstructure",
-  "s1_eternum-HyperstructureShareholders",
-  // Leaderboard
-  "s1_eternum-PlayerRegisteredPoints",
-  "s1_eternum-PlayerConstructionPoints",
-];
-
-export const syncStructureData = async (
-  dojo: SetupResult,
-  structureEntityId: string,
-  setLoading: (key: LoadingStateKey, value: boolean) => void,
-  position?: { x: number; y: number },
-) => {
-  setLoading(LoadingStateKey.SelectedStructure, true);
-  try {
-    const start = performance.now();
-    await debouncedGetEntitiesFromTorii(
-      dojo.network.toriiClient,
-      dojo.network.contractComponents as any,
-      [structureEntityId],
-      [
-        "s1_eternum-Hyperstructure",
-        "s1_eternum-Resource",
-        "s1_eternum-Building",
-        "s1_eternum-StructureBuildings",
-      ],
-      position ? [position] : undefined,
-      () => setLoading(LoadingStateKey.SelectedStructure, false),
-    );
-    const end = performance.now();
-    console.log("[composite] structure query", end - start);
-  } catch (error) {
-    console.error("Fetch failed", error);
-    setLoading(LoadingStateKey.SelectedStructure, false);
-  }
-};
-
-export const syncPlayerStructuresData = async (
-  dojo: SetupResult,
-  structures: PlayerStructure[],
-  setLoading: (key: LoadingStateKey, value: boolean) => void,
-) => {
-  setLoading(LoadingStateKey.PlayerStructuresOneKey, true);
-  setLoading(LoadingStateKey.PlayerStructuresTwoKey, true);
-  setLoading(LoadingStateKey.DonkeysAndArmies, true);
-
-  try {
-    let start = performance.now();
-    try {
-      await debouncedGetEntitiesFromTorii(
-        dojo.network.toriiClient,
-        dojo.network.contractComponents as any,
-        structures.map((structure) => structure.structure.entity_id.toString()),
-        [
-          "s1_eternum-Hyperstructure",
-          "s1_eternum-Resource",
-          "s1_eternum-Building",
-          "s1_eternum-StructureBuildings",
-          "s1_eternum-ResourceArrival",
-        ],
-        structures.map((structure) => ({
-          x: structure.position.x,
-          y: structure.position.y,
-        })),
-        () => {
-          setLoading(LoadingStateKey.PlayerStructuresOneKey, false);
-          setLoading(LoadingStateKey.PlayerStructuresTwoKey, false);
-        },
-      );
-      const end = performance.now();
-      console.log("[composite] buildings query", end - start);
-    } catch (error) {
-      console.error("Failed to fetch structure entities:", error);
-      setLoading(LoadingStateKey.PlayerStructuresOneKey, false);
-      setLoading(LoadingStateKey.PlayerStructuresTwoKey, false);
-      throw error; // Re-throw to be caught by outer try-catch
-    }
-
-    start = performance.now();
-    let end = performance.now();
-    console.log("[composite] realm one key query", end - start);
-
-    start = performance.now();
-    try {
-      await debouncedGetDonkeysAndArmiesFromTorii(
-        dojo.network.toriiClient,
-        dojo.network.contractComponents as any,
-        structures.map((structure) => structure.structure.entity_id),
-        () => setLoading(LoadingStateKey.DonkeysAndArmies, false),
-      );
-      end = performance.now();
-      console.log("[composite] donkeys and armies query", end - start);
-    } catch (error) {
-      console.error("Failed to fetch donkeys and armies:", error);
-      setLoading(LoadingStateKey.DonkeysAndArmies, false);
-      throw error; // Re-throw to be caught by outer try-catch
-    }
-  } catch (error) {
-    console.error("Sync player structures failed:", error);
-    // Ensure all loading states are reset on error
-    setLoading(LoadingStateKey.PlayerStructuresOneKey, false);
-    setLoading(LoadingStateKey.PlayerStructuresTwoKey, false);
-    setLoading(LoadingStateKey.DonkeysAndArmies, false);
-  }
-};
-
-export const syncMarketAndBankData = async (
-  dojo: SetupResult,
-  setLoading: (key: LoadingStateKey, value: boolean) => void,
-) => {
-  setLoading(LoadingStateKey.Market, true);
-  setLoading(LoadingStateKey.Bank, true);
-
-  try {
-    const start = performance.now();
-    await debouncedGetEntitiesFromTorii(
-      dojo.network.toriiClient,
-      dojo.network.contractComponents as any,
-      [ADMIN_BANK_ENTITY_ID.toString()],
-      [
-        "s1_eternum-Hyperstructure",
-        "s1_eternum-Resource",
-        "s1_eternum-Building",
-      ],
-      undefined,
-      () => setLoading(LoadingStateKey.Bank, false),
-    );
-    const end = performance.now();
-    console.log("[keys] bank query", end - start);
-
-    await debouncedGetMarketFromTorii(
-      dojo.network.toriiClient,
-      dojo.network.contractComponents as any,
-      () => setLoading(LoadingStateKey.Market, false),
-    );
-  } catch (error) {
-    console.error("Fetch failed", error);
-  } finally {
-    setLoading(LoadingStateKey.Bank, false);
-    setLoading(LoadingStateKey.Market, false);
-  }
-=======
   console.log("[sync] address names query", end - start);
   setInitialSyncProgress(100);
->>>>>>> bc0e43b1
 };