import type { AppStore } from "@/hooks/store/use-ui-store";
import { type SetupResult } from "@bibliothecadao/dojo";

import { getFirstStructureFromToriiClient } from "@bibliothecadao/torii-client";
import type { Entity, Schema } from "@dojoengine/recs";
import { setEntities } from "@dojoengine/state";
<<<<<<< HEAD
import type { EntityKeysClause, ToriiClient } from "@dojoengine/torii-client";
import { debouncedGetQuestsFromTorii } from "./debounced-queries";
=======
import type { Clause, ToriiClient } from "@dojoengine/torii-client";
>>>>>>> d34ebcff
import {
  getAddressNamesFromTorii,
  getBankStructuresFromTorii,
  getConfigFromTorii,
  getSeasonPrizeFromTorii,
  getStructuresDataFromTorii,
} from "./queries";

export const EVENT_QUERY_LIMIT = 40_000;

const syncEntitiesDebounced = async <S extends Schema>(
  client: ToriiClient,
  setupResult: SetupResult,
  entityKeyClause: Clause | undefined | null,
  logging = false,
) => {
  if (logging) console.log("Starting syncEntities");

  // Create a queue for updates
  const updateQueue: Array<{ entityId: string; data: any }> = [];
  let isProcessing = false;

  const {
    network: { contractComponents: components, world },
  } = setupResult;

  // Function to process the next item in the queue
  const processNextInQueue = async () => {
    if (updateQueue.length === 0 || isProcessing) return;

    isProcessing = true;
    const batchSize = 10; // Process up to 10 updates at once
    const batch: Record<string, any> = {};

    // Take up to batchSize items from the queue
    const itemsToProcess = updateQueue.splice(0, batchSize);

    if (logging) console.log(`Processing batch of ${itemsToProcess.length} updates`);

    // Prepare the batch
    itemsToProcess.forEach(({ entityId, data }) => {
      // Deep merge logic for each entity
      if (batch[entityId]) {
        batch[entityId] = mergeDeep(batch[entityId], data);
      } else {
        batch[entityId] = data;
      }
    });

    if (Object.keys(batch).length > 0) {
      try {
        if (logging) console.log("Applying batch update", batch);

        for (const entityId in batch) {
          const value = batch[entityId];
          // this is an entity that has been deleted
          if (Object.keys(value).length === 0) {
            world.deleteEntity(entityId as Entity);
          }
        }

        const modelsArray = Object.values(batch).map((value) => {
          return { hashed_keys: value.hashed_keys, models: value.models };
        });

        setEntities(modelsArray, world.components, logging);
      } catch (error) {
        console.error("Error processing entity batch:", error);
      }
    }

    isProcessing = false;

    // If there are more items, continue processing
    if (updateQueue.length > 0) {
      setTimeout(processNextInQueue, 0); // Use setTimeout to avoid blocking
    }
  };

  // Deep merge to handle nested structs
  const mergeDeep = (target: any, source: any) => {
    if (!source) return target;
    const output = { ...target };

    Object.keys(source).forEach((key) => {
      if (
        source[key] &&
        typeof source[key] === "object" &&
        !Array.isArray(source[key]) &&
        output[key] &&
        typeof output[key] === "object" &&
        !Array.isArray(output[key])
      ) {
        output[key] = mergeDeep(output[key], source[key]);
      } else {
        output[key] = source[key];
      }
    });

    return output;
  };

  // Function to add update to queue and trigger processing
  const queueUpdate = (entityId: string, data: any) => {
    updateQueue.push({ entityId, data });

    // Debounce the processing to batch updates
    if (!isProcessing) {
      setTimeout(processNextInQueue, 50); // Small delay to allow batching
    }
  };

  // Handle entity updates
  const entitySub = client.onEntityUpdated(entityKeyClause, (fetchedEntities: any, data: any) => {
    if (logging) console.log("Entity updated", fetchedEntities, data);

    try {
      queueUpdate(fetchedEntities, data);
    } catch (error) {
      console.error("Error queuing entity update:", error);
    }
  });

  // Handle event message updates
  const eventSub = client.onEventMessageUpdated(entityKeyClause, (fetchedEntities: any, data: any) => {
    if (logging) console.log("Event message updated", fetchedEntities);

    try {
      queueUpdate(fetchedEntities, data);
    } catch (error) {
      console.error("Error queuing event message update:", error);
    }
  });

  // Return combined subscription that can cancel both
  return {
    cancel: () => {
      entitySub.cancel();
      eventSub.cancel();
    },
  };
};

// initial sync runs before the game is playable and should sync minimal data
export const initialSync = async (
  setup: SetupResult,
  state: AppStore,
  setInitialSyncProgress: (progress: number) => void,
) => {
  await syncEntitiesDebounced(setup.network.toriiClient, setup, null, false);

  let start = performance.now();
  let end;

  // BANKS
  // todo: this is not needed for initial sync, should be placed to market sync but currently not working
  await getBankStructuresFromTorii(setup.network.toriiClient, setup.network.contractComponents as any);
  end = performance.now();
  console.log("[sync] bank structures query", end - start);
  setInitialSyncProgress(10);

  // SPECTATOR REALM
  const firstNonOwnedStructure = await getFirstStructureFromToriiClient(setup.network.toriiClient);

  if (firstNonOwnedStructure) {
    state.setSpectatorRealmEntityId(firstNonOwnedStructure.entityId);
    await getStructuresDataFromTorii(setup.network.toriiClient, setup.network.contractComponents as any, [
      { entityId: firstNonOwnedStructure.entityId, position: firstNonOwnedStructure.position },
    ]);
    end = performance.now();
    console.log("[sync] first structure query", end - start);
    setInitialSyncProgress(25);
  }

  start = performance.now();
  await getConfigFromTorii(setup.network.toriiClient, setup.network.contractComponents as any);
  end = performance.now();
  console.log("[sync] config query", end - start);
  setInitialSyncProgress(50);

  start = performance.now();
  await getSeasonPrizeFromTorii(setup.network.toriiClient, setup.network.contractComponents.events as any);
  end = performance.now();
  console.log("[sync] season prize query", end - start);
  setInitialSyncProgress(75);

  start = performance.now();
  await getAddressNamesFromTorii(setup.network.toriiClient, setup.network.contractComponents as any);
  end = performance.now();
  console.log("[sync] address names query", end - start);
  setInitialSyncProgress(100);
};

export const syncQuests = async (setup: SetupResult, gameAddress: string, questGames: any[]) => {
  let start = performance.now();
  await debouncedGetQuestsFromTorii(
    setup.network.toriiClient,
    setup.network.contractComponents as any,
    gameAddress,
    questGames,
  );
  let end = performance.now();
  console.log("[sync] quests query", end - start);
};<|MERGE_RESOLUTION|>--- conflicted
+++ resolved
@@ -4,12 +4,8 @@
 import { getFirstStructureFromToriiClient } from "@bibliothecadao/torii-client";
 import type { Entity, Schema } from "@dojoengine/recs";
 import { setEntities } from "@dojoengine/state";
-<<<<<<< HEAD
-import type { EntityKeysClause, ToriiClient } from "@dojoengine/torii-client";
 import { debouncedGetQuestsFromTorii } from "./debounced-queries";
-=======
 import type { Clause, ToriiClient } from "@dojoengine/torii-client";
->>>>>>> d34ebcff
 import {
   getAddressNamesFromTorii,
   getBankStructuresFromTorii,
