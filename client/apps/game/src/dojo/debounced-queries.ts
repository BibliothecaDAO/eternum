--- conflicted
+++ resolved
@@ -5,11 +5,6 @@
   getBuildingsFromTorii,
   getEntitiesFromTorii,
   getOwnedArmiesFromTorii,
-<<<<<<< HEAD
-  getQuestsFromTorii,
-=======
-  getQuestTilesFromToriiQuery,
->>>>>>> ed4b81b5
   getTilesForPositionsFromTorii,
 } from "./queries";
 
@@ -102,35 +97,6 @@
   }
 };
 
-<<<<<<< HEAD
-export const debouncedGetQuestsFromTorii = async <S extends Schema>(
-  client: ToriiClient,
-  components: Component<S, Metadata, undefined>[],
-  gameAddress: string,
-  questGames: any[],
-  onComplete?: () => void,
-) => {
-  try {
-    await subscriptionQueue.add(() => getQuestsFromTorii(client, components, gameAddress, questGames), onComplete);
-  } catch (error) {
-    console.error("Error in debouncedGetQuestsFromTorii:", error);
-=======
-export const debouncedGetQuestTilesFromTorii = async <S extends Schema>(
-  client: ToriiClient,
-  components: Component<S, Metadata, undefined>[],
-  questTileIds: ID[],
-  onComplete?: () => void,
-) => {
-  try {
-    await subscriptionQueue.add(() => getQuestTilesFromToriiQuery(client, components, questTileIds), onComplete);
-  } catch (error) {
-    console.error("Error in debouncedGetQuestTilesFromTorii:", error);
->>>>>>> ed4b81b5
-    // Make sure onComplete is called even if there's an error
-    onComplete?.();
-  }
-};
-
 export const debouncedGetTilesForPositionsFromTorii = async <S extends Schema>(
   client: ToriiClient,
   components: Component<S, Metadata, undefined>[],
