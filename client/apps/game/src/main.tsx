--- conflicted
+++ resolved
@@ -192,23 +192,13 @@
   inject();
   root.render(
     <React.StrictMode>
-<<<<<<< HEAD
-      <ShepherdJourneyProvider>
-        <StarknetProvider>
-          <DojoProvider value={setupResult} backgroundImage={backgroundImage}>
-            <MetagameProvider>
-              <App backgroundImage={backgroundImage} />
-            </MetagameProvider>
-          </DojoProvider>
-        </StarknetProvider>
-      </ShepherdJourneyProvider>
-=======
       <StarknetProvider>
         <DojoProvider value={setupResult} backgroundImage={backgroundImage}>
-          <App backgroundImage={backgroundImage} />
+          <MetagameProvider>
+            <App backgroundImage={backgroundImage} />
+          </MetagameProvider>
         </DojoProvider>
       </StarknetProvider>
->>>>>>> 2240cd8d
     </React.StrictMode>,
   );
 }
