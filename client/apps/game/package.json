--- conflicted
+++ resolved
@@ -40,10 +40,7 @@
   "devDependencies": {
     "@types/lodash": "^4.14.202",
     "@types/node": "^20.11.10",
-<<<<<<< HEAD
-=======
     "@types/react-beautiful-dnd": "^13.1.8",
->>>>>>> 6fd122df
     "@types/three": "^0.163.0",
     "@typescript-eslint/eslint-plugin": "^7.5.0",
     "@vitest/coverage-v8": "^2.0.5",
