import path from "path";
import { defineConfig } from "vocs";
import llmTxtPlugin from "./vite-plugin-llm-txt.mjs";

export default defineConfig({
  vite: {
    publicDir: path.resolve(__dirname, "../../public"),
    resolve: {
      alias: {
        "@": path.resolve(__dirname, "./docs"),
        "@config": path.resolve(__dirname, "../../../config/utils/utils"),
        "@contracts": path.resolve(__dirname, "../../../contracts/utils"),
      },
    },
    plugins: [llmTxtPlugin()],
  },

  description: "Your Complete Guide to Mastering Eternum",
  iconUrl: "/images/logos/eternum-new.svg",
  logoUrl: "/images/logos/eternum-new.svg",
  ogImageUrl: "https://docs.eternum.realms.world/images/covers/og-image.png?4362984378",
  theme: {
    colorScheme: "dark",
    variables: {
      color: {
        textAccent: "#f6c297",
        background: "#14100d",
        backgroundDark: "#14100d",
        noteBackground: "#14100d",
      },
    },
  },
  font: {
    google: "Open Sans",
  },

  title: "Eternum (Season 1 - Concluded)",
  sidebar: [
    {
      text: "Overview",
      items: [
        { text: "Introduction", link: "/overview/introduction" },
<<<<<<< HEAD
        { text: "Key Concepts", link: "/overview/key-concepts" },
=======
>>>>>>> 14a7dcaa
        { text: "Game Entry", link: "/overview/entry" },
        { text: "Cartridge Controller", link: "/overview/controller" },
        { text: "$LORDS Token", link: "/overview/lords" },
        { text: "Loot Chests", link: "/overview/loot-chests" },
        { text: "Quick Links", link: "/overview/links" },
        { text: "Disclaimer - MUST READ", link: "/overview/disclaimer" },
        { text: "Resource Addresses", link: "/overview/resource-addresses" },
      ],
    },
    {
<<<<<<< HEAD
      text: "Eternum (Full Game)",
      items: [
        { text: "Key Concepts", link: "/eternum/key-concepts" },
        { text: "World Physics", link: "/eternum/world-physics" },
        {
          text: "Realms & Villages",
          link: "/eternum/realm-and-villages/realm",
          collapsed: true,
          items: [
            { text: "Realms", link: "/eternum/realm-and-villages/realm" },
            { text: "Villages", link: "/eternum/realm-and-villages/villages" },
            { text: "Buildings", link: "/eternum/realm-and-villages/buildings" },
            { text: "Wonders", link: "/eternum/realm-and-villages/wonders" },
          ],
        },
        {
          text: "Resources",
          link: "/eternum/resources/resources",
          collapsed: true,
          items: [
            { text: "Resources", link: "/eternum/resources/resources" },
            { text: "Production", link: "/eternum/resources/production" },
            { text: "Automation", link: "/eternum/resources/automation" },
            { text: "Storage", link: "/eternum/resources/storage" },
            { text: "Transfers & Trade", link: "/eternum/resources/transfers-and-trade" },
            { text: "Bridging", link: "/eternum/resources/bridging" },
=======
      text: "Blitz",
      items: [
        { text: "Key Concepts", link: "/blitz/key-concepts" },
        { text: "World Physics", link: "/blitz/world-physics" },
        {
          text: "Realms",
          link: "/blitz/realms/realm",
          collapsed: true,
          items: [
            { text: "Realms", link: "/blitz/realms/realm" },
            { text: "Buildings", link: "/blitz/realms/buildings" },
          ],
        },
        {
          text: "Materials",
          link: "/blitz/materials/resources",
          collapsed: true,
          items: [
            { text: "Materials", link: "/blitz/materials/resources" },
            { text: "Production", link: "/blitz/materials/production" },
            { text: "Storage", link: "/blitz/materials/storage" },
            { text: "Transfers & Trade", link: "/blitz/materials/transfers-and-trade" },
            { text: "Bridging", link: "/blitz/materials/bridging" },
            { text: "Relics", link: "/blitz/materials/relics" },
            { text: "Automation", link: "/blitz/materials/automation" },
>>>>>>> 14a7dcaa
          ],
        },
        {
          text: "Military",
<<<<<<< HEAD
          link: "/eternum/military/armies",
          collapsed: true,
          items: [
            { text: "Armies", link: "/eternum/military/armies" },
            { text: "Troop Tiers", link: "/eternum/military/troop-tiers" },
            { text: "Stamina & Biomes", link: "/eternum/military/stamina-and-biomes" },
            { text: "Damage", link: "/eternum/military/damage" },
            { text: "Raiding", link: "/eternum/military/raiding" },
=======
          link: "/blitz/military/armies",
          collapsed: true,
          items: [
            { text: "Armies", link: "/blitz/military/armies" },
            { text: "Troop Tiers", link: "/blitz/military/troop-tiers" },
            { text: "Stamina & Biomes", link: "/blitz/military/stamina-and-biomes" },
            { text: "Damage", link: "/blitz/military/damage" },
>>>>>>> 14a7dcaa
          ],
        },
        {
          text: "World Map & Movement",
<<<<<<< HEAD
          link: "/eternum/worldmap-movement/worldmap",
          collapsed: true,
          items: [
            { text: "World Map", link: "/eternum/worldmap-movement/worldmap" },
            { text: "Movement & Exploration", link: "/eternum/worldmap-movement/movement" },
          ],
        },
        { text: "World Structures", link: "/eternum/world-structures" },
        { text: "Victory", link: "/eternum/victory" },
        { text: "Prize Pool", link: "/eternum/prize-pool" },
        { text: "Achievements", link: "/eternum/achievements" },
        { text: "Tribes", link: "/eternum/tribes" },
        { text: "Agents", link: "/eternum/agents" },
      ],
    },
    {
      text: "Blitz (Fast-Paced)",
      items: [
        { text: "Key Concepts", link: "/blitz/key-concepts" },
        { text: "World Physics", link: "/blitz/world-physics" },
        {
          text: "Realms",
          link: "/blitz/realms/realm",
          collapsed: true,
          items: [
            { text: "Realms", link: "/blitz/realms/realm" },
            { text: "Buildings", link: "/blitz/realms/buildings" },
          ],
        },
        {
          text: "Materials",
          link: "/blitz/materials/resources",
          collapsed: true,
          items: [
            { text: "Resources", link: "/blitz/materials/resources" },
            { text: "Production", link: "/blitz/materials/production" },
            { text: "Automation", link: "/blitz/materials/automation" },
            { text: "Storage", link: "/blitz/materials/storage" },
            { text: "Transfers & Trade", link: "/blitz/materials/transfers-and-trade" },
            { text: "Bridging", link: "/blitz/materials/bridging" },
=======
          link: "/blitz/worldmap-movement/worldmap",
          collapsed: true,
          items: [
            { text: "World Map", link: "/blitz/worldmap-movement/worldmap" },
            { text: "Movement & Exploration", link: "/blitz/worldmap-movement/movement" },
>>>>>>> 14a7dcaa
          ],
        },
        { text: "World Structures", link: "/blitz/world-structures" },
        { text: "Victory", link: "/blitz/victory" },
        { text: "Prize Pool", link: "/blitz/prize-pool" },
        { text: "Achievements", link: "/blitz/achievements" },
      ],
    },
    {
      text: "Eternum (Season 1 - Concluded)",
      items: [
        { text: "Key Concepts", link: "/eternum/key-concepts" },
        { text: "World Physics", link: "/eternum/world-physics" },
        {
<<<<<<< HEAD
          text: "Military",
          link: "/blitz/military/armies",
          collapsed: true,
          items: [
            { text: "Armies", link: "/blitz/military/armies" },
            { text: "Troop Tiers", link: "/blitz/military/troop-tiers" },
            { text: "Stamina & Biomes", link: "/blitz/military/stamina-and-biomes" },
            { text: "Damage", link: "/blitz/military/damage" },
            { text: "Raiding", link: "/blitz/military/raiding" },
          ],
        },
        {
          text: "World Map & Movement",
          link: "/blitz/worldmap-movement/worldmap",
          collapsed: true,
          items: [
            { text: "World Map", link: "/blitz/worldmap-movement/worldmap" },
            { text: "Movement & Exploration", link: "/blitz/worldmap-movement/movement" },
          ],
        },
        { text: "World Structures", link: "/blitz/world-structures" },
        { text: "Victory", link: "/blitz/victory" },
        { text: "Prize Pool", link: "/blitz/prize-pool" },
        { text: "Achievements", link: "/blitz/achievements" },
=======
          text: "Realms & Villages",
          link: "/eternum/realm-and-villages/realm",
          collapsed: true,
          items: [
            { text: "Realms", link: "/eternum/realm-and-villages/realm" },
            { text: "Villages", link: "/eternum/realm-and-villages/villages" },
            { text: "Buildings", link: "/eternum/realm-and-villages/buildings" },
            { text: "Wonders", link: "/eternum/realm-and-villages/wonders" },
          ],
        },
        {
          text: "Materials",
          link: "/eternum/resources/resources",
          collapsed: true,
          items: [
            { text: "Materials", link: "/eternum/resources/resources" },
            { text: "Production", link: "/eternum/resources/production" },
            { text: "Automation", link: "/eternum/resources/automation" },
            { text: "Storage", link: "/eternum/resources/storage" },
            { text: "Transfers & Trade", link: "/eternum/resources/transfers-and-trade" },
            { text: "Bridging", link: "/eternum/resources/bridging" },
          ],
        },
        {
          text: "Military",
          link: "/eternum/military/armies",
          collapsed: true,
          items: [
            { text: "Armies", link: "/eternum/military/armies" },
            { text: "Troop Tiers", link: "/eternum/military/troop-tiers" },
            { text: "Stamina & Biomes", link: "/eternum/military/stamina-and-biomes" },
            { text: "Damage", link: "/eternum/military/damage" },
            { text: "Raiding", link: "/eternum/military/raiding" },
          ],
        },
        {
          text: "World Map & Movement",
          link: "/eternum/worldmap-movement/worldmap",
          collapsed: true,
          items: [
            { text: "World Map", link: "/eternum/worldmap-movement/worldmap" },
            { text: "Movement & Exploration", link: "/eternum/worldmap-movement/movement" },
          ],
        },
        { text: "World Structures", link: "/eternum/world-structures" },
        { text: "Tribes", link: "/eternum/tribes" },
        { text: "Victory", link: "/eternum/victory" },
        { text: "Prize Pool", link: "/eternum/prize-pool" },
>>>>>>> 14a7dcaa
      ],
    },
    {
      text: "Development",
      collapsed: true,
      items: [
        { text: "Getting Started", link: "/development/getting-started" },
        { text: "Client", link: "/development/client" },
        { text: "Contracts", link: "/development/contracts" },
        { text: "SDK", link: "/development/sdk" },
        { text: "Collaborators", link: "/development/collaborators" },
        { text: "LLM", link: "/development/llm" },
      ],
    },
  ],
});<|MERGE_RESOLUTION|>--- conflicted
+++ resolved
@@ -40,10 +40,6 @@
       text: "Overview",
       items: [
         { text: "Introduction", link: "/overview/introduction" },
-<<<<<<< HEAD
-        { text: "Key Concepts", link: "/overview/key-concepts" },
-=======
->>>>>>> 14a7dcaa
         { text: "Game Entry", link: "/overview/entry" },
         { text: "Cartridge Controller", link: "/overview/controller" },
         { text: "$LORDS Token", link: "/overview/lords" },
@@ -54,34 +50,6 @@
       ],
     },
     {
-<<<<<<< HEAD
-      text: "Eternum (Full Game)",
-      items: [
-        { text: "Key Concepts", link: "/eternum/key-concepts" },
-        { text: "World Physics", link: "/eternum/world-physics" },
-        {
-          text: "Realms & Villages",
-          link: "/eternum/realm-and-villages/realm",
-          collapsed: true,
-          items: [
-            { text: "Realms", link: "/eternum/realm-and-villages/realm" },
-            { text: "Villages", link: "/eternum/realm-and-villages/villages" },
-            { text: "Buildings", link: "/eternum/realm-and-villages/buildings" },
-            { text: "Wonders", link: "/eternum/realm-and-villages/wonders" },
-          ],
-        },
-        {
-          text: "Resources",
-          link: "/eternum/resources/resources",
-          collapsed: true,
-          items: [
-            { text: "Resources", link: "/eternum/resources/resources" },
-            { text: "Production", link: "/eternum/resources/production" },
-            { text: "Automation", link: "/eternum/resources/automation" },
-            { text: "Storage", link: "/eternum/resources/storage" },
-            { text: "Transfers & Trade", link: "/eternum/resources/transfers-and-trade" },
-            { text: "Bridging", link: "/eternum/resources/bridging" },
-=======
       text: "Blitz",
       items: [
         { text: "Key Concepts", link: "/blitz/key-concepts" },
@@ -107,96 +75,9 @@
             { text: "Bridging", link: "/blitz/materials/bridging" },
             { text: "Relics", link: "/blitz/materials/relics" },
             { text: "Automation", link: "/blitz/materials/automation" },
->>>>>>> 14a7dcaa
           ],
         },
         {
-          text: "Military",
-<<<<<<< HEAD
-          link: "/eternum/military/armies",
-          collapsed: true,
-          items: [
-            { text: "Armies", link: "/eternum/military/armies" },
-            { text: "Troop Tiers", link: "/eternum/military/troop-tiers" },
-            { text: "Stamina & Biomes", link: "/eternum/military/stamina-and-biomes" },
-            { text: "Damage", link: "/eternum/military/damage" },
-            { text: "Raiding", link: "/eternum/military/raiding" },
-=======
-          link: "/blitz/military/armies",
-          collapsed: true,
-          items: [
-            { text: "Armies", link: "/blitz/military/armies" },
-            { text: "Troop Tiers", link: "/blitz/military/troop-tiers" },
-            { text: "Stamina & Biomes", link: "/blitz/military/stamina-and-biomes" },
-            { text: "Damage", link: "/blitz/military/damage" },
->>>>>>> 14a7dcaa
-          ],
-        },
-        {
-          text: "World Map & Movement",
-<<<<<<< HEAD
-          link: "/eternum/worldmap-movement/worldmap",
-          collapsed: true,
-          items: [
-            { text: "World Map", link: "/eternum/worldmap-movement/worldmap" },
-            { text: "Movement & Exploration", link: "/eternum/worldmap-movement/movement" },
-          ],
-        },
-        { text: "World Structures", link: "/eternum/world-structures" },
-        { text: "Victory", link: "/eternum/victory" },
-        { text: "Prize Pool", link: "/eternum/prize-pool" },
-        { text: "Achievements", link: "/eternum/achievements" },
-        { text: "Tribes", link: "/eternum/tribes" },
-        { text: "Agents", link: "/eternum/agents" },
-      ],
-    },
-    {
-      text: "Blitz (Fast-Paced)",
-      items: [
-        { text: "Key Concepts", link: "/blitz/key-concepts" },
-        { text: "World Physics", link: "/blitz/world-physics" },
-        {
-          text: "Realms",
-          link: "/blitz/realms/realm",
-          collapsed: true,
-          items: [
-            { text: "Realms", link: "/blitz/realms/realm" },
-            { text: "Buildings", link: "/blitz/realms/buildings" },
-          ],
-        },
-        {
-          text: "Materials",
-          link: "/blitz/materials/resources",
-          collapsed: true,
-          items: [
-            { text: "Resources", link: "/blitz/materials/resources" },
-            { text: "Production", link: "/blitz/materials/production" },
-            { text: "Automation", link: "/blitz/materials/automation" },
-            { text: "Storage", link: "/blitz/materials/storage" },
-            { text: "Transfers & Trade", link: "/blitz/materials/transfers-and-trade" },
-            { text: "Bridging", link: "/blitz/materials/bridging" },
-=======
-          link: "/blitz/worldmap-movement/worldmap",
-          collapsed: true,
-          items: [
-            { text: "World Map", link: "/blitz/worldmap-movement/worldmap" },
-            { text: "Movement & Exploration", link: "/blitz/worldmap-movement/movement" },
->>>>>>> 14a7dcaa
-          ],
-        },
-        { text: "World Structures", link: "/blitz/world-structures" },
-        { text: "Victory", link: "/blitz/victory" },
-        { text: "Prize Pool", link: "/blitz/prize-pool" },
-        { text: "Achievements", link: "/blitz/achievements" },
-      ],
-    },
-    {
-      text: "Eternum (Season 1 - Concluded)",
-      items: [
-        { text: "Key Concepts", link: "/eternum/key-concepts" },
-        { text: "World Physics", link: "/eternum/world-physics" },
-        {
-<<<<<<< HEAD
           text: "Military",
           link: "/blitz/military/armies",
           collapsed: true,
@@ -205,7 +86,6 @@
             { text: "Troop Tiers", link: "/blitz/military/troop-tiers" },
             { text: "Stamina & Biomes", link: "/blitz/military/stamina-and-biomes" },
             { text: "Damage", link: "/blitz/military/damage" },
-            { text: "Raiding", link: "/blitz/military/raiding" },
           ],
         },
         {
@@ -221,7 +101,14 @@
         { text: "Victory", link: "/blitz/victory" },
         { text: "Prize Pool", link: "/blitz/prize-pool" },
         { text: "Achievements", link: "/blitz/achievements" },
-=======
+      ],
+    },
+    {
+      text: "Eternum (Season 1 - Concluded)",
+      items: [
+        { text: "Key Concepts", link: "/eternum/key-concepts" },
+        { text: "World Physics", link: "/eternum/world-physics" },
+        {
           text: "Realms & Villages",
           link: "/eternum/realm-and-villages/realm",
           collapsed: true,
@@ -270,7 +157,6 @@
         { text: "Tribes", link: "/eternum/tribes" },
         { text: "Victory", link: "/eternum/victory" },
         { text: "Prize Pool", link: "/eternum/prize-pool" },
->>>>>>> 14a7dcaa
       ],
     },
     {
