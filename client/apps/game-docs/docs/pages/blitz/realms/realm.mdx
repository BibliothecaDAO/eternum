--- conflicted
+++ resolved
@@ -28,11 +28,7 @@
 
 ## Settling
 
-<<<<<<< HEAD
-Realms are settled during the 30-minute 'Settling Phase' prior to the start of the game. During this phase, registered
-=======
 Realms are settled during the 1-hour 'Settling Phase' prior to the start of the game. During this phase, registered
->>>>>>> 52a97c8f
 Lords must confirm their participation in the game, after which their three Realms will be placed in a randomly assigned
 position. Lords who do not confirm participation within this timeframe will forfeit their entry into the session,
 leaving a potential spawn position empty throughout the game.
