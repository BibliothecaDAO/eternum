--- conflicted
+++ resolved
@@ -61,11 +61,7 @@
 - **Production Types**:
   - **Food**: Wheat can be produced without inputs.
   - **Resources**: Require combinations of other resources (standard) or labor (simple).
-<<<<<<< HEAD
-  - **Labor**: Produced by burning resources in the Keep.
-=======
   - **Labor**: Produced by the Keep at a steady rate.
->>>>>>> 52a97c8f
   - **Troops**: Essential for exploration and warfare, with production of higher tier troops requiring lower tier troops
     as inputs.
   - **Donkeys**: One-time-use transport, consumed after a single journey.
