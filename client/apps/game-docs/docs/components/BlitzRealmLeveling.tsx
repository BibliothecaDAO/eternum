import ResourceIcon from "@/components/ResourceIcon";
import { formatAmount, section, table } from "@/components/styles";

export const BlitzRealmLeveling = () => {
  // Resource item style matching the original component
  const resourceItemStyle = {
    display: "flex",
    alignItems: "center",
    gap: "0.25rem",
    padding: "0.125rem 0.25rem",
    backgroundColor: "rgba(40, 30, 25, 0.6)",
    borderRadius: "0.25rem",
    fontSize: "0.85rem",
    whiteSpace: "nowrap" as const,
    minWidth: "fit-content",
  };

  // Updated table cell style to prevent wrapping
  const tableCellStyle = {
    padding: "0.5rem",
    borderBottom: "1px solid #4d3923",
    backgroundColor: "rgba(30, 20, 10, 0.3)",
    verticalAlign: "middle" as const,
    whiteSpace: "nowrap" as const,
  };

  const resourcesCellStyle = {
    ...tableCellStyle,
    whiteSpace: "normal" as const, // Allow wrapping for the resources cell since it contains multiple items
  };

  // Hardcoded realm leveling data for blitz
  const levelData = [
    {
      currentLevel: "Settlement",
      nextLevel: "City",
      resources: [
        { id: 23, amount: 180 }, // Labor
        { id: 35, amount: 1200 }, // Wheat
        { id: 38, amount: 250 }, // Essence
      ],
    },
    {
      currentLevel: "City",
      nextLevel: "Kingdom",
      resources: [
        { id: 23, amount: 360 }, // Labor
        { id: 35, amount: 2400 }, // Wheat
<<<<<<< HEAD
        { id: 38, amount: 600 }, // Essence
=======
        { id: 38, amount: 500 }, // Essence
>>>>>>> 471973cb
        { id: 3, amount: 180 }, // Wood
      ],
    },
    {
      currentLevel: "Kingdom",
      nextLevel: "Empire",
      resources: [
        { id: 23, amount: 720 }, // Labor
        { id: 35, amount: 4800 }, // Wheat
<<<<<<< HEAD
        { id: 38, amount: 1200 }, // Essence
=======
        { id: 38, amount: 1000 }, // Essence
>>>>>>> 471973cb
        { id: 3, amount: 360 }, // Wood
        { id: 2, amount: 180 }, // Coal
        { id: 4, amount: 180 }, // Copper
      ],
    },
  ];

  return (
    <div style={section.wrapper}>
      <div style={section.accentedTitle}>
        <span style={{ marginRight: "0.5rem" }}>⬆️</span>Realm Upgrade Costs
      </div>
      <div style={table.container}>
        <table style={table.table}>
          <thead style={table.tableHead}>
            <tr>
              <th style={table.headerCell}>Current Level</th>
              <th style={table.headerCell}>Next Level</th>
              <th style={table.headerCell}>Resources Required</th>
            </tr>
          </thead>
          <tbody>
            {levelData.map((item, index) => (
              <tr key={index}>
                <td style={tableCellStyle}>{item.currentLevel}</td>
                <td style={tableCellStyle}>{item.nextLevel}</td>
                <td style={resourcesCellStyle}>
                  <div
                    style={{
                      display: "flex",
                      flexWrap: "wrap",
                      gap: "0.5rem",
                      alignItems: "center",
                    }}
                  >
                    {item.resources.map((resource, idx) => (
                      <div key={`${resource.id}-${idx}`} style={resourceItemStyle}>
                        <div style={{ minWidth: "20px", display: "flex", justifyContent: "center" }}>
                          <ResourceIcon id={typeof resource.id === "number" ? resource.id : 0} name="" size="md" />
                        </div>
                        {formatAmount(resource.amount)}
                      </div>
                    ))}
                  </div>
                </td>
              </tr>
            ))}
          </tbody>
        </table>
      </div>
    </div>
  );
};<|MERGE_RESOLUTION|>--- conflicted
+++ resolved
@@ -46,11 +46,7 @@
       resources: [
         { id: 23, amount: 360 }, // Labor
         { id: 35, amount: 2400 }, // Wheat
-<<<<<<< HEAD
         { id: 38, amount: 600 }, // Essence
-=======
-        { id: 38, amount: 500 }, // Essence
->>>>>>> 471973cb
         { id: 3, amount: 180 }, // Wood
       ],
     },
@@ -60,11 +56,7 @@
       resources: [
         { id: 23, amount: 720 }, // Labor
         { id: 35, amount: 4800 }, // Wheat
-<<<<<<< HEAD
         { id: 38, amount: 1200 }, // Essence
-=======
-        { id: 38, amount: 1000 }, // Essence
->>>>>>> 471973cb
         { id: 3, amount: 360 }, // Wood
         { id: 2, amount: 180 }, // Coal
         { id: 4, amount: 180 }, // Copper
