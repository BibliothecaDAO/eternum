import { LoadingStateKey, WorldSlice } from "@/shared/store/slices/world-loading-slice";
import {
  ADMIN_BANK_ENTITY_ID,
  BUILDING_CATEGORY_POPULATION_CONFIG_ID,
  ClientComponents,
  HYPERSTRUCTURE_CONFIG_ID,
  PlayerStructure,
  WORLD_CONFIG_ID,
} from "@bibliothecadao/types";
import { SetupResult } from "@bibliothecadao/dojo";
import { getEntities, getEvents, setEntities } from "@dojoengine/state";
import { Clause, EntityKeysClause, ToriiClient } from "@dojoengine/torii-client";
import { debounce } from "lodash";
import {
  debouncedGetDonkeysAndArmiesFromTorii,
  debouncedGetEntitiesFromTorii,
  debouncedGetMarketFromTorii,
} from "./debounced-queries";

const handleVisualOverrides = (entityBatch: Record<string, any>, components: ClientComponents, entity: string) => {
  const updates = entityBatch[entity];
  if (!updates || Object.keys(updates).length === 0) return;

  const componentNames = Object.keys(updates);

  // Check for explorer troops updates
  const hasExplorerUpdate = componentNames.some((component) => {
    const componentName = component.split("-")[1];
    return componentName === components.ExplorerTroops.metadata.name;
  });

  // Check for tile updates
  const hasTileUpdate = componentNames.some((component) => {
    const componentName = component.split("-")[1];
    return componentName === components.Tile.metadata.name;
  });

  if (hasExplorerUpdate || hasTileUpdate) {
    console.log({ title: "removing override", entity, hasExplorerUpdate, hasTileUpdate });

    if (hasExplorerUpdate) {
      components.ExplorerTroops.removeOverride(entity);
    }

    if (hasTileUpdate) {
      components.Tile.removeOverride(entity);
    }
  }
};

const syncEntitiesDebounced = async (
  client: ToriiClient,
  setupResult: SetupResult,
  entityKeyClause: EntityKeysClause[],
  logging: boolean = true,
) => {
  if (logging) console.log("Starting syncEntities");

  let entityBatch: Record<string, any> = {};

  const {
    network: { contractComponents: components },
    components: clientComponents,
  } = setupResult;

  const debouncedSetEntities = debounce(() => {
    if (Object.keys(entityBatch).length > 0) {
      if (logging) console.log("Applying batch update override check", entityBatch);

      setEntities(entityBatch, components as any, logging);

      for (const entity of Object.keys(entityBatch)) {
        handleVisualOverrides(entityBatch, clientComponents, entity);
      }
      entityBatch = {}; // Clear the batch after applying
    }
  }, 200); // Increased debounce time to 1 second for larger batches

  // Handle entity updates
  const entitySub = await client.onEntityUpdated(entityKeyClause, (fetchedEntities: any, data: any) => {
    if (logging) console.log("Entity updated", fetchedEntities, data);

    // Deep merge to handle nested structs
    const mergeDeep = (target: any, source: any) => {
      if (!source) return target;
      const output = { ...target };

      Object.keys(source).forEach((key) => {
        if (
          source[key] &&
          typeof source[key] === "object" &&
          !Array.isArray(source[key]) &&
          output[key] &&
          typeof output[key] === "object" &&
          !Array.isArray(output[key])
        ) {
          output[key] = mergeDeep(output[key], source[key]);
        } else {
          output[key] = source[key];
        }
      });

      return output;
    };

    // Merge new data with existing data for this entity, handling nested structs
    entityBatch[fetchedEntities] = entityBatch[fetchedEntities] ? mergeDeep(entityBatch[fetchedEntities], data) : data;

    debouncedSetEntities();
  });

  // Handle event message updates
  const eventSub = await client.onEventMessageUpdated(
    entityKeyClause,
    (fetchedEntities: any, data: any) => {
      if (logging) console.log("Event message updated", fetchedEntities);

      // Merge new data with existing data for this entity
      entityBatch[fetchedEntities] = {
        ...entityBatch[fetchedEntities],
        ...data,
      };
      debouncedSetEntities();
    },
  );

  // Return combined subscription that can cancel both
  return {
    cancel: () => {
      entitySub.cancel();
      eventSub.cancel();
    },
  };
};

export const initialSync = async (setup: SetupResult, state: WorldSlice) => {
  const setLoading = state.setLoading;

  await syncEntitiesDebounced(setup.network.toriiClient, setup, [], false);

  setLoading(LoadingStateKey.Config, true);
  try {
    const start = performance.now();
    try {
      await Promise.all([
        await getEntities(
          setup.network.toriiClient,
          { Composite: { operator: "Or", clauses: configClauses } },
          setup.network.contractComponents as any,
          [],
          configModels,
          40_000,
          false,
        ),
      ]);
      const end = performance.now();
      console.log("[sync] big config query", end - start);
    } catch (error) {
      console.error("[sync] Error fetching config entities:", error);
      throw error; // Re-throw to be caught by outer try-catch
    }
  } catch (error) {
    console.error("[sync] Fatal error during config sync:", error);
  } finally {
    setLoading(LoadingStateKey.Config, false);
  }

  setLoading(LoadingStateKey.Hyperstructure, true);
  let start = performance.now();
  try {
    // todo: only 1 undefined clause variable len
    await getEntities(
      setup.network.toriiClient,
      {
        Composite: {
          operator: "Or",
          clauses: [
            {
              Keys: {
                keys: [undefined],
                pattern_matching: "FixedLen",
                models: [],
              },
            },
            {
              Keys: {
                keys: [undefined, undefined],
                pattern_matching: "FixedLen",
                models: [],
              },
            },
            {
              Keys: {
                keys: [undefined, undefined, undefined],
                pattern_matching: "FixedLen",
                models: [],
              },
            },
          ],
        },
      },
      setup.network.contractComponents as any,
      [],
      hyperstructureModels,
      40_000,
      false,
    );
  } catch (error) {
    console.error("[sync] Error fetching hyperstructure entities:", error);
  } finally {
    setLoading(LoadingStateKey.Hyperstructure, false);
  }
  let end = performance.now();
  console.log("[sync] hyperstructure query", end - start);

  setLoading(LoadingStateKey.SingleKey, true);
  start = performance.now();
  try {
    await getEntities(
      setup.network.toriiClient,
      {
        Keys: {
          keys: [undefined],
          pattern_matching: "FixedLen",
          models: [],
        },
      },
      setup.network.contractComponents as any,
      [],
      singleKeyModels,
      40_000,
      false,
    );
  } catch (error) {
    console.error("[sync] Error fetching single key entities:", error);
  } finally {
    setLoading(LoadingStateKey.SingleKey, false);
  }
  end = performance.now();
  console.log("[sync] single key query", end - start);

  setLoading(LoadingStateKey.Events, true);

  start = performance.now();
  try {
    await getEvents(
      setup.network.toriiClient,
      setup.network.contractComponents.events as any,
      [],
      eventModels,
      20000,
      {
        Keys: {
          keys: [undefined],
          pattern_matching: "VariableLen",
          models: [],
        },
      },
      false,
      false,
    );
  } catch (error) {
    console.error("[sync] Error fetching event entities:", error);
  } finally {
    setLoading(LoadingStateKey.Events, false);
  }
  end = performance.now();
  console.log("event query", end - start);

  // Sync Tile model
  start = performance.now();
  try {
    await getEntities(
      setup.network.toriiClient,
      {
        Keys: {
          keys: [undefined, undefined],
          pattern_matching: "FixedLen",
          models: ["s1_eternum-Tile"],
        },
      },
      setup.network.contractComponents as any,
      [],
      ["s1_eternum-Tile"],
      40_000,
      false,
    );
  } catch (error) {
    console.error("[sync] Error fetching tile entities:", error);
  }
  end = performance.now();
  console.log("[sync] tile query", end - start);
};

// todo: only 1 undefined clause variable len
const configClauses: Clause[] = [
  {
    Keys: {
      keys: [WORLD_CONFIG_ID.toString()],
      pattern_matching: "VariableLen",
      models: [],
    },
  },
  {
    Keys: {
      keys: [BUILDING_CATEGORY_POPULATION_CONFIG_ID.toString(), undefined],
      pattern_matching: "FixedLen",
      models: [],
    },
  },
  {
    Keys: {
      keys: [HYPERSTRUCTURE_CONFIG_ID.toString()],
      pattern_matching: "VariableLen",
      models: [],
    },
  },
  {
    Keys: {
      keys: [undefined],
      pattern_matching: "FixedLen",
      models: [],
    },
  },
  {
    Keys: {
      keys: [undefined, undefined],
      pattern_matching: "VariableLen",
      models: [],
    },
  },
];

const configModels = [
  "s1_eternum-WorldConfig",
  "s1_eternum-HyperstructureConstructConfig",
  "s1_eternum-WeightConfig",
  "s1_eternum-ResourceFactoryConfig",
  "s1_eternum-BuildingCategoryConfig",
  "s1_eternum-ResourceBridgeWhitelistConfig",
  "s1_eternum-StructureLevelConfig",
  "s1_eternum-ResourceList",
  "s1_eternum-SeasonPrize",
  "s1_eternum-GuildWhitelist",
  "s1_eternum-HyperstructureRequirements",
];

const singleKeyModels = [
  "s1_eternum-AddressName",
  "s1_eternum-Structure",
  // Guild
  "s1_eternum-Guild",
  "s1_eternum-GuildMember",
];

const eventModels = ["s1_eternum-AcceptOrder", "s1_eternum-SwapEvent", "s1_eternum-LiquidityEvent"];

const hyperstructureModels = [
  // Hyperstructure
  "s1_eternum-HyperstructureGlobals",
  "s1_eternum-Hyperstructure",
  "s1_eternum-HyperstructureShareholders",
  // Leaderboard
  "s1_eternum-PlayerRegisteredPoints",
  "s1_eternum-PlayerConstructionPoints",
];

export const syncStructureData = async (
  dojo: SetupResult,
  structureEntityId: string,
  setLoading: (key: LoadingStateKey, value: boolean) => void,
  position?: { x: number; y: number },
) => {
  setLoading(LoadingStateKey.SelectedStructure, true);
  try {
    const start = performance.now();
    await debouncedGetEntitiesFromTorii(
      dojo.network.toriiClient,
      dojo.network.contractComponents as any,
      [structureEntityId],
      ["s1_eternum-Hyperstructure", "s1_eternum-Resource", "s1_eternum-Building", "s1_eternum-StructureBuildings"],
      position ? [position] : undefined,
      () => setLoading(LoadingStateKey.SelectedStructure, false),
    );
    const end = performance.now();
    console.log("[composite] structure query", end - start);
  } catch (error) {
    console.error("Fetch failed", error);
    setLoading(LoadingStateKey.SelectedStructure, false);
  }
};

export const syncPlayerStructuresData = async (
  dojo: SetupResult,
  structures: PlayerStructure[],
  setLoading: (key: LoadingStateKey, value: boolean) => void,
) => {
  setLoading(LoadingStateKey.PlayerStructuresOneKey, true);
  setLoading(LoadingStateKey.PlayerStructuresTwoKey, true);
  setLoading(LoadingStateKey.DonkeysAndArmies, true);

  try {
    let start = performance.now();
    try {
      await debouncedGetEntitiesFromTorii(
        dojo.network.toriiClient,
        dojo.network.contractComponents as any,
        structures.map((structure) => structure.structure.entity_id.toString()),
        [
          "s1_eternum-Hyperstructure",
          "s1_eternum-Resource",
          "s1_eternum-Building",
          "s1_eternum-StructureBuildings",
          "s1_eternum-ResourceArrival",
        ],
        structures.map((structure) => ({ x: structure.position.x, y: structure.position.y })),
        () => {
          setLoading(LoadingStateKey.PlayerStructuresOneKey, false);
          setLoading(LoadingStateKey.PlayerStructuresTwoKey, false);
        },
      );
      const end = performance.now();
      console.log("[composite] buildings query", end - start);
    } catch (error) {
      console.error("Failed to fetch structure entities:", error);
      setLoading(LoadingStateKey.PlayerStructuresOneKey, false);
      setLoading(LoadingStateKey.PlayerStructuresTwoKey, false);
      throw error; // Re-throw to be caught by outer try-catch
    }

    start = performance.now();
    let end = performance.now();
    console.log("[composite] realm one key query", end - start);

    start = performance.now();
    try {
      await debouncedGetDonkeysAndArmiesFromTorii(
        dojo.network.toriiClient,
        dojo.network.contractComponents as any,
        structures.map((structure) => structure.structure.entity_id),
        () => setLoading(LoadingStateKey.DonkeysAndArmies, false),
      );
      end = performance.now();
      console.log("[composite] donkeys and armies query", end - start);
    } catch (error) {
      console.error("Failed to fetch donkeys and armies:", error);
      setLoading(LoadingStateKey.DonkeysAndArmies, false);
      throw error; // Re-throw to be caught by outer try-catch
    }
  } catch (error) {
    console.error("Sync player structures failed:", error);
    // Ensure all loading states are reset on error
    setLoading(LoadingStateKey.PlayerStructuresOneKey, false);
    setLoading(LoadingStateKey.PlayerStructuresTwoKey, false);
    setLoading(LoadingStateKey.DonkeysAndArmies, false);
  }
};

export const syncMarketAndBankData = async (
  dojo: SetupResult,
  setLoading: (key: LoadingStateKey, value: boolean) => void,
) => {
  setLoading(LoadingStateKey.Market, true);
  setLoading(LoadingStateKey.Bank, true);

  try {
    const start = performance.now();
    await debouncedGetEntitiesFromTorii(
      dojo.network.toriiClient,
      dojo.network.contractComponents as any,
      [ADMIN_BANK_ENTITY_ID.toString()],
      ["s1_eternum-Hyperstructure", "s1_eternum-Resource", "s1_eternum-Building"],
      undefined,
      () => setLoading(LoadingStateKey.Bank, false),
    );
<<<<<<< HEAD
    const end = performance.now();
    console.log("[keys] bank query", end - start);
=======
    let end = performance.now();
    console.log("[sync] bank query", end - start);
>>>>>>> bc0e43b1

    await debouncedGetMarketFromTorii(dojo.network.toriiClient, dojo.network.contractComponents as any, () =>
      setLoading(LoadingStateKey.Market, false),
    );
  } catch (error) {
    console.error("Fetch failed", error);
  } finally {
    setLoading(LoadingStateKey.Bank, false);
    setLoading(LoadingStateKey.Market, false);
  }
};<|MERGE_RESOLUTION|>--- conflicted
+++ resolved
@@ -1,4 +1,5 @@
 import { LoadingStateKey, WorldSlice } from "@/shared/store/slices/world-loading-slice";
+import { SetupResult } from "@bibliothecadao/dojo";
 import {
   ADMIN_BANK_ENTITY_ID,
   BUILDING_CATEGORY_POPULATION_CONFIG_ID,
@@ -7,7 +8,6 @@
   PlayerStructure,
   WORLD_CONFIG_ID,
 } from "@bibliothecadao/types";
-import { SetupResult } from "@bibliothecadao/dojo";
 import { getEntities, getEvents, setEntities } from "@dojoengine/state";
 import { Clause, EntityKeysClause, ToriiClient } from "@dojoengine/torii-client";
 import { debounce } from "lodash";
@@ -110,19 +110,16 @@
   });
 
   // Handle event message updates
-  const eventSub = await client.onEventMessageUpdated(
-    entityKeyClause,
-    (fetchedEntities: any, data: any) => {
-      if (logging) console.log("Event message updated", fetchedEntities);
-
-      // Merge new data with existing data for this entity
-      entityBatch[fetchedEntities] = {
-        ...entityBatch[fetchedEntities],
-        ...data,
-      };
-      debouncedSetEntities();
-    },
-  );
+  const eventSub = await client.onEventMessageUpdated(entityKeyClause, (fetchedEntities: any, data: any) => {
+    if (logging) console.log("Event message updated", fetchedEntities);
+
+    // Merge new data with existing data for this entity
+    entityBatch[fetchedEntities] = {
+      ...entityBatch[fetchedEntities],
+      ...data,
+    };
+    debouncedSetEntities();
+  });
 
   // Return combined subscription that can cancel both
   return {
@@ -473,13 +470,8 @@
       undefined,
       () => setLoading(LoadingStateKey.Bank, false),
     );
-<<<<<<< HEAD
-    const end = performance.now();
-    console.log("[keys] bank query", end - start);
-=======
     let end = performance.now();
     console.log("[sync] bank query", end - start);
->>>>>>> bc0e43b1
 
     await debouncedGetMarketFromTorii(dojo.network.toriiClient, dojo.network.contractComponents as any, () =>
       setLoading(LoadingStateKey.Market, false),
