--- conflicted
+++ resolved
@@ -7,10 +7,10 @@
 import { PatternMatching, ToriiClient } from "@dojoengine/torii-client";
 import { Clause, LogicalOperator } from "@dojoengine/torii-wasm";
 import {
-    debouncedGetBuildingsFromTorii,
-    debouncedGetEntitiesFromTorii,
-    debouncedGetOwnedArmiesFromTorii,
-    debouncedGetTilesForPositionsFromTorii,
+  debouncedGetBuildingsFromTorii,
+  debouncedGetEntitiesFromTorii,
+  debouncedGetOwnedArmiesFromTorii,
+  debouncedGetTilesForPositionsFromTorii,
 } from "./debounced-queries";
 import { EVENT_QUERY_LIMIT } from "./sync";
 
@@ -98,12 +98,8 @@
 ) => {
   const oneKeyConfigModels = [
     "s1_eternum-WorldConfig",
-<<<<<<< HEAD
     "s1_eternum-HyperstructureConstructConfig",
     "s1_eternum-HyperstructureGlobals",
-=======
-    "s1_eternum-HyperstrtConstructConfig",
->>>>>>> e30ef28b
     "s1_eternum-WeightConfig",
     "s1_eternum-ResourceFactoryConfig",
     "s1_eternum-BuildingCategoryConfig",
