<<<<<<< HEAD
import { ClientComponents } from "@/dojo/createClientComponents";
import { HyperstructureEventInterface, getHyperstructureEvents } from "@/dojo/events/hyperstructureEventQueries";
import { displayAddress, sortItems } from "@/ui/utils/utils";
import {
  ContractAddress,
  EternumGlobalConfig,
  HYPERSTRUCTURE_POINTS_PER_CYCLE,
  HYPERSTRUCTURE_TOTAL_COSTS_SCALED,
  ID,
  ConfigManager
  ResourcesIds,
  getOrderName,
} from "@bibliothecadao/eternum";
import { ComponentValue } from "@dojoengine/recs";
import { useCallback, useEffect } from "react";
import { create } from "zustand";
import { useDojo } from "../context/DojoContext";
import { useContributions } from "../helpers/useContributions";
import { useGuilds } from "../helpers/useGuilds";
import { useRealm } from "../helpers/useRealm";
import useBlockchainStore from "../store/useBlockchainStore";

function getResourceMultiplier(resourceType: ResourcesIds): number {
  const configManager = ConfigManager.instance();

  return configManager.getConfig().ResourceMultipliers[resourceType];
}

function computeContributionPoints(totalPoints: number, qty: number, resourceType: ResourcesIds): number {
  const configManager = ConfigManager.instance();
  const totalContributableAmount = configManager.getTotalContributableAmount();
  const resourcePrecision = configManager.getResourcePrecision();

  const effectiveContribution = (qty / resourcePrecision) * getResourceMultiplier(resourceType);
  const points = (effectiveContribution / totalContributableAmount) * totalPoints;
  return points;
}

export const calculateShares = (contributions: any[]) => {
  let points = 0;
  contributions.forEach((contribution) => {
    points += computeContributionPoints(1, Number(contribution.amount), contribution.resource_type);
  });
  return points;
};
=======
import { HyperstructureFinishedEvent, LeaderboardManager } from "@/dojo/modelManager/LeaderboardManager";
import { ContractAddress, ID } from "@bibliothecadao/eternum";
import { useEffect, useRef, useState } from "react";
import { Subscription } from "rxjs";
import { create } from "zustand";
import { useDojo } from "../context/DojoContext";
import { useContributions } from "../helpers/useContributions";
>>>>>>> 0f111b62

export interface PlayerPointsLeaderboardInterface {
  address: ContractAddress;
  addressName: string;
  order: string;
  totalPoints: number;
  isYours: boolean;
  rank: number;
}

export interface GuildPointsLeaderboardInterface {
  guildEntityId: ID;
  name: string;
  totalPoints: number;
  isYours: boolean;
  rank: number;
}

interface LeaderboardStore {
  finishedHyperstructures: HyperstructureFinishedEvent[];
  setFinishedHyperstructures: (val: HyperstructureFinishedEvent[]) => void;
}

const useLeaderBoardStore = create<LeaderboardStore>((set) => {
  return {
    finishedHyperstructures: [],
    setFinishedHyperstructures: (val: HyperstructureFinishedEvent[]) => set({ finishedHyperstructures: val }),
  };
});

<<<<<<< HEAD
export const useComputePointsLeaderboards = () => {
  const configManager = ConfigManager.instance();
  const defaultTickIntervalInSeconds = configManager.getConfig().tick.defaultTickIntervalInSeconds;
  const hyperstructurePointsPerCycle = configManager.getConfig().hyperstructurePointsPerCycle;

  const setPlayerPointsLeaderboards = useLeaderBoardStore((state) => state.setPlayerPointsLeaderboards);
  const setGuildPointsLeaderboards = useLeaderBoardStore((state) => state.setGuildPointsLeaderboards);
=======
export const useSubscriptionToHyperstructureEvents = () => {
  const [newFinishedHs, setNewFinishedHs] = useState<HyperstructureFinishedEvent | null>(null);
  const {
    setup: {
      updates: {
        eventUpdates: { createHyperstructureFinishedEvents, createHyperstructureCoOwnerChangeEvents },
      },
    },
  } = useDojo();
>>>>>>> 0f111b62

  const { getContributions } = useContributions();

  const subEventFinishedCreated = useRef<boolean>(false);
  const eventFinishedSubscriptionRef = useRef<Subscription | undefined>();

<<<<<<< HEAD
  const nextBlockTimestamp = useBlockchainStore((state) => state.nextBlockTimestamp);

  const updatePlayerPointsLeaderboard = useCallback(
    (
      hyperstructureEntityId: ID,
      finishedTimestamp: number,
      currentTimestamp: number,
    ): PlayerPointsLeaderboardInterface[] => {
      const contributions = getContributions(hyperstructureEntityId);
      const nbOfCycles = Math.floor((currentTimestamp - finishedTimestamp) / defaultTickIntervalInSeconds);
      const totalHyperstructurePoints = hyperstructurePointsPerCycle * nbOfCycles;

      return computeHyperstructureLeaderboard(
        contributions,
        totalHyperstructurePoints,
        account,
        getAddressName,
        getAddressOrder,
      );
    },
    [getContributions],
  );

  const updateGuildPointsLeaderboard = useCallback(
    (playerPointsLeaderboard: PlayerPointsLeaderboardInterface[]): GuildPointsLeaderboardInterface[] => {
      let tempGuildPointsLeaderboard: GuildPointsLeaderboardInterface[] = [];
      playerPointsLeaderboard.forEach((player) => {
        const { guildName, userGuildEntityId } = getAddressGuild(player.address);

        if (userGuildEntityId) {
          const index = tempGuildPointsLeaderboard.findIndex((guild) => guild.guildEntityId === userGuildEntityId);
          if (index >= 0) {
            tempGuildPointsLeaderboard[index].totalPoints += player.totalPoints;
          } else {
            tempGuildPointsLeaderboard.push({
              guildEntityId: userGuildEntityId!,
              name: guildName!,
              totalPoints: player.totalPoints,
              isYours: player.address === ContractAddress(account.address),
              rank: 0,
            });
          }
=======
  const subEventCoOwnerChangedCreated = useRef<boolean>(false);
  const eventCoOwnerChangedSubscriptionRef = useRef<Subscription | undefined>();

  const finishedHyperstructures = useLeaderBoardStore((state) => state.finishedHyperstructures);
  const setFinishedHyperstructures = useLeaderBoardStore((state) => state.setFinishedHyperstructures);

  useEffect(() => {
    if (newFinishedHs === null) return;
    setFinishedHyperstructures([...finishedHyperstructures, newFinishedHs]);
  }, [newFinishedHs]);

  useEffect(() => {
    if (!createHyperstructureFinishedEvents) return;

    const subscription = async () => {
      const observable = await createHyperstructureFinishedEvents();
      let events: HyperstructureFinishedEvent[] = [];
      const sub = observable.subscribe((event) => {
        if (event) {
          const parsedEvent: HyperstructureFinishedEvent =
            LeaderboardManager.instance().processHyperstructureFinishedEventData(event, getContributions);
          setNewFinishedHs(parsedEvent);
          events.push(parsedEvent);
>>>>>>> 0f111b62
        }
      });
      setFinishedHyperstructures(events);

      eventFinishedSubscriptionRef.current = sub;
    };

    if (subEventFinishedCreated.current) return;

    subEventFinishedCreated.current = true;
    subscription();

    return () => {
      eventFinishedSubscriptionRef.current?.unsubscribe();
      subEventFinishedCreated.current = false;
    };
  }, []);

  useEffect(() => {
    if (!createHyperstructureCoOwnerChangeEvents) return;

    const subscription = async () => {
      const observable = await createHyperstructureCoOwnerChangeEvents();
      const sub = observable.subscribe((event) => {
        if (event) {
          LeaderboardManager.instance().processHyperstructureCoOwnersChangeEvent(event);
        }
      });

      eventCoOwnerChangedSubscriptionRef.current = sub;
    };

    if (subEventCoOwnerChangedCreated.current) return;

    subEventCoOwnerChangedCreated.current = true;
    subscription();

    return () => {
      eventCoOwnerChangedSubscriptionRef.current?.unsubscribe();
      subEventCoOwnerChangedCreated.current = false;
    };
  }, []);
};<|MERGE_RESOLUTION|>--- conflicted
+++ resolved
@@ -1,25 +1,10 @@
-<<<<<<< HEAD
-import { ClientComponents } from "@/dojo/createClientComponents";
-import { HyperstructureEventInterface, getHyperstructureEvents } from "@/dojo/events/hyperstructureEventQueries";
-import { displayAddress, sortItems } from "@/ui/utils/utils";
-import {
-  ContractAddress,
-  EternumGlobalConfig,
-  HYPERSTRUCTURE_POINTS_PER_CYCLE,
-  HYPERSTRUCTURE_TOTAL_COSTS_SCALED,
-  ID,
-  ConfigManager
-  ResourcesIds,
-  getOrderName,
-} from "@bibliothecadao/eternum";
-import { ComponentValue } from "@dojoengine/recs";
-import { useCallback, useEffect } from "react";
+import { HyperstructureFinishedEvent, LeaderboardManager } from "@/dojo/modelManager/LeaderboardManager";
+import { ConfigManager, ContractAddress, ID, ResourcesIds } from "@bibliothecadao/eternum";
+import { useEffect, useRef, useState } from "react";
+import { Subscription } from "rxjs";
 import { create } from "zustand";
 import { useDojo } from "../context/DojoContext";
 import { useContributions } from "../helpers/useContributions";
-import { useGuilds } from "../helpers/useGuilds";
-import { useRealm } from "../helpers/useRealm";
-import useBlockchainStore from "../store/useBlockchainStore";
 
 function getResourceMultiplier(resourceType: ResourcesIds): number {
   const configManager = ConfigManager.instance();
@@ -44,15 +29,11 @@
   });
   return points;
 };
-=======
-import { HyperstructureFinishedEvent, LeaderboardManager } from "@/dojo/modelManager/LeaderboardManager";
-import { ContractAddress, ID } from "@bibliothecadao/eternum";
-import { useEffect, useRef, useState } from "react";
-import { Subscription } from "rxjs";
-import { create } from "zustand";
-import { useDojo } from "../context/DojoContext";
-import { useContributions } from "../helpers/useContributions";
->>>>>>> 0f111b62
+
+interface Rankable {
+  totalPoints: number;
+  rank: number;
+}
 
 export interface PlayerPointsLeaderboardInterface {
   address: ContractAddress;
@@ -83,15 +64,6 @@
   };
 });
 
-<<<<<<< HEAD
-export const useComputePointsLeaderboards = () => {
-  const configManager = ConfigManager.instance();
-  const defaultTickIntervalInSeconds = configManager.getConfig().tick.defaultTickIntervalInSeconds;
-  const hyperstructurePointsPerCycle = configManager.getConfig().hyperstructurePointsPerCycle;
-
-  const setPlayerPointsLeaderboards = useLeaderBoardStore((state) => state.setPlayerPointsLeaderboards);
-  const setGuildPointsLeaderboards = useLeaderBoardStore((state) => state.setGuildPointsLeaderboards);
-=======
 export const useSubscriptionToHyperstructureEvents = () => {
   const [newFinishedHs, setNewFinishedHs] = useState<HyperstructureFinishedEvent | null>(null);
   const {
@@ -101,57 +73,12 @@
       },
     },
   } = useDojo();
->>>>>>> 0f111b62
 
   const { getContributions } = useContributions();
 
   const subEventFinishedCreated = useRef<boolean>(false);
   const eventFinishedSubscriptionRef = useRef<Subscription | undefined>();
 
-<<<<<<< HEAD
-  const nextBlockTimestamp = useBlockchainStore((state) => state.nextBlockTimestamp);
-
-  const updatePlayerPointsLeaderboard = useCallback(
-    (
-      hyperstructureEntityId: ID,
-      finishedTimestamp: number,
-      currentTimestamp: number,
-    ): PlayerPointsLeaderboardInterface[] => {
-      const contributions = getContributions(hyperstructureEntityId);
-      const nbOfCycles = Math.floor((currentTimestamp - finishedTimestamp) / defaultTickIntervalInSeconds);
-      const totalHyperstructurePoints = hyperstructurePointsPerCycle * nbOfCycles;
-
-      return computeHyperstructureLeaderboard(
-        contributions,
-        totalHyperstructurePoints,
-        account,
-        getAddressName,
-        getAddressOrder,
-      );
-    },
-    [getContributions],
-  );
-
-  const updateGuildPointsLeaderboard = useCallback(
-    (playerPointsLeaderboard: PlayerPointsLeaderboardInterface[]): GuildPointsLeaderboardInterface[] => {
-      let tempGuildPointsLeaderboard: GuildPointsLeaderboardInterface[] = [];
-      playerPointsLeaderboard.forEach((player) => {
-        const { guildName, userGuildEntityId } = getAddressGuild(player.address);
-
-        if (userGuildEntityId) {
-          const index = tempGuildPointsLeaderboard.findIndex((guild) => guild.guildEntityId === userGuildEntityId);
-          if (index >= 0) {
-            tempGuildPointsLeaderboard[index].totalPoints += player.totalPoints;
-          } else {
-            tempGuildPointsLeaderboard.push({
-              guildEntityId: userGuildEntityId!,
-              name: guildName!,
-              totalPoints: player.totalPoints,
-              isYours: player.address === ContractAddress(account.address),
-              rank: 0,
-            });
-          }
-=======
   const subEventCoOwnerChangedCreated = useRef<boolean>(false);
   const eventCoOwnerChangedSubscriptionRef = useRef<Subscription | undefined>();
 
@@ -175,7 +102,6 @@
             LeaderboardManager.instance().processHyperstructureFinishedEventData(event, getContributions);
           setNewFinishedHs(parsedEvent);
           events.push(parsedEvent);
->>>>>>> 0f111b62
         }
       });
       setFinishedHyperstructures(events);
