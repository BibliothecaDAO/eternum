--- conflicted
+++ resolved
@@ -1,13 +1,3 @@
-<<<<<<< HEAD
-import { ClickedHex, HexPosition, Hexagon, HighlightPositions, TravelPath } from "../../types";
-import { Position, StructureType } from "@bibliothecadao/eternum";
-import { Has, getComponentValue } from "@dojoengine/recs";
-import { useDojo } from "../context/DojoContext";
-import { useEffect, useMemo, useRef, useState } from "react";
-import { useEntityQuery } from "@dojoengine/react";
-import useUIStore from "./useUIStore";
-=======
->>>>>>> efddf63a
 import {
   HyperstructureEventInterface,
   parseHyperstructureFinishedEventData,
@@ -16,7 +6,7 @@
 import { useEntityQuery } from "@dojoengine/react";
 import { Has, getComponentValue } from "@dojoengine/recs";
 import { useEffect, useMemo, useRef, useState } from "react";
-import { ClickedHex, HexPosition, Hexagon, HighlightPositions } from "../../types";
+import { ClickedHex, HexPosition, Hexagon, HighlightPositions, TravelPath } from "../../types";
 import { useDojo } from "../context/DojoContext";
 import useLeaderBoardStore from "./useLeaderBoardStore";
 import useUIStore from "./useUIStore";
