--- conflicted
+++ resolved
@@ -33,11 +33,7 @@
   highlightPositions: HighlightPosition[];
   setHighlightPositions: (positions: HighlightPosition[]) => void;
   clearSelection: () => void;
-<<<<<<< HEAD
-  existingStructures: { col: number; row: number; type: StructureType }[];
-=======
   existingStructures: { col: number; row: number; type: StructureType; entityId: number }[];
->>>>>>> ed0b3b7b
   setExistingStructures: (
     existingStructures: { col: number; row: number; type: StructureType; entityId: number }[],
   ) => void;
