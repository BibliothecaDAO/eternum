--- conflicted
+++ resolved
@@ -95,7 +95,6 @@
     useComponentValue(BuildingQuantityv2, getEntityIdFromKeys([BigInt(entityId || "0"), BigInt(buildingType)]))
       ?.value || 0;
 
-<<<<<<< HEAD
   const farms = getBuildingQuantity(BuildingType.Farm);
   const resource = getBuildingQuantity(BuildingType.Resource);
   const workersHut = getBuildingQuantity(BuildingType.WorkersHut);
@@ -117,9 +116,7 @@
   const hyperstructureContributions = runQuery([
     HasValue(Contribution, { player_address: BigInt(account.address) }),
   ]).size;
-
-=======
->>>>>>> b17294e4
+    
   const orders = useGetMyOffers();
 
   const { entityArmies } = useEntityArmies({ entity_id: entityId || BigInt("0") });
