<<<<<<< HEAD
import { ID, MarketInterface } from "@bibliothecadao/eternum";
=======
>>>>>>> 44c23682
import { create } from "zustand";

interface MarketStore {
  loading: boolean;
  setLoading: (loading: boolean) => void;
  selectedResource: number;
  setSelectedResource: (resource: number) => void;
}

const useMarketStore = create<MarketStore>((set, get) => {
  return {
    loading: false,
    setLoading: (loading) => set({ loading }),
    selectedResource: 1,
    setSelectedResource: (resource) => {
      set({ selectedResource: resource });
    },
  };
});

export default useMarketStore;<|MERGE_RESOLUTION|>--- conflicted
+++ resolved
@@ -1,7 +1,3 @@
-<<<<<<< HEAD
-import { ID, MarketInterface } from "@bibliothecadao/eternum";
-=======
->>>>>>> 44c23682
 import { create } from "zustand";
 
 interface MarketStore {
