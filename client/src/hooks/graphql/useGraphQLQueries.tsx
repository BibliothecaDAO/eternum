--- conflicted
+++ resolved
@@ -101,6 +101,20 @@
   incomingOrders: IncomingOrderInterface[];
 }
 
+export interface CaravanInterface {
+  caravanId: number;
+  orderId: number | undefined;
+  blocked: boolean | undefined;
+  arrivalTime: number | undefined;
+  capacity: number | undefined;
+  destination: PositionInterface | undefined;
+}
+
+export interface ResourceInterface {
+  resourceId: number;
+  amount: number;
+}
+
 export const useSyncRealmLabor = (realmEntityId: number) => {
   const {
     setup: { components },
@@ -290,30 +304,6 @@
   };
 };
 
-export interface CaravanInterface {
-  caravanId: number;
-  orderId: number | undefined;
-  blocked: boolean | undefined;
-  arrivalTime: number | undefined;
-  capacity: number | undefined;
-  destination: PositionInterface | undefined;
-}
-
-export interface ResourceInterface {
-  resourceId: number;
-  amount: number;
-}
-
-<<<<<<< HEAD
-export interface CaravanInfoInterface {
-  arrivalTime: number | undefined;
-  blocked: boolean;
-  capacity: number;
-  destination: PositionInterface | undefined;
-}
-
-=======
->>>>>>> ff9e8b8e
 export const useSyncCaravanInfo = (caravanId: number, orderId: number, counterpartyOrderId: number) => {
   const {
     setup: { components },
