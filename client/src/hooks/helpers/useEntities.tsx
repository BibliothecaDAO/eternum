import { type ClientComponents } from "@/dojo/createClientComponents";
import { getRealmNameById } from "@/ui/utils/realms";
import { divideByPrecision, getEntityIdFromKeys, getPosition } from "@/ui/utils/utils";
import {
  CAPACITY_CONFIG_CATEGORY_STRING_MAP,
  ContractAddress,
  EntityType,
  StructureType,
  type ID,
} from "@bibliothecadao/eternum";
import { useEntityQuery } from "@dojoengine/react";
import {
  Has,
  HasValue,
  NotValue,
  getComponentValue,
  runQuery,
  type Component,
  type ComponentValue,
  type Entity,
} from "@dojoengine/recs";
import { shortString } from "starknet";
import { useDojo } from "../context/DojoContext";
import { getResourcesUtils } from "./useResources";

export type PlayerStructure = ComponentValue<ClientComponents["Structure"]["schema"]> & {
  position: ComponentValue<ClientComponents["Position"]["schema"]>;
  name: string;
  category?: string | undefined;
};

export const useEntities = () => {
  const {
    account: { account },
    setup: {
      components: { Realm, Owner, Position, Structure },
    },
  } = useDojo();

  const { getEntityName } = getEntitiesUtils();

  const playerRealms = useEntityQuery([Has(Realm), HasValue(Owner, { address: ContractAddress(account.address) })]);
  const otherRealms = useEntityQuery([Has(Realm), NotValue(Owner, { address: ContractAddress(account.address) })]);
  const playerStructures = useEntityQuery([
    Has(Structure),
    HasValue(Owner, { address: ContractAddress(account.address) }),
  ]);

  return {
    playerRealms: () => {
      return playerRealms.map((id) => {
        const realm = getComponentValue(Realm, id);
        return { ...realm, position: getPosition(realm!.realm_id), name: getRealmNameById(realm!.realm_id) };
      });
    },
    otherRealms: () => {
      return otherRealms.map((id) => {
        const realm = getComponentValue(Realm, id);
        return { ...realm, position: getPosition(realm!.realm_id), name: getRealmNameById(realm!.realm_id) };
      });
    },
    playerStructures: (): PlayerStructure[] => {
      return playerStructures
        .map((id) => {
          const structure = getComponentValue(Structure, id);
          if (!structure) return;

          const realm = getComponentValue(Realm, id);
          const position = getComponentValue(Position, id);

          const structureName = getEntityName(structure.entity_id);

          const name = realm
            ? getRealmNameById(realm.realm_id)
            : structureName
            ? `${structure?.category} ${structureName}`
            : structure.category || "";
          return { ...structure, position: position!, name };
        })
        .filter((structure): structure is PlayerStructure => structure !== undefined)
        .sort((a, b) => {
          if (a.category === StructureType[StructureType.Realm]) return -1;
          if (b.category === StructureType[StructureType.Realm]) return 1;
          return a.category.localeCompare(b.category);
        });
    },
  };
};

export const getPlayerStructures = () => {
  const {
    setup: {
      components: { Structure, Owner, Realm, Position },
    },
  } = useDojo();
  const { getEntityName } = getEntitiesUtils();

  const getStructures = (playerAddress: ContractAddress) => {
    const playerStructures = runQuery([Has(Structure), HasValue(Owner, { address: playerAddress })]);
    return formatStructures(Array.from(playerStructures), Structure, Realm, Position, getEntityName);
  };

  return getStructures;
};

export const getEntitiesUtils = () => {
  const {
    account: { account },
    setup: {
      components: {
        EntityName,
        ArrivalTime,
        EntityOwner,
        Movable,
        CapacityCategory,
        CapacityConfig,
        Position,
        Army,
        AddressName,
        Owner,
        Realm,
        Structure,
      },
    },
  } = useDojo();

  const { getResourcesFromBalance } = getResourcesUtils();

  const getEntityInfo = (entityId: ID) => {
    const entityIdBigInt = BigInt(entityId);
    const arrivalTime = getComponentValue(ArrivalTime, getEntityIdFromKeys([entityIdBigInt]));
    const movable = getComponentValue(Movable, getEntityIdFromKeys([entityIdBigInt]));

    const entityCapacityCategory = getComponentValue(CapacityCategory, getEntityIdFromKeys([entityIdBigInt]))
      ?.category as unknown as string;
    const capacityCategoryId = CAPACITY_CONFIG_CATEGORY_STRING_MAP[entityCapacityCategory] || 0n;
    const capacity = getComponentValue(CapacityConfig, getEntityIdFromKeys([BigInt(capacityCategoryId)]));

    const entityOwner = getComponentValue(EntityOwner, getEntityIdFromKeys([entityIdBigInt]));
    const owner = getComponentValue(Owner, getEntityIdFromKeys([BigInt(entityOwner?.entity_owner_id || 0)]));

    const name = getEntityName(entityId);

    const structure = getComponentValue(Structure, getEntityIdFromKeys([entityIdBigInt]));

    const resources = getResourcesFromBalance(entityId);
    const army = getComponentValue(Army, getEntityIdFromKeys([entityIdBigInt]));
    const rawIntermediateDestination = movable
      ? { x: movable.intermediate_coord_x, y: movable.intermediate_coord_y }
      : undefined;
    const intermediateDestination = rawIntermediateDestination
      ? { x: rawIntermediateDestination.x, y: rawIntermediateDestination.y }
      : undefined;

    const position = getComponentValue(Position, getEntityIdFromKeys([entityIdBigInt]));

    const homePosition = entityOwner
      ? getComponentValue(Position, getEntityIdFromKeys([BigInt(entityOwner?.entity_owner_id || 0)]))
      : undefined;

    return {
      entityId,
      arrivalTime: arrivalTime?.arrives_at,
      blocked: Boolean(movable?.blocked),
      capacity: divideByPrecision(Number(capacity?.weight_gram) || 0),
      intermediateDestination,
      position: position ? { x: position.x, y: position.y } : undefined,
      homePosition: homePosition ? { x: homePosition.x, y: homePosition.y } : undefined,
      owner: owner?.address,
      isMine: ContractAddress(owner?.address || 0n) === ContractAddress(account.address),
      isRoundTrip: movable?.round_trip || false,
      resources,
      entityType: army ? EntityType.TROOP : EntityType.DONKEY,
      structureCategory: structure?.category,
      structure,
      name,
    };
  };

  const getEntityName = (entityId: ID, abbreviate: boolean = false) => {
    const entityName = getComponentValue(EntityName, getEntityIdFromKeys([BigInt(entityId)]));
    const realm = getComponentValue(Realm, getEntityIdFromKeys([BigInt(entityId)]));
    const structure = getComponentValue(Structure, getEntityIdFromKeys([BigInt(entityId)]));
    return getStructureName(entityName, structure, realm, abbreviate);
  };

  const getAddressNameFromEntity = (entityId: ID) => {
    const address = getPlayerAddressFromEntity(entityId);
    if (!address) return;

    const addressName = getComponentValue(AddressName, getEntityIdFromKeys([BigInt(address)]));

    return addressName ? shortString.decodeShortString(addressName.name.toString()) : undefined;
  };

  const getPlayerAddressFromEntity = (entityId: ID) => {
    const entityOwner = getComponentValue(EntityOwner, getEntityIdFromKeys([BigInt(entityId)]));
    return entityOwner?.entity_owner_id
      ? getComponentValue(Owner, getEntityIdFromKeys([BigInt(entityOwner.entity_owner_id)]))?.address
      : undefined;
  };

  return { getEntityName, getEntityInfo, getAddressNameFromEntity, getPlayerAddressFromEntity };
};

export const useGetAllPlayers = () => {
  const {
    account: { account },
    setup: {
      components: { Owner, Realm },
    },
  } = useDojo();

  const { getAddressNameFromEntity } = getEntitiesUtils();

  const playersEntityIds = runQuery([
    Has(Owner),
    Has(Realm),
    NotValue(Owner, { address: ContractAddress(account.address) }),
  ]);

  const getPlayers = () => {
    const players = getAddressNameFromEntityIds(Array.from(playersEntityIds), Owner, getAddressNameFromEntity);

    const uniquePlayers = Array.from(new Map(players.map((player) => [player.address, player])).values());

    return uniquePlayers;
  };

  return getPlayers;
};

export const getAddressNameFromEntityIds = (
  entityId: Entity[],
  Owner: Component<ClientComponents["Owner"]["schema"]>,
  getAddressNameFromEntity: (entityId: ID) => string | undefined,
) => {
  return Array.from(entityId)
    .map((id) => {
      const owner = getComponentValue(Owner, id);
      if (!owner) return;

      const addressName = getAddressNameFromEntity(owner?.entity_id);
      if (!addressName) return;
      return { ...owner, addressName };
    })
    .filter(
      (owner): owner is ComponentValue<ClientComponents["Owner"]["schema"]> & { addressName: string } =>
        owner !== undefined,
    );
};

const formatStructures = (
  structures: Entity[],
  Structure: Component<ClientComponents["Structure"]["schema"]>,
  Realm: Component<ClientComponents["Realm"]["schema"]>,
  Position: Component<ClientComponents["Position"]["schema"]>,
  getEntityName: (entityId: ID) => string | undefined,
) => {
  return structures
    .map((id) => {
      const structure = getComponentValue(Structure, id);
      if (!structure) return;

      const realm = getComponentValue(Realm, id);
      const position = getComponentValue(Position, id);

      const structureName = getEntityName(structure.entity_id);

      const name = realm
        ? getRealmNameById(realm.realm_id)
        : structureName
        ? `${structure?.category} ${structureName}`
        : structure.category || "";
      return { ...structure, position: position!, name };
    })
    .filter((structure): structure is PlayerStructure => structure !== undefined)
    .sort((a, b) => (b.category || "").localeCompare(a.category || ""));
};

const getStructureName = (
  entityName: ComponentValue<ClientComponents["EntityName"]["schema"]> | undefined,
  structure: ComponentValue<ClientComponents["Structure"]["schema"]> | undefined,
  realm: ComponentValue<ClientComponents["Realm"]["schema"]> | undefined,
  abbreviate: boolean = false,
) => {
  if (!structure) return "Unknown";

<<<<<<< HEAD
  const name =
    structure.category === StructureType[StructureType.Realm]
      ? getRealmNameById(realm!.realm_id)
      : entityName
      ? shortString.decodeShortString(entityName.name.toString())
      : `${structure.category} ${structure.entity_id}` || "";
=======
  let name = "";
  if (structure.category === StructureType[StructureType.Realm]) {
    name = getRealmNameById(realm!.realm_id);
  } else if (entityName) {
    name = shortString.decodeShortString(entityName.name.toString());
  } else {
    name = `${structure.category} ${structure.entity_id}`;

    if (abbreviate) {
      if (structure.category === StructureType[StructureType.FragmentMine]) {
        name = `FM ${structure.entity_id}`;
      } else if (structure.category === StructureType[StructureType.Hyperstructure]) {
        name = `HS ${structure.entity_id}`;
      } else if (structure.category === StructureType[StructureType.Bank]) {
        name = `BK ${structure.entity_id}`;
      }
    }
  }
>>>>>>> f507f401

  return name;
};<|MERGE_RESOLUTION|>--- conflicted
+++ resolved
@@ -286,14 +286,6 @@
 ) => {
   if (!structure) return "Unknown";
 
-<<<<<<< HEAD
-  const name =
-    structure.category === StructureType[StructureType.Realm]
-      ? getRealmNameById(realm!.realm_id)
-      : entityName
-      ? shortString.decodeShortString(entityName.name.toString())
-      : `${structure.category} ${structure.entity_id}` || "";
-=======
   let name = "";
   if (structure.category === StructureType[StructureType.Realm]) {
     name = getRealmNameById(realm!.realm_id);
@@ -312,7 +304,6 @@
       }
     }
   }
->>>>>>> f507f401
 
   return name;
 };