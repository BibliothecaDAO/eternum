--- conflicted
+++ resolved
@@ -44,18 +44,6 @@
 
     const isOwner = structureOwner?.address === BigInt(address);
 
-<<<<<<< HEAD
-    const newStructureEntityId = isMapView
-      ? isOwner
-        ? structureOwner.entity_id
-        : defaultPlayerStructure?.entity_id
-      : structure?.entity_id;
-
-    console.debug("player structure entity_id", newStructureEntityId);
-
-    setStructureEntityId(newStructureEntityId || UNDEFINED_STRUCTURE_ENTITY_ID);
-  }, [defaultPlayerStructure, isMapView, hexPosition, address, setStructureEntityId]);
-=======
     if (isMapView) {
       setStructureEntityId(
         isOwner ? structureOwner.entity_id : defaultPlayerStructure?.entity_id || UNDEFINED_STRUCTURE_ENTITY_ID,
@@ -64,5 +52,4 @@
       setStructureEntityId(structure?.entity_id || UNDEFINED_STRUCTURE_ENTITY_ID);
     }
   }, [defaultPlayerStructure, isMapView, hexPosition, address]);
->>>>>>> dd00956c
 };