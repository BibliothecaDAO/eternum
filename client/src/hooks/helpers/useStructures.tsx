import { ClientComponents } from "@/dojo/createClientComponents";
import { unpackResources } from "@/ui/utils/packedData";
import { getRealm, getRealmNameById } from "@/ui/utils/realms";
import { calculateDistance } from "@/ui/utils/utils";
import { EternumGlobalConfig, Position, StructureType } from "@bibliothecadao/eternum";
import { useEntityQuery } from "@dojoengine/react";
import { Component, Has, HasValue, getComponentValue, runQuery } from "@dojoengine/recs";
import { getEntityIdFromKeys } from "@dojoengine/utils";
import { useMemo } from "react";
import { useDojo } from "../context/DojoContext";
import { useEntities } from "./useEntities";

export type Structure = ClientComponents["Realm"]["schema"] & { resources: number[] } & { self: boolean } & {
  name: string;
};
<<<<<<< HEAD

export type FullStructure = ClientComponents["Structure"]["schema"] & {
  entityOwner: ClientComponents["EntityOwner"]["schema"];
  owner: ClientComponents["Owner"]["schema"];
  protector: ClientComponents["Army"]["schema"];
  name: string;
  isMine: boolean;
};
=======
>>>>>>> 89e21058

export const useStructures = () => {
  const {
    setup: {
      components: { Position, Bank, Realm, Structure, EntityOwner, Owner, Protector, Army },
      account: { account },
      systemCalls: { create_hyperstructure },
    },
  } = useDojo();

  // to do: change that when more generalised structure component is added

  const hasStructures = (col: number, row: number) => {
    const bankEntities = runQuery([HasValue(Position, { x: col, y: row }), Has(Bank)]);
    const realmEntities = runQuery([HasValue(Position, { x: col, y: row }), Has(Realm)]);
    // add settlement
    // add hyperstructure
    return Array.from(bankEntities).length > 0 || Array.from(realmEntities).length > 0;
  };

  const createHyperstructure = async (creator_entity_id: bigint, col: number, row: number) => {
    await create_hyperstructure({ signer: account, coords: { x: col, y: row }, creator_entity_id });
  };

  const getStructure = (entityId: bigint): FullStructure | undefined => {
    const structure = getComponentValue(
      Structure,
      getEntityIdFromKeys([entityId]),
    ) as unknown as ClientComponents["Structure"]["schema"];
    if (!structure) {
      return;
    }
    const entityOwner = getComponentValue(
      EntityOwner,
      getEntityIdFromKeys([entityId]),
    ) as unknown as ClientComponents["EntityOwner"]["schema"];
    const owner = getComponentValue(
      Owner,
      getEntityIdFromKeys([BigInt(entityOwner?.entity_owner_id) || 0n]),
    ) as unknown as ClientComponents["Owner"]["schema"];
    const name = getRealmNameById(entityId);
    let protector: any = getComponentValue(Protector, getEntityIdFromKeys([entityId]));
    if (protector) {
      const protectorArmy = getComponentValue(Army, getEntityIdFromKeys([protector.entity_id]));
      protector = protectorArmy;
    }
    return {
      ...structure,
      entityOwner,
      owner,
      name,
      protector,
      isMine: BigInt(owner!.address) === BigInt(account.address),
    };
  };

  return {
    hasStructures,
    createHyperstructure,
    getStructure,
  };
};

export const useStructuresPosition = ({ position }: { position: Position }) => {
  const {
    setup: {
      components: { Position, Realm, EntityOwner, Owner, Structure },
    },
    account: { account },
  } = useDojo();

  const { getEntityName } = useEntities();

  // structures at position
  const realmsAtPosition = useEntityQuery([HasValue(Position, position), HasValue(Structure, { category: "Realm" })]);
  const structuresAtPosition = useEntityQuery([HasValue(Position, position), Has(Structure)]);

  const formattedRealmAtPosition: Structure = useMemo(() => {
    return realmsAtPosition.map((realm_entity_id: any) => {
      const realm = getComponentValue(Realm as Component, realm_entity_id) as ClientComponents["Realm"]["schema"];
      const entityOwner = getComponentValue(EntityOwner, realm_entity_id);
      const owner = getComponentValue(Owner, getEntityIdFromKeys([entityOwner?.entity_owner_id || 0n]));
      const resources = unpackResources(BigInt(realm?.resource_types_packed || 0n), realm?.resource_types_count || 0);
      const name = getRealmNameById(BigInt(realm?.realm_id) || 0n);

      return {
        ...realm,
        resources,
        self: owner?.address === BigInt(account.address),
        name,
      };
    });
  }, [realmsAtPosition])[0];

  const formattedStructureAtPosition = useMemo(() => {
    return structuresAtPosition.map((entity_id: any) => {
      const structure = getComponentValue(Structure, entity_id);
      const name = structure ? getEntityName(structure?.entity_id) : "";
      const entityOwner = getComponentValue(EntityOwner, entity_id);
      const owner = getComponentValue(Owner, getEntityIdFromKeys([entityOwner?.entity_owner_id || 0n]));
      return {
        entity_id: structure!.entity_id,
        category: StructureType[structure!.category as keyof typeof StructureType],
        self: owner?.address === BigInt(account.address),
        name,
      };
    });
  }, [structuresAtPosition])[0];

  const structureAtPosition = useMemo(() => {
    return formattedStructureAtPosition?.entity_id != null;
  }, [formattedStructureAtPosition]);

  return {
    formattedRealmAtPosition,
    formattedStructureAtPosition,
    structuresAtPosition: structureAtPosition,
  };
};

// TODO: Make Generic
export function useStructuresFromPosition({ position }: { position: Position }) {
  const {
    setup: {
      components: { Realm, Owner },
    },
  } = useDojo();

  const allRealms = useEntityQuery([Has(Realm)]);

  const realms = useMemo(
    () =>
      allRealms.map((entityId) => {
        const realm = getComponentValue(Realm, entityId);
        if (realm) {
          const realmData = getRealm(realm.realm_id);
          if (!realmData) return undefined;
          const name = realmData.name;
          const owner = getComponentValue(Owner, entityId);
          const resources = unpackResources(BigInt(realm.resource_types_packed), realm.resource_types_count);

          const distanceFromPosition = calculateDistance(position, realmData.position) ?? 0;

          const timeToTravel = Math.floor(((distanceFromPosition / EternumGlobalConfig.speed.donkey) * 3600) / 60 / 60);

          return {
            ...realm,
            name,
            position: realmData.position,
            owner: owner?.address,
            resources,
            distanceFromPosition,
            timeToTravel,
          };
        }
      }),
    [allRealms],
  );

  return { realms };
}<|MERGE_RESOLUTION|>--- conflicted
+++ resolved
@@ -13,7 +13,6 @@
 export type Structure = ClientComponents["Realm"]["schema"] & { resources: number[] } & { self: boolean } & {
   name: string;
 };
-<<<<<<< HEAD
 
 export type FullStructure = ClientComponents["Structure"]["schema"] & {
   entityOwner: ClientComponents["EntityOwner"]["schema"];
@@ -22,8 +21,6 @@
   name: string;
   isMine: boolean;
 };
-=======
->>>>>>> 89e21058
 
 export const useStructures = () => {
   const {
