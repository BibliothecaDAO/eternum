import { HasValue, NotValue, getComponentValue, runQuery, Entity } from "@dojoengine/recs";
import { useDojo } from "../../DojoContext";
import { MarketInterface, Resource } from "@bibliothecadao/eternum";
import { useEffect, useMemo, useState } from "react";
import useRealmStore from "../store/useRealmStore";
import { getEntityIdFromKeys } from "../../utils/utils";
import { HIGH_ENTITY_ID } from "../../dojo/createOptimisticSystemCalls";
import { calculateRatio } from "../../components/cityview/realm/trade/Market/MarketOffer";
import { HasOrders, QueryFragment, useTradeQuery } from "./useTradeQueries";
import { orders } from "@bibliothecadao/eternum";
import { SortInterface } from "../../elements/SortButton";
import { useCaravan } from "./useCaravans";
import { getRealm } from "../../utils/realms";
import { useRoads } from "./useRoads";
import useBlockchainStore from "../store/useBlockchainStore";

type useGetMarketProps = {
  selectedResources: string[];
  selectedOrders: string[];
  directOffers: boolean;
  filterOwnOffers: boolean;
};

type useGetMyOffersProps = {
  selectedResources: string[];
  selectedOrders: string[];
};

type TradeResources = {
  resourcesGet: Resource[];
  resourcesGive: Resource[];
};

export function useTrade() {
  const {
    setup: {
      components: { Resource, Trade, Realm, ResourceChest, DetachedResource, Status },
    },
  } = useDojo();

  const getChestResources = (resourcesChestId: bigint): Resource[] => {
    const resourcesChest = getComponentValue(ResourceChest, getEntityIdFromKeys([resourcesChestId]));
    if (!resourcesChest) return [];
    let resources: Resource[] = [];
    let { resources_count } = resourcesChest;
    for (let i = 0; i < resources_count; i++) {
      let entityId = getEntityIdFromKeys([resourcesChestId, BigInt(i)]);
      const resource = getComponentValue(DetachedResource, entityId);
      if (resource) {
        resources.push({
          resourceId: resource.resource_type,
          amount: resource.resource_amount,
        });
      }
    }
    return resources;
  };

  const getTradeResources = (entityId: bigint, tradeId: bigint): TradeResources => {
    let trade = getComponentValue(Trade, getEntityIdFromKeys([BigInt(tradeId)]));

    if (!trade) return { resourcesGet: [], resourcesGive: [] };

    let resourcesGet =
      trade.maker_id === entityId
        ? getChestResources(trade.maker_resource_chest_id)
        : getChestResources(trade.taker_resource_chest_id);

    let resourcesGive =
      trade.maker_id === entityId
        ? getChestResources(trade.taker_resource_chest_id)
        : getChestResources(trade.maker_resource_chest_id);

    return { resourcesGet, resourcesGive };
  };

  const getTradeIdFromResourcesChestId = (resourcesChestId: bigint): bigint | undefined => {
    const tradeIfMaker = Array.from(runQuery([HasValue(Trade, { maker_resource_chest_id: resourcesChestId })]));
    const tradeIfTaker = Array.from(runQuery([HasValue(Trade, { taker_resource_chest_id: resourcesChestId })]));
    if (tradeIfMaker.length > 0) {
      let trade = getComponentValue(Trade, tradeIfMaker[0]);
      return trade?.trade_id;
    } else if (tradeIfTaker.length > 0) {
      let trade = getComponentValue(Trade, tradeIfTaker[0]);
      return trade?.trade_id;
    } else {
      return undefined;
    }
  };

  const getTradeIdFromTransportId = (transportId: bigint): bigint | undefined => {
    const makerTradeIds = runQuery([
      HasValue(Status, { value: 0n }),
      HasValue(Trade, { maker_transport_id: transportId }),
    ]);
    const takerTradeIds = runQuery([
      HasValue(Status, { value: 0n }),
      HasValue(Trade, { taker_transport_id: transportId }),
    ]);

    const tradeId = Array.from(new Set([...makerTradeIds, ...takerTradeIds]))[0];

    return BigInt(tradeId);
  };

  const canAcceptOffer = ({
    realmEntityId,
    resourcesGive,
  }: {
    realmEntityId: bigint;
    resourcesGive: Resource[];
  }): boolean => {
    let canAccept = true;
    Object.values(resourcesGive).forEach((resource) => {
      const realmResource = getComponentValue(
        Resource,
        getEntityIdFromKeys([realmEntityId, BigInt(resource.resourceId)]),
      );
      if (realmResource === undefined || realmResource.balance < resource.amount) {
        canAccept = false;
      }
    });
    return canAccept;
  };

  const getRealmEntityIdFromRealmId = (realmId: bigint): number | undefined => {
    const realms = runQuery([HasValue(Realm, { realm_id: realmId })]);
    if (realms.size > 0) {
      return Number(realms.values().next().value);
    }
  };

  return {
    getTradeResources,
    getTradeIdFromResourcesChestId,
    getChestResources,
    canAcceptOffer,
    getRealmEntityIdFromRealmId,
    getTradeIdFromTransportId,
  };
}

export function useGetMyOffers({ selectedResources }: useGetMyOffersProps): MarketInterface[] {
  const {
    setup: {
      components: { Status, Trade },
    },
  } = useDojo();

  const { realmEntityId } = useRealmStore();

  const [myOffers, setMyOffers] = useState<MarketInterface[]>([]);

  const fragments = useMemo(() => {
    const baseFragments: QueryFragment[] = [
      HasValue(Status, { value: 0n }),
      HasValue(Trade, { maker_id: realmEntityId }),
    ];

    // TODO: create filters
    // if (selectedResources.length > 0)
    //   baseFragments.push(
    //     HasResources(
    //       Trade,
    //       FungibleEntities,
    //       OrderResource,
    //       selectedResources
    //         .map((resource) => resources.find((r) => r.trait === resource)?.id)
    //         .filter(Boolean) as number[],
    //     ),
    //   );

    return baseFragments;
  }, [selectedResources, realmEntityId]);

  const entityIds = useTradeQuery(fragments);

  const { getTradeResources } = useTrade();
  const { getHasRoad } = useRoads();
  const { calculateDistance } = useCaravan();

  useMemo((): any => {
    const optimisticTradeId = entityIds.indexOf(HIGH_ENTITY_ID.toString() as Entity);
    const trades = entityIds
      // avoid having optimistic and real trade at the same time
      .slice(0, optimisticTradeId === -1 ? entityIds.length + 1 : optimisticTradeId + 1)
      .map((tradeId) => {
        let trade = getComponentValue(Trade, tradeId);
        if (trade) {
          const { resourcesGive, resourcesGet } = getTradeResources(realmEntityId, BigInt(tradeId));
          const hasRoad = getHasRoad(realmEntityId, trade.taker_id);

          const distance = calculateDistance(trade.taker_id, realmEntityId);

          return {
            tradeId: BigInt(tradeId),
            makerId: trade.maker_id,
            takerId: trade.taker_id,
            makerOrder: getRealm(trade.maker_id).order,
            expiresAt: trade.expires_at,
            resourcesGet,
            resourcesGive,
            canAccept: false,
            hasRoad,
            ratio: calculateRatio(resourcesGive, resourcesGet),
            distance: distance || 0,
          } as MarketInterface;
        }
      })
      .filter(Boolean) as MarketInterface[];
    setMyOffers(trades);
    // only recompute when different number of orders
  }, [entityIds]);

  return myOffers;
}

export function useGetMarket({
  selectedResources,
  selectedOrders,
  directOffers,
  filterOwnOffers,
}: useGetMarketProps): MarketInterface[] {
  const {
    setup: {
      components: { Status, Trade, Realm },
    },
  } = useDojo();

  const nextBlockTimestamp = useBlockchainStore((state) => state.nextBlockTimestamp);

  const realmEntityId = useRealmStore((state) => state.realmEntityId);

  const [market, setMarket] = useState<MarketInterface[]>([]);

  const fragments = useMemo(() => {
    const baseFragments: QueryFragment[] = [HasValue(Status, { value: 0n })];

    if (directOffers) {
      baseFragments.push(HasValue(Trade, { taker_id: realmEntityId }));
    } else if (filterOwnOffers) {
      baseFragments.push(NotValue(Trade, { maker_id: realmEntityId }));
    } else {
      baseFragments.push(HasValue(Trade, { taker_id: 0n }));
    }

    if (selectedOrders.length > 0) {
      baseFragments.push(
        HasOrders(
          Trade,
          Realm,
          selectedOrders.map((order) => orders.find((o) => o.orderName === order)?.orderId) as number[],
        ),
      );
    }

    // if (selectedResources.length > 0) {
    //   baseFragments.push(
    //     HasResources(
    //       Trade,
    //       FungibleEntities,
    //       OrderResource,
    //       selectedResources
    //         .map((resource) => resources.find((r) => r.trait === resource)?.id)
    //         .filter(Boolean) as number[],
    //     ),
    //   );
    // }

    return baseFragments;
  }, [selectedOrders, selectedResources, realmEntityId]);

  const entityIds = useTradeQuery(fragments);

  const { getTradeResources, canAcceptOffer } = useTrade();
  const { calculateDistance } = useCaravan();
  const { getHasRoad } = useRoads();

  useEffect(() => {
    const trades = entityIds
      .map((tradeId) => {
        let trade = getComponentValue(Trade, tradeId);
        if (trade) {
          const isMine = trade.maker_id === realmEntityId;
          const { resourcesGive, resourcesGet } = getTradeResources(realmEntityId, BigInt(tradeId));
          const distance = calculateDistance(trade.maker_id, realmEntityId);
          const hasRoad = getHasRoad(realmEntityId, trade.maker_id);
<<<<<<< HEAD
          return {
            tradeId: BigInt(tradeId),
            makerId: trade.maker_id,
            takerId: trade.taker_id,
            makerOrder: getRealm(trade.maker_id).order,
            expiresAt: trade.expires_at,
            resourcesGet: isMine ? resourcesGive : resourcesGet,
            resourcesGive: isMine ? resourcesGet : resourcesGive,
            canAccept: canAcceptOffer({ realmEntityId, resourcesGive }),
            ratio: isMine ? calculateRatio(resourcesGet, resourcesGive) : calculateRatio(resourcesGive, resourcesGet),
            distance: distance || 0,
            hasRoad,
          } as MarketInterface;
=======
          if (nextBlockTimestamp && trade.expires_at > nextBlockTimestamp) {
            return {
              tradeId,
              makerId: trade.maker_id,
              takerId: trade.taker_id,
              makerOrder: getRealm(trade.maker_id).order,
              expiresAt: trade.expires_at,
              resourcesGet: isMine ? resourcesGive : resourcesGet,
              resourcesGive: isMine ? resourcesGet : resourcesGive,
              canAccept: canAcceptOffer({ realmEntityId, resourcesGive }),
              ratio: isMine ? calculateRatio(resourcesGet, resourcesGive) : calculateRatio(resourcesGive, resourcesGet),
              distance: distance || 0,
              hasRoad,
            } as MarketInterface;
          }
>>>>>>> 2a92f6df
        }
      })
      .filter(Boolean) as MarketInterface[];
    setMarket(trades);
  }, [entityIds]);

  return market;
}

/**
 * sort trades based on active filters
 */
export function sortTrades(trades: MarketInterface[], activeSort: SortInterface): MarketInterface[] {
  if (activeSort.sort !== "none") {
    if (activeSort.sortKey === "ratio") {
      return trades.sort((a, b) => {
        if (activeSort.sort === "asc") {
          return a.ratio - b.ratio;
        } else {
          return b.ratio - a.ratio;
        }
      });
    } else if (activeSort.sortKey === "time") {
      return trades.sort((a, b) => {
        if (activeSort.sort === "asc") {
          return a.expiresAt - b.expiresAt;
        } else {
          return b.expiresAt - a.expiresAt;
        }
      });
    } else if (activeSort.sortKey === "distance") {
      return trades.sort((a, b) => {
        if (activeSort.sort === "asc") {
          return a.distance - b.distance;
        } else {
          return b.distance - a.distance;
        }
      });
    } else if (activeSort.sortKey === "realm") {
      return trades.sort((a: any, b: any) => {
        if (activeSort.sort === "asc") {
          return a.makerId - b.makerId;
        } else {
          return b.makerId - a.makerId;
        }
      });
    } else {
      return trades;
    }
  } else {
    return trades.sort((a: any, b: any) => b!.tradeId - a!.tradeId);
  }
}<|MERGE_RESOLUTION|>--- conflicted
+++ resolved
@@ -285,24 +285,9 @@
           const { resourcesGive, resourcesGet } = getTradeResources(realmEntityId, BigInt(tradeId));
           const distance = calculateDistance(trade.maker_id, realmEntityId);
           const hasRoad = getHasRoad(realmEntityId, trade.maker_id);
-<<<<<<< HEAD
-          return {
-            tradeId: BigInt(tradeId),
-            makerId: trade.maker_id,
-            takerId: trade.taker_id,
-            makerOrder: getRealm(trade.maker_id).order,
-            expiresAt: trade.expires_at,
-            resourcesGet: isMine ? resourcesGive : resourcesGet,
-            resourcesGive: isMine ? resourcesGet : resourcesGive,
-            canAccept: canAcceptOffer({ realmEntityId, resourcesGive }),
-            ratio: isMine ? calculateRatio(resourcesGet, resourcesGive) : calculateRatio(resourcesGive, resourcesGet),
-            distance: distance || 0,
-            hasRoad,
-          } as MarketInterface;
-=======
           if (nextBlockTimestamp && trade.expires_at > nextBlockTimestamp) {
             return {
-              tradeId,
+              tradeId: BigInt(tradeId),
               makerId: trade.maker_id,
               takerId: trade.taker_id,
               makerOrder: getRealm(trade.maker_id).order,
@@ -315,7 +300,6 @@
               hasRoad,
             } as MarketInterface;
           }
->>>>>>> 2a92f6df
         }
       })
       .filter(Boolean) as MarketInterface[];
