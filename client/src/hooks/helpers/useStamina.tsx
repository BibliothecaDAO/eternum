--- conflicted
+++ resolved
@@ -1,13 +1,6 @@
-<<<<<<< HEAD
-import { ClientConfigManager } from "@/dojo/modelManager/ClientConfigManager";
-import { ID, ResourcesIds, TravelTypes, WORLD_CONFIG_ID } from "@bibliothecadao/eternum";
-import { useEntityQuery } from "@dojoengine/react";
-import { Component, Has, HasValue, getComponentValue, runQuery } from "@dojoengine/recs";
-=======
 import { StaminaManager } from "@/dojo/modelManager/StaminaManager";
 import { ID } from "@bibliothecadao/eternum";
 import { useComponentValue } from "@dojoengine/react";
->>>>>>> 0acaab56
 import { getEntityIdFromKeys } from "@dojoengine/utils";
 import { useMemo } from "react";
 import { useDojo } from "../context/DojoContext";
@@ -21,124 +14,5 @@
     return new StaminaManager(setup, entityId);
   }, [entityId, stamina?.amount, stamina?.last_refill_tick]);
 
-<<<<<<< HEAD
-    const armiesEntityIds = runQuery([Has(Army), HasValue(Army, { entity_id: travelingEntityId })]);
-    const armyEntity = getComponentValue(Army, Array.from(armiesEntityIds)[0]);
-
-    if (staminaEntity && armyEntity && BigInt(currentArmiesTick) !== staminaEntity.last_refill_tick) {
-      staminaEntity = {
-        ...staminaEntity,
-        last_refill_tick: BigInt(currentArmiesTick),
-        amount: getMaxStamina(armyEntity.troops, StaminaConfig),
-      };
-    }
-    return staminaEntity;
-  };
-
-  const getStamina = ({
-    travelingEntityId,
-    currentArmiesTick,
-  }: {
-    travelingEntityId: ID;
-    currentArmiesTick: number;
-  }) => {
-    const staminasEntityIds = runQuery([HasValue(Stamina, { entity_id: travelingEntityId })]);
-    let staminaEntity = getComponentValue(Stamina, Array.from(staminasEntityIds)[0]);
-
-    const armiesEntityIds = runQuery([Has(Army), HasValue(Army, { entity_id: travelingEntityId })]);
-    const armyEntity = getComponentValue(Army, Array.from(armiesEntityIds)[0]);
-
-    if (staminaEntity && BigInt(currentArmiesTick) !== staminaEntity?.last_refill_tick) {
-      staminaEntity = {
-        ...staminaEntity!,
-        last_refill_tick: BigInt(currentArmiesTick),
-        amount: getMaxStamina(armyEntity!.troops, StaminaConfig),
-      };
-    }
-    return staminaEntity;
-  };
-
-  const getMaxStaminaByEntityId = (travelingEntityId: ID): number => {
-    const armiesEntityIds = runQuery([Has(Army), HasValue(Army, { entity_id: travelingEntityId })]);
-    const armyEntity = getComponentValue(Army, Array.from(armiesEntityIds)[0]);
-    if (!armyEntity) return 0;
-    const maxStamina = getMaxStamina(armyEntity.troops, StaminaConfig);
-
-    return maxStamina;
-  };
-
-  const optimisticStaminaUpdate = (overrideId: string, entityId: ID, cost: number, currentArmiesTick: number) => {
-    const entity = getEntityIdFromKeys([BigInt(entityId)]);
-
-    const stamina = getStamina({ travelingEntityId: entityId, currentArmiesTick });
-
-    Stamina.addOverride(overrideId, {
-      entity,
-      value: {
-        entity_id: entityId,
-        last_refill_tick: stamina?.last_refill_tick || 0n,
-        amount: stamina?.amount ? stamina.amount - cost : 0,
-      },
-    });
-  };
-
-  const useArmiesCanMoveCount = (entityArmies: any) => {
-    const config = ClientConfigManager.instance();
-    const travelCost = config.getTravelStaminaCost(TravelTypes.Travel);
-
-    if (!entityArmies) return 0;
-
-    return entityArmies.filter((entity: any) => {
-      const stamina = getStamina({
-        travelingEntityId: entity.entity_id,
-        currentArmiesTick,
-      });
-      return (stamina?.amount || 0) >= travelCost;
-    }).length;
-  };
-
-  return {
-    optimisticStaminaUpdate,
-    useStaminaByEntityId,
-    getStamina,
-    getMaxStaminaByEntityId,
-    useArmiesCanMoveCount,
-  };
-};
-
-const getMaxStamina = (troops: any, StaminaConfig: Component): number => {
-  let maxStaminas: number[] = [];
-  if (troops.knight_count > 0) {
-    const knightConfig = getComponentValue(
-      StaminaConfig,
-      getEntityIdFromKeys([WORLD_CONFIG_ID, BigInt(ResourcesIds.Knight)]),
-    );
-    if (!knightConfig) return 0;
-    maxStaminas.push(knightConfig!.max_stamina);
-  }
-  if (troops.crossbowman_count > 0) {
-    const crossbowmanConfig = getComponentValue(
-      StaminaConfig,
-      getEntityIdFromKeys([WORLD_CONFIG_ID, BigInt(ResourcesIds.Crossbowman)]),
-    );
-    if (!crossbowmanConfig) return 0;
-    maxStaminas.push(crossbowmanConfig!.max_stamina);
-  }
-  if (troops.paladin_count > 0) {
-    const paladinConfig = getComponentValue(
-      StaminaConfig,
-      getEntityIdFromKeys([WORLD_CONFIG_ID, BigInt(ResourcesIds.Paladin)]),
-    );
-    if (!paladinConfig) return 0;
-    maxStaminas.push(paladinConfig!.max_stamina);
-  }
-
-  if (maxStaminas.length === 0) return 0;
-
-  const maxArmyStamina = Math.min(...maxStaminas);
-
-  return maxArmyStamina;
-=======
   return manager;
->>>>>>> 0acaab56
 };