--- conflicted
+++ resolved
@@ -185,7 +185,6 @@
     },
   } = useDojo();
 
-<<<<<<< HEAD
   const entities = runQuery([
     HasValue(Owner, { address }),
     Not(Movable),
@@ -193,9 +192,6 @@
     Not(Bank),
     HasValue(Position, { ...position }),
   ]);
-=======
-  const entities = runQuery([HasValue(Owner, { address }), Not(Movable), HasValue(Position, { ...position })]);
->>>>>>> 7d0c4ac0
 
   return Array.from(entities)
     .map((entityId) => {
