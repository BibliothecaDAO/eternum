import { Entity, Has, HasValue, NotValue, getComponentValue, runQuery } from "@dojoengine/recs";
import { useDojo } from "../context/DojoContext";
import useRealmStore from "../store/useRealmStore";
<<<<<<< HEAD
import { getEntityIdFromKeys, getForeignKeyEntityId } from "../../utils/utils";
import { useComponentValue, useEntityQuery } from "@dojoengine/react";
=======
import { getEntityIdFromKeys, getForeignKeyEntityId } from "../../ui/utils/utils";
import { useEntityQuery } from "@dojoengine/react";
>>>>>>> 898e9a76
import { BigNumberish } from "starknet";
import { Resource } from "@bibliothecadao/eternum";
import { EventType, useNotificationsStore } from "../store/useNotificationsStore";
import { ProductionManager } from "../../dojo/modelManager/ProductionManager";
import { useEffect, useState } from "react";
import useBlockchainStore from "../store/useBlockchainStore";

export function useResources() {
  const {
    account: { account },
    setup: {
      components: {
        Inventory,
        ForeignKey,
        ResourceChest,
        DetachedResource,
        Resource,
        CaravanMembers,
        Position,
        ResourceCost,
        Realm,
        Production,
      },
      optimisticSystemCalls: { optimisticOffloadResources },
      systemCalls: { transfer_items },
    },
  } = useDojo();

  const realmEntityId = useRealmStore((state) => state.realmEntityId);
  const deleteNotification = useNotificationsStore((state) => state.deleteNotification);

  // for any entity that has a resourceChest in its inventory,
  const getResourcesFromInventory = (entityId: bigint): { resources: Resource[]; indices: number[] } => {
    let indices: number[] = [];
    let resources: Record<number, number> = {};
    let inventory = getComponentValue(Inventory, getEntityIdFromKeys([entityId]));

    if (!inventory) {
      return { resources: [], indices: [] };
    }

    // todo: switch back to items_count when working
    for (let i = 0; i < inventory.items_count; i++) {
      let foreignKey = inventory
        ? getComponentValue(ForeignKey, getForeignKeyEntityId(entityId, inventory.items_key, BigInt(i)))
        : undefined;

      // if nothing on this index, break
      let resourcesChest = foreignKey
        ? getComponentValue(ResourceChest, getEntityIdFromKeys([foreignKey.entity_id]))
        : undefined;

      if (resourcesChest && foreignKey) {
        let { resources_count } = resourcesChest;
        for (let i = 0; i < resources_count; i++) {
          let entityId = getEntityIdFromKeys([BigInt(foreignKey.entity_id), BigInt(i)]);
          const resource = getComponentValue(DetachedResource, entityId);
          if (resource) {
            resources[resource.resource_type] =
              (resources[resource.resource_type] || 0) + Number(resource.resource_amount);
          }
        }
      }
      if (!resourcesChest) {
        break;
      }
      indices.push(i);
    }

    return {
      resources: Object.keys(resources).map((resourceId: string) => ({
        resourceId: Number(resourceId),
        amount: resources[Number(resourceId)],
      })),
      indices,
    };
  };

  const getResourcesFromResourceChestIds = (entityIds: bigint[]): Resource[] => {
    let resources: Record<number, number> = {};

    // todo: switch back to items_count when working
    for (let i = 0; i < entityIds.length; i++) {
      let resourcesChest = getComponentValue(ResourceChest, getEntityIdFromKeys([entityIds[i]]));

      if (resourcesChest) {
        let { resources_count } = resourcesChest;
        for (let i = 0; i < resources_count; i++) {
          let entityId = getEntityIdFromKeys([entityIds[i], BigInt(i)]);
          const resource = getComponentValue(DetachedResource, entityId);
          if (resource) {
            resources[resource.resource_type] =
              (resources[resource.resource_type] || 0) + Number(resource.resource_amount);
          }
        }
      }
      if (!resourcesChest) {
        break;
      }
    }

    return Object.keys(resources).map((resourceId: string) => ({
      resourceId: Number(resourceId),
      amount: resources[Number(resourceId)],
    }));
  };

  const getResourceChestIdFromInventoryIndex = (entityId: bigint, index: number): bigint | undefined => {
    let inventory = getComponentValue(Inventory, getEntityIdFromKeys([BigInt(entityId)]));
    let foreignKey = inventory
      ? getComponentValue(ForeignKey, getForeignKeyEntityId(entityId, inventory.items_key, BigInt(index)))
      : undefined;

    return foreignKey?.entity_id;
  };

  const getResourceCosts = (costUuid: bigint, count: number) => {
    let resourceCosts = [];
    for (let i = 0; i < count; i++) {
      let resourceCost = getComponentValue(ResourceCost, getEntityIdFromKeys([costUuid, BigInt(i)]));
      if (resourceCost) {
        resourceCosts.push({ resourceId: resourceCost.resource_type, amount: Number(resourceCost.amount) });
      }
    }
    return resourceCosts;
  };

  const getRealmsWithSpecificResource = (
    resourceId: number,
    minAmount: number,
  ): { realmEntityId: bigint; realmId: bigint; amount: number }[] => {
    const allRealms = Array.from(runQuery([Has(Realm)]));

    const realmsWithResource = allRealms
      .map((id: Entity) => {
        const realm = getComponentValue(Realm, id);
        const resource = realm
          ? getComponentValue(Resource, getEntityIdFromKeys([realm?.entity_id, BigInt(resourceId)]))
          : undefined;

        if (resource && resource.balance > minAmount) {
          return {
            realmEntityId: realm?.entity_id,
            realmId: realm?.realm_id,
            amount: Number(resource.balance),
          };
        }
      })
      .filter(Boolean) as { realmEntityId: bigint; realmId: bigint; amount: number }[];

    return realmsWithResource;
  };

  //  caravans coming your way with a resource chest in their inventory
  const getCaravansWithResourcesChest = () => {
    const realmPosition = getComponentValue(Position, getEntityIdFromKeys([realmEntityId]));

    const caravansAtPositionWithInventory = useEntityQuery([
      Has(CaravanMembers),
      NotValue(Inventory, {
        items_count: 0n,
      }),
      HasValue(Position, {
        x: realmPosition?.x,
        y: realmPosition?.y,
      }),
    ]);

    return caravansAtPositionWithInventory.map((id) => {
      const caravanMembers = getComponentValue(CaravanMembers, id);
      return caravanMembers!.entity_id;
    });
  };

  /* Empty Resource Chest
   * @param receiver_id: entity id of entity that will add resources to balance
   * @param carrier_id: id of the entity that carries the resource chest
   * @param resources_chest_id: id of the resources chest
   * @param [optimisticResourcesGet]: resources to display in case of optimistic rendering
   * @returns: void
   */
  const offloadChests = async (
    receiving_entity_id: BigNumberish,
    transport_id: BigNumberish,
    entity_index_in_inventory: BigNumberish[],
    optimisticResourcesGet?: Resource[],
  ) => {
    if (optimisticResourcesGet) {
      await optimisticOffloadResources(
        optimisticResourcesGet,
        transfer_items,
      )({
        signer: account,
        receiver_id: receiving_entity_id,
        sender_id: transport_id,
        indices: entity_index_in_inventory,
      });
    } else {
      await transfer_items({
        signer: account,
        sender_id: transport_id,
        receiver_id: receiving_entity_id,
        indices: entity_index_in_inventory,
      });
    }
    deleteNotification([transport_id.toString()], EventType.EmptyChest);
  };

  return {
    getRealmsWithSpecificResource,
    getResourcesFromInventory,
    getResourcesFromResourceChestIds,
    offloadChests,
    getResourceChestIdFromInventoryIndex,
    getCaravansWithResourcesChest,
    getResourceCosts,
  };
}

export function useResourceBalance() {
  const {
    setup: {
      components: { Resource, Production },
    },
  } = useDojo();

  const currentTick = useBlockchainStore((state) => state.currentTick);

  const getFoodResources = (entityId: bigint): Resource[] => {
    const wheatBalance = new ProductionManager(Production, Resource, entityId, 254n).balance(currentTick);
    const fishBalance = new ProductionManager(Production, Resource, entityId, 255n).balance(currentTick);

    return [
      { resourceId: 254, amount: wheatBalance },
      { resourceId: 255, amount: fishBalance },
    ];
  };

  const getBalance = (entityId: bigint, resourceId: number) => {
    const productionManager = new ProductionManager(Production, Resource, entityId, BigInt(resourceId));
    return { balance: productionManager.balance(currentTick), resourceId };
  };

  const useBalance = (entityId: bigint, resourceId: number) => {
    const [resourceBalance, setResourceBalance] = useState<Resource>({ amount: 0, resourceId });

    const resource = useComponentValue(Resource, getEntityIdFromKeys([entityId, BigInt(resourceId)]));
    const production = useComponentValue(Production, getEntityIdFromKeys([entityId, BigInt(resourceId)]));

    useEffect(() => {
      const productionManager = new ProductionManager(Production, Resource, entityId, BigInt(resourceId));
      setResourceBalance({ amount: productionManager.balance(currentTick), resourceId });
    }, [resource, production]);

    return resourceBalance;
  };

  return {
    getFoodResources,
    getBalance,
    useBalance,
  };
}<|MERGE_RESOLUTION|>--- conflicted
+++ resolved
@@ -1,15 +1,10 @@
-import { Entity, Has, HasValue, NotValue, getComponentValue, runQuery } from "@dojoengine/recs";
+import { type Entity, Has, HasValue, NotValue, getComponentValue, runQuery } from "@dojoengine/recs";
 import { useDojo } from "../context/DojoContext";
 import useRealmStore from "../store/useRealmStore";
-<<<<<<< HEAD
 import { getEntityIdFromKeys, getForeignKeyEntityId } from "../../utils/utils";
 import { useComponentValue, useEntityQuery } from "@dojoengine/react";
-=======
-import { getEntityIdFromKeys, getForeignKeyEntityId } from "../../ui/utils/utils";
-import { useEntityQuery } from "@dojoengine/react";
->>>>>>> 898e9a76
-import { BigNumberish } from "starknet";
-import { Resource } from "@bibliothecadao/eternum";
+import { type BigNumberish } from "starknet";
+import { type Resource } from "@bibliothecadao/eternum";
 import { EventType, useNotificationsStore } from "../store/useNotificationsStore";
 import { ProductionManager } from "../../dojo/modelManager/ProductionManager";
 import { useEffect, useState } from "react";
@@ -41,9 +36,9 @@
 
   // for any entity that has a resourceChest in its inventory,
   const getResourcesFromInventory = (entityId: bigint): { resources: Resource[]; indices: number[] } => {
-    let indices: number[] = [];
-    let resources: Record<number, number> = {};
-    let inventory = getComponentValue(Inventory, getEntityIdFromKeys([entityId]));
+    const indices: number[] = [];
+    const resources: Record<number, number> = {};
+    const inventory = getComponentValue(Inventory, getEntityIdFromKeys([entityId]));
 
     if (!inventory) {
       return { resources: [], indices: [] };
@@ -51,19 +46,19 @@
 
     // todo: switch back to items_count when working
     for (let i = 0; i < inventory.items_count; i++) {
-      let foreignKey = inventory
+      const foreignKey = inventory
         ? getComponentValue(ForeignKey, getForeignKeyEntityId(entityId, inventory.items_key, BigInt(i)))
         : undefined;
 
       // if nothing on this index, break
-      let resourcesChest = foreignKey
+      const resourcesChest = foreignKey
         ? getComponentValue(ResourceChest, getEntityIdFromKeys([foreignKey.entity_id]))
         : undefined;
 
       if (resourcesChest && foreignKey) {
-        let { resources_count } = resourcesChest;
+        const { resources_count } = resourcesChest;
         for (let i = 0; i < resources_count; i++) {
-          let entityId = getEntityIdFromKeys([BigInt(foreignKey.entity_id), BigInt(i)]);
+          const entityId = getEntityIdFromKeys([BigInt(foreignKey.entity_id), BigInt(i)]);
           const resource = getComponentValue(DetachedResource, entityId);
           if (resource) {
             resources[resource.resource_type] =
@@ -87,16 +82,16 @@
   };
 
   const getResourcesFromResourceChestIds = (entityIds: bigint[]): Resource[] => {
-    let resources: Record<number, number> = {};
+    const resources: Record<number, number> = {};
 
     // todo: switch back to items_count when working
     for (let i = 0; i < entityIds.length; i++) {
-      let resourcesChest = getComponentValue(ResourceChest, getEntityIdFromKeys([entityIds[i]]));
+      const resourcesChest = getComponentValue(ResourceChest, getEntityIdFromKeys([entityIds[i]]));
 
       if (resourcesChest) {
-        let { resources_count } = resourcesChest;
+        const { resources_count } = resourcesChest;
         for (let i = 0; i < resources_count; i++) {
-          let entityId = getEntityIdFromKeys([entityIds[i], BigInt(i)]);
+          const entityId = getEntityIdFromKeys([entityIds[i], BigInt(i)]);
           const resource = getComponentValue(DetachedResource, entityId);
           if (resource) {
             resources[resource.resource_type] =
@@ -116,8 +111,8 @@
   };
 
   const getResourceChestIdFromInventoryIndex = (entityId: bigint, index: number): bigint | undefined => {
-    let inventory = getComponentValue(Inventory, getEntityIdFromKeys([BigInt(entityId)]));
-    let foreignKey = inventory
+    const inventory = getComponentValue(Inventory, getEntityIdFromKeys([BigInt(entityId)]));
+    const foreignKey = inventory
       ? getComponentValue(ForeignKey, getForeignKeyEntityId(entityId, inventory.items_key, BigInt(index)))
       : undefined;
 
@@ -125,9 +120,9 @@
   };
 
   const getResourceCosts = (costUuid: bigint, count: number) => {
-    let resourceCosts = [];
+    const resourceCosts = [];
     for (let i = 0; i < count; i++) {
-      let resourceCost = getComponentValue(ResourceCost, getEntityIdFromKeys([costUuid, BigInt(i)]));
+      const resourceCost = getComponentValue(ResourceCost, getEntityIdFromKeys([costUuid, BigInt(i)]));
       if (resourceCost) {
         resourceCosts.push({ resourceId: resourceCost.resource_type, amount: Number(resourceCost.amount) });
       }
@@ -138,7 +133,7 @@
   const getRealmsWithSpecificResource = (
     resourceId: number,
     minAmount: number,
-  ): { realmEntityId: bigint; realmId: bigint; amount: number }[] => {
+  ): Array<{ realmEntityId: bigint; realmId: bigint; amount: number }> => {
     const allRealms = Array.from(runQuery([Has(Realm)]));
 
     const realmsWithResource = allRealms
@@ -156,7 +151,7 @@
           };
         }
       })
-      .filter(Boolean) as { realmEntityId: bigint; realmId: bigint; amount: number }[];
+      .filter(Boolean) as Array<{ realmEntityId: bigint; realmId: bigint; amount: number }>;
 
     return realmsWithResource;
   };
