--- conflicted
+++ resolved
@@ -1,4 +1,5 @@
 import { ClientComponents } from "@/dojo/createClientComponents";
+import { getArmyTotalCapacity } from "@/dojo/modelManager/utils/ArmyMovementUtils";
 import { ContractAddress, EternumGlobalConfig, ID, Position } from "@bibliothecadao/eternum";
 import { useEntityQuery } from "@dojoengine/react";
 import {
@@ -16,11 +17,7 @@
 import { useMemo } from "react";
 import { shortString } from "starknet";
 import { useDojo } from "../context/DojoContext";
-<<<<<<< HEAD
 import { PlayerStructure } from "./useEntities";
-=======
-import { getArmyTotalCapacity } from "@/dojo/modelManager/utils/ArmyMovementUtils";
->>>>>>> 9fb576c5
 
 export type ArmyInfo = ComponentValue<ClientComponents["Army"]["schema"]> & {
   name: string;
