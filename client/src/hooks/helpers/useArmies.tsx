--- conflicted
+++ resolved
@@ -312,20 +312,11 @@
     }, [allArmies]);
 
     const userAttackingArmies = useMemo(() => {
-<<<<<<< HEAD
-      return allArmies.filter((army: any) => {
-        const entityOwner = getComponentValue(Protectee, getEntityIdFromKeys([army?.entity_id || 0n]));
-        console.log(entityOwner);
-        return !entityOwner;
-      });
-    }, [allArmies]);
-=======
       return userArmies.filter((army: any) => {
         const entityOwner = getComponentValue(Protectee, getEntityIdFromKeys([army?.entity_id || 0n]));
         return !entityOwner;
       });
     }, [userArmies]);
->>>>>>> 0622fc72
 
     return {
       allArmies,
