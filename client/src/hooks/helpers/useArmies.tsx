--- conflicted
+++ resolved
@@ -273,53 +273,6 @@
   };
 };
 
-<<<<<<< HEAD
-export const useArmiesByBattleId = (battle_id: bigint) => {
-  const {
-    setup: {
-      components: {
-        Position,
-        EntityOwner,
-        Owner,
-        Health,
-        Quantity,
-        Movable,
-        Capacity,
-        Weight,
-        ArrivalTime,
-        Realm,
-        Army,
-        Protectee,
-        EntityName,
-        Stamina,
-      },
-    },
-    account: { account },
-  } = useDojo();
-
-  const armiesEntityIds = useEntityQuery([HasValue(Army, { battle_id: battle_id }), NotValue(Army, { battle_id: 0n })]);
-  return formatArmies(
-    Array.from(armiesEntityIds),
-    account.address,
-    Army,
-    Protectee,
-    EntityName,
-    Health,
-    Quantity,
-    Movable,
-    Capacity,
-    Weight,
-    ArrivalTime,
-    Position,
-    EntityOwner,
-    Owner,
-    Realm,
-    Stamina,
-  );
-};
-
-=======
->>>>>>> 47e99b22
 export const getArmiesByBattleId = () => {
   const {
     setup: {
