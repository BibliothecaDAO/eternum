--- conflicted
+++ resolved
@@ -1,10 +1,5 @@
-import { ClientConfigManager } from "@/dojo/modelManager/ClientConfigManager";
 import { calculateDistance } from "@/ui/utils/utils";
-<<<<<<< HEAD
-import { ID, Position, TravelTypes } from "@bibliothecadao/eternum";
-=======
 import { ID } from "@bibliothecadao/eternum";
->>>>>>> 0acaab56
 import { getComponentValue } from "@dojoengine/recs";
 import { getEntityIdFromKeys } from "@dojoengine/utils";
 import { useDojo } from "../context/DojoContext";
@@ -13,13 +8,6 @@
   const {
     setup: { components },
   } = useDojo();
-<<<<<<< HEAD
-  const config = ClientConfigManager.instance();
-  const travelStaminaCost = config.getTravelStaminaCost(TravelTypes.Travel);
-
-  const { optimisticStaminaUpdate } = useStamina();
-=======
->>>>>>> 0acaab56
 
   const computeTravelTime = (fromId: ID, toId: ID, secPerKm: number, pickup?: boolean) => {
     const fromPosition = getComponentValue(components.Position, getEntityIdFromKeys([BigInt(fromId)]));
@@ -35,54 +23,5 @@
     return pickup ? onewayTime * 2 : onewayTime;
   };
 
-<<<<<<< HEAD
-  const optimisticTravelHex = (
-    entityId: ID,
-    col: number,
-    row: number,
-    pathLength: number,
-    currentArmiesTick: number,
-  ) => {
-    let overrideId = uuid();
-
-    const entity = getEntityIdFromKeys([BigInt(entityId)]);
-
-    optimisticStaminaUpdate(overrideId, entityId, travelStaminaCost * pathLength, currentArmiesTick);
-
-    components.Position.addOverride(overrideId, {
-      entity,
-      value: {
-        entity_id: entityId,
-        x: col,
-        y: row,
-      },
-    });
-    return overrideId;
-  };
-
-  const travelToHex = async ({ travelingEntityId, directions, path, currentArmiesTick }: TravelToHexProps) => {
-    if (!travelingEntityId) return;
-
-    const overrideId = optimisticTravelHex(
-      travelingEntityId,
-      path[path.length - 1].x,
-      path[path.length - 1].y,
-      path.length - 1,
-      currentArmiesTick,
-    );
-
-    travel_hex({
-      signer: account,
-      travelling_entity_id: travelingEntityId,
-      directions,
-    }).catch(() => {
-      components.Position.removeOverride(overrideId);
-      components.Stamina.removeOverride(overrideId);
-    });
-  };
-
-  return { travelToHex, computeTravelTime };
-=======
   return { computeTravelTime };
->>>>>>> 0acaab56
 }