import { FELT_CENTER } from "@/ui/config";
import { useEntityQuery } from "@dojoengine/react";
import { Has, HasValue, getComponentValue } from "@dojoengine/recs";
import { useEffect, useMemo } from "react";
import { useSearch } from "wouter/use-location";
import { useDojo } from "../context/DojoContext";
<<<<<<< HEAD
=======
import { FELT_CENTER } from "@/ui/config";
>>>>>>> c5ca781c
import useRealmStore from "../store/useRealmStore";

export const useHexPosition = () => {
  const {
    setup: {
      components: { Structure, Position, Owner },
    },
  } = useDojo();

  const searchString = useSearch();
  const setRealmEntityId = useRealmStore((state) => state.setRealmEntityId);

  const hexPosition = useMemo(() => {
    const params = new URLSearchParams(searchString);
    const x = params.get("col");
    const y = params.get("row");
    return { col: Number(x), row: Number(y) };
  }, [searchString]);

  const structures = useEntityQuery([
    Has(Structure),
    HasValue(Position, { x: hexPosition.col + FELT_CENTER, y: hexPosition.row + FELT_CENTER }),
  ]);

  const structure = useMemo(() => {
    if (structures?.length === 0) return null;
    return getComponentValue(Structure, structures[0]);
  }, [structures]);

  useEffect(() => {
    const owner = getComponentValue(Owner, structures[0]);
    if (owner) {
      setRealmEntityId(owner.entity_id);
    }
  }, [structure]);
};<|MERGE_RESOLUTION|>--- conflicted
+++ resolved
@@ -4,10 +4,6 @@
 import { useEffect, useMemo } from "react";
 import { useSearch } from "wouter/use-location";
 import { useDojo } from "../context/DojoContext";
-<<<<<<< HEAD
-=======
-import { FELT_CENTER } from "@/ui/config";
->>>>>>> c5ca781c
 import useRealmStore from "../store/useRealmStore";
 
 export const useHexPosition = () => {
