--- conflicted
+++ resolved
@@ -1,35 +1,7 @@
-<<<<<<< HEAD
-import { Resource } from "@bibliothecadao/eternum";
-=======
-import { useExploredHexesStore } from "@/ui/components/worldmap/hexagon/WorldHexagon";
-import { FELT_CENTER } from "@/ui/config";
-import {
-  EternumGlobalConfig,
-  ID,
-  Position,
-  Resource,
-  neighborOffsetsEven,
-  neighborOffsetsOdd,
-} from "@bibliothecadao/eternum";
-import { getComponentValue } from "@dojoengine/recs";
-import { getEntityIdFromKeys } from "@dojoengine/utils";
-import { uuid } from "@latticexyz/utils";
->>>>>>> d8fa2e27
+import { Resource, ID } from "@bibliothecadao/eternum";
 import { useEffect, useRef, useState } from "react";
 import { Subscription } from "rxjs";
 import { useDojo } from "../context/DojoContext";
-<<<<<<< HEAD
-=======
-import useRealmStore from "../store/useRealmStore";
-import { useStamina } from "./useStamina";
-
-interface ExploreHexProps {
-  explorerId: ID | undefined;
-  direction: number | undefined;
-  path: Position[];
-  currentArmiesTick: number;
-}
->>>>>>> d8fa2e27
 
 export function useExplore() {
   const {
@@ -39,38 +11,6 @@
       },
     },
   } = useDojo();
-<<<<<<< HEAD
-=======
-
-  const realmEntityIds = useRealmStore((state) => state.realmEntityIds);
-  const setExploredHexes = useExploredHexesStore((state) => state.setExploredHexes);
-  const { optimisticStaminaUpdate } = useStamina();
-
-  const removeHex = useExploredHexesStore((state) => state.removeHex);
-
-  const isExplored = (col: number, row: number) => {
-    const exploredMap = getComponentValue(Tile, getEntityIdFromKeys([BigInt(col), BigInt(row)]));
-
-    return exploredMap ? true : false;
-  };
-
-  const exploredColsRows = (
-    startCol: number,
-    endCol: number,
-    startRow: number,
-    endRow: number,
-  ): { col: number; row: number }[] => {
-    let explored = [];
-    for (let col = startCol; col <= endCol; col++) {
-      for (let row = startRow; row <= endRow; row++) {
-        if (isExplored(col, row)) {
-          explored.push({ col, row });
-        }
-      }
-    }
-    return explored;
-  };
->>>>>>> d8fa2e27
 
   const useFoundResources = (entityId: ID | undefined) => {
     const [foundResources, setFoundResources] = useState<Resource | undefined>();
@@ -104,66 +44,5 @@
     return { foundResources, setFoundResources };
   };
 
-<<<<<<< HEAD
   return { useFoundResources };
-=======
-  const getExplorationInput = (col: number, row: number) => {
-    // check if not explored yet
-    if (isExplored(col, row)) {
-      return;
-    }
-
-    const neighborOffsets = row % 2 === 0 ? neighborOffsetsEven : neighborOffsetsOdd;
-
-    // check if the neighbor hexes have been explored by the same player
-    for (let offset of neighborOffsets) {
-      let exploration = getComponentValue(Tile, getEntityIdFromKeys([BigInt(col + offset.i), BigInt(row + offset.j)]));
-      if (
-        exploration &&
-        realmEntityIds.some((realmEntity) => (exploration?.explored_by_id || 0) === realmEntity.realmEntityId)
-      ) {
-        return {
-          exploration,
-          direction: findDirection({ col: Number(exploration.col), row: Number(exploration.row) }, { col, row }),
-        };
-      }
-    }
-  };
-
-  const optimisticExplore = (entityId: ID, col: number, row: number, currentArmiesTick: number) => {
-    let overrideId = uuid();
-
-    const entity = getEntityIdFromKeys([BigInt(entityId)]);
-
-    optimisticStaminaUpdate(overrideId, entityId, EternumGlobalConfig.stamina.exploreCost, currentArmiesTick);
-
-    Position.addOverride(overrideId, {
-      entity,
-      value: {
-        entity_id: entityId,
-        x: col,
-        y: row,
-      },
-    });
-    return overrideId;
-  };
-
-  const exploreHex = async ({ explorerId, direction, path, currentArmiesTick }: ExploreHexProps) => {
-    if (!explorerId || direction === undefined) return;
-    setExploredHexes(path[1].x - FELT_CENTER, path[1].y - FELT_CENTER);
-
-    const overrideId = optimisticExplore(explorerId, path[1].x, path[1].y, currentArmiesTick);
-
-    explore({
-      unit_id: explorerId,
-      direction,
-      signer: account,
-    }).catch((e) => {
-      removeHex(path[1].x - FELT_CENTER, path[1].y - FELT_CENTER);
-      Position.removeOverride(overrideId);
-      Stamina.removeOverride(overrideId);
-    });
-  };
-  return { isExplored, exploredColsRows, useFoundResources, getExplorationInput, exploreHex };
->>>>>>> d8fa2e27
 }