--- conflicted
+++ resolved
@@ -125,14 +125,10 @@
       const arrivalTime = getComponentValue(ArrivalTime, entityIndex);
       const position = getComponentValue(Position, entityIndex);
       const entityOwner = getComponentValue(EntityOwner, entityIndex);
-<<<<<<< HEAD
       const hyperstructureId = entityOwner
         ? getHyperstructureIdByRealmEntityId(entityOwner.entity_owner_id)
         : undefined;
-      const locationRealmEntityIds = Array.from(runQuery([Has(Realm), HasValue(Position, position)]));
-=======
       const locationRealmEntityIds = position ? Array.from(runQuery([Has(Realm), HasValue(Position, position)])) : [];
->>>>>>> 4462cf85
       const originRealm = entityOwner
         ? getComponentValue(Realm, getEntityIdFromKeys([BigInt(entityOwner.entity_owner_id)]))
         : undefined;
