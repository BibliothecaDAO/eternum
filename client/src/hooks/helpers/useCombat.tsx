--- conflicted
+++ resolved
@@ -127,11 +127,7 @@
         defence: Number(defence?.value) || 0,
         sec_per_km: movable?.sec_per_km || 0,
         blocked: movable?.blocked,
-<<<<<<< HEAD
-        capacity: Number(capacity?.weight_gram) || 0,
-=======
-        capacity: divideByPrecision(capacity?.weight_gram || 0),
->>>>>>> 2a92f6df
+        capacity: divideByPrecision(Number(capacity?.weight_gram) || 0),
         arrivalTime: arrivalTime?.arrives_at,
         position,
         entityOwnerId: entityOwner?.entity_owner_id,
