import { SetupNetworkResult } from "@/dojo/setupNetwork";
import { LoadingOroborus } from "@/ui/modules/loading-oroborus";
import { BurnerProvider, useBurnerManager } from "@dojoengine/create-burner";
import { useAccount } from "@starknet-react/core";
import { ReactNode, createContext, useContext, useEffect, useMemo } from "react";
import { Account, AccountInterface, RpcProvider } from "starknet";
import { SetupResult } from "../../dojo/setup";
import { displayAddress } from "../../ui/utils/utils";
import { useAccountStore } from "./accountStore";

interface DojoAccount {
  create: () => void;
  list: () => any[];
  get: (id: string) => any;
  select: (id: string) => void;
  account: Account | AccountInterface;
  isDeploying: boolean;
  clear: () => void;
  accountDisplay: string;
}

interface DojoContextType extends SetupResult {
  masterAccount: Account | AccountInterface;
  account: DojoAccount;
}

export interface DojoResult {
  setup: DojoContextType;
  account: DojoAccount;
  network: SetupNetworkResult;
  masterAccount: Account | AccountInterface;
}

const DojoContext = createContext<DojoContextType | null>(null);

const requiredEnvs = ["VITE_PUBLIC_MASTER_ADDRESS", "VITE_PUBLIC_MASTER_PRIVATE_KEY", "VITE_PUBLIC_ACCOUNT_CLASS_HASH"];

for (const env of requiredEnvs) {
  if (!import.meta.env[env]) {
    throw new Error(`Environment variable ${env} is not set!`);
  }
}

type DojoProviderProps = {
  children: ReactNode;
  value: SetupResult;
};

const useMasterAccount = (rpcProvider: RpcProvider) => {
  const masterAddress = import.meta.env.VITE_PUBLIC_MASTER_ADDRESS;
  const privateKey = import.meta.env.VITE_PUBLIC_MASTER_PRIVATE_KEY;
  return useMemo(() => new Account(rpcProvider, masterAddress, privateKey), [rpcProvider, masterAddress, privateKey]);
};

const useRpcProvider = () => {
  return useMemo(
    () =>
      new RpcProvider({
        nodeUrl: import.meta.env.VITE_PUBLIC_NODE_URL || "http://localhost:5050",
      }),
    [],
  );
};

const useControllerAccount = () => {
  const { account: controllerAccount, isConnected } = useAccount();
  useEffect(() => {
    if (controllerAccount) {
      useAccountStore.getState().setAccount(controllerAccount);
    }
  }, [controllerAccount, isConnected]);
  return controllerAccount;
};

export const DojoProvider = ({ children, value }: DojoProviderProps) => {
  const currentValue = useContext(DojoContext);
  if (currentValue) throw new Error("DojoProvider can only be used once");

  const rpcProvider = useRpcProvider();
  const masterAccount = useMasterAccount(rpcProvider);
  const controllerAccount = useControllerAccount();

  return (
    <BurnerProvider
      initOptions={{
        masterAccount,
        accountClassHash: import.meta.env.VITE_PUBLIC_ACCOUNT_CLASS_HASH,
        rpcProvider,
        feeTokenAddress: import.meta.env.VITE_NETWORK_FEE_TOKEN,
      }}
    >
      <DojoContextProvider value={value} masterAccount={masterAccount} controllerAccount={controllerAccount!}>
        {children}
      </DojoContextProvider>
    </BurnerProvider>
  );
};

export const useDojo = (): DojoResult => {
  const contextValue = useContext(DojoContext);
  if (!contextValue) throw new Error("The `useDojo` hook must be used within a `DojoProvider`");

  return {
    setup: contextValue,
    account: contextValue.account,
    network: contextValue.network,
    masterAccount: contextValue.masterAccount,
  };
};

const DojoContextProvider = ({
  children,
  value,
  masterAccount,
  controllerAccount,
}: DojoProviderProps & { masterAccount: Account; controllerAccount: AccountInterface | null }) => {
  const currentValue = useContext(DojoContext);
  if (currentValue) throw new Error("DojoProvider can only be used once");

<<<<<<< HEAD
  const rpcProvider = useMemo(
    () =>
      new RpcProvider({
        nodeUrl: import.meta.env.VITE_PUBLIC_NODE_URL || "http://localhost:5050",
      }),
    [],
  );

  const masterAddress = import.meta.env.VITE_PUBLIC_MASTER_ADDRESS;
  const privateKey = import.meta.env.VITE_PUBLIC_MASTER_PRIVATE_KEY;

  const masterAccount = useMemo(
    () => new Account(rpcProvider, masterAddress, privateKey),
    [rpcProvider, masterAddress, privateKey],
  );

  const { create, list, get, select, isDeploying, clear } = useBurnerManager({
=======
  const { create, list, get, account, select, isDeploying, clear } = useBurnerManager({
>>>>>>> 60bbf418
    burnerManager: value.network.burnerManager,
  });

  useEffect(() => {
    const interval = setInterval(() => {
      if (controllerAccount) {
        console.log("logging controllerAccount", controllerAccount);
        useAccountStore.getState().setAccount(controllerAccount);
        clearInterval(interval);
      }
    }, 1000);

    return () => clearInterval(interval);
  }, [controllerAccount]);

  if (!controllerAccount) {
    return (
      <div className="h-screen w-screen">
        <LoadingOroborus loading={true} />
      </div>
    );
  }

  return (
    <DojoContext.Provider
      value={{
        ...value,
        masterAccount,
        account: {
          create,
          list,
          get,
          select,
          clear,
          account: controllerAccount,
          isDeploying,
          accountDisplay: displayAddress(controllerAccount.address),
        },
      }}
    >
      {children}
    </DojoContext.Provider>
  );
};<|MERGE_RESOLUTION|>--- conflicted
+++ resolved
@@ -117,27 +117,7 @@
   const currentValue = useContext(DojoContext);
   if (currentValue) throw new Error("DojoProvider can only be used once");
 
-<<<<<<< HEAD
-  const rpcProvider = useMemo(
-    () =>
-      new RpcProvider({
-        nodeUrl: import.meta.env.VITE_PUBLIC_NODE_URL || "http://localhost:5050",
-      }),
-    [],
-  );
-
-  const masterAddress = import.meta.env.VITE_PUBLIC_MASTER_ADDRESS;
-  const privateKey = import.meta.env.VITE_PUBLIC_MASTER_PRIVATE_KEY;
-
-  const masterAccount = useMemo(
-    () => new Account(rpcProvider, masterAddress, privateKey),
-    [rpcProvider, masterAddress, privateKey],
-  );
-
-  const { create, list, get, select, isDeploying, clear } = useBurnerManager({
-=======
   const { create, list, get, account, select, isDeploying, clear } = useBurnerManager({
->>>>>>> 60bbf418
     burnerManager: value.network.burnerManager,
   });
 
