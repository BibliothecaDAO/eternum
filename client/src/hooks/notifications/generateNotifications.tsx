import { divideByPrecision, getEntityIdFromKeys } from "../../ui/utils/utils";
import { CombatInfo, LABOR_CONFIG, Position, Resource, ResourcesIds, BankInterface } from "@bibliothecadao/eternum";
import { Components, Has, HasValue, NotValue, getComponentValue, runQuery } from "@dojoengine/recs";
import {
  CarrierType,
  EventType,
  NotificationType,
  extractAndCleanKey,
  getLastLoginTimestamp,
} from "../store/useNotificationsStore";
import { calculateNextHarvest } from "../../ui/components/cityview/realm/labor/laborUtils";
import { LevelIndex } from "../helpers/useLevel";
import { getLordsAmountFromBankAuction } from "../../ui/components/worldmap/banks/utils";
import { BANK_AUCTION_DECAY, targetPrices } from "../helpers/useBanks";
import { realmsPosition } from "./utils";
<<<<<<< HEAD
import { TIME_PER_TICK } from "../store/useBlockchainStore";
=======
import { TIME_PER_TICK } from "@bibliothecadao/eternum";
>>>>>>> 898e9a76

export type UpdatedEntity = {
  entityKeys: string[];
  modelNames: string[];
};

/**
 * Generate trade notifications from entity updates from graphql subscription
 * @param entityUpdates list of updated entities with keys and componentNames
 * @param Status Component
 * @returns
 */
export const generateTradeNotifications = (entityUpdates: UpdatedEntity[], components: Components) => {
  const notifications = entityUpdates
    .map((update) => {
      if (update.modelNames.includes("Trade")) {
        const status = getComponentValue(
          components["Status"],
          getEntityIdFromKeys(extractAndCleanKey(update.entityKeys)),
        );
        switch (status?.value) {
          case 0:
            return { eventType: EventType.DirectOffer, keys: update.entityKeys };
          case 1:
            return {
              eventType: EventType.AcceptOffer,
              keys: update.entityKeys,
            };
          case 2:
            return {
              eventType: EventType.CancelOffer,
              keys: update.entityKeys,
            };
          default:
            return null;
        }
      }
      return null;
    })
    .filter(Boolean) as NotificationType[];

  // Remove consecutive duplicates
  return notifications.reduce((acc, curr, idx, array) => {
    if (idx === 0 || JSON.stringify(curr) !== JSON.stringify(array[idx - 1])) {
      acc.push(curr);
    }
    return acc;
  }, [] as NotificationType[]);
};

/**
 * Generate labor notifications from realm resources
 * @param resourcesPerRealm list of objects with realmEntityId and resourceIds of the realm
 * @param nextBlockTimestamp next block timestamp
 * @param Labor Component
 * @returns
 */
export const generateLaborNotifications = (
  resourcesPerRealm: { realmEntityId: bigint; resourceIds: number[] }[],
  getRealmLevelBonus: (level: number, levelIndex: LevelIndex) => number,
  getHyperstructureLevelBonus: (level: number, levelIndex: LevelIndex) => number,
  nextBlockTimestamp: number,
  realmLevel: number,
  hyperstructureLevel: number,
  components: Components,
) => {
  const notifications: NotificationType[] = [];
  resourcesPerRealm.forEach(({ realmEntityId, resourceIds }) => {
    resourceIds.forEach((resourceId) => {
      const isFood = [ResourcesIds["Wheat"], ResourcesIds["Fish"]].includes(resourceId);
      const labor = getComponentValue(
        components["Labor"],
        getEntityIdFromKeys([BigInt(realmEntityId), BigInt(resourceId)]),
      ) as { balance: number; last_harvest: number; multiplier: number } | undefined;
      const realmLevelBonus = getRealmLevelBonus(realmLevel, isFood ? LevelIndex.FOOD : LevelIndex.RESOURCE);
      const hyperstructureLevelBonus = getHyperstructureLevelBonus(
        hyperstructureLevel,
        isFood ? LevelIndex.FOOD : LevelIndex.RESOURCE,
      );
      const harvest =
        labor && nextBlockTimestamp
          ? calculateNextHarvest(
              labor.balance,
              labor.last_harvest,
              labor.multiplier,
              LABOR_CONFIG.base_labor_units,
              isFood ? LABOR_CONFIG.base_food_per_cycle : LABOR_CONFIG.base_resources_per_cycle,
              nextBlockTimestamp,
              realmLevelBonus,
              hyperstructureLevelBonus,
            )
          : 0;

      if (harvest > 0) {
        notifications.push({
          eventType: EventType.Harvest,
          keys: [realmEntityId.toString(), resourceId.toString()],
          data: {
            harvestAmount: divideByPrecision(harvest),
          },
        });
      }
    });
  });

  return notifications;
};

/**
 * Generate claimable orders notifications from realm positions by checking if any order has arrived on that position
 * @param realmPositions
 * @param FungibleEntities
 * @param Position
 * @param ArrivalTime
 * @param Trade
 * @param nextBlockTimestamp
 * @returns
 */
export const generateEmptyChestNotifications = (
  realmPositions: realmsPosition,
  components: Components,
  nextBlockTimestamp: number,
  getResourcesFromInventory: (entityId: bigint) => {
    resources: Resource[];
    indices: number[];
  },
) => {
  let notifications: NotificationType[] = [];
  for (const { realmId, position: realmPosition } of realmPositions) {
    const entitiesAtPositionWithInventory = runQuery([
      HasValue(components["Inventory"], {
        items_count: 1n,
      }),
      HasValue(components["Position"], {
        x: realmPosition?.x,
        y: realmPosition?.y,
      }),
    ]);

    const ids = Array.from(runQuery([HasValue(components["Realm"], { realm_id: realmId })]));
    let realmEntityId = ids.length > 0 ? getComponentValue(components["Realm"], ids[0])!.entity_id : undefined;

    for (const id of entitiesAtPositionWithInventory) {
      const arrivalTime = getComponentValue(components["ArrivalTime"], id) as { arrives_at: number } | undefined;
      const caravanMembers = getComponentValue(components["CaravanMembers"], id);

      // get key
      let entityId = getComponentValue(components["Position"], id)!.entity_id;
      const { resources, indices } = getResourcesFromInventory(entityId);

      let carrierType = caravanMembers ? CarrierType.Caravan : CarrierType.Raiders;

      if (arrivalTime?.arrives_at && arrivalTime.arrives_at <= nextBlockTimestamp) {
        notifications.push({
          eventType: EventType.EmptyChest,
          keys: [entityId.toString()],
          data: {
            destinationRealmId: realmId,
            carrierType,
            realmEntityId,
            entityId: BigInt(entityId),
            resources,
            indices,
          },
        });
      }
    }
  }

  return notifications;
};

/**
 * Generate caravans arrived at hyperstructure or bank notifications
 * @param owner address of the owner
 * @param components all components
 * @param banks list of banks
 * @returns
 */
export const generateArrivedAtBankNotifications = (
  owner: bigint,
  components: Components,
  nextBlockTimestamp: number,
  banks: BankInterface[],
  getResourcesFromInventory: (entityId: bigint) => {
    resources: Resource[];
    indices: number[];
  },
) => {
  let notifications: NotificationType[] = [];
  const entityIds = Array.from(
    runQuery([
      Has(components["ArrivalTime"]),
      Has(components["CaravanMembers"]),
      HasValue(components["Owner"], { address: owner }),
    ]),
  );

  for (const id of entityIds) {
    const arrivalTime = getComponentValue(components["ArrivalTime"], id) as { arrives_at: number } | undefined;
    const entityOwner = getComponentValue(components["EntityOwner"], id) as
      | { entity_id: bigint; entity_owner_id: bigint }
      | undefined;
    const position = getComponentValue(components["Position"], id) as { x: number; y: number } | undefined;
    const homePosition = entityOwner
      ? (getComponentValue(components["Position"], getEntityIdFromKeys([entityOwner.entity_owner_id])) as
          | { x: number; y: number }
          | undefined)
      : undefined;

    // check that arrival is bigger than current block timestamp
    // and also that notfication close is smaller than arrival (not seen yet by user)
    const timestamps = getLastLoginTimestamp();
    const hasArrivedAndNotSeen =
      arrivalTime &&
      arrivalTime.arrives_at > timestamps.lastLoginBlockTimestamp &&
      arrivalTime.arrives_at < nextBlockTimestamp;

    if (!hasArrivedAndNotSeen) continue;

    let bank: BankInterface | undefined;
    banks.forEach((possibleBank) => {
      if (possibleBank.position.x === position?.x && possibleBank.position.y === position?.y) {
        bank = possibleBank;
      }
    });

    const { resources, indices } = getResourcesFromInventory(entityOwner?.entity_id || 0n);

    if (!bank) continue;

    const lordsAmountFromWheat =
      bank.wheatAuction && nextBlockTimestamp
        ? getLordsAmountFromBankAuction(
            resources.find((resource) => {
              return resource.resourceId === 254;
            })?.amount || 0,
            targetPrices[254],
            BANK_AUCTION_DECAY,
            Number(bank.wheatAuction.per_time_unit),
            bank.wheatAuction.start_time,
            nextBlockTimestamp,
            Number(bank.wheatAuction.sold),
            Number(bank.wheatAuction.price_update_interval),
          )
        : 0;

    const lordsAmountFromFish =
      bank.fishAuction && nextBlockTimestamp
        ? getLordsAmountFromBankAuction(
            resources.find((resource) => {
              return resource.resourceId === 255;
            })?.amount || 0,
            targetPrices[255],
            BANK_AUCTION_DECAY,
            Number(bank.fishAuction.per_time_unit),
            bank.fishAuction.start_time,
            nextBlockTimestamp,
            Number(bank.fishAuction.sold),
            Number(bank.fishAuction.price_update_interval),
          )
        : 0;

    let lordsAmounts: number[] = [];
    if (lordsAmountFromWheat > 0 && lordsAmountFromFish > 0) {
      lordsAmounts = [lordsAmountFromWheat, lordsAmountFromFish];
    } else if (lordsAmountFromWheat > 0 && lordsAmountFromFish === 0) {
      lordsAmounts = [lordsAmountFromWheat];
    } else if (lordsAmountFromWheat === 0 && lordsAmountFromFish > 0) {
      lordsAmounts = [lordsAmountFromFish];
    }

    if (bank && entityOwner && homePosition) {
      notifications.push({
        eventType: EventType.ArrivedAtBank,
        keys: [entityOwner.entity_id.toString()],
        data: {
          bank,
          caravanId: entityOwner.entity_id,
          realmEntityId: entityOwner.entity_owner_id,
          resources,
          indices,
          lordsAmounts,
          homePosition: { x: homePosition.x, y: homePosition.y },
        },
      });
    }
  }

  return notifications;
};

export const generateArrivedAtHyperstructureNotifications = (
  owner: bigint,
  nextBlockTimestamp: number,
  components: Components,
  hyperstructure: { position: Position; hyperstructureId: bigint },
  getResourcesFromInventory: (entityId: bigint) => {
    resources: Resource[];
    indices: number[];
  },
): NotificationType[] => {
  let notifications: NotificationType[] = [];
  const entityIds = Array.from(
    runQuery([
      Has(components["ArrivalTime"]),
      Has(components["CaravanMembers"]),
      HasValue(components["Owner"], { address: owner }),
    ]),
  );

  for (const id of entityIds) {
    const arrivalTime = getComponentValue(components["ArrivalTime"], id) as { arrives_at: number } | undefined;
    const entityOwner = getComponentValue(components["EntityOwner"], id) as
      | { entity_id: bigint; entity_owner_id: bigint }
      | undefined;
    const position = getComponentValue(components["Position"], id) as { x: number; y: number } | undefined;
    const homePosition = entityOwner
      ? (getComponentValue(components["Position"], getEntityIdFromKeys([entityOwner.entity_owner_id])) as
          | { x: number; y: number }
          | undefined)
      : undefined;

    let hyperstructureId: bigint | undefined;
    if (hyperstructure.position.x === position?.x && hyperstructure.position.y === position?.y) {
      hyperstructureId = hyperstructure.hyperstructureId;
    }

    // check that arrival is bigger than current block timestamp
    // and also that notfication close is smaller than arrival (not seen yet by user)
    const timestamps = getLastLoginTimestamp();
    const hasArrivedAndNotSeen =
      arrivalTime &&
      arrivalTime.arrives_at > timestamps.lastLoginBlockTimestamp &&
      arrivalTime.arrives_at < nextBlockTimestamp;
    if (hyperstructureId && hasArrivedAndNotSeen && homePosition && entityOwner) {
      const { resources, indices } = getResourcesFromInventory(entityOwner.entity_id);
      notifications.push({
        eventType: EventType.ArrivedAtHyperstructure,
        keys: [entityOwner.entity_id.toString()],
        data: {
          hyperstructureId,
          caravanId: entityOwner.entity_id,
          realmEntityId: entityOwner.entity_owner_id,
          resources,
          indices,
          homePosition: { x: homePosition.x, y: homePosition.y },
        },
      });
    }
  }

  return notifications;
};

export const generateEnemyRaidersHaveArrivedNotifications = (
  address: BigInt,
  nextBlockTimestamp: number,
  realmPositions: realmsPosition,
  components: Components,
  getCombatInfo: (raiderIds: bigint[]) => CombatInfo[],
) => {
  let notifications: NotificationType[] = [];
  for (const { position } of realmPositions) {
    const entityIds = Array.from(
      runQuery([
        Has(components["ArrivalTime"]),
        Has(components["Attack"]),
        HasValue(components["Position"], position),
        NotValue(components["Owner"], { address }),
      ]),
    );

    for (const id of entityIds) {
      const entityOwner = getComponentValue(components["EntityOwner"], id) as
        | { entity_id: bigint; entity_owner_id: bigint }
        | undefined;

      const raidersList = entityOwner ? getCombatInfo([entityOwner.entity_id]) : undefined;
      const raiders = raidersList && raidersList.length === 1 ? raidersList[0] : undefined;

      // check that arrival is bigger than current block timestamp
      // and also that notfication close is smaller than arrival (not seen yet by user)
      const timestamps = getLastLoginTimestamp();
      const hasArrivedAndNotSeen =
        raiders?.arrivalTime &&
        raiders.arrivalTime > timestamps.lastLoginBlockTimestamp &&
        raiders.arrivalTime < nextBlockTimestamp;

      if (hasArrivedAndNotSeen) {
        notifications.push({
          eventType: EventType.EnemyRaidersHaveArrived,
          keys: [raiders.entityId.toString()],
          data: {
            raiders,
          },
        });
      }
    }
  }

  return notifications;
};

export const generateYourRaidersHaveArrivedNotifications = (
  nextBlockTimestamp: number,
  realmPositions: realmsPosition,
  components: Components,
  getCombatInfo: (raiderIds: bigint[]) => CombatInfo[],
) => {
  let notifications: NotificationType[] = [];
  for (const { position, realmEntityId } of realmPositions) {
    const entityIds = Array.from(
      runQuery([
        Has(components["ArrivalTime"]),
        Has(components["Attack"]),
        NotValue(components["Position"], position),
        HasValue(components["EntityOwner"], { entity_owner_id: realmEntityId }),
      ]),
    );

    for (const id of entityIds) {
      const tickMove = getComponentValue(components["TickMove"], id) as
        | { entity_id: bigint; tick: number; count: number }
        | undefined;
      const arrivalTime = getComponentValue(components["ArrivalTime"], id) as
        | { entity_id: bigint; arrives_at: number }
        | undefined;
      const raidersList = arrivalTime ? getCombatInfo([arrivalTime.entity_id]) : undefined;
      const raiders = raidersList && raidersList.length === 1 ? raidersList[0] : undefined;

      // check that arrival is bigger than current block timestamp
      // and also that notfication close is smaller than arrival (not seen yet by user)
      const timestamps = getLastLoginTimestamp();

      const currentTick = nextBlockTimestamp ? Math.floor(nextBlockTimestamp / TIME_PER_TICK) : 0;
      const isActiveTravel = tickMove !== undefined ? tickMove.tick >= currentTick : false;

      const hasArrivedAndNotSeen =
        !isActiveTravel &&
        raiders?.arrivalTime &&
        raiders.arrivalTime > timestamps.lastLoginBlockTimestamp &&
        raiders.arrivalTime < nextBlockTimestamp;

      if (hasArrivedAndNotSeen) {
        notifications.push({
          eventType: EventType.YourRaidersHaveArrived,
          keys: [raiders.entityId.toString()],
          data: {
            raiders,
          },
        });
      }
    }
  }

  return notifications;
};<|MERGE_RESOLUTION|>--- conflicted
+++ resolved
@@ -1,10 +1,18 @@
 import { divideByPrecision, getEntityIdFromKeys } from "../../ui/utils/utils";
-import { CombatInfo, LABOR_CONFIG, Position, Resource, ResourcesIds, BankInterface } from "@bibliothecadao/eternum";
-import { Components, Has, HasValue, NotValue, getComponentValue, runQuery } from "@dojoengine/recs";
+import {
+  type CombatInfo,
+  LABOR_CONFIG,
+  type Position,
+  type Resource,
+  ResourcesIds,
+  type BankInterface,
+  TIME_PER_TICK,
+} from "@bibliothecadao/eternum";
+import { type Components, Has, HasValue, NotValue, getComponentValue, runQuery } from "@dojoengine/recs";
 import {
   CarrierType,
   EventType,
-  NotificationType,
+  type NotificationType,
   extractAndCleanKey,
   getLastLoginTimestamp,
 } from "../store/useNotificationsStore";
@@ -12,17 +20,12 @@
 import { LevelIndex } from "../helpers/useLevel";
 import { getLordsAmountFromBankAuction } from "../../ui/components/worldmap/banks/utils";
 import { BANK_AUCTION_DECAY, targetPrices } from "../helpers/useBanks";
-import { realmsPosition } from "./utils";
-<<<<<<< HEAD
-import { TIME_PER_TICK } from "../store/useBlockchainStore";
-=======
-import { TIME_PER_TICK } from "@bibliothecadao/eternum";
->>>>>>> 898e9a76
-
-export type UpdatedEntity = {
+import { type realmsPosition } from "./utils";
+
+export interface UpdatedEntity {
   entityKeys: string[];
   modelNames: string[];
-};
+}
 
 /**
  * Generate trade notifications from entity updates from graphql subscription
@@ -34,10 +37,7 @@
   const notifications = entityUpdates
     .map((update) => {
       if (update.modelNames.includes("Trade")) {
-        const status = getComponentValue(
-          components["Status"],
-          getEntityIdFromKeys(extractAndCleanKey(update.entityKeys)),
-        );
+        const status = getComponentValue(components.Status, getEntityIdFromKeys(extractAndCleanKey(update.entityKeys)));
         switch (status?.value) {
           case 0:
             return { eventType: EventType.DirectOffer, keys: update.entityKeys };
@@ -60,12 +60,12 @@
     .filter(Boolean) as NotificationType[];
 
   // Remove consecutive duplicates
-  return notifications.reduce((acc, curr, idx, array) => {
+  return notifications.reduce<NotificationType[]>((acc, curr, idx, array) => {
     if (idx === 0 || JSON.stringify(curr) !== JSON.stringify(array[idx - 1])) {
       acc.push(curr);
     }
     return acc;
-  }, [] as NotificationType[]);
+  }, []);
 };
 
 /**
@@ -76,7 +76,7 @@
  * @returns
  */
 export const generateLaborNotifications = (
-  resourcesPerRealm: { realmEntityId: bigint; resourceIds: number[] }[],
+  resourcesPerRealm: Array<{ realmEntityId: bigint; resourceIds: number[] }>,
   getRealmLevelBonus: (level: number, levelIndex: LevelIndex) => number,
   getHyperstructureLevelBonus: (level: number, levelIndex: LevelIndex) => number,
   nextBlockTimestamp: number,
@@ -87,9 +87,9 @@
   const notifications: NotificationType[] = [];
   resourcesPerRealm.forEach(({ realmEntityId, resourceIds }) => {
     resourceIds.forEach((resourceId) => {
-      const isFood = [ResourcesIds["Wheat"], ResourcesIds["Fish"]].includes(resourceId);
+      const isFood = [ResourcesIds.Wheat, ResourcesIds.Fish].includes(resourceId);
       const labor = getComponentValue(
-        components["Labor"],
+        components.Labor,
         getEntityIdFromKeys([BigInt(realmEntityId), BigInt(resourceId)]),
       ) as { balance: number; last_harvest: number; multiplier: number } | undefined;
       const realmLevelBonus = getRealmLevelBonus(realmLevel, isFood ? LevelIndex.FOOD : LevelIndex.RESOURCE);
@@ -145,30 +145,30 @@
     indices: number[];
   },
 ) => {
-  let notifications: NotificationType[] = [];
+  const notifications: NotificationType[] = [];
   for (const { realmId, position: realmPosition } of realmPositions) {
     const entitiesAtPositionWithInventory = runQuery([
-      HasValue(components["Inventory"], {
+      HasValue(components.Inventory, {
         items_count: 1n,
       }),
-      HasValue(components["Position"], {
+      HasValue(components.Position, {
         x: realmPosition?.x,
         y: realmPosition?.y,
       }),
     ]);
 
-    const ids = Array.from(runQuery([HasValue(components["Realm"], { realm_id: realmId })]));
-    let realmEntityId = ids.length > 0 ? getComponentValue(components["Realm"], ids[0])!.entity_id : undefined;
+    const ids = Array.from(runQuery([HasValue(components.Realm, { realm_id: realmId })]));
+    const realmEntityId = ids.length > 0 ? getComponentValue(components.Realm, ids[0])!.entity_id : undefined;
 
     for (const id of entitiesAtPositionWithInventory) {
-      const arrivalTime = getComponentValue(components["ArrivalTime"], id) as { arrives_at: number } | undefined;
-      const caravanMembers = getComponentValue(components["CaravanMembers"], id);
+      const arrivalTime = getComponentValue(components.ArrivalTime, id) as { arrives_at: number } | undefined;
+      const caravanMembers = getComponentValue(components.CaravanMembers, id);
 
       // get key
-      let entityId = getComponentValue(components["Position"], id)!.entity_id;
+      const entityId = getComponentValue(components.Position, id)!.entity_id;
       const { resources, indices } = getResourcesFromInventory(entityId);
 
-      let carrierType = caravanMembers ? CarrierType.Caravan : CarrierType.Raiders;
+      const carrierType = caravanMembers ? CarrierType.Caravan : CarrierType.Raiders;
 
       if (arrivalTime?.arrives_at && arrivalTime.arrives_at <= nextBlockTimestamp) {
         notifications.push({
@@ -207,23 +207,23 @@
     indices: number[];
   },
 ) => {
-  let notifications: NotificationType[] = [];
+  const notifications: NotificationType[] = [];
   const entityIds = Array.from(
     runQuery([
-      Has(components["ArrivalTime"]),
-      Has(components["CaravanMembers"]),
-      HasValue(components["Owner"], { address: owner }),
+      Has(components.ArrivalTime),
+      Has(components.CaravanMembers),
+      HasValue(components.Owner, { address: owner }),
     ]),
   );
 
   for (const id of entityIds) {
-    const arrivalTime = getComponentValue(components["ArrivalTime"], id) as { arrives_at: number } | undefined;
-    const entityOwner = getComponentValue(components["EntityOwner"], id) as
+    const arrivalTime = getComponentValue(components.ArrivalTime, id) as { arrives_at: number } | undefined;
+    const entityOwner = getComponentValue(components.EntityOwner, id) as
       | { entity_id: bigint; entity_owner_id: bigint }
       | undefined;
-    const position = getComponentValue(components["Position"], id) as { x: number; y: number } | undefined;
+    const position = getComponentValue(components.Position, id) as { x: number; y: number } | undefined;
     const homePosition = entityOwner
-      ? (getComponentValue(components["Position"], getEntityIdFromKeys([entityOwner.entity_owner_id])) as
+      ? (getComponentValue(components.Position, getEntityIdFromKeys([entityOwner.entity_owner_id])) as
           | { x: number; y: number }
           | undefined)
       : undefined;
@@ -320,23 +320,23 @@
     indices: number[];
   },
 ): NotificationType[] => {
-  let notifications: NotificationType[] = [];
+  const notifications: NotificationType[] = [];
   const entityIds = Array.from(
     runQuery([
-      Has(components["ArrivalTime"]),
-      Has(components["CaravanMembers"]),
-      HasValue(components["Owner"], { address: owner }),
+      Has(components.ArrivalTime),
+      Has(components.CaravanMembers),
+      HasValue(components.Owner, { address: owner }),
     ]),
   );
 
   for (const id of entityIds) {
-    const arrivalTime = getComponentValue(components["ArrivalTime"], id) as { arrives_at: number } | undefined;
-    const entityOwner = getComponentValue(components["EntityOwner"], id) as
+    const arrivalTime = getComponentValue(components.ArrivalTime, id) as { arrives_at: number } | undefined;
+    const entityOwner = getComponentValue(components.EntityOwner, id) as
       | { entity_id: bigint; entity_owner_id: bigint }
       | undefined;
-    const position = getComponentValue(components["Position"], id) as { x: number; y: number } | undefined;
+    const position = getComponentValue(components.Position, id) as { x: number; y: number } | undefined;
     const homePosition = entityOwner
-      ? (getComponentValue(components["Position"], getEntityIdFromKeys([entityOwner.entity_owner_id])) as
+      ? (getComponentValue(components.Position, getEntityIdFromKeys([entityOwner.entity_owner_id])) as
           | { x: number; y: number }
           | undefined)
       : undefined;
@@ -374,25 +374,25 @@
 };
 
 export const generateEnemyRaidersHaveArrivedNotifications = (
-  address: BigInt,
+  address: bigint,
   nextBlockTimestamp: number,
   realmPositions: realmsPosition,
   components: Components,
   getCombatInfo: (raiderIds: bigint[]) => CombatInfo[],
 ) => {
-  let notifications: NotificationType[] = [];
+  const notifications: NotificationType[] = [];
   for (const { position } of realmPositions) {
     const entityIds = Array.from(
       runQuery([
-        Has(components["ArrivalTime"]),
-        Has(components["Attack"]),
-        HasValue(components["Position"], position),
-        NotValue(components["Owner"], { address }),
+        Has(components.ArrivalTime),
+        Has(components.Attack),
+        HasValue(components.Position, position),
+        NotValue(components.Owner, { address }),
       ]),
     );
 
     for (const id of entityIds) {
-      const entityOwner = getComponentValue(components["EntityOwner"], id) as
+      const entityOwner = getComponentValue(components.EntityOwner, id) as
         | { entity_id: bigint; entity_owner_id: bigint }
         | undefined;
 
@@ -428,22 +428,22 @@
   components: Components,
   getCombatInfo: (raiderIds: bigint[]) => CombatInfo[],
 ) => {
-  let notifications: NotificationType[] = [];
+  const notifications: NotificationType[] = [];
   for (const { position, realmEntityId } of realmPositions) {
     const entityIds = Array.from(
       runQuery([
-        Has(components["ArrivalTime"]),
-        Has(components["Attack"]),
-        NotValue(components["Position"], position),
-        HasValue(components["EntityOwner"], { entity_owner_id: realmEntityId }),
+        Has(components.ArrivalTime),
+        Has(components.Attack),
+        NotValue(components.Position, position),
+        HasValue(components.EntityOwner, { entity_owner_id: realmEntityId }),
       ]),
     );
 
     for (const id of entityIds) {
-      const tickMove = getComponentValue(components["TickMove"], id) as
+      const tickMove = getComponentValue(components.TickMove, id) as
         | { entity_id: bigint; tick: number; count: number }
         | undefined;
-      const arrivalTime = getComponentValue(components["ArrivalTime"], id) as
+      const arrivalTime = getComponentValue(components.ArrivalTime, id) as
         | { entity_id: bigint; arrives_at: number }
         | undefined;
       const raidersList = arrivalTime ? getCombatInfo([arrivalTime.entity_id]) : undefined;
