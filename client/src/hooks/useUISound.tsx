--- conflicted
+++ resolved
@@ -7,12 +7,8 @@
 const dir = "/sound/";
 
 export const soundSelector = {
-<<<<<<< HEAD
-  click: "ui/click.mp3",
-=======
   hoverClick: "ui/ui-click-1.wav",
   click: "ui/click-2.wav",
->>>>>>> 8a0b2edd
   sign: "ui/sign.mp3",
   harvest: "ui/harvest.mp3",
   fly: "ui/whoosh.mp3",
