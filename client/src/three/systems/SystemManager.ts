import { ClientComponents } from "@/dojo/createClientComponents";
<<<<<<< HEAD
import { ClientConfigManager } from "@/dojo/modelManager/ClientConfigManager";
import { getTotalContributableAmount } from "@/dojo/modelManager/utils/LeaderboardUtils";
=======
import { TOTAL_CONTRIBUTABLE_AMOUNT } from "@/dojo/modelManager/utils/LeaderboardUtils";
>>>>>>> 0acaab56
import { SetupResult } from "@/dojo/setup";
import { HexPosition } from "@/types";
import { Position } from "@/types/Position";
import {
<<<<<<< HEAD
  HyperstructureResourceMultipliers,
  ID,
  RESOURCE_PRECISION,
  StructureType,
  TROOP_HEALTH_PRECISION,
=======
  EternumGlobalConfig,
  HYPERSTRUCTURE_TOTAL_COSTS_SCALED,
  HyperstructureResourceMultipliers,
  ID,
  StructureType,
>>>>>>> 0acaab56
} from "@bibliothecadao/eternum";
import {
  Component,
  ComponentValue,
  defineComponentSystem,
  defineQuery,
  getComponentValue,
  Has,
  HasValue,
  isComponentUpdate,
  runQuery,
} from "@dojoengine/recs";
import { getEntityIdFromKeys } from "@dojoengine/utils";
import { PROGRESS_FINAL_THRESHOLD, PROGRESS_HALF_THRESHOLD, StructureProgress } from "../scenes/constants";
import {
  ArmySystemUpdate,
  BattleSystemUpdate,
  BuildingSystemUpdate,
  StructureSystemUpdate,
  TileSystemUpdate,
} from "./types";

// The SystemManager class is responsible for updating the Three.js models when there are changes in the game state.
// It listens for updates from torii and translates them into a format that can be consumed by the Three.js model managers.
export class SystemManager {
  constructor(private setup: SetupResult) {}

  private setupSystem<T>(
    component: Component,
    callback: (value: T) => void,
    getUpdate: (update: any) => T | undefined,
    runOnInit: boolean = true,
  ) {
    const handleUpdate = (update: any) => {
      const value = getUpdate(update);
      if (value) callback(value);
    };

    defineComponentSystem(this.setup.network.world, component, handleUpdate, { runOnInit });
  }

  public get Army() {
    return {
      onUpdate: (callback: (value: ArmySystemUpdate) => void) => {
        const query = defineQuery(
          [
            Has(this.setup.components.Army),
            Has(this.setup.components.Position),
            Has(this.setup.components.EntityOwner),
            Has(this.setup.components.Health),
          ],
          { runOnInit: true },
        );

        return query.update$.subscribe((update) => {
          if (
            isComponentUpdate(update, this.setup.components.Army) ||
            isComponentUpdate(update, this.setup.components.Position)
          ) {
            const army = getComponentValue(this.setup.components.Army, update.entity);
            if (!army) return;

            const position = getComponentValue(this.setup.components.Position, update.entity);
            if (!position) return;

            const health = getComponentValue(this.setup.components.Health, update.entity);
            if (!health) return;

            const protectee = getComponentValue(this.setup.components.Protectee, update.entity);
            if (protectee) return;

            const healthMultiplier = TROOP_HEALTH_PRECISION * BigInt(RESOURCE_PRECISION);

            const entityOwner = getComponentValue(this.setup.components.EntityOwner, update.entity);
            if (!entityOwner) return;

            const owner = getComponentValue(
              this.setup.components.Owner,
              getEntityIdFromKeys([BigInt(entityOwner.entity_owner_id)]),
            );
            const isMine = this.isOwner(owner);

            callback({
              entityId: army.entity_id,
              hexCoords: { col: position.x, row: position.y },
              isMine,
              battleId: army.battle_id,
              defender: Boolean(protectee),
              currentHealth: health.current / healthMultiplier,
            });
          }
        });
      },
    };
  }

  public get Structure() {
    return {
      onUpdate: (callback: (value: StructureSystemUpdate) => void) => {
        this.setupSystem(this.setup.components.Position, callback, (update: any) => {
          const structure = getComponentValue(this.setup.components.Structure, update.entity);
          if (!structure) return;

          const owner = getComponentValue(this.setup.components.Owner, update.entity);
          const isMine = this.isOwner(owner);

          const categoryKey = structure.category as keyof typeof StructureType;

          const stage = this.getStructureStage(StructureType[categoryKey], structure.entity_id);

          return {
            entityId: structure.entity_id,
            hexCoords: this.getHexCoords(update.value),
            structureType: StructureType[categoryKey],
            isMine,
            stage,
          };
        });
      },
    };
  }

  public get Battle() {
    return {
      onUpdate: (callback: (value: BattleSystemUpdate) => void) => {
        this.setupSystem(this.setup.components.Battle, callback, (update: any) => {
          const battle = getComponentValue(this.setup.components.Battle, update.entity);
          if (!battle) return;

          const position = getComponentValue(this.setup.components.Position, update.entity);
          if (!position) return;

          const healthMultiplier = TROOP_HEALTH_PRECISION * BigInt(RESOURCE_PRECISION);

          return {
            entityId: battle.entity_id,
            hexCoords: new Position({ x: position.x, y: position.y }),
            isEmpty:
              battle.attack_army_health.current < healthMultiplier &&
              battle.defence_army_health.current < healthMultiplier,
          };
        });
      },
    };
  }

  public get Tile() {
    return {
      onUpdate: (callback: (value: TileSystemUpdate) => void) => {
        this.setupSystem(this.setup.components.Tile, callback, (update: any) => {
          const newState = update.value[0];
          const prevState = update.value[1];

          const { col, row } = prevState || newState;
          return {
            hexCoords: { col, row },
            removeExplored: !newState,
          };
        });
      },
    };
  }

  public get Buildings() {
    return {
      subscribeToHexUpdates: (hexCoords: HexPosition, callback: (value: BuildingSystemUpdate) => void) => {
        const query = defineQuery([
          HasValue(this.setup.components.Building, {
            outer_col: hexCoords.col,
            outer_row: hexCoords.row,
          }),
        ]);

        return query.update$.subscribe((update) => {
          if (isComponentUpdate(update, this.setup.components.Building)) {
            const building = getComponentValue(this.setup.components.Building, update.entity);
            if (!building) return;

            const innerCol = building.inner_col;
            const innerRow = building.inner_row;
            const buildingType = building.category;

            callback({
              buildingType,
              innerCol,
              innerRow,
            });
          }
        });
      },
    };
  }

  private isOwner(owner: any): boolean {
    return owner?.address === BigInt(this.setup.network.burnerManager.account?.address || 0);
  }

  private getHexCoords(value: any): { col: number; row: number } {
    return { col: value[0]?.x || 0, row: value[0]?.y || 0 };
  }

  private getStructureStage(structureType: StructureType, entityId: ID): number {
    if (structureType === StructureType.Hyperstructure) {
      const progressQueryResult = Array.from(
        runQuery([
          Has(this.setup.components.Progress),
          HasValue(this.setup.components.Progress, { hyperstructure_entity_id: entityId }),
        ]),
      );

      const progresses = progressQueryResult.map((progressEntityId) => {
        return getComponentValue(this.setup.components.Progress, progressEntityId);
      });

      const { percentage } = this.getAllProgressesAndTotalPercentage(progresses, entityId);

      if (percentage < PROGRESS_HALF_THRESHOLD) {
        return StructureProgress.STAGE_1;
      }
      if (percentage < PROGRESS_FINAL_THRESHOLD && percentage > PROGRESS_HALF_THRESHOLD) {
        return StructureProgress.STAGE_2;
      }
      return StructureProgress.STAGE_3;
    }

    return StructureProgress.STAGE_1;
  }

  private getAllProgressesAndTotalPercentage = (
    progresses: (ComponentValue<ClientComponents["Progress"]["schema"]> | undefined)[],
    hyperstructureEntityId: ID,
  ) => {
    const config = ClientConfigManager.instance();
    const hyperstructureTotalCosts = config.getHyperstructureTotalCosts();

    let percentage = 0;
    const allProgresses = hyperstructureTotalCosts.map(({ resource, amount: resourceCost }) => {
      let foundProgress = progresses.find((progress) => progress!.resource_type === resource);
      let progress = {
        hyperstructure_entity_id: hyperstructureEntityId,
        resource_type: resource,
        amount: !foundProgress ? 0 : Number(foundProgress.amount) / RESOURCE_PRECISION,
        percentage: !foundProgress
          ? 0
          : Math.floor((Number(foundProgress.amount) / RESOURCE_PRECISION / resourceCost!) * 100),
        costNeeded: resourceCost,
      };
      percentage +=
        (progress.amount *
          HyperstructureResourceMultipliers[
            progress.resource_type as keyof typeof HyperstructureResourceMultipliers
          ]!) /
        getTotalContributableAmount();
      return progress;
    });
    return { allProgresses, percentage };
  };
}<|MERGE_RESOLUTION|>--- conflicted
+++ resolved
@@ -1,27 +1,15 @@
 import { ClientComponents } from "@/dojo/createClientComponents";
-<<<<<<< HEAD
 import { ClientConfigManager } from "@/dojo/modelManager/ClientConfigManager";
 import { getTotalContributableAmount } from "@/dojo/modelManager/utils/LeaderboardUtils";
-=======
-import { TOTAL_CONTRIBUTABLE_AMOUNT } from "@/dojo/modelManager/utils/LeaderboardUtils";
->>>>>>> 0acaab56
 import { SetupResult } from "@/dojo/setup";
 import { HexPosition } from "@/types";
 import { Position } from "@/types/Position";
 import {
-<<<<<<< HEAD
   HyperstructureResourceMultipliers,
   ID,
   RESOURCE_PRECISION,
   StructureType,
   TROOP_HEALTH_PRECISION,
-=======
-  EternumGlobalConfig,
-  HYPERSTRUCTURE_TOTAL_COSTS_SCALED,
-  HyperstructureResourceMultipliers,
-  ID,
-  StructureType,
->>>>>>> 0acaab56
 } from "@bibliothecadao/eternum";
 import {
   Component,
