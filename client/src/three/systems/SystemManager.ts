--- conflicted
+++ resolved
@@ -25,14 +25,11 @@
   StructureSystemUpdate,
   TileSystemUpdate,
 } from "./types";
-<<<<<<< HEAD
-=======
 import { HexPosition } from "@/types";
 import { PROGRESS_FINAL_THRESHOLD, PROGRESS_HALF_THRESHOLD, StructureProgress } from "../scenes/constants";
 import { HyperstructureResourceMultipliers } from "@bibliothecadao/eternum";
 import { TOTAL_CONTRIBUTABLE_AMOUNT } from "@/dojo/modelManager/utils/LeaderboardUtils";
 import { ClientComponents } from "@/dojo/createClientComponents";
->>>>>>> d0fb48c0
 
 // The SystemManager class is responsible for updating the Three.js models when there are changes in the game state.
 // It listens for updates from torii and translates them into a format that can be consumed by the Three.js model managers.
