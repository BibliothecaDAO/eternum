--- conflicted
+++ resolved
@@ -1,10 +1,6 @@
 import { SetupResult } from "@/dojo/setup";
-<<<<<<< HEAD
+import { Position } from "@/types/Position";
 import { EternumGlobalConfig, HYPERSTRUCTURE_TOTAL_COSTS_SCALED, ID, StructureType } from "@bibliothecadao/eternum";
-=======
-import { Position } from "@/types/Position";
-import { EternumGlobalConfig, StructureType } from "@bibliothecadao/eternum";
->>>>>>> 3140226f
 import {
   Component,
   ComponentValue,
