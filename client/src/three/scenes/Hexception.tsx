import * as THREE from "three";

import { TileManager } from "@/dojo/modelManager/TileManager";
import { SetupResult } from "@/dojo/setup";
import useUIStore from "@/hooks/store/useUIStore";
import { dir, soundSelector } from "@/hooks/useUISound";
import { HexPosition, ResourceMiningTypes, SceneName } from "@/types";
import { Position } from "@/types/Position";
import { ResourceIcon } from "@/ui/elements/ResourceIcon";
<<<<<<< HEAD
import { LeftView } from "@/ui/modules/navigation/LeftNavigationModule";
import { ResourceIdToMiningType, getHexForWorldPosition, getWorldPositionForHex } from "@/ui/utils/utils";
=======
import { View } from "@/ui/modules/navigation/LeftNavigationModule";
import {
  ResourceIdToMiningType,
  getEntityIdFromKeys,
  getHexForWorldPosition,
  getWorldPositionForHex,
} from "@/ui/utils/utils";
>>>>>>> 0cc2229b
import { BuildingType, RealmLevels, ResourcesIds, findResourceById, getNeighborHexes } from "@bibliothecadao/eternum";
import { getComponentValue } from "@dojoengine/recs";
import clsx from "clsx";
import { CSS2DObject } from "three-stdlib";
import { MapControls } from "three/examples/jsm/controls/MapControls";
import { GLTFLoader } from "three/examples/jsm/loaders/GLTFLoader.js";
import { SceneManager } from "../SceneManager";
import { BIOME_COLORS, Biome, BiomeType } from "../components/Biome";
import { BuildingPreview } from "../components/BuildingPreview";
import { LAND_NAME, SMALL_DETAILS_NAME } from "../components/InstancedModel";
import { createHexagonShape } from "../geometry/HexagonGeometry";
import { createPausedLabel } from "../helpers/utils";
import { BuildingSystemUpdate, RealmSystemUpdate } from "../systems/types";
import { HexagonScene } from "./HexagonScene";
import {
  BUILDINGS_CENTER,
  HEX_SIZE,
  MinesMaterialsParams,
  buildingModelPaths,
  castleLevelToRealmCastle,
  structureTypeToBuildingType,
} from "./constants";

const loader = new GLTFLoader();

const generateHexPositions = (center: HexPosition, radius: number) => {
  const color = new THREE.Color("gray");
  const positions: any[] = [];
  const positionSet = new Set(); // To track existing positions

  // Helper function to add position if not already added
  const addPosition = (col: number, row: number, isBorder: boolean) => {
    const key = `${col},${row}`;
    if (!positionSet.has(key)) {
      const position = {
        ...getWorldPositionForHex({ col, row }, false),
        color,
        col,
        row,
        isBorder,
      };
      positions.push(position);
      positionSet.add(key);
    }
  };

  // Add center position
  addPosition(center.col, center.row, false);

  // Generate positions in expanding hexagonal layers
  let currentLayer = [center];
  for (let i = 0; i < radius; i++) {
    const nextLayer: any = [];
    currentLayer.forEach((pos) => {
      getNeighborHexes(pos.col, pos.row).forEach((neighbor) => {
        if (!positionSet.has(`${neighbor.col},${neighbor.row}`)) {
          addPosition(neighbor.col, neighbor.row, i === radius - 1);
          nextLayer.push({ col: neighbor.col, row: neighbor.row });
        }
      });
    });
    currentLayer = nextLayer; // Move to the next layer
  }

  return positions;
};

interface Building {
  matrix: THREE.Matrix4;
  buildingType: BuildingType;
}

export default class HexceptionScene extends HexagonScene {
  private hexceptionRadius = 4;
  private buildingModels: Map<
    BuildingType | ResourceMiningTypes,
    { model: THREE.Group; animations: THREE.AnimationClip[] }
  > = new Map();
  private buildingInstances: Map<string, THREE.Group> = new Map();
  private buildingMixers: Map<string, THREE.AnimationMixer> = new Map();
  private pillars: THREE.InstancedMesh | null = null;
  private buildings: any = [];
  centerColRow: number[] = [0, 0];
  private biome!: Biome;
  private highlights: { col: number; row: number }[] = [];
  private buildingPreview: BuildingPreview | null = null;
  private tileManager: TileManager;
  private buildingSubscription: any;
  private realmSubscription: any;
  private buildingInstanceIds: Map<string, { index: number; category: string }> = new Map();
  private labels: {
    col: number;
    row: number;
    label: CSS2DObject;
  }[] = [];
  private castleLevel: RealmLevels = RealmLevels.Settlement;
  private minesMaterials: Map<number, THREE.MeshStandardMaterial> = new Map();

  constructor(
    controls: MapControls,
    dojo: SetupResult,
    mouse: THREE.Vector2,
    raycaster: THREE.Raycaster,
    sceneManager: SceneManager,
  ) {
    super(SceneName.Hexception, controls, dojo, mouse, raycaster, sceneManager);

    this.biome = new Biome();
    this.buildingPreview = new BuildingPreview(this.scene);

    const pillarGeometry = new THREE.ExtrudeGeometry(createHexagonShape(1), { depth: 2, bevelEnabled: false });
    pillarGeometry.rotateX(Math.PI / 2);
    this.pillars = new THREE.InstancedMesh(pillarGeometry, new THREE.MeshStandardMaterial(), 1000);
    this.pillars.position.y = 0.05;
    this.pillars.count = 0;
    this.scene.add(this.pillars);

    this.loadBuildingModels();
    this.loadBiomeModels(900);

    this.tileManager = new TileManager(this.dojo, { col: 0, row: 0 });

    this.setup();

    this.inputManager.addListener("contextmenu", (raycaster) => {
      this.clearBuildingMode();
    });

    this.state = useUIStore.getState();

    // add gui to change castle level
    this.GUIFolder.add(this, "castleLevel", 0, 3).onFinishChange((value: RealmLevels) => {
      this.castleLevel = value;
      this.removeCastleFromScene();
      this.updateHexceptionGrid(this.hexceptionRadius);
    });

    // Add event listener for Escape key
    document.addEventListener("keydown", (event) => {
      if (event.key === "Escape" && this.sceneManager.getCurrentScene() === SceneName.Hexception) {
        if (this.isNavigationViewOpen()) {
          this.closeNavigationViews();
        } else {
          this.clearBuildingMode();
        }
      }
    });

    useUIStore.subscribe(
      (state) => state.previewBuilding,
      (building) => {
        if (building) {
          this.buildingPreview?.setPreviewBuilding(building as any);
          this.highlightHexManager.highlightHexes(this.highlights);
        } else {
          this.clearBuildingMode();
        }
      },
    );
  }

  private clearBuildingMode() {
    this.buildingPreview?.clearPreviewBuilding();
    this.highlightHexManager.highlightHexes([]);
    this.state.setPreviewBuilding(null);
  }

  private loadBuildingModels() {
    for (const [building, path] of Object.entries(buildingModelPaths)) {
      const loadPromise = new Promise<void>((resolve, reject) => {
        loader.load(
          path,
          (gltf) => {
            const model = gltf.scene as THREE.Group;
            model.position.set(0, 0, 0);
            model.rotation.y = Math.PI;

            model.traverse((child) => {
              if (child instanceof THREE.Mesh) {
                if (!child.name.includes(SMALL_DETAILS_NAME) && !child.parent?.name.includes(SMALL_DETAILS_NAME)) {
                  child.castShadow = true;
                }
                if (child.name.includes(LAND_NAME) || child.parent?.name.includes(LAND_NAME)) {
                  child.receiveShadow = true;
                }
              }
            });

            // Store animations along with the model
            this.buildingModels.set(building as any, { model, animations: gltf.animations });
            resolve();
          },
          undefined,
          (error) => {
            console.error(`Error loading ${building} model:`, error);
            reject(error);
          },
        );
      });
      this.modelLoadPromises.push(loadPromise);
    }

    Promise.all(this.modelLoadPromises).then(() => {});
  }

  setup() {
    this.labels.forEach((label) => {
      this.scene.remove(label.label);
    });
    this.labels = [];

    const col = this.locationManager.getCol();
    const row = this.locationManager.getRow();

    const contractPosition = new Position({ x: col, y: row }).getContract();

    this.centerColRow = [contractPosition.x, contractPosition.y];

    this.tileManager.setTile({ col, row });

    // remove all previous building instances
    this.buildingInstances.forEach((instance) => {
      this.scene.remove(instance);
    });
    this.buildingInstances.clear();

    // subscribe to buiding updates (create and destroy)
    this.buildingSubscription?.unsubscribe();
    this.buildingSubscription = this.systemManager.Buildings.subscribeToHexUpdates(
      { col: this.centerColRow[0], row: this.centerColRow[1] },
      (update: BuildingSystemUpdate) => {
        const { innerCol, innerRow, buildingType } = update;
        if (buildingType === BuildingType[BuildingType.None] && innerCol && innerRow) {
          this.removeBuilding(innerCol, innerRow);
        }
        this.updateHexceptionGrid(this.hexceptionRadius);
      },
    );

    this.realmSubscription?.unsubscribe();
    this.realmSubscription = this.systemManager.Realm.onUpdate((update: RealmSystemUpdate) => {
      if (update.hexCoords.col === this.centerColRow[0] && update.hexCoords.row === this.centerColRow[1]) {
        this.castleLevel = update.level as RealmLevels;
        this.removeCastleFromScene();
        this.updateHexceptionGrid(this.hexceptionRadius);
      }
    });

    this.castleLevel = this.tileManager.getRealmLevel();
    this.removeCastleFromScene();
    this.updateHexceptionGrid(this.hexceptionRadius);
    this.controls.maxDistance = 18;
    this.controls.enablePan = false;
    this.controls.zoomToCursor = false;

    this.moveCameraToURLLocation();

    // select center hex
    this.state.setSelectedBuildingHex({
      outerCol: col,
      outerRow: row,
      innerCol: BUILDINGS_CENTER[0],
      innerRow: BUILDINGS_CENTER[1],
    });
  }

  onSwitchOff() {
    this.labels.forEach((label) => {
      this.scene.remove(label.label);
    });
  }

  protected onHexagonClick(hexCoords: HexPosition | null): void {
    if (hexCoords === null) return;
    const normalizedCoords = { col: hexCoords.col, row: hexCoords.row };
    const buildingType = this.buildingPreview?.getPreviewBuilding();
    if (buildingType) {
      // if building mode
      if (!this.tileManager.isHexOccupied(normalizedCoords)) {
        this.tileManager.placeBuilding(buildingType.type, normalizedCoords, buildingType.resource);
        this.clearBuildingMode();
        this.updateHexceptionGrid(this.hexceptionRadius);
      }
    } else {
      // if not building mode
      const { col: outerCol, row: outerRow } = this.tileManager.getHexCoords();

      if (BUILDINGS_CENTER[0] === hexCoords.col && BUILDINGS_CENTER[1] === hexCoords.row) {
        const building = getComponentValue(
          this.dojo.components.Building,
          getEntityIdFromKeys([BigInt(outerCol), BigInt(outerRow), BigInt(hexCoords.col), BigInt(hexCoords.row)]),
        );

        playBuildingSound(BuildingType[building?.category as keyof typeof BuildingType]);

        this.state.setSelectedBuildingHex({
          outerCol,
          outerRow,
          innerCol: hexCoords.col,
          innerRow: hexCoords.row,
        });
        this.state.setLeftNavigationView(LeftView.EntityView);
      } else if (this.tileManager.isHexOccupied(normalizedCoords)) {
        const building = getComponentValue(
          this.dojo.components.Building,
          getEntityIdFromKeys([BigInt(outerCol), BigInt(outerRow), BigInt(hexCoords.col), BigInt(hexCoords.row)]),
        );

        playBuildingSound(BuildingType[building?.category as keyof typeof BuildingType]);

        this.state.setSelectedBuildingHex({
          outerCol,
          outerRow,
          innerCol: normalizedCoords.col,
          innerRow: normalizedCoords.row,
        });
        this.state.setLeftNavigationView(LeftView.EntityView);
      }
    }
  }
  protected onHexagonMouseMove(hex: { position: THREE.Vector3; hexCoords: HexPosition } | null): void {
    if (hex === null) {
      this.state.setTooltip(null);
      return;
    }
    const { position, hexCoords } = hex;
    const normalizedCoords = { col: hexCoords.col, row: hexCoords.row };
    //check if it on main hex

    this.buildingPreview?.setBuildingPosition(position);

    if (
      this.tileManager.isHexOccupied(normalizedCoords) ||
      (normalizedCoords.col === BUILDINGS_CENTER[0] && normalizedCoords.row === BUILDINGS_CENTER[1])
    ) {
      this.buildingPreview?.setBuildingColor(new THREE.Color(0xff0000));
    } else {
      this.buildingPreview?.resetBuildingColor();
    }
    const building = this.tileManager.getBuilding(normalizedCoords);
    if (building) {
      this.state.setTooltip({
        content: (
          <div className="flex items-center space-x-1">
            <ResourceIcon
              size="sm"
              resource={findResourceById(building.produced_resource_type as ResourcesIds)?.trait ?? ""}
            />
            <div>Producing {findResourceById(building.produced_resource_type as ResourcesIds)?.trait}</div>
            <div>—</div>
            <div className={clsx(building.paused ? "text-order-giants" : "text-order-brilliance")}>
              {building.paused ? "Paused" : "Active"}
            </div>
          </div>
        ),
        position: "top",
      });
    } else {
      this.state.setTooltip(null);
    }
  }
  protected onHexagonRightClick(): void {}
  protected onHexagonDoubleClick(): void {}

  public moveCameraToURLLocation() {
    this.moveCameraToColRow(10, 10, 0);
  }

  updateHexceptionGrid(radius: number) {
    const dummy = new THREE.Object3D();

    const biomeHexes: Record<BiomeType, THREE.Matrix4[]> = {
      Ocean: [],
      DeepOcean: [],
      Beach: [],
      Scorched: [],
      Bare: [],
      Tundra: [],
      Snow: [],
      TemperateDesert: [],
      Shrubland: [],
      Taiga: [],
      Grassland: [],
      TemperateDeciduousForest: [],
      TemperateRainForest: [],
      SubtropicalDesert: [],
      TropicalSeasonalForest: [],
      TropicalRainForest: [],
    };

    Promise.all(this.modelLoadPromises).then(() => {
      let centers = [
        [0, 0], //0, 0 (Main hex)
        [-6, 5], //-1, 1
        [7, 4], //1, 0
        [1, 9], //0, 1
        [-7, -4], //-1, 0
        [0, -9], //0, -1
        [7, -5], //1, -1
      ];
      const neighbors = getNeighborHexes(this.centerColRow[0], this.centerColRow[1]);
      const label = new THREE.Group();
      this.scene.add(label);
      this.highlights = [];

      // compute matrices to update biome models for each of the large hexes
      for (const center in centers) {
        const isMainHex = centers[center][0] === 0 && centers[center][1] === 0;
        if (isMainHex) {
          this.computeMainHexMatrices(radius, dummy, centers[center], this.tileManager.getHexCoords(), biomeHexes);
        } else {
          this.computeNeighborHexMatrices(radius, dummy, centers[center], neighbors[Number(center) - 1], biomeHexes);
        }
      }

      // add buildings to the scene in the center hex
      for (const building of this.buildings) {
        const key = `${building.col},${building.row}`;
        if (!this.buildingInstances.has(key)) {
          let buildingType =
            building.resource && building.resource < 254
              ? ResourceIdToMiningType[building.resource as ResourcesIds]
              : (BuildingType[building.category].toString() as any);

          if (parseInt(buildingType) === BuildingType.Castle) {
            buildingType = castleLevelToRealmCastle[this.castleLevel];
          }
          const buildingData = this.buildingModels.get(buildingType);

          if (buildingData) {
            const instance = buildingData.model.clone();
            instance.applyMatrix4(building.matrix);
            if (buildingType === ResourceMiningTypes.Mine) {
              const crystalMesh1 = instance.children[1] as THREE.Mesh;
              const crystalMesh2 = instance.children[2] as THREE.Mesh;
              if (!this.minesMaterials.has(building.resource)) {
                const material = new THREE.MeshStandardMaterial(MinesMaterialsParams[building.resource]);
                this.minesMaterials.set(building.resource, material);
              }
              // @ts-ignoreq
              crystalMesh1.material = this.minesMaterials.get(building.resource);
              // @ts-ignore
              crystalMesh2.material = this.minesMaterials.get(building.resource);
            }
            this.scene.add(instance);
            this.buildingInstances.set(key, instance);

            // Check if the model has animations and start them
            const animations = buildingData.animations;
            if (animations && animations.length > 0) {
              const mixer = new THREE.AnimationMixer(instance);
              animations.forEach((clip: THREE.AnimationClip) => {
                mixer.clipAction(clip).play();
              });
              // Store the mixer for later use (e.g., updating in the animation loop)
              this.buildingMixers.set(key, mixer);
            }
          }
        }
        const needPausedLabel =
          building.paused &&
          this.labels.findIndex((label) => label.col === building.col && label.row === building.row) < 0;
        if (needPausedLabel) {
          this.addPausedLabelToBuilding(building);
        } else if (!building.paused) {
          this.removePausedLabelFromBuilding(building);
        }
      }

      // update neighbor hexes around the center hex
      let pillarOffset = 0;
      for (const [biome, matrices] of Object.entries(biomeHexes)) {
        const hexMesh = this.biomeModels.get(biome as BiomeType)!;
        matrices.forEach((matrix, index) => {
          hexMesh.setMatrixAt(index, matrix);
          this.pillars!.setMatrixAt(index + pillarOffset, matrix);
          this.pillars!.setColorAt(index + pillarOffset, BIOME_COLORS[biome as BiomeType]);
        });
        pillarOffset += matrices.length;
        this.pillars!.count = pillarOffset;
        this.pillars!.computeBoundingSphere();
        hexMesh.setCount(matrices.length);
      }
      this.pillars!.instanceMatrix.needsUpdate = true;
      this.pillars!.instanceColor!.needsUpdate = true;
      this.interactiveHexManager.renderHexes();
    });
  }

  addPausedLabelToBuilding(building: { col: number; row: number; matrix: any }) {
    const pausedDiv = createPausedLabel();
    const pausedLabel = new CSS2DObject(pausedDiv);
    pausedLabel.position.setFromMatrixPosition(building.matrix);
    pausedLabel.position.y += 1;
    this.scene.add(pausedLabel);
    this.labels.push({ col: building.col, row: building.row, label: pausedLabel });
  }

  removePausedLabelFromBuilding(building: { col: number; row: number }) {
    const index = this.labels.findIndex((label) => label.col === building.col && label.row === building.row);
    if (index >= 0) {
      this.scene.remove(this.labels[index].label);
      this.labels.splice(index, 1);
    }
  }

  removeCastleFromScene() {
    const key = `${BUILDINGS_CENTER[0]},${BUILDINGS_CENTER[1]}`;
    const instance = this.buildingInstances.get(key);
    if (instance) {
      this.scene.remove(instance);
      this.buildingInstances.delete(key);
    }
  }

  computeHexMatrices = (
    radius: number,
    dummy: THREE.Object3D,
    center: number[],
    targetHex: HexPosition,
    isMainHex: boolean,
    existingBuildings: any[],
    biomeHexes: Record<BiomeType, THREE.Matrix4[]>,
  ) => {
    const biome = this.biome.getBiome(targetHex.col, targetHex.row);
    const buildableAreaBiome = "Grassland";
    const isFlat = biome === "Ocean" || biome === "DeepOcean" || isMainHex;

    // reset buildings
    if (isMainHex) {
      this.buildings = [];
    }

    let positions = generateHexPositions(
      { col: center[0] + BUILDINGS_CENTER[0], row: center[1] + BUILDINGS_CENTER[1] },
      radius,
    );

    if (isMainHex) {
      const buildablePositions = generateHexPositions(
        { col: center[0] + BUILDINGS_CENTER[0], row: center[1] + BUILDINGS_CENTER[1] },
        this.castleLevel + 1,
      );

      positions = positions.filter(
        (position) =>
          !buildablePositions.some(
            (buildablePosition) => buildablePosition.col === position.col && buildablePosition.row === position.row,
          ),
      );

      buildablePositions.forEach((position) => {
        dummy.position.x = position.x;
        dummy.position.z = position.z;
        dummy.position.y = isMainHex || isFlat || position.isBorder ? 0 : position.y / 2;
        dummy.scale.set(HEX_SIZE, HEX_SIZE, HEX_SIZE);
        dummy.updateMatrix();

        this.interactiveHexManager.addHex({ col: position.col, row: position.row });

        let withBuilding = false;
        const building = existingBuildings.find((value) => value.col === position.col && value.row === position.row);
        if (building) {
          withBuilding = true;
          const buildingObj = dummy.clone();
          const rotation = Math.PI / 3;
          if (building.category === BuildingType[BuildingType.Castle]) {
            buildingObj.rotation.y = rotation * 2;
          } else {
            buildingObj.rotation.y = rotation * 4;
          }
          buildingObj.updateMatrix();
          this.buildings.push({ ...building, matrix: buildingObj.matrix.clone() });
        } else if (isMainHex) {
          this.highlights.push(getHexForWorldPosition(dummy.position));
        }

        if (!withBuilding) {
          biomeHexes[buildableAreaBiome].push(dummy.matrix.clone());
        }
      });
    }

    positions.forEach((position) => {
      dummy.position.x = position.x;
      dummy.position.z = position.z;
      dummy.position.y = isMainHex || isFlat || position.isBorder ? 0 : position.y / 2;
      dummy.scale.set(HEX_SIZE, HEX_SIZE, HEX_SIZE);
      const rotationSeed = this.hashCoordinates(position.col, position.row);
      const rotationIndex = Math.floor(rotationSeed * 6);
      const randomRotation = (rotationIndex * Math.PI) / 3;
      dummy.rotation.y = randomRotation;
      dummy.updateMatrix();
      biomeHexes[biome].push(dummy.matrix.clone());
    });
  };

  computeMainHexMatrices = (
    radius: number,
    dummy: THREE.Object3D,
    center: number[],
    targetHex: HexPosition,
    biomeHexes: Record<BiomeType, THREE.Matrix4[]>,
  ) => {
    const existingBuildings = this.tileManager.existingBuildings();
    const structureType = this.tileManager.structureType();
    if (structureType) {
      existingBuildings.push({
        col: BUILDINGS_CENTER[0],
        row: BUILDINGS_CENTER[1],
        category: BuildingType[structureTypeToBuildingType[structureType]],
        resource: undefined,
        paused: false,
      });
    }
    this.computeHexMatrices(radius, dummy, center, targetHex, true, existingBuildings, biomeHexes);
  };

  computeNeighborHexMatrices = (
    radius: number,
    dummy: THREE.Object3D,
    center: number[],
    targetHex: HexPosition,
    biomeHexes: Record<BiomeType, THREE.Matrix4[]>,
  ) => {
    this.computeHexMatrices(radius, dummy, center, targetHex, false, [], biomeHexes);
  };

  removeBuilding(innerCol: number, innerRow: number) {
    const key = `${innerCol},${innerRow}`;
    const instance = this.buildingInstances.get(key);
    if (instance) {
      this.scene.remove(instance);
      this.buildingInstances.delete(key);
    }
  }

  update(deltaTime: number) {
    super.update(deltaTime);
    this.buildingMixers.forEach((mixer) => {
      mixer.update(deltaTime);
    });
  }
}

export const playBuildingSound = (buildingType: BuildingType | undefined) => {
  const buildingSounds: Partial<Record<BuildingType, string>> = {
    [BuildingType.Castle]: soundSelector.buildCastle,
    [BuildingType.WorkersHut]: soundSelector.buildWorkHut,
    [BuildingType.WatchTower]: soundSelector.buildMageTower,
    [BuildingType.Storehouse]: soundSelector.buildStorehouse,
    [BuildingType.Bank]: soundSelector.buildLabor,
    [BuildingType.FragmentMine]: soundSelector.buildMine,
    [BuildingType.Barracks]: soundSelector.buildBarracks,
    [BuildingType.ArcheryRange]: soundSelector.buildArcherRange,
    [BuildingType.Stable]: soundSelector.buildStables,
    [BuildingType.Farm]: soundSelector.buildFarm,
    [BuildingType.FishingVillage]: soundSelector.buildFishingVillage,
    [BuildingType.Market]: soundSelector.buildMarket,
  };

  const soundFile =
    buildingType === undefined
      ? soundSelector.buildCastle
      : buildingSounds[buildingType as BuildingType] ?? soundSelector.buildMine;

  const soundPath = dir + soundFile;

  new Audio(soundPath).play();
};<|MERGE_RESOLUTION|>--- conflicted
+++ resolved
@@ -7,18 +7,13 @@
 import { HexPosition, ResourceMiningTypes, SceneName } from "@/types";
 import { Position } from "@/types/Position";
 import { ResourceIcon } from "@/ui/elements/ResourceIcon";
-<<<<<<< HEAD
 import { LeftView } from "@/ui/modules/navigation/LeftNavigationModule";
-import { ResourceIdToMiningType, getHexForWorldPosition, getWorldPositionForHex } from "@/ui/utils/utils";
-=======
-import { View } from "@/ui/modules/navigation/LeftNavigationModule";
 import {
   ResourceIdToMiningType,
   getEntityIdFromKeys,
   getHexForWorldPosition,
   getWorldPositionForHex,
 } from "@/ui/utils/utils";
->>>>>>> 0cc2229b
 import { BuildingType, RealmLevels, ResourcesIds, findResourceById, getNeighborHexes } from "@bibliothecadao/eternum";
 import { getComponentValue } from "@dojoengine/recs";
 import clsx from "clsx";
