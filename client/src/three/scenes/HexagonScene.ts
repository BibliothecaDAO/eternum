--- conflicted
+++ resolved
@@ -116,15 +116,12 @@
       const clickedHex = this.interactiveHexManager.onDoubleClick(raycaster);
       clickedHex && this.onHexagonClick(clickedHex.hexCoords);
     });
-<<<<<<< HEAD
     this.inputManager.addListener("contextmenu", (raycaster) => {
       const clickedHex = this.interactiveHexManager.onDoubleClick(raycaster);
       clickedHex && this.onHexagonRightClick(clickedHex.hexCoords);
     });
-=======
 
     this.state = useUIStore.getState();
->>>>>>> 144ce1f4
   }
 
   protected abstract onHexagonMouseMove({
