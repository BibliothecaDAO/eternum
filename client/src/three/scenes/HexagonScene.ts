import { InputManager } from "../components/InputManager";
import * as THREE from "three";
import { InteractiveHexManager } from "../components/InteractiveHexManager";
import { HighlightHexManager } from "../components/HighlightHexManager";
import { SetupResult } from "@/dojo/setup";
import { LocationManager } from "../helpers/LocationManager";
import { SceneManager } from "../SceneManager";
import { MapControls } from "three/examples/jsm/controls/MapControls";
import { GUIManager } from "../helpers/GUIManager";
import gsap from "gsap";

import _, { throttle } from "lodash";
import { SystemManager } from "../systems/SystemManager";
import { DRACOLoader, GLTFLoader } from "three-stdlib";
import InstancedModel from "../components/InstancedModel";
import { BiomeType } from "../components/Biome";
import { HexPosition } from "@/types";

const BASE_PATH = "/models/bevel-biomes/";
export const biomeModelPaths: Record<BiomeType, string> = {
  DeepOcean: BASE_PATH + "deepocean.glb",
  Ocean: BASE_PATH + "ocean.glb",
  Beach: BASE_PATH + "beach.glb",
  Scorched: BASE_PATH + "scorched.glb",
  Bare: BASE_PATH + "bare.glb",
  Tundra: BASE_PATH + "tundra.glb",
  Snow: BASE_PATH + "snow.glb",
  TemperateDesert: BASE_PATH + "temperatedessert.glb",
  Shrubland: BASE_PATH + "shrublands.glb",
  Taiga: BASE_PATH + "taiga.glb",
  Grassland: BASE_PATH + "grassland.glb",
  TemperateDeciduousForest: BASE_PATH + "deciduousforest.glb",
  TemperateRainForest: BASE_PATH + "temperateRainforest.glb",
  SubtropicalDesert: BASE_PATH + "subtropicaldesert.glb",
  TropicalSeasonalForest: BASE_PATH + "tropicalrainforest.glb",
  TropicalRainForest: BASE_PATH + "tropicalrainforest.glb",
};

export const HEX_SIZE = 1;
export const HEX_HORIZONTAL_SPACING = HEX_SIZE * Math.sqrt(3);
export const HEX_VERTICAL_SPACING = (HEX_SIZE * 3) / 2;

export abstract class HexagonScene {
  protected scene: THREE.Scene;
  protected camera: THREE.PerspectiveCamera;
  protected dojo: SetupResult;
  protected inputManager: InputManager;
  protected interactiveHexManager: InteractiveHexManager;
  protected systemManager: SystemManager;
  protected highlightHexManager: HighlightHexManager;
  protected locationManager!: LocationManager;
  private mainDirectionalLight!: THREE.DirectionalLight;
  private hemisphereLight!: THREE.HemisphereLight;
  private lightHelper!: THREE.DirectionalLightHelper;
  protected GUIFolder: any;
  protected biomeModels: Map<BiomeType, InstancedModel> = new Map();
  protected modelLoadPromises: Promise<void>[] = [];

  constructor(
    protected sceneName: string,
    protected controls: MapControls,
    private dojoContext: SetupResult,
    private mouse: THREE.Vector2,
    private raycaster: THREE.Raycaster,
    protected sceneManager: SceneManager,
  ) {
    this.GUIFolder = GUIManager.addFolder(sceneName);
    this.scene = new THREE.Scene();
    this.camera = controls.object as THREE.PerspectiveCamera;
    this.dojo = dojoContext;
    this.locationManager = new LocationManager();
    this.inputManager = new InputManager(this.sceneName, this.sceneManager, this.raycaster, this.mouse, this.camera);
    this.interactiveHexManager = new InteractiveHexManager(this.scene);
    this.systemManager = new SystemManager(this.dojo);
    this.highlightHexManager = new HighlightHexManager(this.scene);
    this.scene.background = new THREE.Color(0x8790a1);
    this.GUIFolder.addColor(this.scene, "background");

    const hemisphereLight = new THREE.HemisphereLight(0xf3f3c8, 0xd0e7f0, 2);
    const hemisphereLightFolder = GUIManager.addFolder("Hemisphere Light");
    hemisphereLightFolder.addColor(hemisphereLight, "color");
    hemisphereLightFolder.addColor(hemisphereLight, "groundColor");
    hemisphereLightFolder.add(hemisphereLight, "intensity", 0, 3, 0.1);
    hemisphereLightFolder.close();
    this.scene.add(hemisphereLight);

    this.mainDirectionalLight = new THREE.DirectionalLight(0xffffff, 3);
    this.mainDirectionalLight.castShadow = true;
    this.mainDirectionalLight.shadow.mapSize.width = 2048;
    this.mainDirectionalLight.shadow.mapSize.height = 2048;
    this.mainDirectionalLight.shadow.camera.left = -22;
    this.mainDirectionalLight.shadow.camera.right = 18;
    this.mainDirectionalLight.shadow.camera.top = 14;
    this.mainDirectionalLight.shadow.camera.bottom = -12;
    this.mainDirectionalLight.shadow.camera.far = 38;
    this.mainDirectionalLight.shadow.camera.near = 8;
    this.mainDirectionalLight.position.set(0, 9, 0);
    this.mainDirectionalLight.target.position.set(0, 0, 5.2);

    const shadowFolder = GUIManager.addFolder("Shadow");
    shadowFolder.add(this.mainDirectionalLight.shadow.camera, "left", -50, 50, 0.1);
    shadowFolder.add(this.mainDirectionalLight.shadow.camera, "right", -50, 50, 0.1);
    shadowFolder.add(this.mainDirectionalLight.shadow.camera, "top", -50, 50, 0.1);
    shadowFolder.add(this.mainDirectionalLight.shadow.camera, "bottom", -50, 50, 0.1);
    shadowFolder.add(this.mainDirectionalLight.shadow.camera, "far", 0, 50, 0.1);
    shadowFolder.add(this.mainDirectionalLight.shadow.camera, "near", 0, 50, 0.1);
    shadowFolder.close();

    const directionalLightFolder = GUIManager.addFolder("Directional Light");
    directionalLightFolder.addColor(this.mainDirectionalLight, "color");
    directionalLightFolder.add(this.mainDirectionalLight.position, "x", -20, 20, 0.1);
    directionalLightFolder.add(this.mainDirectionalLight.position, "y", -20, 20, 0.1);
    directionalLightFolder.add(this.mainDirectionalLight.position, "z", -20, 20, 0.1);
    directionalLightFolder.add(this.mainDirectionalLight, "intensity", 0, 3, 0.1);
    directionalLightFolder.add(this.mainDirectionalLight.target.position, "x", 0, 10, 0.1);
    directionalLightFolder.add(this.mainDirectionalLight.target.position, "y", 0, 10, 0.1);
    directionalLightFolder.add(this.mainDirectionalLight.target.position, "z", 0, 10, 0.1);
    directionalLightFolder.close();
    this.scene.add(this.mainDirectionalLight);
    this.scene.add(this.mainDirectionalLight.target);

    this.lightHelper = new THREE.DirectionalLightHelper(this.mainDirectionalLight, 1);
    this.scene.add(this.lightHelper);

    this.inputManager.addListener(
      "mousemove",
      throttle((raycaster) => {
        const hoveredHex = this.interactiveHexManager.onMouseMove(raycaster);
<<<<<<< HEAD
        hoveredHex && this.onHexagonMouseMove(hoveredHex);
      }, 100),
=======
        hoveredHex && this.onMouseMove(hoveredHex);
      }, 50),
>>>>>>> a88c9766
    );
    this.inputManager.addListener("dblclick", (raycaster) => {
      const clickedHex = this.interactiveHexManager.onDoubleClick(raycaster);
      clickedHex && this.onHexagonDoubleClick(clickedHex);
    });
    this.inputManager.addListener("click", (raycaster) => {
      const clickedHex = this.interactiveHexManager.onDoubleClick(raycaster);
      clickedHex && this.onHexagonClick(clickedHex);
    });
  }

  protected abstract onHexagonMouseMove(hoveredHex: { col: number; row: number; x: number; z: number }): void;
  protected abstract onHexagonDoubleClick(hexCoords: HexPosition): void;
  protected abstract onHexagonClick(hexCoords: HexPosition): void;

  public getScene() {
    return this.scene;
  }

  public getCamera() {
    return this.camera;
  }

  protected hashCoordinates(x: number, y: number): number {
    // Simple hash function to generate a deterministic value between 0 and 1
    const hash = Math.sin(x * 12.9898 + y * 78.233) * 43758.5453;
    return hash - Math.floor(hash);
  }

  private getHexFromWorldPosition(position: THREE.Vector3): { row: number; col: number } {
    const horizontalSpacing = HEX_SIZE * Math.sqrt(3);
    const verticalSpacing = (HEX_SIZE * 3) / 2;

    // Calculate col first
    const col = Math.round(position.x / horizontalSpacing);

    // Then use col to calculate row
    const row = Math.round(-position.z / verticalSpacing);

    // Adjust x position based on row parity
    const adjustedX = position.x - (row % 2) * (horizontalSpacing / 2);

    // Recalculate col using adjusted x
    const adjustedCol = Math.round(adjustedX / horizontalSpacing);

    return { row, col: adjustedCol };
  }

  getHexagonCoordinates(
    instancedMesh: THREE.InstancedMesh,
    instanceId: number,
  ): { row: number; col: number; x: number; z: number } {
    const matrix = new THREE.Matrix4();
    instancedMesh.getMatrixAt(instanceId, matrix);
    const position = new THREE.Vector3();
    matrix.decompose(position, new THREE.Quaternion(), new THREE.Vector3());

    const { row, col } = this.getHexFromWorldPosition(position);

    return { row, col, x: position.x, z: position.z };
  }

  public moveCameraToURLLocation() {
    const col = this.locationManager.getCol();
    const row = this.locationManager.getRow();
    if (col && row) {
      this.moveCameraToColRow(col, row, 0);
    }
  }

  getLocationCoordinates() {
    const col = this.locationManager.getCol()!;
    const row = this.locationManager.getRow()!;
    const x = col * HEX_HORIZONTAL_SPACING + (row % 2) * (HEX_HORIZONTAL_SPACING / 2);
    const z = -row * HEX_VERTICAL_SPACING;
    return { col, row, x, z };
  }

  cameraAnimate(
    newPosition: THREE.Vector3,
    newTarget: THREE.Vector3,
    transitionDuration: number,
    onFinish?: () => void,
  ) {
    const camera = this.controls.object;
    const target = this.controls.target;
    gsap.killTweensOf(camera.position);
    gsap.killTweensOf(target);

    const duration = transitionDuration || 2;

    gsap.timeline().to(camera.position, {
      duration,
      repeat: 0,
      x: newPosition.x,
      y: newPosition.y,
      z: newPosition.z,
      ease: "power3.inOut",
      onComplete: () => {
        onFinish?.();
      },
    });

    gsap.timeline().to(
      target,
      {
        duration,
        repeat: 0,
        x: newTarget.x,
        y: newTarget.y,
        z: newTarget.z,
        ease: "power3.inOut",
      },
      "<",
    );
  }

  public moveCameraToColRow(col: number, row: number, duration: number = 2) {
    const colOffset = col;
    const rowOffset = row;
    const newTargetX = colOffset * HEX_HORIZONTAL_SPACING + (rowOffset % 2) * (HEX_HORIZONTAL_SPACING / 2);
    const newTargetZ = -rowOffset * HEX_VERTICAL_SPACING;
    const newTargetY = 0;

    const newTarget = new THREE.Vector3(newTargetX, newTargetY, newTargetZ);

    const target = this.controls.target;
    const pos = this.controls.object.position;

    // go to new target with but keep same view angle
    const deltaX = newTarget.x - target.x;
    const deltaZ = newTarget.z - target.z;
    if (duration) {
      this.cameraAnimate(new THREE.Vector3(pos.x + deltaX, pos.y, pos.z + deltaZ), newTarget, duration);
    } else {
      target.set(newTarget.x, newTarget.y, newTarget.z);
      pos.set(pos.x + deltaX, pos.y, pos.z + deltaZ);
    }
    // target.set(newTarget.x, newTarget.y, newTarget.z);
    // pos.set(pos.x + deltaX, pos.y, pos.z + deltaZ);
    this.controls.update();
  }

  private updateLights = _.throttle(() => {
    if (this.mainDirectionalLight) {
      this.mainDirectionalLight.position.set(
        this.controls.target.x + 15,
        this.controls.target.y + 13,
        this.controls.target.z - 8,
      );
      this.mainDirectionalLight.target.position.set(
        this.controls.target.x,
        this.controls.target.y,
        this.controls.target.z + 5.2,
      );
      this.mainDirectionalLight.target.updateMatrixWorld();
    }
  }, 30);

  loadBiomeModels(maxInstances: number) {
    const loader = new GLTFLoader();
    const dracoLoader = new DRACOLoader();
    dracoLoader.setDecoderPath("https://www.gstatic.com/draco/versioned/decoders/1.5.5/");
    dracoLoader.preload();
    loader.setDRACOLoader(dracoLoader);

    for (const [biome, path] of Object.entries(biomeModelPaths)) {
      const loadPromise = new Promise<void>((resolve, reject) => {
        loader.load(
          path,
          (gltf) => {
            const model = gltf.scene as THREE.Group;

            const tmp = new InstancedModel(model, maxInstances);
            this.biomeModels.set(biome as BiomeType, tmp);
            this.scene.add(tmp.group);
            resolve();
          },
          undefined,
          (error) => {
            console.error(`Error loading ${biome} model:`, error);
            reject(error);
          },
        );
      });
      this.modelLoadPromises.push(loadPromise);
    }
  }

  update(deltaTime: number) {
    this.interactiveHexManager.update();

    if (this.mainDirectionalLight) {
      this.mainDirectionalLight.shadow.camera.updateProjectionMatrix();
    }
    if (this.lightHelper) this.lightHelper.update();

    // Update highlight pulse
    const elapsedTime = performance.now() / 1000; // Convert to seconds
    const pulseFactor = Math.abs(Math.sin(elapsedTime * 2) / 16);
    this.highlightHexManager.updateHighlightPulse(pulseFactor);
    this.updateLights();
  }
}<|MERGE_RESOLUTION|>--- conflicted
+++ resolved
@@ -126,13 +126,8 @@
       "mousemove",
       throttle((raycaster) => {
         const hoveredHex = this.interactiveHexManager.onMouseMove(raycaster);
-<<<<<<< HEAD
         hoveredHex && this.onHexagonMouseMove(hoveredHex);
-      }, 100),
-=======
-        hoveredHex && this.onMouseMove(hoveredHex);
       }, 50),
->>>>>>> a88c9766
     );
     this.inputManager.addListener("dblclick", (raycaster) => {
       const clickedHex = this.interactiveHexManager.onDoubleClick(raycaster);
