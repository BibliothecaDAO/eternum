import * as THREE from "three";

import { getEntityIdFromKeys } from "@dojoengine/utils";
import { SetupResult } from "@/dojo/setup";
import { GLTFLoader } from "three/examples/jsm/loaders/GLTFLoader.js";
import { BuildingType, ResourcesIds, StructureType, getNeighborHexes } from "@bibliothecadao/eternum";
import InstancedModel from "../components/InstancedModel";
import { getComponentValue } from "@dojoengine/recs";
import { biomeModelPaths } from "./Worldmap";
import { Biome, BiomeType } from "../components/Biome";
import { DRACOLoader } from "three/examples/jsm/loaders/DRACOLoader.js";
import { getHexForWorldPosition, pseudoRandom } from "@/ui/utils/utils";
import { createHexagonShape } from "@/ui/components/worldmap/hexagon/HexagonGeometry";
import { FELT_CENTER } from "@/ui/config";
import InstancedBuilding from "../components/InstancedBuilding";
import { MapControls } from "three/examples/jsm/controls/MapControls";
import useRealmStore from "@/hooks/store/useRealmStore";
import useUIStore from "@/hooks/store/useUIStore";
import { throttle } from "lodash";
import { SceneManager } from "../SceneManager";
<<<<<<< HEAD
import { SystemManager } from "../systems/SystemManager";
import { HexPosition } from "@/types";
=======
import { HEX_HORIZONTAL_SPACING, HEX_SIZE, HEX_VERTICAL_SPACING, HexagonScene } from "./HexagonScene";
>>>>>>> 632b41d1

const buildingModelPaths: Record<BuildingType, string> = {
  [BuildingType.Bank]: "/models/buildings/bank.glb",
  [BuildingType.ArcheryRange]: "/models/buildings/archer_range.glb",
  [BuildingType.Barracks]: "/models/buildings/barracks.glb",
  [BuildingType.Castle]: "/models/buildings/castle2.glb",
  [BuildingType.Farm]: "/models/buildings/farm.glb",
  [BuildingType.FishingVillage]: "/models/buildings/farm.glb",
  [BuildingType.FragmentMine]: "/models/buildings/mine.glb",
  [BuildingType.Market]: "/models/buildings/market.glb",
  [BuildingType.Resource]: "/models/buildings/mine.glb",
  [BuildingType.Stable]: "/models/buildings/stable.glb",
  [BuildingType.Storehouse]: "/models/buildings/storehouse.glb",
  [BuildingType.TradingPost]: "/models/buildings/market.glb",
  [BuildingType.Walls]: "/models/buildings/market.glb",
  [BuildingType.WatchTower]: "/models/buildings/market.glb",
  [BuildingType.WorkersHut]: "/models/buildings/stable.glb",
};

const loader = new GLTFLoader();
export default class HexceptionScene extends HexagonScene {
  private buildingModels: Map<BuildingType, InstancedBuilding> = new Map();
  private modelLoadPromises: Promise<void>[] = [];
  private biomeModels: Map<BiomeType, InstancedModel> = new Map();
  private pillars: THREE.InstancedMesh | null = null;
  private buildings: any = [];
  centerColRow: number[] = [0, 0];
  private biome!: Biome;
  private highlights: { col: number; row: number }[] = [];
  private previewBuilding: { type: BuildingType | StructureType; resource?: ResourcesIds } | null = null;
  private buildingModel!: THREE.Object3D | null;

  constructor(
    controls: MapControls,
    dojoContext: SetupResult,
<<<<<<< HEAD
    private mouse: THREE.Vector2,
    private raycaster: THREE.Raycaster,
    private sceneManager: SceneManager,
    private cameraAngle: number, // Add cameraAngle parameter
    private cameraDistance: number, // Add cameraDistance parameter
    private systemManager: SystemManager,
=======
    mouse: THREE.Vector2,
    raycaster: THREE.Raycaster,
    sceneManager: SceneManager,
>>>>>>> 632b41d1
  ) {
    super("Hexception", controls, dojoContext, mouse, raycaster, sceneManager);

<<<<<<< HEAD
    this.inputManager = new InputManager(this.raycaster, this.mouse, this.camera);

    this.interactiveHexManager = new InteractiveHexManager(this.scene);
=======
    this.biome = new Biome();
>>>>>>> 632b41d1
    this.inputManager.addListener("mousemove", throttle(this.interactiveHexManager.onMouseMove, 10));

    const pillarGeometry = new THREE.ExtrudeGeometry(createHexagonShape(1), { depth: 2, bevelEnabled: false });
    pillarGeometry.rotateX(Math.PI / 2);
    this.pillars = new THREE.InstancedMesh(pillarGeometry, new THREE.MeshStandardMaterial({ color: 0xffce31 }), 1000);
    this.pillars.position.y = 0.05;
    this.pillars.count = 0;
    this.scene.add(this.pillars);

    this.loadBuildingModels();
    this.loadBiomeModels();

    this.setup({ col: 0, row: 0 });

    const unsub = useUIStore.subscribe(
      (state) => state.previewBuilding,
      (building) => {
        if (building) {
          this.previewBuilding = building;
          console.log("building", this.highlights);
          this.highlightHexManager.highlightHexes(this.highlights);
        } else {
          this.previewBuilding = null;
          this.highlightHexManager.highlightHexes([]);
        }
      },
    );
  }

  private loadBuildingModels() {
    for (const [building, path] of Object.entries(buildingModelPaths)) {
      const loadPromise = new Promise<void>((resolve, reject) => {
        loader.load(
          path,
          (gltf) => {
            const model = gltf.scene as THREE.Group;
            model.position.set(0, 0, 0);
            model.rotation.y = Math.PI;

            const tmp = new InstancedBuilding(model, 50);
            this.buildingModels.set(building as any, tmp);
            this.scene.add(tmp.group);
            resolve();
          },
          undefined,
          (error) => {
            console.error(`Error loading ${building} model:`, error);
            reject(error);
          },
        );
      });
      this.modelLoadPromises.push(loadPromise);
    }

    Promise.all(this.modelLoadPromises).then(() => {});
  }

  private loadBiomeModels() {
    const loader = new GLTFLoader();
    const dracoLoader = new DRACOLoader();
    dracoLoader.setDecoderPath("https://www.gstatic.com/draco/versioned/decoders/1.5.5/");
    dracoLoader.preload();
    loader.setDRACOLoader(dracoLoader);

    for (const [biome, path] of Object.entries(biomeModelPaths)) {
      const loadPromise = new Promise<void>((resolve, reject) => {
        loader.load(
          path,
          (gltf) => {
            const model = gltf.scene as THREE.Group;
            model.position.set(0, 0, 0);
            model.rotation.y = Math.PI;

            const tmp = new InstancedModel(model, 900);
            this.biomeModels.set(biome as BiomeType, tmp);
            this.scene.add(tmp.group);
            resolve();
          },
          undefined,
          (error) => {
            console.error(`Error loading ${biome} model:`, error);
            reject(error);
          },
        );
      });
      this.modelLoadPromises.push(loadPromise);
    }

    Promise.all(this.modelLoadPromises).then(() => {
      //this.updateExistingChunks();
    });
  }

<<<<<<< HEAD
  setup(hexCoords: HexPosition) {
    const { col, row } = hexCoords;
    this.locationManager.addRowColToQueryString(row, col);
=======
  setup(row: number, col: number) {
    this.moveCameraToColRow(0, 0, 0);
    console.log("clickedHex", row, col);
    console.log(this.locationManager.getCol(), this.locationManager.getRow());
    console.log("store", useRealmStore.getState());
>>>>>>> 632b41d1

    this.centerColRow = [this.locationManager.getCol()! + FELT_CENTER, this.locationManager.getRow()! + FELT_CENTER];

    this.updateHexceptionGrid(4);
  }

  updateHexceptionGrid(radius: number) {
    const dummy = new THREE.Object3D();
    const biomeHexes: Record<BiomeType, THREE.Matrix4[]> = {
      Ocean: [],
      DeepOcean: [],
      Beach: [],
      Scorched: [],
      Bare: [],
      Tundra: [],
      Snow: [],
      TemperateDesert: [],
      Shrubland: [],
      Taiga: [],
      Grassland: [],
      TemperateDeciduousForest: [],
      TemperateRainForest: [],
      SubtropicalDesert: [],
      TropicalSeasonalForest: [],
      TropicalRainForest: [],
    };

    const buildingHexes: Record<BuildingType, THREE.Matrix4[]> = {
      [BuildingType.Bank]: [],
      [BuildingType.ArcheryRange]: [],
      [BuildingType.Barracks]: [],
      [BuildingType.Castle]: [],
      [BuildingType.Farm]: [],
      [BuildingType.FishingVillage]: [],
      [BuildingType.FragmentMine]: [],
      [BuildingType.Market]: [],
      [BuildingType.Resource]: [],
      [BuildingType.Stable]: [],
      [BuildingType.Storehouse]: [],
      [BuildingType.TradingPost]: [],
      [BuildingType.Walls]: [],
      [BuildingType.WatchTower]: [],
      [BuildingType.WorkersHut]: [],
    };

    const hexPositions: THREE.Vector3[] = [];
    Promise.all(this.modelLoadPromises).then(() => {
      let centers = [
        [0, 0], //0, 0
        [-6.5, 7.5], //-1, 1
        [7, 6], //1, 0
        [0.5, 13.5], //0, 1
        [-7, -6], //-1, 0
        [-0.5, -13.5], //0, -1
        [6.5, -7.5], //1, -1
      ];
      const BUILDINGS_CENTER = [10, 10];
      const buildings = [];
      const neighbors = getNeighborHexes(this.centerColRow[0], this.centerColRow[1]);
      const label = new THREE.Group();
      this.scene.add(label);
      this.highlights = [];
      for (const center in centers) {
        const isMainHex = centers[center][0] === 0 && centers[center][1] === 0;
        for (let q = -radius; q <= radius; q++) {
          for (let r = Math.max(-radius, -q - radius); r <= Math.min(radius, -q + radius); r++) {
            const s = -q - r;
            const isBorderHex =
              q === radius ||
              q === -radius ||
              r === Math.max(-radius, -q - radius) ||
              r === Math.min(radius, -q + radius);
            dummy.position.x = (q + r / 2) * HEX_HORIZONTAL_SPACING + centers[center][0] * HEX_HORIZONTAL_SPACING;
            dummy.position.z = r * HEX_VERTICAL_SPACING + centers[center][1] * HEX_SIZE;
            dummy.position.y = isBorderHex || isMainHex ? 0 : pseudoRandom(q, r);
            dummy.scale.set(HEX_SIZE, HEX_SIZE, HEX_SIZE);
            dummy.updateMatrix();

            // const posDiv = document.createElement("div");
            // posDiv.className = "label";
            // posDiv.textContent = `${BUILDINGS_CENTER[0] - q}, ${BUILDINGS_CENTER[1] - r}`;
            // posDiv.style.backgroundColor = "transparent";

            // const posLabel = new CSS2DObject(posDiv);
            // posLabel.position.set(dummy.position.x, dummy.position.y, dummy.position.z);
            // posLabel.center.set(0, 1);
            // label.add(posLabel);

            let withBuilding = false;
            if (isMainHex) {
              console.log("dummy", dummy.position.x, dummy.position.y, dummy.position.z);
              this.interactiveHexManager.addExploredHex(getHexForWorldPosition(dummy.position));
              //highlights.push({ col: q + r / 2, row: r });
              const isCenter = q === 0 && r === 0;
              const building = isCenter
                ? { category: "Castle" }
                : getComponentValue(
                    this.dojo.components.Building,
                    getEntityIdFromKeys([
                      BigInt(this.centerColRow[0]),
                      BigInt(this.centerColRow[1]),
                      BigInt(BUILDINGS_CENTER[0] - q),
                      BigInt(BUILDINGS_CENTER[1] - r),
                    ]),
                  );
              if (building) {
                withBuilding = true;
                const buildingObj = dummy.clone();
                const rotation = Math.PI / 3;
                if (building.category === "Castle") {
                  buildingObj.rotation.y = rotation * 3;
                } else {
                  buildingObj.rotation.y = rotation * 4;
                }
                buildingObj.updateMatrix();
                buildings.push({ ...building, matrix: buildingObj.matrix.clone() });
              } else {
                this.highlights.push(getHexForWorldPosition(dummy.position));
              }
            }

            const targetHex = isMainHex
              ? [this.centerColRow[0], this.centerColRow[1]]
              : [neighbors[Number(center) - 1].col, neighbors[Number(center) - 1].row];
            const biome = isMainHex ? "Grassland" : this.biome.getBiome(targetHex[0], targetHex[1]);
            if (!withBuilding) {
              biomeHexes[biome].push(dummy.matrix.clone());
            }
          }
        }
      }

      this.buildings = buildings;
      console.log(this.buildings);
      let counts: Record<string, number> = {};
      //const color = new THREE.Color(0xff0000);
      for (const building of this.buildings) {
        const buildingMesh = this.buildingModels.get(BuildingType[building.category].toString() as any);
        //console.log(building.matrix?.scale?.set(0.1, 0.1, 0.1));
        if (buildingMesh) {
          counts[building.category] = (counts[building.category] || 0) + 1;
          console.log("counts", counts[building.category]);
          buildingMesh.setMatrixAt(counts[building.category] - 1, building.matrix);
          buildingMesh.setCount(counts[building.category]);
        }
      }

      let i = 0;
      const tmpCol = new THREE.Color(0xffce31);
      for (const [biome, matrices] of Object.entries(biomeHexes)) {
        const hexMesh = this.biomeModels.get(biome as BiomeType)!;
        matrices.forEach((matrix, index) => {
          hexMesh.setMatrixAt(index, matrix);
          this.pillars!.setMatrixAt(index + i, matrix);
          this.pillars!.setColorAt(index + i, tmpCol);
        });
        this.pillars!.count = i + matrices.length;
        this.pillars!.instanceMatrix.needsUpdate = true;
        this.pillars!.computeBoundingSphere();
        hexMesh.setCount(matrices.length);
        i += matrices.length;
      }

      //   for (const [buildingType, matrices] of Object.entries(buildingHexes)) {
      //     const buildingMesh = this.buildingModels.get(buildingType as any);
      //     if (buildingMesh && matrices.length > 0) {
      //       matrices.forEach((matrix, index) => {
      //         buildingMesh.setMatrixAt(index, matrix);
      //       });
      //       buildingMesh.setCount(matrices.length);
      //     }
      //   }
      this.interactiveHexManager.renderHexes();
      console.log("Hexagon grid updated");
    });
  }
}<|MERGE_RESOLUTION|>--- conflicted
+++ resolved
@@ -18,12 +18,8 @@
 import useUIStore from "@/hooks/store/useUIStore";
 import { throttle } from "lodash";
 import { SceneManager } from "../SceneManager";
-<<<<<<< HEAD
-import { SystemManager } from "../systems/SystemManager";
 import { HexPosition } from "@/types";
-=======
 import { HEX_HORIZONTAL_SPACING, HEX_SIZE, HEX_VERTICAL_SPACING, HexagonScene } from "./HexagonScene";
->>>>>>> 632b41d1
 
 const buildingModelPaths: Record<BuildingType, string> = {
   [BuildingType.Bank]: "/models/buildings/bank.glb",
@@ -59,28 +55,14 @@
   constructor(
     controls: MapControls,
     dojoContext: SetupResult,
-<<<<<<< HEAD
-    private mouse: THREE.Vector2,
-    private raycaster: THREE.Raycaster,
-    private sceneManager: SceneManager,
-    private cameraAngle: number, // Add cameraAngle parameter
-    private cameraDistance: number, // Add cameraDistance parameter
-    private systemManager: SystemManager,
-=======
     mouse: THREE.Vector2,
     raycaster: THREE.Raycaster,
     sceneManager: SceneManager,
->>>>>>> 632b41d1
   ) {
     super("Hexception", controls, dojoContext, mouse, raycaster, sceneManager);
 
-<<<<<<< HEAD
-    this.inputManager = new InputManager(this.raycaster, this.mouse, this.camera);
-
-    this.interactiveHexManager = new InteractiveHexManager(this.scene);
-=======
     this.biome = new Biome();
->>>>>>> 632b41d1
+
     this.inputManager.addListener("mousemove", throttle(this.interactiveHexManager.onMouseMove, 10));
 
     const pillarGeometry = new THREE.ExtrudeGeometry(createHexagonShape(1), { depth: 2, bevelEnabled: false });
@@ -174,17 +156,13 @@
     });
   }
 
-<<<<<<< HEAD
   setup(hexCoords: HexPosition) {
     const { col, row } = hexCoords;
     this.locationManager.addRowColToQueryString(row, col);
-=======
-  setup(row: number, col: number) {
     this.moveCameraToColRow(0, 0, 0);
     console.log("clickedHex", row, col);
     console.log(this.locationManager.getCol(), this.locationManager.getRow());
     console.log("store", useRealmStore.getState());
->>>>>>> 632b41d1
 
     this.centerColRow = [this.locationManager.getCol()! + FELT_CENTER, this.locationManager.getRow()! + FELT_CENTER];
 
