import * as THREE from "three";

import { TileManager } from "@/dojo/modelManager/TileManager";
import { SetupResult } from "@/dojo/setup";
import useUIStore, { AppStore } from "@/hooks/store/useUIStore";
import { HexPosition, SceneName } from "@/types";
import { Position } from "@/types/Position";
import { getHexForWorldPosition, pseudoRandom } from "@/ui/utils/utils";
import { BuildingType, getNeighborHexes } from "@bibliothecadao/eternum";
import { MapControls } from "three/examples/jsm/controls/MapControls";
import { GLTFLoader } from "three/examples/jsm/loaders/GLTFLoader.js";
import { Biome, BiomeType } from "../components/Biome";
import InstancedBuilding from "../components/InstancedBuilding";
import { createHexagonShape } from "../geometry/HexagonGeometry";
import { SceneManager } from "../SceneManager";
import {
  buildingModelPaths,
  BUILDINGS_CENTER,
  HEX_HORIZONTAL_SPACING,
  HEX_SIZE,
  HEX_VERTICAL_SPACING,
  structureTypeToBuildingType,
} from "./constants";
import { HexagonScene } from "./HexagonScene";
import { View } from "@/ui/modules/navigation/LeftNavigationModule";
import { BuildingPreview } from "../components/BuildingPreview";

const loader = new GLTFLoader();
export default class HexceptionScene extends HexagonScene {
  private buildingModels: Map<BuildingType, InstancedBuilding> = new Map();
  private pillars: THREE.InstancedMesh | null = null;
  private buildings: any = [];
  centerColRow: number[] = [0, 0];
  private biome!: Biome;
  private highlights: { col: number; row: number }[] = [];
  private buildingPreview: BuildingPreview | null = null;
  private tileManager: TileManager;

  constructor(
    controls: MapControls,
    dojoContext: SetupResult,
    mouse: THREE.Vector2,
    raycaster: THREE.Raycaster,
    sceneManager: SceneManager,
  ) {
    super(SceneName.Hexception, controls, dojoContext, mouse, raycaster, sceneManager);

    this.biome = new Biome();
    this.buildingPreview = new BuildingPreview(this.scene);

    const pillarGeometry = new THREE.ExtrudeGeometry(createHexagonShape(1), { depth: 2, bevelEnabled: false });
    pillarGeometry.rotateX(Math.PI / 2);
    this.pillars = new THREE.InstancedMesh(pillarGeometry, new THREE.MeshStandardMaterial({ color: 0xffce31 }), 1000);
    this.pillars.position.y = 0.05;
    this.pillars.count = 0;
    this.scene.add(this.pillars);

    this.loadBuildingModels();
    this.loadBiomeModels(900);

    this.tileManager = new TileManager(this.dojo, { col: 0, row: 0 });

    this.setup();

<<<<<<< HEAD
    this.inputManager.addListener("contextmenu", (raycaster) => {
      this.clearBuildingMode();
    });

=======
    this.state = useUIStore.getState();
>>>>>>> dbf967ef
    useUIStore.subscribe(
      (state) => state.previewBuilding,
      (building) => {
        if (building) {
          this.buildingPreview?.setPreviewBuilding(building as any);
          this.highlightHexManager.highlightHexes(this.highlights);
        } else {
          this.clearBuildingMode();
        }
      },
    );
  }

  private clearBuildingMode() {
    this.buildingPreview?.clearPreviewBuilding();
    this.highlightHexManager.highlightHexes([]);
    this.state.setPreviewBuilding(null);
  }

  private loadBuildingModels() {
    for (const [building, path] of Object.entries(buildingModelPaths)) {
      const loadPromise = new Promise<void>((resolve, reject) => {
        loader.load(
          path,
          (gltf) => {
            const model = gltf.scene as THREE.Group;
            model.position.set(0, 0, 0);
            model.rotation.y = Math.PI;

            const tmp = new InstancedBuilding(model, 50);
            this.buildingModels.set(building as any, tmp);
            this.scene.add(tmp.group);
            resolve();
          },
          undefined,
          (error) => {
            console.error(`Error loading ${building} model:`, error);
            reject(error);
          },
        );
      });
      this.modelLoadPromises.push(loadPromise);
    }

    Promise.all(this.modelLoadPromises).then(() => {});
  }

  setup() {
    const col = this.locationManager.getCol();
    const row = this.locationManager.getRow();

    const contractPosition = new Position({ x: col, y: row }).getContract();

    this.centerColRow = [contractPosition.x, contractPosition.y];

    this.tileManager.setTile({ col, row });

    this.updateHexceptionGrid(4);
  }

  protected onHexagonClick(hexCoords: HexPosition): void {
    const normalizedCoords = { col: BUILDINGS_CENTER[0] - hexCoords.col, row: BUILDINGS_CENTER[1] - hexCoords.row };
    const buildingType = this.buildingPreview?.getPreviewBuilding();
    if (buildingType) {
      // if building mode
      if (!this.tileManager.isHexOccupied(normalizedCoords)) {
        this.tileManager.placeBuilding(buildingType.type, normalizedCoords, buildingType.resource);
        this.clearBuildingMode();
        this.updateHexceptionGrid(4);
      }
    } else {
      // if not building mode
      const { col: outerCol, row: outerRow } = this.tileManager.getHexCoords();
      if (this.tileManager.isHexOccupied(normalizedCoords)) {
        this.state.setSelectedBuildingHex({
          outerCol,
          outerRow,
          innerCol: normalizedCoords.col,
          innerRow: normalizedCoords.row,
        });
        this.state.setLeftNavigationView(View.EntityView);
      }
    }
  }
  protected onHexagonMouseMove({ position }: { position: THREE.Vector3 }): void {
    this.buildingPreview?.setBuildingPosition(position);
  }
  protected onHexagonRightClick(): void {}
  protected onHexagonDoubleClick(): void {}

  public moveCameraToURLLocation() {
    this.moveCameraToColRow(0, 0, 0);
  }

  updateHexceptionGrid(radius: number) {
    const dummy = new THREE.Object3D();
    const biomeHexes: Record<BiomeType, THREE.Matrix4[]> = {
      Ocean: [],
      DeepOcean: [],
      Beach: [],
      Scorched: [],
      Bare: [],
      Tundra: [],
      Snow: [],
      TemperateDesert: [],
      Shrubland: [],
      Taiga: [],
      Grassland: [],
      TemperateDeciduousForest: [],
      TemperateRainForest: [],
      SubtropicalDesert: [],
      TropicalSeasonalForest: [],
      TropicalRainForest: [],
    };

    Promise.all(this.modelLoadPromises).then(() => {
      let centers = [
        [0, 0], //0, 0 (Main hex)
        [-6.5, 7.5], //-1, 1
        [7, 6], //1, 0
        [0.5, 13.5], //0, 1
        [-7, -6], //-1, 0
        [-0.5, -13.5], //0, -1
        [6.5, -7.5], //1, -1
      ];
      const neighbors = getNeighborHexes(this.centerColRow[0], this.centerColRow[1]);
      const label = new THREE.Group();
      this.scene.add(label);
      this.highlights = [];

      // compute matrices to update biome models for each of the large hexes
      for (const center in centers) {
        const isMainHex = centers[center][0] === 0 && centers[center][1] === 0;
        if (isMainHex) {
          this.computeMainHexMatrices(radius, dummy, centers[center], this.tileManager.getHexCoords(), biomeHexes);
        } else {
          this.computeNeighborHexMatrices(radius, dummy, centers[center], neighbors[Number(center) - 1], biomeHexes);
        }
      }

      // add buildings to the instance meshes in the center hex
      let counts: Record<string, number> = {};
      for (const building of this.buildings) {
        const buildingMesh = this.buildingModels.get(BuildingType[building.category].toString() as any);
        if (buildingMesh) {
          counts[building.category] = (counts[building.category] || 0) + 1;
          buildingMesh.setMatrixAt(counts[building.category] - 1, building.matrix);
          buildingMesh.setCount(counts[building.category]);
        }
      }

      // update neighbor hexes around the center hex
      let i = 0;
      const tmpCol = new THREE.Color(0xffce31);
      for (const [biome, matrices] of Object.entries(biomeHexes)) {
        const hexMesh = this.biomeModels.get(biome as BiomeType)!;
        matrices.forEach((matrix, index) => {
          hexMesh.setMatrixAt(index, matrix);
          this.pillars!.setMatrixAt(index + i, matrix);
          this.pillars!.setColorAt(index + i, tmpCol);
        });
        this.pillars!.count = i + matrices.length;
        this.pillars!.instanceMatrix.needsUpdate = true;
        this.pillars!.computeBoundingSphere();
        hexMesh.setCount(matrices.length);
        i += matrices.length;
      }

      this.interactiveHexManager.renderHexes();
    });
  }

  computeHexMatrices = (
    radius: number,
    dummy: THREE.Object3D,
    center: number[],
    targetHex: HexPosition,
    isMainHex: boolean,
    existingBuildings: any[],
    biomeHexes: Record<BiomeType, THREE.Matrix4[]>,
  ) => {
    const biome = existingBuildings.length === 0 ? this.biome.getBiome(targetHex.col, targetHex.row) : "Grassland";
    const isFlat = biome === "Ocean" || biome === "DeepOcean" || isMainHex;

    for (let q = -radius; q <= radius; q++) {
      for (let r = Math.max(-radius, -q - radius); r <= Math.min(radius, -q + radius); r++) {
        const isBorderHex =
          q === radius || q === -radius || r === Math.max(-radius, -q - radius) || r === Math.min(radius, -q + radius);
        dummy.position.x = (q + r / 2) * HEX_HORIZONTAL_SPACING + center[0] * HEX_HORIZONTAL_SPACING;
        dummy.position.z = r * HEX_VERTICAL_SPACING + center[1] * HEX_SIZE;
        dummy.position.y = isBorderHex || isFlat ? 0 : pseudoRandom(q, r);
        dummy.scale.set(HEX_SIZE, HEX_SIZE, HEX_SIZE);
        dummy.updateMatrix();

        const { col, row } = getHexForWorldPosition(dummy.position);
        const normalizedCoords = { col: BUILDINGS_CENTER[0] - col, row: BUILDINGS_CENTER[1] - row };

        let withBuilding = false;
        this.interactiveHexManager.addHex(getHexForWorldPosition(dummy.position));

        const building = existingBuildings.find(
          (value) => value.col === normalizedCoords.col && value.row === normalizedCoords.row,
        );
        if (building) {
          withBuilding = true;
          const buildingObj = dummy.clone();
          const rotation = Math.PI / 3;
          if (building.category === BuildingType[BuildingType.Castle]) {
            buildingObj.rotation.y = rotation * 3;
          } else {
            buildingObj.rotation.y = rotation * 4;
          }
          buildingObj.updateMatrix();
          this.buildings.push({ ...building, matrix: buildingObj.matrix.clone() });
        } else {
          this.highlights.push(getHexForWorldPosition(dummy.position));
        }

        if (!withBuilding) {
          biomeHexes[biome].push(dummy.matrix.clone());
        }
      }
    }
  };

  computeMainHexMatrices = (
    radius: number,
    dummy: THREE.Object3D,
    center: number[],
    targetHex: HexPosition,
    biomeHexes: Record<BiomeType, THREE.Matrix4[]>,
  ) => {
    const existingBuildings = this.tileManager.existingBuildings();
    const structureType = this.tileManager.structureType();
    if (structureType) {
      existingBuildings.push({
        col: BUILDINGS_CENTER[0],
        row: BUILDINGS_CENTER[1],
        category: BuildingType[structureTypeToBuildingType[structureType]],
        resource: undefined,
      });
    }
    this.computeHexMatrices(radius, dummy, center, targetHex, true, existingBuildings, biomeHexes);
  };

  computeNeighborHexMatrices = (
    radius: number,
    dummy: THREE.Object3D,
    center: number[],
    targetHex: HexPosition,
    biomeHexes: Record<BiomeType, THREE.Matrix4[]>,
  ) => {
    this.computeHexMatrices(radius, dummy, center, targetHex, false, [], biomeHexes);
  };
}<|MERGE_RESOLUTION|>--- conflicted
+++ resolved
@@ -62,14 +62,12 @@
 
     this.setup();
 
-<<<<<<< HEAD
     this.inputManager.addListener("contextmenu", (raycaster) => {
       this.clearBuildingMode();
     });
 
-=======
     this.state = useUIStore.getState();
->>>>>>> dbf967ef
+
     useUIStore.subscribe(
       (state) => state.previewBuilding,
       (building) => {
