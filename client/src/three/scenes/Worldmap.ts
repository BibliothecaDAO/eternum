--- conflicted
+++ resolved
@@ -1,24 +1,20 @@
 import * as THREE from "three";
-import { Raycaster } from "three";
+import { type Raycaster } from "three";
 
 import { ArmyMovementManager, TravelPaths } from "@/dojo/modelManager/ArmyMovementManager";
 import { TileManager } from "@/dojo/modelManager/TileManager";
-import { SetupResult } from "@/dojo/setup";
+import { type SetupResult } from "@/dojo/setup";
 import useUIStore from "@/hooks/store/useUIStore";
-import { HexPosition, SceneName } from "@/types";
+import { type HexPosition, SceneName } from "@/types";
 import { Position } from "@/types/Position";
 import { FELT_CENTER } from "@/ui/config";
 import { UNDEFINED_STRUCTURE_ENTITY_ID } from "@/ui/constants";
 import { View } from "@/ui/modules/navigation/LeftNavigationModule";
 import { getWorldPositionForHex } from "@/ui/utils/utils";
-<<<<<<< HEAD
-import { BiomeType, ID, NEIGHBOR_OFFSETS_EVEN, NEIGHBOR_OFFSETS_ODD } from "@bibliothecadao/eternum";
-=======
-import { BiomeType, getNeighborOffsets, ID } from "@bibliothecadao/eternum";
->>>>>>> b70b4cd4
+import { BiomeType, getNeighborOffsets, type ID } from "@bibliothecadao/eternum";
 import { throttle } from "lodash";
-import { MapControls } from "three/examples/jsm/controls/MapControls";
-import { SceneManager } from "../SceneManager";
+import { type MapControls } from "three/examples/jsm/controls/MapControls";
+import { type SceneManager } from "../SceneManager";
 import { ArmyManager } from "../components/ArmyManager";
 import { BattleManager } from "../components/BattleManager";
 import { Biome } from "../components/Biome";
@@ -27,15 +23,15 @@
 import { StructureManager } from "../components/StructureManager";
 import { StructurePreview } from "../components/StructurePreview";
 import { LocationManager } from "../helpers/LocationManager";
-import { ArmySystemUpdate, TileSystemUpdate } from "../systems/types";
+import { type ArmySystemUpdate, type TileSystemUpdate } from "../systems/types";
 import { HexagonScene } from "./HexagonScene";
 import { HEX_SIZE, PREVIEW_BUILD_COLOR_INVALID } from "./constants";
 
 export default class WorldmapScene extends HexagonScene {
-  private biome!: Biome;
-
-  private chunkSize = 10; // Size of each chunk
-  private renderChunkSize = {
+  private readonly biome!: Biome;
+
+  private readonly chunkSize = 10; // Size of each chunk
+  private readonly renderChunkSize = {
     width: 40,
     height: 30,
   };
@@ -44,20 +40,22 @@
 
   private currentChunk: string = "null";
 
-  private armyManager: ArmyManager;
-  private structureManager: StructureManager;
-  private battleManager: BattleManager;
-  private exploredTiles: Map<number, Set<number>> = new Map();
-  private battles: Map<number, Set<number>> = new Map();
-  private tileManager: TileManager;
-  private structurePreview: StructurePreview | null = null;
+  private readonly armyManager: ArmyManager;
+  private readonly structureManager: StructureManager;
+  private readonly battleManager: BattleManager;
+  private readonly exploredTiles = new Map<number, Set<number>>();
+  private readonly battles = new Map<number, Set<number>>();
+  private readonly tileManager: TileManager;
+  private readonly structurePreview: StructurePreview | null = null;
   private structureEntityId: ID = UNDEFINED_STRUCTURE_ENTITY_ID;
-  private armySubscription: any;
-  private selectedHexManager: SelectedHexManager;
-  private minimap!: Minimap;
-
-  private cachedMatrices: Map<string, Map<string, { matrices: THREE.InstancedBufferAttribute; count: number }>> =
-    new Map();
+  private readonly armySubscription: any;
+  private readonly selectedHexManager: SelectedHexManager;
+  private readonly minimap!: Minimap;
+
+  private readonly cachedMatrices = new Map<
+    string,
+    Map<string, { matrices: THREE.InstancedBufferAttribute; count: number }>
+  >();
 
   constructor(
     dojoContext: SetupResult,
@@ -104,12 +102,16 @@
     this.battleManager = new BattleManager(this.scene);
 
     this.armySubscription?.unsubscribe();
-    this.armySubscription = this.systemManager.Army.onUpdate((update: ArmySystemUpdate) =>
-      this.armyManager.onUpdate(update),
-    );
-
-    this.systemManager.Battle.onUpdate((value) => this.battleManager.onUpdate(value));
-    this.systemManager.Tile.onUpdate((value) => this.updateExploredHex(value));
+    this.armySubscription = this.systemManager.Army.onUpdate(async (update: ArmySystemUpdate) => {
+      await this.armyManager.onUpdate(update);
+    });
+
+    this.systemManager.Battle.onUpdate(async (value) => {
+      await this.battleManager.onUpdate(value);
+    });
+    this.systemManager.Tile.onUpdate(async (value) => {
+      await this.updateExploredHex(value);
+    });
     this.systemManager.Structure.onUpdate((value) => {
       this.structureManager.onUpdate(value);
       if (this.totalStructures !== this.structureManager.totalStructures) {
@@ -263,6 +265,7 @@
       this.state.setLeftNavigationView(View.EntityView);
     }
   }
+
   protected onHexagonRightClick(): void {}
 
   private onArmySelection(selectedEntityId: ID | undefined) {
@@ -356,11 +359,7 @@
       this.interactiveHexManager.addHex({ col, row });
 
       // Add border hexes for newly explored hex
-<<<<<<< HEAD
-      const neighborOffsets = row % 2 === 0 ? NEIGHBOR_OFFSETS_EVEN : NEIGHBOR_OFFSETS_ODD;
-=======
       const neighborOffsets = getNeighborOffsets(row);
->>>>>>> b70b4cd4
 
       neighborOffsets.forEach(({ i, j }) => {
         const neighborCol = col + i;
@@ -451,11 +450,7 @@
         }
 
         if (!isExplored) {
-<<<<<<< HEAD
-          const neighborOffsets = globalRow % 2 === 0 ? NEIGHBOR_OFFSETS_EVEN : NEIGHBOR_OFFSETS_ODD;
-=======
           const neighborOffsets = getNeighborOffsets(globalRow);
->>>>>>> b70b4cd4
           const isBorder = neighborOffsets.some(({ i, j }) => {
             const neighborCol = globalCol + i;
             const neighborRow = globalRow + j;
@@ -481,7 +476,7 @@
         if (isExplored) {
           biomeHexes[biome].push(dummy.matrix.clone());
         } else {
-          biomeHexes["Outline"].push(dummy.matrix.clone());
+          biomeHexes.Outline.push(dummy.matrix.clone());
         }
       }
 
