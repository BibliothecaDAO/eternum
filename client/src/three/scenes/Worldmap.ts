import * as THREE from "three";
import { Raycaster } from "three";

import { Entity } from "@dojoengine/recs";
import { ContextMenuManager } from "../components/ContextMenuManager";

import { SetupResult } from "@/dojo/setup";
import { FELT_CENTER } from "@/ui/config";
import { MapControls } from "three/examples/jsm/controls/MapControls";
import { DRACOLoader } from "three/examples/jsm/loaders/DRACOLoader.js";
import { GLTFLoader } from "three/examples/jsm/loaders/GLTFLoader";
import { Biome, BiomeType } from "../components/Biome";
import InstancedModel from "../components/InstancedModel";
import { SystemManager } from "../systems/SystemManager";
import { neighborOffsetsEven, neighborOffsetsOdd } from "@bibliothecadao/eternum";
import { InteractiveHexManager } from "../components/InteractiveHexManager";
import { HighlightHexManager } from "../components/HighlightHexManager";
import { GUIManager } from "../helpers/GUIManager";
import { getWorldPositionForHex } from "@/ui/utils/utils";
import { InputManager } from "../components/InputManager";
import { throttle } from "lodash";
import { SceneManager } from "../SceneManager";
<<<<<<< HEAD
import { ArmyManager } from "../components/ArmyManager";
import { StructureManager } from "../components/StructureManager";
import useUIStore, { AppStore } from "@/hooks/store/useUIStore";
import { ArmyMovementManager, TravelPaths } from "@/dojo/modelManager/ArmyMovementManager";
import { StructureSystemUpdate, TileSystemUpdate } from "../systems/types";
import { HexPosition } from "@/types";
import { View } from "@/ui/modules/navigation/LeftNavigationModule";
=======
import { HEX_SIZE, HexagonScene } from "./HexagonScene";
>>>>>>> 632b41d1

const BASE_PATH = "/models/bevel-biomes/";
export const biomeModelPaths: Record<BiomeType, string> = {
  DeepOcean: BASE_PATH + "deepocean.glb",
  Ocean: BASE_PATH + "ocean.glb",
  Beach: BASE_PATH + "beach.glb",
  Scorched: BASE_PATH + "scorched.glb",
  Bare: BASE_PATH + "bare.glb",
  Tundra: BASE_PATH + "tundra.glb",
  Snow: BASE_PATH + "snow.glb",
  TemperateDesert: BASE_PATH + "temperatedessert.glb",
  Shrubland: BASE_PATH + "shrublands.glb",
  Taiga: BASE_PATH + "taiga.glb",
  Grassland: BASE_PATH + "grassland.glb",
  TemperateDeciduousForest: BASE_PATH + "deciduousforest.glb",
  TemperateRainForest: BASE_PATH + "temperateRainforest.glb",
  SubtropicalDesert: BASE_PATH + "subtropicaldesert.glb",
  TropicalSeasonalForest: BASE_PATH + "tropicalrainforest.glb",
  TropicalRainForest: BASE_PATH + "tropicalrainforest.glb",
};

<<<<<<< HEAD
export default class WorldmapScene {
  scene!: THREE.Scene;
  private lightAmbient!: THREE.AmbientLight;
  private mainDirectionalLight!: THREE.DirectionalLight;
  private pmremGenerator!: THREE.PMREMGenerator;
  private fogManager: FogManager;
=======
export default class WorldmapScene extends HexagonScene {
  public systemManager: SystemManager;
>>>>>>> 632b41d1

  private biome!: Biome;

  private chunkSize = 10; // Size of each chunk
  private renderChunkSize = {
    width: 40,
    height: 30,
  };
  private loadedChunks: Map<string, THREE.Group> = new Map();

  private biomeModels: Map<BiomeType, InstancedModel> = new Map();
  private modelLoadPromises: Promise<void>[] = [];

  private currentChunk: string = "null";

  // Store
  private state: AppStore;
  private unsubscribe: () => void;

  private entities: Entity[] = [];

  private armyManager: ArmyManager;
  private structureManager: StructureManager;
  private exploredTiles: Map<number, Set<number>> = new Map();
  private structures: Map<number, Set<number>> = new Map();

  private cachedMatrices: Map<string, Map<string, { matrices: THREE.InstancedBufferAttribute; count: number }>> =
    new Map();

  constructor(
<<<<<<< HEAD
    private dojoConfig: SetupResult,
    private raycaster: Raycaster,
    private controls: MapControls,
    private mouse: THREE.Vector2,
    private sceneManager: SceneManager,
    private systemManager: SystemManager,
=======
    dojoContext: SetupResult,
    raycaster: Raycaster,
    controls: MapControls,
    mouse: THREE.Vector2,
    sceneManager: SceneManager,
>>>>>>> 632b41d1
  ) {
    super("Worldmap", controls, dojoContext, mouse, raycaster, sceneManager);

    this.GUIFolder.add(this, "moveCameraToURLLocation");

    this.biome = new Biome();

<<<<<<< HEAD
    this.fogManager = new FogManager(this.scene, this.camera);

    this.contextMenuManager = new ContextMenuManager(
      this.scene,
      this.raycaster,
      this.camera,
      mouse,
      this.loadedChunks,
      this,
    );

    this.scene.background = new THREE.Color(0x8790a1);
    GUIManager.addColor(this.scene, "background");

    this.state = useUIStore.getState();
    this.unsubscribe = useUIStore.subscribe((state) => {
      this.state = state;
    });

    const hemisphereLight = new THREE.HemisphereLight(0xf3f3c8, 0xd0e7f0, 2);
    const hemisphereLightFolder = GUIManager.addFolder("Hemisphere Light");
    hemisphereLightFolder.addColor(hemisphereLight, "color");
    hemisphereLightFolder.addColor(hemisphereLight, "groundColor");
    hemisphereLightFolder.add(hemisphereLight, "intensity", 0, 3, 0.1);
    hemisphereLightFolder.close();
    this.scene.add(hemisphereLight);

    this.mainDirectionalLight = new THREE.DirectionalLight(0xffffff, 3);
    this.mainDirectionalLight.castShadow = true;
    this.mainDirectionalLight.shadow.mapSize.width = 2048;
    this.mainDirectionalLight.shadow.mapSize.height = 2048;
    this.mainDirectionalLight.shadow.camera.left = -22;
    this.mainDirectionalLight.shadow.camera.right = 18;
    this.mainDirectionalLight.shadow.camera.top = 14;
    this.mainDirectionalLight.shadow.camera.bottom = -12;
    this.mainDirectionalLight.shadow.camera.far = 38;
    this.mainDirectionalLight.shadow.camera.near = 8;
    this.mainDirectionalLight.position.set(0, 9, 0);
    this.mainDirectionalLight.target.position.set(0, 0, 5.2);

    const shadowFolder = GUIManager.addFolder("Shadow");
    shadowFolder.add(this.mainDirectionalLight.shadow.camera, "left", -50, 50, 0.1);
    shadowFolder.add(this.mainDirectionalLight.shadow.camera, "right", -50, 50, 0.1);
    shadowFolder.add(this.mainDirectionalLight.shadow.camera, "top", -50, 50, 0.1);
    shadowFolder.add(this.mainDirectionalLight.shadow.camera, "bottom", -50, 50, 0.1);
    shadowFolder.add(this.mainDirectionalLight.shadow.camera, "far", 0, 50, 0.1);
    shadowFolder.add(this.mainDirectionalLight.shadow.camera, "near", 0, 50, 0.1);
    shadowFolder.close();

    const directionalLightFolder = GUIManager.addFolder("Directional Light");
    directionalLightFolder.addColor(this.mainDirectionalLight, "color");
    directionalLightFolder.add(this.mainDirectionalLight.position, "x", -20, 20, 0.1);
    directionalLightFolder.add(this.mainDirectionalLight.position, "y", -20, 20, 0.1);
    directionalLightFolder.add(this.mainDirectionalLight.position, "z", -20, 20, 0.1);
    directionalLightFolder.add(this.mainDirectionalLight, "intensity", 0, 3, 0.1);
    directionalLightFolder.add(this.mainDirectionalLight.target.position, "x", 0, 10, 0.1);
    directionalLightFolder.add(this.mainDirectionalLight.target.position, "y", 0, 10, 0.1);
    directionalLightFolder.add(this.mainDirectionalLight.target.position, "z", 0, 10, 0.1);
    directionalLightFolder.close();
    this.scene.add(this.mainDirectionalLight);
    this.scene.add(this.mainDirectionalLight.target);

    this.lightHelper = new THREE.DirectionalLightHelper(this.mainDirectionalLight, 1);
    this.scene.add(this.lightHelper);

    this.loadBiomeModels();

    this.interactiveHexManager = new InteractiveHexManager(this.scene);
    this.highlightHexManager = new HighlightHexManager(this.scene);

    this.armyManager = new ArmyManager(this);
    this.structureManager = new StructureManager(this);

    this.systemManager.Army.onUpdate((value) => this.armyManager.onUpdate(value));
    this.systemManager.Structure.onUpdate((value) => this.structureManager.onUpdate(value));
    this.systemManager.Tile.onUpdate((value) => this.updateExploredHex(value));

    this.inputManager = new InputManager(this.raycaster, this.mouse, this.camera);
    this.inputManager.addListener(
      "mousemove",
      throttle((raycaster) => {
        const hoveredHex = this.interactiveHexManager.onMouseMove(raycaster);
        hoveredHex && this.onMouseMove(hoveredHex);
      }, 10),
    );
    this.inputManager.addListener("dblclick", (raycaster) => {
      const clickedHex = this.interactiveHexManager.onDoubleClick(raycaster);
      clickedHex && this.onDoubleClick(clickedHex);
    });
    this.inputManager.addListener("click", (raycaster) => {
      const clickedHex = this.interactiveHexManager.onDoubleClick(raycaster);
      clickedHex && this.onClick(clickedHex);
    });
    this.inputManager.addListener("mousemove", throttle(this.armyManager.onMouseMove, 10));
    this.inputManager.addListener("contextmenu", (raycaster) => {
      const selectedEntityId = this.armyManager.onRightClick(raycaster);
      this.onRightClick(selectedEntityId);
    });
  }


  // methods needed to add worldmap specific behavior to the click events
  private onMouseMove(hoveredHex: { col: number; row: number; x: number; z: number }) {
    const { selectedEntityId, travelPaths } = this.state.armyActions;
    if (selectedEntityId && travelPaths.size > 0) {
      this.state.updateHoveredHex(hoveredHex);
    }
  }

  private onRightClick(selectedEntityId: number | undefined) {
    if (!selectedEntityId) {
      this.clearEntitySelection();
      return;
    }
    this.state.updateSelectedEntityId(selectedEntityId);
    const armyMovementManager = new ArmyMovementManager(this.dojoConfig, selectedEntityId);
    const travelPaths = armyMovementManager.findPaths(this.exploredTiles);
    this.state.updateTravelPaths(travelPaths.getPaths());
    this.highlightHexManager.highlightHexes(travelPaths.getHighlightedHexes());
  }

  private onClick(hexCoords: HexPosition) {
    const { selectedEntityId, travelPaths } = this.state.armyActions;
    if (selectedEntityId && travelPaths.size > 0) {
      const travelPath = travelPaths.get(TravelPaths.posKey(hexCoords, true));
      if (travelPath) {
        const selectedPath = travelPath.path;
        const isExplored = travelPath.isExplored ?? false;
        if (selectedPath.length > 0) {
          const armyMovementManager = new ArmyMovementManager(this.dojoConfig, selectedEntityId);
          armyMovementManager.moveArmy(selectedPath, isExplored);
          this.clearEntitySelection();
        }
      }
    } else {
      this.state.setSelectedHex({ col: hexCoords.col + FELT_CENTER, row: hexCoords.row + FELT_CENTER });
      this.state.setLeftNavigationView(View.EntityView);
    }
  }

  private clearEntitySelection() {
    this.state.updateSelectedEntityId(null);
    this.highlightHexManager.highlightHexes([]);
    this.state.updateTravelPaths(new Map());
  }

  private onDoubleClick(hexCoords: HexPosition) {
    this.sceneManager.switchScene("hexception", hexCoords);
=======
    this.loadBiomeModels();

    this.systemManager = new SystemManager(dojoContext, this);
    this.systemManager.tileSystem.addListener(this.updateExploredHex.bind(this));

    this.inputManager.addListener("mousemove", throttle(this.interactiveHexManager.onMouseMove, 10));
    this.inputManager.addListener("dblclick", this.interactiveHexManager.onDoubleClick);
>>>>>>> 632b41d1
  }

  setup() {
    this.moveCameraToURLLocation();
  }

  private loadBiomeModels() {
    const loader = new GLTFLoader();
    const dracoLoader = new DRACOLoader();
    dracoLoader.setDecoderPath("https://www.gstatic.com/draco/versioned/decoders/1.5.5/");
    dracoLoader.preload();
    loader.setDRACOLoader(dracoLoader);

    for (const [biome, path] of Object.entries(biomeModelPaths)) {
      const loadPromise = new Promise<void>((resolve, reject) => {
        loader.load(
          path,
          (gltf) => {
            const model = gltf.scene as THREE.Group;

            const tmp = new InstancedModel(model, this.renderChunkSize.width * this.renderChunkSize.height);
            this.biomeModels.set(biome as BiomeType, tmp);
            this.scene.add(tmp.group);
            resolve();
          },
          undefined,
          (error) => {
            console.error(`Error loading ${biome} model:`, error);
            reject(error);
          },
        );
      });
      this.modelLoadPromises.push(loadPromise);
    }

    Promise.all(this.modelLoadPromises).then(() => {
      //this.updateExistingChunks();
    });
  }

  public updateStructures(update: StructureSystemUpdate) {
    const col = update.hexCoords.col - FELT_CENTER;
    const row = update.hexCoords.row - FELT_CENTER;

    if (!this.structures.has(col)) {
      this.structures.set(col, new Set());
    }
    if (!this.structures.get(col)!.has(row)) {
      this.structures.get(col)!.add(row);
    }
  }

  public async updateExploredHex(update: TileSystemUpdate) {
    const col = update.hexCoords.col - FELT_CENTER;
    const row = update.hexCoords.row - FELT_CENTER;
    if (!this.exploredTiles.has(col)) {
      this.exploredTiles.set(col, new Set());
    }
    if (!this.exploredTiles.get(col)!.has(row)) {
      this.exploredTiles.get(col)!.add(row);
    }

    const dummy = new THREE.Object3D();
    const pos = getWorldPositionForHex({ row, col });
    dummy.position.copy(pos);

    const isStructure = this.structures.get(col)?.has(row) || false;

    if (isStructure) {
      dummy.scale.set(0, 0, 0);
    } else {
      dummy.scale.set(HEX_SIZE, HEX_SIZE, HEX_SIZE);
    }

    this.interactiveHexManager.addExploredHex({ col, row });

    // Add border hexes for newly explored hex
    const neighborOffsets = row % 2 === 0 ? neighborOffsetsOdd : neighborOffsetsEven;

    neighborOffsets.forEach(({ i, j }) => {
      const neighborCol = col + i;
      const neighborRow = row + j;
      const isNeighborExplored = this.exploredTiles.get(neighborCol)?.has(neighborRow) || false;

      if (!isNeighborExplored) {
        this.interactiveHexManager.addBorderHex({ col: neighborCol, row: neighborRow });
      }
    });

    const rotationSeed = this.hashCoordinates(col, row);
    const rotationIndex = Math.floor(rotationSeed * 6);
    const randomRotation = (rotationIndex * Math.PI) / 3;
    dummy.rotation.y = randomRotation;

    const biome = this.biome.getBiome(col + FELT_CENTER, row + FELT_CENTER);

    dummy.updateMatrix();

    await Promise.all(this.modelLoadPromises);
    const hexMesh = this.biomeModels.get(biome as BiomeType)!;
    console.log({ hexMesh });
    const currentCount = hexMesh.getCount();
    hexMesh.setMatrixAt(currentCount, dummy.matrix);
    hexMesh.setCount(currentCount + 1);
    hexMesh.needsUpdate();

    // Cache the updated matrices for the chunk
    const { chunkX, chunkZ } = this.worldToChunkCoordinates(pos.x, pos.z);
    this.cacheMatricesForChunk(chunkZ * this.chunkSize, chunkX * this.chunkSize);

    this.interactiveHexManager.renderHexes();
  }

  updateHexagonGrid(startRow: number, startCol: number, rows: number, cols: number) {
    if (this.applyCachedMatricesForChunk(startRow, startCol)) return;

    const dummy = new THREE.Object3D();
    const biomeHexes: Record<BiomeType, THREE.Matrix4[]> = {
      Ocean: [],
      DeepOcean: [],
      Beach: [],
      Scorched: [],
      Bare: [],
      Tundra: [],
      Snow: [],
      TemperateDesert: [],
      Shrubland: [],
      Taiga: [],
      Grassland: [],
      TemperateDeciduousForest: [],
      TemperateRainForest: [],
      SubtropicalDesert: [],
      TropicalSeasonalForest: [],
      TropicalRainForest: [],
    };

    const hexPositions: THREE.Vector3[] = [];
    const batchSize = 25; // Adjust batch size as needed
    let currentIndex = 0;

    const processBatch = () => {
      const endIndex = Math.min(currentIndex + batchSize, rows * cols);
      for (let i = currentIndex; i < endIndex; i++) {
        const row = Math.floor(i / cols) - rows / 2;
        const col = (i % cols) - cols / 2;

        const globalRow = startRow + row;
        const globalCol = startCol + col;

        hexPositions.push(new THREE.Vector3(dummy.position.x, dummy.position.y, dummy.position.z));
        const pos = getWorldPositionForHex({ row: globalRow, col: globalCol });
        dummy.position.copy(pos);

        const isStructure = this.structures.get(col)?.has(row) || false;
        const isExplored = this.exploredTiles.get(globalCol)?.has(globalRow) || false;
        if (isStructure || !isExplored) {
          dummy.scale.set(0, 0, 0);
        } else {
          dummy.scale.set(HEX_SIZE, HEX_SIZE, HEX_SIZE);
        }

        if (!isExplored) {
          const neighborOffsets = globalRow % 2 === 0 ? neighborOffsetsOdd : neighborOffsetsEven;
          const isBorder = neighborOffsets.some(({ i, j }) => {
            const neighborCol = globalCol + i;
            const neighborRow = globalRow + j;
            return this.exploredTiles.get(neighborCol)?.has(neighborRow) || false;
          });

          if (isBorder) {
            this.interactiveHexManager.addBorderHex({ col: globalCol, row: globalRow });
          }
        } else {
          this.interactiveHexManager.addExploredHex({ col: globalCol, row: globalRow });
        }

        const rotationSeed = this.hashCoordinates(startCol + col, startRow + row);
        const rotationIndex = Math.floor(rotationSeed * 6);
        const randomRotation = (rotationIndex * Math.PI) / 3;
        dummy.rotation.y = randomRotation;

        const biome = this.biome.getBiome(startCol + col + FELT_CENTER, startRow + row + FELT_CENTER);

        dummy.updateMatrix();

        biomeHexes[biome].push(dummy.matrix.clone());
      }

      currentIndex = endIndex;
      if (currentIndex < rows * cols) {
        requestAnimationFrame(processBatch);
      } else {
        for (const [biome, matrices] of Object.entries(biomeHexes)) {
          const hexMesh = this.biomeModels.get(biome as BiomeType)!;
          matrices.forEach((matrix, index) => {
            hexMesh.setMatrixAt(index, matrix);
          });
          hexMesh.setCount(matrices.length);
        }
        this.cacheMatricesForChunk(startRow, startCol);
        this.interactiveHexManager.renderHexes();
      }
    };

    Promise.all(this.modelLoadPromises).then(() => {
      requestAnimationFrame(processBatch);
    });
  }

  public createGroundMesh() {
    const scale = 60;
    const metalness = 0.5;
    const roughness = 0.7;

    const geometry = new THREE.PlaneGeometry(2668, 1390.35);
    const texture = new THREE.TextureLoader().load("/textures/paper/worldmap-bg.png", () => {
      texture.wrapS = THREE.RepeatWrapping;
      texture.wrapT = THREE.RepeatWrapping;
      texture.repeat.set(scale, scale / 2.5);
    });

    const material = new THREE.MeshStandardMaterial({
      map: texture,
      metalness: metalness,
      roughness: roughness,
      side: THREE.DoubleSide,
    });

    const mesh = new THREE.Mesh(geometry, material);
    mesh.rotation.set(Math.PI / 2, 0, 0);
    mesh.position.set(1334.1, 0.05, -695.175);
    mesh.receiveShadow = true;
    // disable raycast
    mesh.raycast = () => {};

    this.scene.add(mesh);
  }

  private cacheMatricesForChunk(startRow: number, startCol: number) {
    const chunkKey = `${startRow},${startCol}`;
    for (const [biome, model] of this.biomeModels) {
      const { matrices, count } = model.getMatricesAndCount();
      if (!this.cachedMatrices.has(chunkKey)) {
        this.cachedMatrices.set(chunkKey, new Map());
      }
      this.cachedMatrices.get(chunkKey)!.set(biome, { matrices: matrices as any, count });
    }
  }

  private applyCachedMatricesForChunk(startRow: number, startCol: number) {
    const chunkKey = `${startRow},${startCol}`;
    const cachedMatrices = this.cachedMatrices.get(chunkKey);
    if (cachedMatrices) {
      for (const [biome, { matrices, count }] of cachedMatrices) {
        const hexMesh = this.biomeModels.get(biome as BiomeType)!;
        hexMesh.setMatricesAndCount(matrices, count);
      }
      return true;
    }
    return false;
  }

  private worldToChunkCoordinates(x: number, z: number): { chunkX: number; chunkZ: number } {
    const chunkX = Math.floor(x / (this.chunkSize * HEX_SIZE * Math.sqrt(3)));
    const chunkZ = Math.floor(-z / (this.chunkSize * HEX_SIZE * 1.5));
    return { chunkX, chunkZ };
  }

  updateVisibleChunks() {
    const cameraPosition = new THREE.Vector3();
    cameraPosition.copy(this.controls.target);

    // Adjust the camera position to load chunks earlier in both directions
    const adjustedX = cameraPosition.x + (this.chunkSize * HEX_SIZE * Math.sqrt(3)) / 2;
    const adjustedZ = cameraPosition.z - (this.chunkSize * HEX_SIZE * 1.5) / 3;

    const { chunkX, chunkZ } = this.worldToChunkCoordinates(adjustedX, adjustedZ);

    const chunkKey = `${chunkX},${chunkZ}`;
    if (this.currentChunk !== chunkKey) {
      this.currentChunk = chunkKey;
      console.log("currentChunk", this.currentChunk);

      // Calculate the starting position for the new chunk
      const startCol = chunkX * this.chunkSize;
      const startRow = chunkZ * this.chunkSize;
      this.updateHexagonGrid(startRow, startCol, this.renderChunkSize.height, this.renderChunkSize.width);
    }
  }

  update(deltaTime: number) {
<<<<<<< HEAD
    this.interactiveHexManager.update();
    this.armyManager.update(deltaTime);

    if (this.mainDirectionalLight) {
      this.mainDirectionalLight.shadow.camera.updateProjectionMatrix();
    }
    if (this.lightHelper) this.lightHelper.update();

    // Update highlight pulse
    const elapsedTime = performance.now() / 1000; // Convert to seconds
    const pulseFactor = Math.abs(Math.sin(elapsedTime * 2) / 16);
    this.highlightHexManager.updateHighlightPulse(pulseFactor);
=======
    super.update(deltaTime);
    this.systemManager.update(deltaTime);
>>>>>>> 632b41d1
  }
}<|MERGE_RESOLUTION|>--- conflicted
+++ resolved
@@ -2,7 +2,6 @@
 import { Raycaster } from "three";
 
 import { Entity } from "@dojoengine/recs";
-import { ContextMenuManager } from "../components/ContextMenuManager";
 
 import { SetupResult } from "@/dojo/setup";
 import { FELT_CENTER } from "@/ui/config";
@@ -20,7 +19,6 @@
 import { InputManager } from "../components/InputManager";
 import { throttle } from "lodash";
 import { SceneManager } from "../SceneManager";
-<<<<<<< HEAD
 import { ArmyManager } from "../components/ArmyManager";
 import { StructureManager } from "../components/StructureManager";
 import useUIStore, { AppStore } from "@/hooks/store/useUIStore";
@@ -28,9 +26,7 @@
 import { StructureSystemUpdate, TileSystemUpdate } from "../systems/types";
 import { HexPosition } from "@/types";
 import { View } from "@/ui/modules/navigation/LeftNavigationModule";
-=======
 import { HEX_SIZE, HexagonScene } from "./HexagonScene";
->>>>>>> 632b41d1
 
 const BASE_PATH = "/models/bevel-biomes/";
 export const biomeModelPaths: Record<BiomeType, string> = {
@@ -52,18 +48,7 @@
   TropicalRainForest: BASE_PATH + "tropicalrainforest.glb",
 };
 
-<<<<<<< HEAD
-export default class WorldmapScene {
-  scene!: THREE.Scene;
-  private lightAmbient!: THREE.AmbientLight;
-  private mainDirectionalLight!: THREE.DirectionalLight;
-  private pmremGenerator!: THREE.PMREMGenerator;
-  private fogManager: FogManager;
-=======
 export default class WorldmapScene extends HexagonScene {
-  public systemManager: SystemManager;
->>>>>>> 632b41d1
-
   private biome!: Biome;
 
   private chunkSize = 10; // Size of each chunk
@@ -93,38 +78,17 @@
     new Map();
 
   constructor(
-<<<<<<< HEAD
-    private dojoConfig: SetupResult,
-    private raycaster: Raycaster,
-    private controls: MapControls,
-    private mouse: THREE.Vector2,
-    private sceneManager: SceneManager,
-    private systemManager: SystemManager,
-=======
     dojoContext: SetupResult,
     raycaster: Raycaster,
     controls: MapControls,
     mouse: THREE.Vector2,
     sceneManager: SceneManager,
->>>>>>> 632b41d1
   ) {
     super("Worldmap", controls, dojoContext, mouse, raycaster, sceneManager);
 
     this.GUIFolder.add(this, "moveCameraToURLLocation");
 
     this.biome = new Biome();
-
-<<<<<<< HEAD
-    this.fogManager = new FogManager(this.scene, this.camera);
-
-    this.contextMenuManager = new ContextMenuManager(
-      this.scene,
-      this.raycaster,
-      this.camera,
-      mouse,
-      this.loadedChunks,
-      this,
-    );
 
     this.scene.background = new THREE.Color(0x8790a1);
     GUIManager.addColor(this.scene, "background");
@@ -134,65 +98,13 @@
       this.state = state;
     });
 
-    const hemisphereLight = new THREE.HemisphereLight(0xf3f3c8, 0xd0e7f0, 2);
-    const hemisphereLightFolder = GUIManager.addFolder("Hemisphere Light");
-    hemisphereLightFolder.addColor(hemisphereLight, "color");
-    hemisphereLightFolder.addColor(hemisphereLight, "groundColor");
-    hemisphereLightFolder.add(hemisphereLight, "intensity", 0, 3, 0.1);
-    hemisphereLightFolder.close();
-    this.scene.add(hemisphereLight);
-
-    this.mainDirectionalLight = new THREE.DirectionalLight(0xffffff, 3);
-    this.mainDirectionalLight.castShadow = true;
-    this.mainDirectionalLight.shadow.mapSize.width = 2048;
-    this.mainDirectionalLight.shadow.mapSize.height = 2048;
-    this.mainDirectionalLight.shadow.camera.left = -22;
-    this.mainDirectionalLight.shadow.camera.right = 18;
-    this.mainDirectionalLight.shadow.camera.top = 14;
-    this.mainDirectionalLight.shadow.camera.bottom = -12;
-    this.mainDirectionalLight.shadow.camera.far = 38;
-    this.mainDirectionalLight.shadow.camera.near = 8;
-    this.mainDirectionalLight.position.set(0, 9, 0);
-    this.mainDirectionalLight.target.position.set(0, 0, 5.2);
-
-    const shadowFolder = GUIManager.addFolder("Shadow");
-    shadowFolder.add(this.mainDirectionalLight.shadow.camera, "left", -50, 50, 0.1);
-    shadowFolder.add(this.mainDirectionalLight.shadow.camera, "right", -50, 50, 0.1);
-    shadowFolder.add(this.mainDirectionalLight.shadow.camera, "top", -50, 50, 0.1);
-    shadowFolder.add(this.mainDirectionalLight.shadow.camera, "bottom", -50, 50, 0.1);
-    shadowFolder.add(this.mainDirectionalLight.shadow.camera, "far", 0, 50, 0.1);
-    shadowFolder.add(this.mainDirectionalLight.shadow.camera, "near", 0, 50, 0.1);
-    shadowFolder.close();
-
-    const directionalLightFolder = GUIManager.addFolder("Directional Light");
-    directionalLightFolder.addColor(this.mainDirectionalLight, "color");
-    directionalLightFolder.add(this.mainDirectionalLight.position, "x", -20, 20, 0.1);
-    directionalLightFolder.add(this.mainDirectionalLight.position, "y", -20, 20, 0.1);
-    directionalLightFolder.add(this.mainDirectionalLight.position, "z", -20, 20, 0.1);
-    directionalLightFolder.add(this.mainDirectionalLight, "intensity", 0, 3, 0.1);
-    directionalLightFolder.add(this.mainDirectionalLight.target.position, "x", 0, 10, 0.1);
-    directionalLightFolder.add(this.mainDirectionalLight.target.position, "y", 0, 10, 0.1);
-    directionalLightFolder.add(this.mainDirectionalLight.target.position, "z", 0, 10, 0.1);
-    directionalLightFolder.close();
-    this.scene.add(this.mainDirectionalLight);
-    this.scene.add(this.mainDirectionalLight.target);
-
-    this.lightHelper = new THREE.DirectionalLightHelper(this.mainDirectionalLight, 1);
-    this.scene.add(this.lightHelper);
-
-    this.loadBiomeModels();
-
-    this.interactiveHexManager = new InteractiveHexManager(this.scene);
-    this.highlightHexManager = new HighlightHexManager(this.scene);
-
-    this.armyManager = new ArmyManager(this);
-    this.structureManager = new StructureManager(this);
+    this.armyManager = new ArmyManager(this.scene);
+    this.structureManager = new StructureManager(this.scene);
 
     this.systemManager.Army.onUpdate((value) => this.armyManager.onUpdate(value));
     this.systemManager.Structure.onUpdate((value) => this.structureManager.onUpdate(value));
     this.systemManager.Tile.onUpdate((value) => this.updateExploredHex(value));
 
-    this.inputManager = new InputManager(this.raycaster, this.mouse, this.camera);
     this.inputManager.addListener(
       "mousemove",
       throttle((raycaster) => {
@@ -215,7 +127,6 @@
     });
   }
 
-
   // methods needed to add worldmap specific behavior to the click events
   private onMouseMove(hoveredHex: { col: number; row: number; x: number; z: number }) {
     const { selectedEntityId, travelPaths } = this.state.armyActions;
@@ -230,7 +141,7 @@
       return;
     }
     this.state.updateSelectedEntityId(selectedEntityId);
-    const armyMovementManager = new ArmyMovementManager(this.dojoConfig, selectedEntityId);
+    const armyMovementManager = new ArmyMovementManager(this.dojo, selectedEntityId);
     const travelPaths = armyMovementManager.findPaths(this.exploredTiles);
     this.state.updateTravelPaths(travelPaths.getPaths());
     this.highlightHexManager.highlightHexes(travelPaths.getHighlightedHexes());
@@ -244,7 +155,7 @@
         const selectedPath = travelPath.path;
         const isExplored = travelPath.isExplored ?? false;
         if (selectedPath.length > 0) {
-          const armyMovementManager = new ArmyMovementManager(this.dojoConfig, selectedEntityId);
+          const armyMovementManager = new ArmyMovementManager(this.dojo, selectedEntityId);
           armyMovementManager.moveArmy(selectedPath, isExplored);
           this.clearEntitySelection();
         }
@@ -263,15 +174,6 @@
 
   private onDoubleClick(hexCoords: HexPosition) {
     this.sceneManager.switchScene("hexception", hexCoords);
-=======
-    this.loadBiomeModels();
-
-    this.systemManager = new SystemManager(dojoContext, this);
-    this.systemManager.tileSystem.addListener(this.updateExploredHex.bind(this));
-
-    this.inputManager.addListener("mousemove", throttle(this.interactiveHexManager.onMouseMove, 10));
-    this.inputManager.addListener("dblclick", this.interactiveHexManager.onDoubleClick);
->>>>>>> 632b41d1
   }
 
   setup() {
@@ -563,22 +465,6 @@
   }
 
   update(deltaTime: number) {
-<<<<<<< HEAD
-    this.interactiveHexManager.update();
-    this.armyManager.update(deltaTime);
-
-    if (this.mainDirectionalLight) {
-      this.mainDirectionalLight.shadow.camera.updateProjectionMatrix();
-    }
-    if (this.lightHelper) this.lightHelper.update();
-
-    // Update highlight pulse
-    const elapsedTime = performance.now() / 1000; // Convert to seconds
-    const pulseFactor = Math.abs(Math.sin(elapsedTime * 2) / 16);
-    this.highlightHexManager.updateHighlightPulse(pulseFactor);
-=======
     super.update(deltaTime);
-    this.systemManager.update(deltaTime);
->>>>>>> 632b41d1
   }
 }