--- conflicted
+++ resolved
@@ -18,12 +18,8 @@
 import { StructureManager } from "../components/StructureManager";
 import { GUIManager } from "../helpers/GUIManager";
 import { TileSystemUpdate } from "../systems/types";
-<<<<<<< HEAD
 import { HexagonScene } from "./HexagonScene";
 import { HEX_SIZE } from "./constants";
-=======
-import { HEX_SIZE, HexagonScene } from "./HexagonScene";
->>>>>>> fb5cd293
 
 export default class WorldmapScene extends HexagonScene {
   private biome!: Biome;
