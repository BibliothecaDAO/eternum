import * as THREE from "three";
import { Raycaster } from "three";

import { ArmyMovementManager, TravelPaths } from "@/dojo/modelManager/ArmyMovementManager";
import { SetupResult } from "@/dojo/setup";
import useUIStore, { AppStore } from "@/hooks/store/useUIStore";
import { HexPosition, SceneName } from "@/types";
import { Position } from "@/types/Position";
import { FELT_CENTER } from "@/ui/config";
import { View } from "@/ui/modules/navigation/LeftNavigationModule";
import { getWorldPositionForHex } from "@/ui/utils/utils";
import { ID, neighborOffsetsEven, neighborOffsetsOdd } from "@bibliothecadao/eternum";
import { throttle } from "lodash";
import { MapControls } from "three/examples/jsm/controls/MapControls";
import { SceneManager } from "../SceneManager";
import { ArmyManager } from "../components/ArmyManager";
import { BattleManager } from "../components/BattleManager";
import { Biome, BiomeType } from "../components/Biome";
import { StructureManager } from "../components/StructureManager";
import { GUIManager } from "../helpers/GUIManager";
import { TileSystemUpdate } from "../systems/types";
import { HexagonScene } from "./HexagonScene";
import { HEX_SIZE } from "./constants";

export default class WorldmapScene extends HexagonScene {
  private biome!: Biome;

  private chunkSize = 10; // Size of each chunk
  private renderChunkSize = {
    width: 40,
    height: 30,
  };

  private totalStructures: number = 0;

  private currentChunk: string = "null";

<<<<<<< HEAD
  // Store
  private state: AppStore;

=======
>>>>>>> 144ce1f4
  private armyManager: ArmyManager;
  private structureManager: StructureManager;
  private battleManager: BattleManager;
  private exploredTiles: Map<number, Set<number>> = new Map();
  private battles: Map<number, Set<number>> = new Map();

  private cachedMatrices: Map<string, Map<string, { matrices: THREE.InstancedBufferAttribute; count: number }>> =
    new Map();

  constructor(
    dojoContext: SetupResult,
    raycaster: Raycaster,
    controls: MapControls,
    mouse: THREE.Vector2,
    sceneManager: SceneManager,
  ) {
    super(SceneName.WorldMap, controls, dojoContext, mouse, raycaster, sceneManager);

    this.GUIFolder.add(this, "moveCameraToURLLocation");

    this.biome = new Biome();

    this.scene.background = new THREE.Color(0x8790a1);
    GUIManager.addColor(this.scene, "background");

    this.loadBiomeModels(this.renderChunkSize.width * this.renderChunkSize.height);

<<<<<<< HEAD
    this.state = useUIStore.getState();
=======
>>>>>>> 144ce1f4
    useUIStore.subscribe((state) => {
      this.state = state;
    });

    this.armyManager = new ArmyManager(this.scene);
    this.structureManager = new StructureManager(this.scene);
    this.battleManager = new BattleManager(this.scene);

    this.systemManager.Army.onUpdate((value) => this.armyManager.onUpdate(value));
    this.systemManager.Battle.onUpdate((value) => this.battleManager.onUpdate(value));
    this.systemManager.Tile.onUpdate((value) => this.updateExploredHex(value));
    this.systemManager.Structure.onUpdate((value) => {
      this.structureManager.onUpdate(value);
      if (this.totalStructures !== this.structureManager.totalStructures) {
        const { col, row } = value.hexCoords;
        const { chunkX, chunkZ } = this.worldToChunkCoordinates(
          getWorldPositionForHex({ col: col - FELT_CENTER, row: row - FELT_CENTER }).x,
          getWorldPositionForHex({ col: col - FELT_CENTER, row: row - FELT_CENTER }).z,
        );
        const startRow = chunkZ * this.chunkSize;
        const startCol = chunkX * this.chunkSize;

        this.totalStructures = this.structureManager.totalStructures;

        this.removeCachedMatricesForChunk(startRow, startCol);
        this.updateHexagonGrid(startRow, startCol, this.renderChunkSize.height, this.renderChunkSize.width);
      }
    });

    this.inputManager.addListener(
      "mousemove",
      throttle((raycaster) => {
        const entityId = this.armyManager.onMouseMove(raycaster);
        this.onArmyMouseMove(entityId);
      }, 10),
    );
    this.inputManager.addListener("contextmenu", (raycaster) => {
      const selectedEntityId = this.armyManager.onRightClick(raycaster);
      this.onArmyRightClick(selectedEntityId);
    });
  }

  public moveCameraToURLLocation() {
    const col = this.locationManager.getCol();
    const row = this.locationManager.getRow();
    if (col && row) {
      this.moveCameraToColRow(col, row, 0);
    }
  }

  private onArmyMouseMove(entityId: ID | undefined) {
    if (entityId) {
      this.state.setHoveredArmyEntityId(entityId);
    } else {
      this.state.setHoveredArmyEntityId(null);
    }
  }

  // methods needed to add worldmap specific behavior to the click events
  protected onHexagonMouseMove({ hexCoords }: { hexCoords: HexPosition }) {
    const { selectedEntityId, travelPaths } = this.state.armyActions;
    if (selectedEntityId && travelPaths.size > 0) {
      this.state.updateHoveredHex(hexCoords);
    }
  }

  protected onHexagonDoubleClick(hexCoords: HexPosition) {
    const url = new Position({ x: hexCoords.col, y: hexCoords.row }).toHexLocationUrl();
    window.history.replaceState({}, "", url);
    window.dispatchEvent(new Event("urlChanged"));
  }

  protected onHexagonClick(hexCoords: HexPosition) {
    const { selectedEntityId, travelPaths } = this.state.armyActions;

    if (selectedEntityId && travelPaths.size > 0) {
      const travelPath = travelPaths.get(TravelPaths.posKey(hexCoords, true));
      if (travelPath) {
        const selectedPath = travelPath.path;
        const isExplored = travelPath.isExplored ?? false;
        if (selectedPath.length > 0) {
          const armyMovementManager = new ArmyMovementManager(this.dojo, selectedEntityId);
          armyMovementManager.moveArmy(selectedPath, isExplored);
          this.clearEntitySelection();
        }
      }
    } else {
      this.state.setSelectedHex({ col: hexCoords.col + FELT_CENTER, row: hexCoords.row + FELT_CENTER });
      this.state.setLeftNavigationView(View.EntityView);
    }
  }
  protected onHexagonRightClick(): void {}

  private onArmyRightClick(selectedEntityId: ID | undefined) {
    if (!selectedEntityId) {
      this.clearEntitySelection();
      return;
    }
    this.state.updateSelectedEntityId(selectedEntityId);
    const armyMovementManager = new ArmyMovementManager(this.dojo, selectedEntityId);
    const travelPaths = armyMovementManager.findPaths(this.exploredTiles);
    this.state.updateTravelPaths(travelPaths.getPaths());
    this.highlightHexManager.highlightHexes(travelPaths.getHighlightedHexes());
  }

  private clearEntitySelection() {
    this.state.updateSelectedEntityId(null);
    this.highlightHexManager.highlightHexes([]);
    this.state.updateTravelPaths(new Map());
  }

  setup() {}

  public async updateExploredHex(update: TileSystemUpdate) {
    const col = update.hexCoords.col - FELT_CENTER;
    const row = update.hexCoords.row - FELT_CENTER;
    if (!this.exploredTiles.has(col)) {
      this.exploredTiles.set(col, new Set());
    }
    if (!this.exploredTiles.get(col)!.has(row)) {
      this.exploredTiles.get(col)!.add(row);
    }

    const dummy = new THREE.Object3D();
    const pos = getWorldPositionForHex({ row, col });
    dummy.position.copy(pos);

    const isStructure = this.structureManager.structuresMap.get(col)?.has(row) || false;

    if (isStructure) {
      dummy.scale.set(0, 0, 0);
    } else {
      dummy.scale.set(HEX_SIZE, HEX_SIZE, HEX_SIZE);
    }

    const rotationSeed = this.hashCoordinates(col, row);
    const rotationIndex = Math.floor(rotationSeed * 6);
    const randomRotation = (rotationIndex * Math.PI) / 3;
    dummy.rotation.y = randomRotation;

    const biomePosition = new Position({ x: col, y: row }).getContract();
    const biome = this.biome.getBiome(biomePosition.x, biomePosition.y);

    dummy.updateMatrix();

    const { chunkX, chunkZ } = this.worldToChunkCoordinates(pos.x, pos.z);
    const hexCol = chunkX * this.chunkSize;
    const hexRow = chunkZ * this.chunkSize;
    const renderedChunkCenterRow = parseInt(this.currentChunk.split(",")[0]);
    const renderedChunkCenterCol = parseInt(this.currentChunk.split(",")[1]);

    // if the hex is within the chunk, add it to the interactive hex manager and to the biome
    if (
      hexCol >= renderedChunkCenterCol - this.renderChunkSize.width / 2 &&
      hexCol <= renderedChunkCenterCol + this.renderChunkSize.width / 2 &&
      hexRow >= renderedChunkCenterRow - this.renderChunkSize.height / 2 &&
      hexRow <= renderedChunkCenterRow + this.renderChunkSize.height / 2
    ) {
      this.interactiveHexManager.addHex({ col, row });

      // Add border hexes for newly explored hex
      const neighborOffsets = row % 2 === 0 ? neighborOffsetsOdd : neighborOffsetsEven;

      neighborOffsets.forEach(({ i, j }) => {
        const neighborCol = col + i;
        const neighborRow = row + j;
        const isNeighborExplored = this.exploredTiles.get(neighborCol)?.has(neighborRow) || false;

        if (!isNeighborExplored) {
          this.interactiveHexManager.addHex({ col: neighborCol, row: neighborRow });
        }
      });

      await Promise.all(this.modelLoadPromises);
      const hexMesh = this.biomeModels.get(biome as BiomeType)!;
      const currentCount = hexMesh.getCount();
      hexMesh.setMatrixAt(currentCount, dummy.matrix);
      hexMesh.setCount(currentCount + 1);
      hexMesh.needsUpdate();

      // Cache the updated matrices for the chunk

      this.cacheMatricesForChunk(renderedChunkCenterRow, renderedChunkCenterCol);

      this.interactiveHexManager.renderHexes();
    }

    // remove the cached matrices for the explored hexes that are not in the visible chunk
    for (let i = -this.renderChunkSize.width / 2; i <= this.renderChunkSize.width / 2; i += 10) {
      for (let j = -this.renderChunkSize.width / 2; j <= this.renderChunkSize.height / 2; j += 10) {
        if (i === 0 && j === 0) {
          continue;
        }
        this.removeCachedMatricesForChunk(renderedChunkCenterRow + i, renderedChunkCenterCol + j);
      }
    }
  }

  async updateHexagonGrid(startRow: number, startCol: number, rows: number, cols: number) {
    await Promise.all(this.modelLoadPromises);
    if (this.applyCachedMatricesForChunk(startRow, startCol)) {
      console.log("applyCachedMatricesForChunk", startRow, startCol);
      return;
    }

    const dummy = new THREE.Object3D();
    const biomeHexes: Record<BiomeType, THREE.Matrix4[]> = {
      Ocean: [],
      DeepOcean: [],
      Beach: [],
      Scorched: [],
      Bare: [],
      Tundra: [],
      Snow: [],
      TemperateDesert: [],
      Shrubland: [],
      Taiga: [],
      Grassland: [],
      TemperateDeciduousForest: [],
      TemperateRainForest: [],
      SubtropicalDesert: [],
      TropicalSeasonalForest: [],
      TropicalRainForest: [],
    };

    const hexPositions: THREE.Vector3[] = [];
    const batchSize = 25; // Adjust batch size as needed
    let currentIndex = 0;

    const processBatch = () => {
      const endIndex = Math.min(currentIndex + batchSize, rows * cols);
      for (let i = currentIndex; i < endIndex; i++) {
        const row = Math.floor(i / cols) - rows / 2;
        const col = (i % cols) - cols / 2;

        const globalRow = startRow + row;
        const globalCol = startCol + col;

        hexPositions.push(new THREE.Vector3(dummy.position.x, dummy.position.y, dummy.position.z));
        const pos = getWorldPositionForHex({ row: globalRow, col: globalCol });
        dummy.position.copy(pos);

        const isStructure = this.structureManager.structuresMap.get(globalCol)?.has(globalRow) || false;
        const isBattle = this.battles.get(globalCol)?.has(globalRow) || false;
        const isExplored = this.exploredTiles.get(globalCol)?.has(globalRow) || false;
        if (isStructure || !isExplored || isBattle) {
          dummy.scale.set(0, 0, 0);
        } else {
          dummy.scale.set(HEX_SIZE, HEX_SIZE, HEX_SIZE);
        }

        if (!isExplored) {
          const neighborOffsets = globalRow % 2 === 0 ? neighborOffsetsOdd : neighborOffsetsEven;
          const isBorder = neighborOffsets.some(({ i, j }) => {
            const neighborCol = globalCol + i;
            const neighborRow = globalRow + j;
            return this.exploredTiles.get(neighborCol)?.has(neighborRow) || false;
          });

          if (isBorder) {
            this.interactiveHexManager.addHex({ col: globalCol, row: globalRow });
          }
        } else {
          this.interactiveHexManager.addHex({ col: globalCol, row: globalRow });
        }

        const rotationSeed = this.hashCoordinates(startCol + col, startRow + row);
        const rotationIndex = Math.floor(rotationSeed * 6);
        const randomRotation = (rotationIndex * Math.PI) / 3;
        dummy.rotation.y = randomRotation;

        const biome = this.biome.getBiome(startCol + col + FELT_CENTER, startRow + row + FELT_CENTER);

        dummy.updateMatrix();

        biomeHexes[biome].push(dummy.matrix.clone());
      }

      currentIndex = endIndex;
      if (currentIndex < rows * cols) {
        requestAnimationFrame(processBatch);
      } else {
        for (const [biome, matrices] of Object.entries(biomeHexes)) {
          const hexMesh = this.biomeModels.get(biome as BiomeType)!;
          matrices.forEach((matrix, index) => {
            hexMesh.setMatrixAt(index, matrix);
          });
          hexMesh.setCount(matrices.length);
        }
        this.cacheMatricesForChunk(startRow, startCol);
        this.interactiveHexManager.renderHexes();
      }
    };

    Promise.all(this.modelLoadPromises).then(() => {
      requestAnimationFrame(processBatch);
    });
  }

  public createGroundMesh() {
    const scale = 60;
    const metalness = 0.5;
    const roughness = 0.7;

    const geometry = new THREE.PlaneGeometry(2668, 1390.35);
    const texture = new THREE.TextureLoader().load("/textures/paper/worldmap-bg.png", () => {
      texture.wrapS = THREE.RepeatWrapping;
      texture.wrapT = THREE.RepeatWrapping;
      texture.repeat.set(scale, scale / 2.5);
    });

    const material = new THREE.MeshStandardMaterial({
      map: texture,
      metalness: metalness,
      roughness: roughness,
      side: THREE.DoubleSide,
    });

    const mesh = new THREE.Mesh(geometry, material);
    mesh.rotation.set(Math.PI / 2, 0, 0);
    mesh.position.set(1334.1, 0.05, -695.175);
    mesh.receiveShadow = true;
    // disable raycast
    mesh.raycast = () => {};

    this.scene.add(mesh);
  }

  private cacheMatricesForChunk(startRow: number, startCol: number) {
    const chunkKey = `${startRow},${startCol}`;
    for (const [biome, model] of this.biomeModels) {
      const { matrices, count } = model.getMatricesAndCount();
      if (!this.cachedMatrices.has(chunkKey)) {
        this.cachedMatrices.set(chunkKey, new Map());
      }
      this.cachedMatrices.get(chunkKey)!.set(biome, { matrices: matrices as any, count });
    }
  }

  removeCachedMatricesForChunk(startRow: number, startCol: number) {
    const chunkKey = `${startRow},${startCol}`;
    this.cachedMatrices.delete(chunkKey);
  }

  private applyCachedMatricesForChunk(startRow: number, startCol: number) {
    const chunkKey = `${startRow},${startCol}`;
    const cachedMatrices = this.cachedMatrices.get(chunkKey);
    if (cachedMatrices) {
      for (const [biome, { matrices, count }] of cachedMatrices) {
        const hexMesh = this.biomeModels.get(biome as BiomeType)!;
        hexMesh.setMatricesAndCount(matrices, count);
      }
      return true;
    }
    return false;
  }

  private worldToChunkCoordinates(x: number, z: number): { chunkX: number; chunkZ: number } {
    const chunkX = Math.floor(x / (this.chunkSize * HEX_SIZE * Math.sqrt(3)));
    const chunkZ = Math.floor(-z / (this.chunkSize * HEX_SIZE * 1.5));
    return { chunkX, chunkZ };
  }

  updateVisibleChunks() {
    const cameraPosition = new THREE.Vector3();
    cameraPosition.copy(this.controls.target);

    // Adjust the camera position to load chunks earlier in both directions
    const adjustedX = cameraPosition.x + (this.chunkSize * HEX_SIZE * Math.sqrt(3)) / 2;
    const adjustedZ = cameraPosition.z - (this.chunkSize * HEX_SIZE * 1.5) / 3;

    const { chunkX, chunkZ } = this.worldToChunkCoordinates(adjustedX, adjustedZ);
    const startCol = chunkX * this.chunkSize;
    const startRow = chunkZ * this.chunkSize;
    const chunkKey = `${startRow},${startCol}`;
    if (this.currentChunk !== chunkKey) {
      this.currentChunk = chunkKey;
      // Calculate the starting position for the new chunk
      this.updateHexagonGrid(startRow, startCol, this.renderChunkSize.height, this.renderChunkSize.width);
    }
  }

  update(deltaTime: number) {
    super.update(deltaTime);
    this.armyManager.update(deltaTime);
  }
}<|MERGE_RESOLUTION|>--- conflicted
+++ resolved
@@ -35,12 +35,6 @@
 
   private currentChunk: string = "null";
 
-<<<<<<< HEAD
-  // Store
-  private state: AppStore;
-
-=======
->>>>>>> 144ce1f4
   private armyManager: ArmyManager;
   private structureManager: StructureManager;
   private battleManager: BattleManager;
@@ -68,10 +62,6 @@
 
     this.loadBiomeModels(this.renderChunkSize.width * this.renderChunkSize.height);
 
-<<<<<<< HEAD
-    this.state = useUIStore.getState();
-=======
->>>>>>> 144ce1f4
     useUIStore.subscribe((state) => {
       this.state = state;
     });
