import * as THREE from "three";
import { Raycaster } from "three";

import { ArmyMovementManager, TravelPaths } from "@/dojo/modelManager/ArmyMovementManager";
import { TileManager } from "@/dojo/modelManager/TileManager";
import { SetupResult } from "@/dojo/setup";
import useUIStore from "@/hooks/store/useUIStore";
import { dir, soundSelector } from "@/hooks/useUISound";
import { HexPosition, SceneName } from "@/types";
import { Position } from "@/types/Position";
import { FELT_CENTER, IS_MOBILE } from "@/ui/config";
import { UNDEFINED_STRUCTURE_ENTITY_ID } from "@/ui/constants";
import { LeftView } from "@/ui/modules/navigation/LeftNavigationModule";
import { getWorldPositionForHex } from "@/ui/utils/utils";
import { BiomeType, getNeighborOffsets, ID } from "@bibliothecadao/eternum";
import { throttle } from "lodash";
import { MapControls } from "three/examples/jsm/controls/MapControls";
import { SceneManager } from "../SceneManager";
import { ArmyManager } from "../components/ArmyManager";
import { BattleManager } from "../components/BattleManager";
import { Biome } from "../components/Biome";
import Minimap from "../components/Minimap";
import { SelectedHexManager } from "../components/SelectedHexManager";
import { StructureManager } from "../components/StructureManager";
import { StructurePreview } from "../components/StructurePreview";
import { ArmySystemUpdate, TileSystemUpdate } from "../systems/types";
import { HexagonScene } from "./HexagonScene";
import { HEX_SIZE, PREVIEW_BUILD_COLOR_INVALID } from "./constants";

export default class WorldmapScene extends HexagonScene {
  private biome!: Biome;

  private chunkSize = 10; // Size of each chunk
  private renderChunkSize = {
    width: 40,
    height: 30,
  };

  private totalStructures: number = 0;

  private currentChunk: string = "null";

  private armyManager: ArmyManager;
  private structureManager: StructureManager;
  private battleManager: BattleManager;
  private exploredTiles: Map<number, Set<number>> = new Map();
  private battles: Map<number, Set<number>> = new Map();
  private tileManager: TileManager;
  private structurePreview: StructurePreview | null = null;
  private structureEntityId: ID = UNDEFINED_STRUCTURE_ENTITY_ID;
  private armySubscription: any;
  private selectedHexManager: SelectedHexManager;
  private minimap!: Minimap;
  private previouslyHoveredHex: HexPosition | null = null;
  private cachedMatrices: Map<string, Map<string, { matrices: THREE.InstancedBufferAttribute; count: number }>> =
    new Map();

  constructor(
    dojoContext: SetupResult,
    raycaster: Raycaster,
    controls: MapControls,
    mouse: THREE.Vector2,
    sceneManager: SceneManager,
  ) {
    super(SceneName.WorldMap, controls, dojoContext, mouse, raycaster, sceneManager);

    this.GUIFolder.add(this, "moveCameraToURLLocation");

    this.biome = new Biome();

    this.structurePreview = new StructurePreview(this.scene);
    this.tileManager = new TileManager(this.dojo, { col: 0, row: 0 });

    this.loadBiomeModels(this.renderChunkSize.width * this.renderChunkSize.height);

    useUIStore.subscribe((state) => {
      this.state = state;
    });

    useUIStore.subscribe(
      (state) => state.previewBuilding,
      (structure) => {
        if (structure) {
          this.structurePreview?.setPreviewStructure(structure as any);
        } else {
          this.structurePreview?.clearPreviewStructure();
        }
      },
    );

    useUIStore.subscribe(
      (state) => state.structureEntityId,
      (structureEntityId) => {
        this.structureEntityId = structureEntityId;
      },
    );

    this.armyManager = new ArmyManager(this.scene, this.renderChunkSize);
    this.structureManager = new StructureManager(this.scene, this.renderChunkSize);
    this.battleManager = new BattleManager(this.scene);

    this.armySubscription?.unsubscribe();
    this.armySubscription = this.systemManager.Army.onUpdate((update: ArmySystemUpdate) =>
      this.armyManager.onUpdate(update),
    );

    this.systemManager.Battle.onUpdate((value) => this.battleManager.onUpdate(value));
    this.systemManager.Tile.onUpdate((value) => this.updateExploredHex(value));
    this.systemManager.Structure.onUpdate((value) => {
      this.structureManager.onUpdate(value);
      if (this.totalStructures !== this.structureManager.totalStructures) {
        const { col, row } = value.hexCoords;
        const { chunkX, chunkZ } = this.worldToChunkCoordinates(
          getWorldPositionForHex({ col: col - FELT_CENTER, row: row - FELT_CENTER }).x,
          getWorldPositionForHex({ col: col - FELT_CENTER, row: row - FELT_CENTER }).z,
        );
        const startRow = chunkZ * this.chunkSize;
        const startCol = chunkX * this.chunkSize;

        this.totalStructures = this.structureManager.totalStructures;

        this.removeCachedMatricesAroundColRow(startCol, startRow);
        this.updateVisibleChunks();
      }
    });

    this.inputManager.addListener(
      "mousemove",
      throttle((raycaster) => {
        const entityId = this.armyManager.onMouseMove(raycaster);
        this.onArmyMouseMove(entityId);
      }, 10),
    );

    // add particles
    this.selectedHexManager = new SelectedHexManager(this.scene);

    // subscribe to changes in the selected army coming from React
    useUIStore.subscribe(
      (state) => state.armyActions.selectedEntityId,
      (selectedEntityId) => {
        this.onArmySelection(selectedEntityId);
      },
    );

    if (!IS_MOBILE) {
      this.minimap = new Minimap(
        this,
        this.exploredTiles,
        this.camera,
        this.structureManager,
        this.armyManager,
        this.biome,
      );
    }

    // Add event listener for Escape key
    document.addEventListener("keydown", (event) => {
      if (event.key === "Escape" && this.sceneManager.getCurrentScene() === SceneName.WorldMap) {
        if (this.isNavigationViewOpen()) {
          this.closeNavigationViews();
        } else {
          this.clearEntitySelection();
          this.clearHexSelection();
        }
      }
    });

    window.addEventListener("urlChanged", () => {
      this.clearEntitySelection();
      this.clearHexSelection();
    });
  }

  public moveCameraToURLLocation() {
    const col = this.locationManager.getCol();
    const row = this.locationManager.getRow();
    if (col && row) {
      this.moveCameraToColRow(col, row, 0);
    }
  }

  private onArmyMouseMove(entityId: ID | undefined) {
    if (entityId) {
      this.state.setHoveredArmyEntityId(entityId);
    } else if (this.state.hoveredArmyEntityId) {
      this.state.setHoveredArmyEntityId(null);
    }
  }

  // methods needed to add worldmap specific behavior to the click events
  protected onHexagonMouseMove(hex: { hexCoords: HexPosition; position: THREE.Vector3 } | null): void {
    if (hex === null) {
      this.state.updateHoveredHex(null);
      this.state.setHoveredStructure(null);
      this.state.setHoveredBattle(null);
      return;
    }
    const { hexCoords } = hex;
    const { selectedEntityId, travelPaths } = this.state.armyActions;
    if (selectedEntityId && travelPaths.size > 0) {
      if (this.previouslyHoveredHex?.col !== hexCoords.col || this.previouslyHoveredHex?.row !== hexCoords.row) {
        new Audio(dir + soundSelector.hoverClick).play();
        this.previouslyHoveredHex = hexCoords;
      }
      this.state.updateHoveredHex(hexCoords);
    }
    this.structurePreview?.setStructurePosition(getWorldPositionForHex(hexCoords));

    if (!this._canBuildStructure(hexCoords)) {
      this.structurePreview?.setStructureColor(new THREE.Color(PREVIEW_BUILD_COLOR_INVALID));
    } else {
      this.structurePreview?.resetStructureColor();
    }

    if (this.state.hoveredArmyEntityId) return;

    const structure = this.structureManager.getStructureByHexCoords(hexCoords);
    if (structure) {
      this.state.setHoveredStructure(structure);
    } else if (this.state.hoveredStructure) {
      this.state.setHoveredStructure(null);
    }

    const position = new Position({ x: hexCoords.col, y: hexCoords.row });
    const isBattle = this.battleManager.battles.hasByPosition(position);

    if (isBattle) {
      const contractPosition = position.getContract();
      if (this.state.hoveredBattle?.x !== contractPosition.x || this.state.hoveredBattle?.y !== contractPosition.y) {
        this.state.setHoveredBattle(position.getContract());
      }
    } else {
      this.state.setHoveredBattle(null);
    }
  }

  private _canBuildStructure(hexCoords: HexPosition) {
    const contractPos = new Position({ x: hexCoords.col, y: hexCoords.row }).getContract();

    const isStructure = this.structureManager.structureHexCoords.get(hexCoords.col)?.has(hexCoords.row) || false;
    const isExplored = this.exploredTiles.get(hexCoords.col)?.has(hexCoords.row) || false;

    const biomeType = this.biome.getBiome(contractPos.x, contractPos.y);
    const isOcean = biomeType === BiomeType.Ocean || biomeType === BiomeType.DeepOcean;

    return !isStructure && isExplored && !isOcean;
  }

  protected onHexagonDoubleClick(hexCoords: HexPosition) {}

  protected onHexagonClick(hexCoords: HexPosition | null) {
    if (!hexCoords) return;

    const buildingType = this.structurePreview?.getPreviewStructure();

    if (buildingType && this._canBuildStructure(hexCoords)) {
      this.handleStructurePlacement(hexCoords);
    } else {
      this.handleHexSelection(hexCoords);
    }
  }

  protected handleStructurePlacement(hexCoords: HexPosition) {
    const buildingType = this.structurePreview?.getPreviewStructure();
    if (!buildingType) return;

    const contractHexPosition = new Position({ x: hexCoords.col, y: hexCoords.row }).getContract();
    this.tileManager.placeStructure(this.structureEntityId, buildingType.type, contractHexPosition);
    this.clearEntitySelection();
  }

  protected handleHexSelection(hexCoords: HexPosition) {
    const contractHexPosition = new Position({ x: hexCoords.col, y: hexCoords.row }).getContract();
    const position = getWorldPositionForHex(hexCoords);
    if (contractHexPosition.x !== this.state.selectedHex?.col || contractHexPosition.y !== this.state.selectedHex.row) {
      this.selectedHexManager.setPosition(position.x, position.z);
      this.state.setSelectedHex({
        col: contractHexPosition.x,
        row: contractHexPosition.y,
      });
    } else {
      this.state.setLeftNavigationView(LeftView.EntityView);
    }
  }

  protected onHexagonRightClick(hexCoords: HexPosition | null): void {
    const { selectedEntityId, travelPaths } = this.state.armyActions;
    if (selectedEntityId && travelPaths.size > 0 && hexCoords) {
      const travelPath = travelPaths.get(TravelPaths.posKey(hexCoords, true));
      if (travelPath) {
        const selectedPath = travelPath.path;
        const isExplored = travelPath.isExplored ?? false;
        if (selectedPath.length > 0) {
          const armyMovementManager = new ArmyMovementManager(this.dojo, selectedEntityId);
          armyMovementManager.moveArmy(selectedPath, isExplored, this.state.currentArmiesTick);
        }
      }
    }
  }

  private onArmySelection(selectedEntityId: ID | null) {
    if (!selectedEntityId) {
      this.clearEntitySelection();
      return;
    }

    const audio = new Audio(dir + soundSelector.unitSelected2);
    audio.play();

    const armyMovementManager = new ArmyMovementManager(this.dojo, selectedEntityId);
    const travelPaths = armyMovementManager.findPaths(
      this.exploredTiles,
      this.state.currentDefaultTick,
      this.state.currentArmiesTick,
    );
    this.state.updateTravelPaths(travelPaths.getPaths());
    this.highlightHexManager.highlightHexes(travelPaths.getHighlightedHexes());
  }

  private clearEntitySelection() {
    // this.state.setSelectedHex(null);
    this.highlightHexManager.highlightHexes([]);
    this.state.updateTravelPaths(new Map());
    this.structurePreview?.clearPreviewStructure();
  }

  private clearHexSelection() {
    this.state.setSelectedHex(null);
  }

  setup() {
    this.controls.maxDistance = 20;
    this.controls.enablePan = true;
    this.controls.zoomToCursor = true;
    this.moveCameraToURLLocation();
    if (!IS_MOBILE) {
      this.minimap.moveMinimapCenterToUrlLocation();
      this.minimap.showMinimap();
    }

    // Set the currently selected building hex as the default world map selection
    if (this.state.selectedBuildingHex) {
      const { outerCol, outerRow } = this.state.selectedBuildingHex;
      this.state.setSelectedHex({ col: outerCol, row: outerRow });
    }
  }

  onSwitchOff() {
    if (!IS_MOBILE) {
      this.minimap.hideMinimap();
    }
  }

  public async updateExploredHex(update: TileSystemUpdate) {
    const { hexCoords, removeExplored } = update;

    const col = hexCoords.col - FELT_CENTER;
    const row = hexCoords.row - FELT_CENTER;

    if (removeExplored) {
      const chunkRow = parseInt(this.currentChunk.split(",")[0]);
      const chunkCol = parseInt(this.currentChunk.split(",")[1]);
      this.exploredTiles.get(col)?.delete(row);
      this.removeCachedMatricesForChunk(chunkRow, chunkCol);
      this.currentChunk = "null"; // reset the current chunk to force a recomputation
      this.updateVisibleChunks();
      return;
    }

    if (!this.exploredTiles.has(col)) {
      this.exploredTiles.set(col, new Set());
    }
    if (!this.exploredTiles.get(col)!.has(row)) {
      this.exploredTiles.get(col)!.add(row);
    }

    const dummy = new THREE.Object3D();
    const pos = getWorldPositionForHex({ row, col });

    dummy.position.copy(pos);

    const isStructure = this.structureManager.structureHexCoords.get(col)?.has(row) || false;

    if (isStructure) {
      dummy.scale.set(0, 0, 0);
    } else {
      dummy.scale.set(HEX_SIZE, HEX_SIZE, HEX_SIZE);
    }

    const rotationSeed = this.hashCoordinates(col, row);
    const rotationIndex = Math.floor(rotationSeed * 6);
    const randomRotation = (rotationIndex * Math.PI) / 3;
    dummy.rotation.y = randomRotation;

    const biomePosition = new Position({ x: col, y: row }).getContract();
    const biome = this.biome.getBiome(biomePosition.x, biomePosition.y);

    dummy.updateMatrix();

    const { chunkX, chunkZ } = this.worldToChunkCoordinates(pos.x, pos.z);
    const hexCol = chunkX * this.chunkSize;
    const hexRow = chunkZ * this.chunkSize;
    const renderedChunkCenterRow = parseInt(this.currentChunk.split(",")[0]);
    const renderedChunkCenterCol = parseInt(this.currentChunk.split(",")[1]);

    // if the hex is within the chunk, add it to the interactive hex manager and to the biome
    if (
      hexCol >= renderedChunkCenterCol - this.renderChunkSize.width / 2 &&
      hexCol <= renderedChunkCenterCol + this.renderChunkSize.width / 2 &&
      hexRow >= renderedChunkCenterRow - this.renderChunkSize.height / 2 &&
      hexRow <= renderedChunkCenterRow + this.renderChunkSize.height / 2
    ) {
      this.interactiveHexManager.addHex({ col, row });

      // Add border hexes for newly explored hex
      const neighborOffsets = getNeighborOffsets(row);

      neighborOffsets.forEach(({ i, j }) => {
        const neighborCol = col + i;
        const neighborRow = row + j;
        const isNeighborExplored = this.exploredTiles.get(neighborCol)?.has(neighborRow) || false;

        if (!isNeighborExplored) {
          this.interactiveHexManager.addHex({ col: neighborCol, row: neighborRow });
        }
      });

      await Promise.all(this.modelLoadPromises);
      const hexMesh = this.biomeModels.get(biome as BiomeType)!;
      const currentCount = hexMesh.getCount();
      hexMesh.setMatrixAt(currentCount, dummy.matrix);
      hexMesh.setCount(currentCount + 1);
      hexMesh.needsUpdate();

      // Cache the updated matrices for the chunk

      this.cacheMatricesForChunk(renderedChunkCenterRow, renderedChunkCenterCol);

      this.interactiveHexManager.renderHexes();
    }

    this.removeCachedMatricesAroundColRow(renderedChunkCenterCol, renderedChunkCenterRow);
  }

  removeCachedMatricesAroundColRow(col: number, row: number) {
    for (let i = -this.renderChunkSize.width / 2; i <= this.renderChunkSize.width / 2; i += 10) {
      for (let j = -this.renderChunkSize.width / 2; j <= this.renderChunkSize.height / 2; j += 10) {
        if (i === 0 && j === 0) {
          continue;
        }
        this.removeCachedMatricesForChunk(row + i, col + j);
      }
    }
  }

  async updateHexagonGrid(startRow: number, startCol: number, rows: number, cols: number) {
    await Promise.all(this.modelLoadPromises);
    if (this.applyCachedMatricesForChunk(startRow, startCol)) {
      return;
    }

    this.interactiveHexManager.clearHexes();
    const dummy = new THREE.Object3D();
    const biomeHexes: Record<BiomeType | "Outline", THREE.Matrix4[]> = {
      Ocean: [],
      DeepOcean: [],
      Beach: [],
      Scorched: [],
      Bare: [],
      Tundra: [],
      Snow: [],
      TemperateDesert: [],
      Shrubland: [],
      Taiga: [],
      Grassland: [],
      TemperateDeciduousForest: [],
      TemperateRainForest: [],
      SubtropicalDesert: [],
      TropicalSeasonalForest: [],
      TropicalRainForest: [],
      Outline: [],
    };

    const hexPositions: THREE.Vector3[] = [];
    const batchSize = 25; // Adjust batch size as needed
    let currentIndex = 0;

    const processBatch = () => {
      const endIndex = Math.min(currentIndex + batchSize, rows * cols);
      for (let i = currentIndex; i < endIndex; i++) {
        const row = Math.floor(i / cols) - rows / 2;
        const col = (i % cols) - cols / 2;

        const globalRow = startRow + row;
        const globalCol = startCol + col;

        hexPositions.push(new THREE.Vector3(dummy.position.x, dummy.position.y, dummy.position.z));
        const pos = getWorldPositionForHex({ row: globalRow, col: globalCol });
        dummy.position.copy(pos);

        const isStructure = this.structureManager.structureHexCoords.get(globalCol)?.has(globalRow) || false;
        const isBattle = this.battles.get(globalCol)?.has(globalRow) || false;
        const isExplored = this.exploredTiles.get(globalCol)?.has(globalRow) || false;
        if (isStructure || isBattle) {
          dummy.scale.set(0, 0, 0);
        } else {
          dummy.scale.set(HEX_SIZE, HEX_SIZE, HEX_SIZE);
        }

        if (!isExplored) {
          const neighborOffsets = getNeighborOffsets(globalRow);
          const isBorder = neighborOffsets.some(({ i, j }) => {
            const neighborCol = globalCol + i;
            const neighborRow = globalRow + j;
            return this.exploredTiles.get(neighborCol)?.has(neighborRow) || false;
          });

          if (isBorder) {
            this.interactiveHexManager.addHex({ col: globalCol, row: globalRow });
          }
        } else {
          this.interactiveHexManager.addHex({ col: globalCol, row: globalRow });
        }

        const rotationSeed = this.hashCoordinates(startCol + col, startRow + row);
        const rotationIndex = Math.floor(rotationSeed * 6);
        const randomRotation = (rotationIndex * Math.PI) / 3;
        dummy.rotation.y = randomRotation;

        const biome = this.biome.getBiome(startCol + col + FELT_CENTER, startRow + row + FELT_CENTER);

        dummy.updateMatrix();

        if (isExplored) {
          biomeHexes[biome].push(dummy.matrix.clone());
        } else {
          biomeHexes["Outline"].push(dummy.matrix.clone());
        }
      }

      currentIndex = endIndex;
      if (currentIndex < rows * cols) {
        requestAnimationFrame(processBatch);
      } else {
        for (const [biome, matrices] of Object.entries(biomeHexes)) {
          const hexMesh = this.biomeModels.get(biome as BiomeType)!;
          matrices.forEach((matrix, index) => {
            hexMesh.setMatrixAt(index, matrix);
          });
          hexMesh.setCount(matrices.length);
        }
        this.cacheMatricesForChunk(startRow, startCol);
        this.interactiveHexManager.renderHexes();
      }
    };

    Promise.all(this.modelLoadPromises).then(() => {
      requestAnimationFrame(processBatch);
    });
  }

  private cacheMatricesForChunk(startRow: number, startCol: number) {
    const chunkKey = `${startRow},${startCol}`;
    for (const [biome, model] of this.biomeModels) {
      const { matrices, count } = model.getMatricesAndCount();
      if (!this.cachedMatrices.has(chunkKey)) {
        this.cachedMatrices.set(chunkKey, new Map());
      }
      this.cachedMatrices.get(chunkKey)!.set(biome, { matrices: matrices as any, count });
    }
  }

  removeCachedMatricesForChunk(startRow: number, startCol: number) {
    const chunkKey = `${startRow},${startCol}`;
    this.cachedMatrices.delete(chunkKey);
  }

  private applyCachedMatricesForChunk(startRow: number, startCol: number) {
    const chunkKey = `${startRow},${startCol}`;
    const cachedMatrices = this.cachedMatrices.get(chunkKey);
    if (cachedMatrices) {
      for (const [biome, { matrices, count }] of cachedMatrices) {
        const hexMesh = this.biomeModels.get(biome as BiomeType)!;
        hexMesh.setMatricesAndCount(matrices, count);
      }
      return true;
    }
    return false;
  }

  private worldToChunkCoordinates(x: number, z: number): { chunkX: number; chunkZ: number } {
    const chunkX = Math.floor(x / (this.chunkSize * HEX_SIZE * Math.sqrt(3)));
    const chunkZ = Math.floor(z / (this.chunkSize * HEX_SIZE * 1.5));
    return { chunkX, chunkZ };
  }

  updateVisibleChunks() {
    const cameraPosition = new THREE.Vector3();
    cameraPosition.copy(this.controls.target);

    // Adjust the camera position to load chunks earlier in both directions
    const adjustedX = cameraPosition.x + (this.chunkSize * HEX_SIZE * Math.sqrt(3)) / 2;
    const adjustedZ = cameraPosition.z + (this.chunkSize * HEX_SIZE * 1.5) / 3;

    const { chunkX, chunkZ } = this.worldToChunkCoordinates(adjustedX, adjustedZ);
    const startCol = chunkX * this.chunkSize;
    const startRow = chunkZ * this.chunkSize;
    const chunkKey = `${startRow},${startCol}`;
    if (this.currentChunk !== chunkKey) {
      this.currentChunk = chunkKey;
      // Calculate the starting position for the new chunk
      this.updateHexagonGrid(startRow, startCol, this.renderChunkSize.height, this.renderChunkSize.width);
      this.armyManager.updateChunk(chunkKey);
      this.structureManager.updateChunk(chunkKey);
    }
  }

  update(deltaTime: number) {
    super.update(deltaTime);
    this.armyManager.update(deltaTime);
    this.selectedHexManager.update(deltaTime);
    this.battleManager.update(deltaTime);
<<<<<<< HEAD
    this.structureManager.updateAnimations(deltaTime);
    this.minimap.update();
=======
    if (!IS_MOBILE) {
      this.minimap.update();
    }
>>>>>>> 7b451f59
  }
}<|MERGE_RESOLUTION|>--- conflicted
+++ resolved
@@ -621,13 +621,9 @@
     this.armyManager.update(deltaTime);
     this.selectedHexManager.update(deltaTime);
     this.battleManager.update(deltaTime);
-<<<<<<< HEAD
     this.structureManager.updateAnimations(deltaTime);
-    this.minimap.update();
-=======
     if (!IS_MOBILE) {
       this.minimap.update();
     }
->>>>>>> 7b451f59
   }
 }