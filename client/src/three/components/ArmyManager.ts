import * as THREE from "three";
import { LabelManager } from "./LabelManager";
import { getWorldPositionForHex } from "@/ui/utils/utils";
import { FELT_CENTER } from "@/ui/config";
import { ArmySystemUpdate } from "../systems/types";
import { ID } from "@bibliothecadao/eternum";
import { HexPosition } from "@/types";
import { calculateOffset } from "@/ui/utils/utils";

const myColor = new THREE.Color(0, 1.5, 0);
const neutralColor = new THREE.Color(0xffffff);
const MAX_INSTANCES = 1000;
const RADIUS_OFFSET = 0.09;

export class ArmyManager {
  private scene: THREE.Scene;
  private dummy: THREE.Mesh;
  loadPromise: Promise<void>;
  private mesh: THREE.InstancedMesh;
  private armies: Map<number, { index: number; hexCoords: HexPosition }> = new Map();
  private scale: THREE.Vector3;
  private movingArmies: Map<number, { startPos: THREE.Vector3; endPos: THREE.Vector3; progress: number }> = new Map();
  private labelManager: LabelManager;
  private labels: Map<number, THREE.Points> = new Map();

  private getArmyWorldPosition = (armyEntityId: ID, hexCoords: HexPosition) => {
    const totalOnSameHex = Array.from(this.armies.values()).filter((army) => {
      return army.hexCoords.col === hexCoords.col && army.hexCoords.row === hexCoords.row;
    }).length;
    const basePosition = getWorldPositionForHex(hexCoords);
    if (totalOnSameHex === 1) return basePosition;
    const { x, z } = calculateOffset(armyEntityId, totalOnSameHex, RADIUS_OFFSET);
    const offset = new THREE.Vector3(x, 0, z);
    return basePosition.add(offset);
  };

  constructor(scene: THREE.Scene) {
    this.scene = scene;
    this.dummy = new THREE.Mesh(new THREE.CylinderGeometry(0.2, 0.2, 1.5, 32));
    this.mesh = new THREE.InstancedMesh(this.dummy.geometry, this.dummy.material, MAX_INSTANCES);
    this.scale = new THREE.Vector3(1, 1, 1);
    this.labelManager = new LabelManager("textures/army_label.png", 1.5);

    this.onMouseMove = this.onMouseMove.bind(this);
    this.onRightClick = this.onRightClick.bind(this);

    this.loadPromise = Promise.resolve();

    this.mesh.castShadow = true;

    this.mesh.morphTargetInfluences?.fill(0);
    this.mesh.morphTargetDictionary = {};
    this.mesh.geometry.morphTargetsRelative = false;

    this.dummy.position.set(0, 0, 0);
    this.dummy.updateMatrix();
    this.mesh.setMatrixAt(0, this.dummy.matrix);

    this.mesh.count = 0;
    this.mesh.instanceMatrix.needsUpdate = true;
  }

  public onMouseMove(raycaster: THREE.Raycaster) {
    if (!this.mesh) return;
    const intersects = raycaster.intersectObject(this.mesh);
    if (intersects.length > 0) {
      const instanceId = intersects[0].instanceId;
      if (instanceId !== undefined) {
        const entityId = this.mesh.userData.entityIdMap[instanceId];
        return entityId;
      }
    }
  }

  public onRightClick(raycaster: THREE.Raycaster) {
    if (!this.mesh) return;

    const intersects = raycaster.intersectObject(this.mesh);
    if (intersects.length === 0) {
      return;
    }

    const clickedObject = intersects[0].object;
    if (!(clickedObject instanceof THREE.InstancedMesh)) return;

    const instanceId = intersects[0].instanceId;
    if (instanceId === undefined) return;

    const entityIdMap = clickedObject.userData.entityIdMap;
    if (entityIdMap) {
      return entityIdMap[instanceId];
    }
  }

  async onUpdate(update: ArmySystemUpdate) {
    await this.loadPromise;
    const { entityId, hexCoords, isMine } = update;
    const normalizedCoord = { col: hexCoords.col - FELT_CENTER, row: hexCoords.row - FELT_CENTER };
    if (this.armies.has(entityId)) {
      this.moveArmy(entityId, normalizedCoord);
    } else {
      this.addArmy(entityId, normalizedCoord, isMine);
    }
  }

<<<<<<< HEAD
  addArmy(entityId: ID, hexCoords: { col: number; row: number }, isMine: boolean) {
=======
  addArmy(entityId: ID, hexCoords: HexPosition, isMine: boolean) {
>>>>>>> 448be610
    const index = this.mesh.count;
    this.mesh.count++;
    this.armies.set(entityId, { index, hexCoords });
    const position = this.getArmyWorldPosition(entityId, hexCoords);
    this.dummy.position.copy(position);
    this.dummy.scale.copy(this.scale);
    this.dummy.updateMatrix();
    this.mesh.setMatrixAt(index, this.dummy.matrix);
    this.mesh.instanceMatrix.needsUpdate = true;

    if (!this.mesh.userData.entityIdMap) {
      this.mesh.userData.entityIdMap = {};
    }
    this.mesh.userData.entityIdMap[index] = entityId;

    const label = this.labelManager.createLabel(position as any, isMine ? myColor : neutralColor);
    this.labels.set(entityId, label);
    this.scene.add(label);

    if (this.mesh.count === 1) {
      this.scene.add(this.mesh);
    }
  }

<<<<<<< HEAD
  moveArmy(entityId: ID, hexCoords: { col: number; row: number }) {
    const index = this.armies.get(entityId);
    if (index === undefined) {
=======
  moveArmy(entityId: ID, hexCoords: HexPosition) {
    const armyData = this.armies.get(entityId);
    if (!armyData) {
>>>>>>> 448be610
      console.error(`No army found with entityId: ${entityId}`);
      return;
    }
    if (armyData.hexCoords.col === hexCoords.col && armyData.hexCoords.row === hexCoords.row) {
      return;
    }
    console.log("move army", entityId, hexCoords);

    const index = armyData.index;
    this.armies.set(entityId, { index, hexCoords });
    const newPosition = this.getArmyWorldPosition(entityId, hexCoords);
    const currentPosition = new THREE.Vector3();
    this.mesh.getMatrixAt(index, this.dummy.matrix);
    currentPosition.setFromMatrixPosition(this.dummy.matrix);

    const direction = new THREE.Vector3().subVectors(newPosition, currentPosition).normalize();
    const angle = Math.atan2(direction.x, direction.z);
    this.dummy.rotation.set(0, angle, 0);

    this.movingArmies.set(index, {
      startPos: currentPosition,
      endPos: newPosition as any,
      progress: 0,
    });
  }

  update(deltaTime: number) {
    this.movingArmies.forEach((movement, index) => {
      movement.progress += deltaTime * 0.5;
      if (movement.progress >= 1) {
        this.dummy.position.copy(movement.endPos);
        this.movingArmies.delete(index);
      } else {
        this.dummy.position.copy(movement.startPos).lerp(movement.endPos, movement.progress);
      }
      this.dummy.scale.copy(this.scale);
      this.dummy.updateMatrix();
      this.mesh.setMatrixAt(index, this.dummy.matrix);

      const entityId = this.mesh.userData.entityIdMap[index];
      const label = this.labels.get(entityId);
      if (label) {
        label.position.set(this.dummy.position.x, this.dummy.position.y + 1.5, this.dummy.position.z);
      }
    });

    if (this.movingArmies.size > 0) {
      this.mesh.instanceMatrix.needsUpdate = true;
    }
  }
}<|MERGE_RESOLUTION|>--- conflicted
+++ resolved
@@ -103,11 +103,7 @@
     }
   }
 
-<<<<<<< HEAD
-  addArmy(entityId: ID, hexCoords: { col: number; row: number }, isMine: boolean) {
-=======
   addArmy(entityId: ID, hexCoords: HexPosition, isMine: boolean) {
->>>>>>> 448be610
     const index = this.mesh.count;
     this.mesh.count++;
     this.armies.set(entityId, { index, hexCoords });
@@ -132,15 +128,9 @@
     }
   }
 
-<<<<<<< HEAD
-  moveArmy(entityId: ID, hexCoords: { col: number; row: number }) {
-    const index = this.armies.get(entityId);
-    if (index === undefined) {
-=======
   moveArmy(entityId: ID, hexCoords: HexPosition) {
     const armyData = this.armies.get(entityId);
     if (!armyData) {
->>>>>>> 448be610
       console.error(`No army found with entityId: ${entityId}`);
       return;
     }
