--- conflicted
+++ resolved
@@ -5,12 +5,8 @@
   children: React.ReactNode;
   className?: string;
   disabled?: boolean;
-<<<<<<< HEAD
   variant?: "primary" | "secondary" | "success" | "danger" | "default" | "outline";
-=======
-  variant: "primary" | "secondary" | "success" | "danger" | "default" | "outline";
   isLoading?: boolean;
->>>>>>> d05d6a08
 }
 
 const STYLES = {
@@ -23,15 +19,10 @@
   disabledStyle: "bg-gray-300 cursor-not-allowed",
   success: "border border-brilliance !text-brilliance bg-transparent hover:bg-brilliance/10",
   outline: "border border-gold !text-gold bg-transparent hover:bg-gold/10",
-<<<<<<< HEAD
-  secondary: '',
-  danger: ''
-=======
   danger: "border border-orange !text-orange bg-transparent hover:bg-orange/10",
   secondary: "border border-orange !text-orange bg-transparent hover:bg-orange/10",
   loadingStyle: "relative",
 
->>>>>>> d05d6a08
 }
 const Button: React.FC<ButtonProps> = ({
   onClick,
@@ -45,14 +36,13 @@
     <button
       type="button"
       onClick={disabled || isLoading ? undefined : onClick}
-      className={`${STYLES.baseStyle} ${STYLES[variant]} ${
-        disabled ? STYLES.disabledStyle : STYLES.enabledStyle
-      } ${isLoading ? STYLES.loadingStyle : ""} ${className}`}
+      className={`${STYLES.baseStyle} ${STYLES[variant]} ${disabled ? STYLES.disabledStyle : STYLES.enabledStyle
+        } ${isLoading ? STYLES.loadingStyle : ""} ${className}`}
       disabled={disabled || isLoading}
     >
       {isLoading ? (
         <div className="absolute inset-0 flex items-center justify-center">
-          <div className="animate-spin rounded-full h-4 w-4 border-t-2 border-b-2 border-gray-900"></div>
+          <div className="w-4 h-4 border-t-2 border-b-2 border-gray-900 rounded-full animate-spin"></div>
         </div>
       ) : (
         children
