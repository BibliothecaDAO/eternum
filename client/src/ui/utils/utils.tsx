--- conflicted
+++ resolved
@@ -1,20 +1,15 @@
 import { ClientConfigManager } from "@/dojo/modelManager/ClientConfigManager";
 import { HEX_SIZE } from "@/three/scenes/constants";
 import { HexPosition, ResourceMiningTypes } from "@/types";
-<<<<<<< HEAD
-import { ContractAddress, ID, Position, Resource, RESOURCE_PRECISION, ResourcesIds } from "@bibliothecadao/eternum";
-=======
 import {
   BuildingType,
   ContractAddress,
-  EternumGlobalConfig,
   ID,
   Position,
   Resource,
+  RESOURCE_PRECISION,
   ResourcesIds,
-  WEIGHTS_GRAM,
 } from "@bibliothecadao/eternum";
->>>>>>> 0acaab56
 import { getEntityIdFromKeys } from "@dojoengine/utils";
 import * as THREE from "three";
 import { default as realmsHexPositions } from "../../data/geodata/hex/realmHexPositions.json";
