--- conflicted
+++ resolved
@@ -1,5 +1,5 @@
 import { Leva } from "leva";
-import { lazy, Suspense, useEffect } from "react";
+import { lazy, Suspense, useEffect, useMemo, useState } from "react";
 import { Redirect } from "wouter";
 import useUIStore from "../../hooks/store/useUIStore";
 
@@ -9,7 +9,7 @@
   debouncedAddToSubscriptionOneKey,
 } from "@/dojo/debouncedQueries";
 import { useDojo } from "@/hooks/context/DojoContext";
-import { useEntities } from "@/hooks/helpers/useEntities";
+import { PlayerStructure, useEntities } from "@/hooks/helpers/useEntities";
 import { useStructureEntityId } from "@/hooks/helpers/useStructureEntityId";
 import { useFetchBlockchainData } from "@/hooks/store/useBlockchainStore";
 import { useWorldStore } from "@/hooks/store/useWorldLoading";
@@ -90,6 +90,7 @@
 );
 
 export const World = ({ backgroundImage }: { backgroundImage: string }) => {
+  const [subscriptions, setSubscriptions] = useState<{ [entity: string]: boolean }>({});
   const showBlankOverlay = useUIStore((state) => state.showBlankOverlay);
   const isLoadingScreenEnabled = useUIStore((state) => state.isLoadingScreenEnabled);
 
@@ -104,6 +105,7 @@
 
   // We could optimise this deeper....
 
+  const worldLoading = useWorldStore((state) => state.isWorldLoading);
   const setWorldLoading = useWorldStore((state) => state.setWorldLoading);
   const setMarketLoading = useWorldStore((state) => state.setMarketLoading);
 
@@ -113,20 +115,39 @@
   const { playerStructures } = useEntities();
   const structures = playerStructures();
 
+  const filteredStructures = useMemo(
+    () => structures.filter((structure: PlayerStructure) => !subscriptions[structure.entity_id.toString()]),
+    [structures, subscriptions],
+  );
+
   useEffect(() => {
+    if (
+      !structureEntityId ||
+      subscriptions[structureEntityId.toString()] ||
+      subscriptions[ADMIN_BANK_ENTITY_ID.toString()] ||
+      structureEntityId === 999999999
+    ) {
+      return;
+    }
+
     const position = getComponentValue(
       dojo.setup.components.Position,
       getEntityIdFromKeys([BigInt(structureEntityId)]),
     );
 
     setWorldLoading(true);
+    setSubscriptions((prev) => ({
+      ...prev,
+      [structureEntityId.toString()]: true,
+      [ADMIN_BANK_ENTITY_ID.toString()]: true,
+      ...Object.fromEntries(filteredStructures.map((structure) => [structure.entity_id.toString(), true])),
+    }));
 
     const fetch = async () => {
       console.log("AddToSubscriptionStart - 1");
       try {
         await Promise.all([
-<<<<<<< HEAD
-          addToSubscription(
+          debouncedAddToSubscription(
             dojo.network.toriiClient,
             dojo.network.contractComponents as any,
             [structureEntityId.toString()],
@@ -137,72 +158,10 @@
         console.error("Fetch failed", error);
       } finally {
         setWorldLoading(false);
-        setMarketLoading(false);
       }
     };
 
     fetch();
-  }, [structureEntityId]);
-
-  useEffect(() => {
-    const structuresEntityIds = structures.map((structure) => structure.entity_id.toString());
-
-    const fetch = async () => {
-      try {
-        await Promise.all([
-          addToSubscriptionOneKeyModelbyRealmEntityId(
-            dojo.network.toriiClient,
-            dojo.network.contractComponents as any,
-            structuresEntityIds,
-          ),
-          addToSubscriptionTwoKeyModelbyRealmEntityId(
-=======
-          debouncedAddToSubscription(
->>>>>>> 37e8a96b
-            dojo.network.toriiClient,
-            dojo.network.contractComponents as any,
-            structuresEntityIds,
-          ),
-<<<<<<< HEAD
-          addToSubscription(dojo.network.toriiClient, dojo.network.contractComponents as any, structuresEntityIds, [
-            ...structures.map((structure) => ({ x: structure.position.x, y: structure.position.y })),
-          ]),
-        ]);
-      } catch (error) {
-        console.error("Fetch failed", error);
-      } finally {
-        setWorldLoading(false);
-        setMarketLoading(false);
-      }
-    };
-
-    fetch();
-  }, [structures]);
-
-  useEffect(() => {
-    setWorldLoading(true);
-
-    const fetch = async () => {
-      try {
-        await Promise.all([
-          addToSubscription(dojo.network.toriiClient, dojo.network.contractComponents as any, [
-            ADMIN_BANK_ENTITY_ID.toString(),
-          ]),
-
-          addMarketSubscription(dojo.network.toriiClient, dojo.network.contractComponents as any),
-=======
->>>>>>> 37e8a96b
-        ]);
-      } catch (error) {
-        console.error("Fetch failed", error);
-      } finally {
-        setWorldLoading(false);
-      }
-    };
-
-    fetch();
-<<<<<<< HEAD
-=======
   }, [structureEntityId]);
 
   useEffect(() => {
@@ -238,7 +197,6 @@
     } finally {
       setMarketLoading(false);
     }
->>>>>>> 37e8a96b
   }, []);
 
   return (
