--- conflicted
+++ resolved
@@ -22,12 +22,9 @@
 import { BattleContainer } from "../containers/BattleContainer";
 import { LoadingContainer } from "../containers/LoadingContainer";
 import { Redirect } from "wouter";
-<<<<<<< HEAD
 import TopLeftContainer from "../containers/TopLeftContainer";
 import { TopLeftNavigation } from "../modules/navigation/TopLeftNavigation";
-=======
 import { BattleView } from "../modules/military/battle-view/BattleView";
->>>>>>> 200a1ef5
 
 export const World = () => {
   const showBlankOverlay = useUIStore((state) => state.showBlankOverlay);
