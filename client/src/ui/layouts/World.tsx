import { Leva } from "leva";
import useUIStore from "../../hooks/store/useUIStore";

import clsx from "clsx";
import { Redirect } from "wouter";
import { HooksComponent } from "../components/HooksComponent";
import { ActionInfo } from "../components/worldmap/armies/ActionInfo";
import { ArmyInfoLabel } from "../components/worldmap/armies/ArmyInfoLabel";
import { BlankOverlayContainer } from "../containers/BlankOverlayContainer";

<<<<<<< HEAD
=======
import { BattleContainer } from "../containers/BattleContainer";
>>>>>>> b70b4cd4
import BottomMiddleContainer from "../containers/BottomMiddleContainer";
import { BottomRightContainer } from "../containers/BottomRightContainer";
import LeftMiddleContainer from "../containers/LeftMiddleContainer";
import RightMiddleContainer from "../containers/RightMiddleContainer";
import TopLeftContainer from "../containers/TopLeftContainer";
import { Tooltip } from "../elements/Tooltip";
import { BattleView } from "../modules/military/battle-view/BattleView";
import { BottomNavigation } from "../modules/navigation/BottomNavigation";
import { LeftNavigationModule } from "../modules/navigation/LeftNavigationModule";
import { RightNavigationModule } from "../modules/navigation/RightNavigationModule";
import { TopMiddleNavigation } from "../modules/navigation/TopMiddleNavigation";
import { PlayerId } from "../modules/social/PlayerId";
import { EventStream } from "../modules/stream/EventStream";
import { Onboarding } from "./Onboarding";

export const World = () => {
  const showBlankOverlay = useUIStore((state) => state.showBlankOverlay);
  const isLoadingScreenEnabled = useUIStore((state) => state.isLoadingScreenEnabled);

  const showModal = useUIStore((state) => state.showModal);
  const modalContent = useUIStore((state) => state.modalContent);

  const battleView = useUIStore((state) => state.battleView);

  return (
    <div
      onClick={(e) => {
        e.stopPropagation();
      }}
      onDoubleClick={(e) => {
        e.stopPropagation();
      }}
      onMouseMove={(e) => {
        e.stopPropagation();
      }}
      id="world"
      className="fixed antialiased top-0 left-0 z-0 w-screen h-screen overflow-hidden ornate-borders pointer-events-none"
    >
      <div className="vignette" />
      <div
        className={clsx(
          "absolute bottom-0 left-0 z-20 w-full pointer-events-none flex items-center text-white justify-center text-3xl rounded-xl h-full bg-black duration-300 transition-opacity",
          isLoadingScreenEnabled ? "opacity-100" : "opacity-0",
        )}
      >
        <img src="/images/eternum-logo_animated.png" className=" invert scale-50" />
      </div>
      <BlankOverlayContainer open={showModal}>{modalContent}</BlankOverlayContainer>
      <BlankOverlayContainer open={showBlankOverlay}>
        <Onboarding />
      </BlankOverlayContainer>
      <HooksComponent />
      <ActionInfo />
      <ArmyInfoLabel />
<<<<<<< HEAD
      {battleView ? (
        <BattleContainer>
          <BattleView />
        </BattleContainer>
      ) : (
        <>
          <LeftMiddleContainer>
            <LeftNavigationModule />
          </LeftMiddleContainer>
=======

      <BattleContainer>
        <BattleView />
      </BattleContainer>
>>>>>>> b70b4cd4

      <div className={`${battleView ? "opacity-0 pointer-events-none" : ""}`}>
        <LeftMiddleContainer>
          <LeftNavigationModule />
        </LeftMiddleContainer>

<<<<<<< HEAD
          <BottomRightContainer>
            <EventStream />
          </BottomRightContainer>
=======
        <BottomMiddleContainer>
          <BottomNavigation />
        </BottomMiddleContainer>

        <BottomRightContainer>
          <EventStream />
        </BottomRightContainer>
>>>>>>> b70b4cd4

        <RightMiddleContainer>
          <RightNavigationModule />
        </RightMiddleContainer>

        <TopLeftContainer>
          <TopMiddleNavigation />
        </TopLeftContainer>
      </div>

      <PlayerId />
<<<<<<< HEAD
      <TopLeftContainer>
        <TopMiddleNavigation />
      </TopLeftContainer>
=======

>>>>>>> b70b4cd4
      <Redirect to="/" />
      <Leva
        hidden={import.meta.env.PROD || import.meta.env.HIDE_THREEJS_MENU}
        collapsed
        titleBar={{ position: { x: 0, y: 50 } }}
      />
      <Tooltip />
      <VersionDisplay />
    </div>
  );
};

const VersionDisplay = () => (
  <div className="absolute bottom-4 right-6 text-xs text-white/60 hover:text-white">
    <a target="_blank" href={"https://github.com/BibliothecaDAO/eternum"} rel="noopener noreferrer">
      {import.meta.env.VITE_PUBLIC_GAME_VERSION}
    </a>
  </div>
);<|MERGE_RESOLUTION|>--- conflicted
+++ resolved
@@ -8,10 +8,7 @@
 import { ArmyInfoLabel } from "../components/worldmap/armies/ArmyInfoLabel";
 import { BlankOverlayContainer } from "../containers/BlankOverlayContainer";
 
-<<<<<<< HEAD
-=======
 import { BattleContainer } from "../containers/BattleContainer";
->>>>>>> b70b4cd4
 import BottomMiddleContainer from "../containers/BottomMiddleContainer";
 import { BottomRightContainer } from "../containers/BottomRightContainer";
 import LeftMiddleContainer from "../containers/LeftMiddleContainer";
@@ -66,33 +63,16 @@
       <HooksComponent />
       <ActionInfo />
       <ArmyInfoLabel />
-<<<<<<< HEAD
-      {battleView ? (
-        <BattleContainer>
-          <BattleView />
-        </BattleContainer>
-      ) : (
-        <>
-          <LeftMiddleContainer>
-            <LeftNavigationModule />
-          </LeftMiddleContainer>
-=======
 
       <BattleContainer>
         <BattleView />
       </BattleContainer>
->>>>>>> b70b4cd4
 
       <div className={`${battleView ? "opacity-0 pointer-events-none" : ""}`}>
         <LeftMiddleContainer>
           <LeftNavigationModule />
         </LeftMiddleContainer>
 
-<<<<<<< HEAD
-          <BottomRightContainer>
-            <EventStream />
-          </BottomRightContainer>
-=======
         <BottomMiddleContainer>
           <BottomNavigation />
         </BottomMiddleContainer>
@@ -100,7 +80,6 @@
         <BottomRightContainer>
           <EventStream />
         </BottomRightContainer>
->>>>>>> b70b4cd4
 
         <RightMiddleContainer>
           <RightNavigationModule />
@@ -112,13 +91,7 @@
       </div>
 
       <PlayerId />
-<<<<<<< HEAD
-      <TopLeftContainer>
-        <TopMiddleNavigation />
-      </TopLeftContainer>
-=======
 
->>>>>>> b70b4cd4
       <Redirect to="/" />
       <Leva
         hidden={import.meta.env.PROD || import.meta.env.HIDE_THREEJS_MENU}
