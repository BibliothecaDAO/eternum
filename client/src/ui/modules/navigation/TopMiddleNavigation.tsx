--- conflicted
+++ resolved
@@ -29,11 +29,7 @@
 import clsx from "clsx";
 import { motion } from "framer-motion";
 import { Crown, Landmark, Pickaxe, ShieldQuestion, Sparkles } from "lucide-react";
-<<<<<<< HEAD
-import { useCallback, useMemo } from "react";
-=======
 import { useCallback, useEffect, useMemo, useState } from "react";
->>>>>>> 8694f45e
 
 const slideDown = {
   hidden: { y: "-100%" },
