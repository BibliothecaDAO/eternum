--- conflicted
+++ resolved
@@ -233,16 +233,9 @@
 
   const nextBlockTimestamp = useUIStore((state) => state.nextBlockTimestamp) as number;
 
-<<<<<<< HEAD
-  const { timeLeftBeforeNextTick, progress } = useMemo(() => {
+  const progress = useMemo(() => {
     const timeLeft = nextBlockTimestamp % armiesTickIntervalInSeconds;
-    const progressValue = (timeLeft / armiesTickIntervalInSeconds) * 100;
-    return { timeLeftBeforeNextTick: timeLeft, progress: progressValue };
-=======
-  const progress = useMemo(() => {
-    const timeLeft = nextBlockTimestamp % EternumGlobalConfig.tick.armiesTickIntervalInSeconds;
-    return (timeLeft / EternumGlobalConfig.tick.armiesTickIntervalInSeconds) * 100;
->>>>>>> 0acaab56
+    return (timeLeft / armiesTickIntervalInSeconds) * 100;
   }, [nextBlockTimestamp]);
 
   return (
