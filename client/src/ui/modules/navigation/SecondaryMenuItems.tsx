--- conflicted
+++ resolved
@@ -59,13 +59,6 @@
     }
   };
 
-<<<<<<< HEAD
-  const secondaryNavigation = useMemo(() => {
-    const buttons = [
-      {
-        button: unclaimedQuestsCount > 0 && (
-          <div className="flex items-center gap-2 bg-brown/90 border border-gold/30 rounded-full px-4 h-8 md:h-8">
-=======
   const handleClaimAllQuests = async () => {
     const unclaimedQuests = quests?.filter((quest: any) => quest.status !== QuestStatus.Claimed);
 
@@ -134,7 +127,6 @@
 
         {skipQuest ? (
           <div className="flex flex-row gap-4">
->>>>>>> 7e48405d
             <Button
               className="text-gold hover:text-gold/80 text-sm font-semibold bg-transparent capitalize"
               onClick={handleClaimAllQuests}
@@ -233,7 +225,7 @@
 
   return (
     <div className="flex gap-1 md:gap-4">
-      <div className="top-right-navigation-selector self-center px-1 md:px-3 flex space-x-4 md:space-x-4">
+      <div className="top-right-navigation-selector self-center px-1 md:px-3 flex space-x-4 md:space-x-4 mt-2">
         {secondaryNavigation.map((a, index) => (
           <div key={index}>{a.button}</div>
         ))}
