import CircleButton from "@/ui/elements/CircleButton";
import { useMemo, useState } from "react";
import { RealmListBoxes } from "@/ui/components/list/RealmListBoxes";
import useBlockchainStore from "../../../hooks/store/useBlockchainStore";
import useUIStore from "@/hooks/store/useUIStore";
import { useQuery } from "@/hooks/helpers/useQuery";
import { BuildingThumbs } from "./LeftNavigationModule";
import { useLocation } from "wouter";
import {
  banks,
  leaderboard,
  military,
  resources,
  trade,
  construction,
  villagers,
} from "../../components/navigation/Config";
import { SelectPreviewBuildingMenu } from "@/ui/components/construction/SelectPreviewBuilding";

export enum MenuEnum {
  realm = "realm",
  worldMap = "world-map",
  military = "military",
  construction = "construction",
  trade = "trade",
  resources = "resources",
  bank = "bank",
  hyperstructures = "hyperstructures",
  leaderboard = "leaderboard",
  villagers = "villagers",
}

export const BottomNavigation = () => {
  const [activeBar, setActiveBar] = useState<MenuEnum | null>(MenuEnum.bank);

  const toggleBar = (barName: MenuEnum) => {
    setActiveBar((currentBar) => (currentBar === barName ? null : barName));
  };

  const { hexPosition } = useQuery();
  const moveCameraToColRow = useUIStore((state) => state.moveCameraToColRow);
  const setIsLoadingScreenEnabled = useUIStore((state) => state.setIsLoadingScreenEnabled);
  const togglePopup = useUIStore((state) => state.togglePopup);
  const isPopupOpen = useUIStore((state) => state.isPopupOpen);
  const [location, setLocation] = useLocation();
  const nextBlockTimestamp = useBlockchainStore((state) => state.nextBlockTimestamp);

  const navigation = useMemo(() => {
    const navigation = [
      {
<<<<<<< HEAD
        name: MenuEnum.realm,
        button: (
          <CircleButton
            image="/images/buildings/thumb/realm.png"
            label="Realms"
            tooltipLocation="top"
            className="forth-step"
            active={activeBar === MenuEnum.realm}
            size="xl"
            onClick={() => toggleBar(MenuEnum.realm)}
          >
            {/* <City className="w-6 fill-current" /> */}
          </CircleButton>
        ),
      },
      {
        name: MenuEnum.worldMap,
=======
        name: "world-map",
>>>>>>> 97eae051
        button: (
          <CircleButton
            className="world-selector"
            tooltipLocation="top"
            image={BuildingThumbs.worldMap}
            label="world map"
            onClick={() => {
              if (location !== "/map") {
                setIsLoadingScreenEnabled(true);
                setTimeout(() => {
                  setLocation("/map");
                  if (hexPosition.col !== 0 && hexPosition.row !== 0) {
                    moveCameraToColRow(hexPosition.col, hexPosition.row, 0.01, true);
                    setTimeout(() => {
                      moveCameraToColRow(hexPosition.col, hexPosition.row, 1.5);
                    }, 10);
                  }
                }, 100);
              } else {
                if (hexPosition.col !== 0 && hexPosition.row !== 0) {
                  moveCameraToColRow(hexPosition.col, hexPosition.row);
                }
              }
            }}
            size="xl"
          />
        ),
      },
      {
<<<<<<< HEAD
        name: MenuEnum.military,
=======
        name: "realm",
        button: (
          <CircleButton
            className="realm-selector"
            image="/images/buildings/thumb/realm.png"
            label="Realms"
            tooltipLocation="top"
            active={activeBar === MenuEnum.realm}
            size="xl"
            onClick={() => toggleBar(MenuEnum.realm)}
          >
            {/* <City className="w-6 fill-current" /> */}
          </CircleButton>
        ),
      },

      {
        name: "military",
>>>>>>> 97eae051
        button: (
          <CircleButton
            className="military-selector"
            image={BuildingThumbs.military}
            tooltipLocation="top"
            label={military}
            active={isPopupOpen(military)}
            size="xl"
            onClick={() => togglePopup(military)}
          ></CircleButton>
        ),
      },
      {
        name: MenuEnum.construction,
        button: (
          <CircleButton
            className="construction-selector"
            image={BuildingThumbs.construction}
            tooltipLocation="top"
            label={construction}
            // active={isPopupOpen(construction)}

            active={activeBar === MenuEnum.construction}
            size="xl"
            onClick={() => toggleBar(MenuEnum.construction)}
            // onClick={() => togglePopup(construction)}
          ></CircleButton>
        ),
      },
      {
        name: MenuEnum.trade,
        button: (
          <CircleButton
            className="trade-selector"
            image={BuildingThumbs.trade}
            tooltipLocation="top"
            label={trade}
            active={isPopupOpen(trade)}
            size="xl"
            onClick={() => togglePopup(trade)}
          ></CircleButton>
        ),
      },
      {
        name: MenuEnum.resources,
        button: (
          <CircleButton
            className="resources-selector"
            tooltipLocation="top"
            image={BuildingThumbs.resources}
            label={resources}
            active={isPopupOpen(resources)}
            size="xl"
            onClick={() => togglePopup(resources)}
          ></CircleButton>
        ),
      },
      {
        name: MenuEnum.bank,
        button: (
          <CircleButton
            className="banking-selector"
            image={BuildingThumbs.banks}
            tooltipLocation="top"
            label={banks}
            active={isPopupOpen(banks)}
            size="xl"
            onClick={() => togglePopup(banks)}
          ></CircleButton>
        ),
      },
<<<<<<< HEAD
      {
        name: MenuEnum.leaderboard,
        button: (
          <CircleButton
            image={BuildingThumbs.leaderboard}
            tooltipLocation="top"
            label={leaderboard}
            active={isPopupOpen(leaderboard)}
            size="xl"
            onClick={() => togglePopup(leaderboard)}
          />
        ),
      },
      {
        name: MenuEnum.villagers,
        button: (
          <CircleButton
            image={BuildingThumbs.villagers}
            tooltipLocation="top"
            label={villagers}
            active={isPopupOpen(villagers)}
            size="xl"
            onClick={() => togglePopup(villagers)}
          ></CircleButton>
        ),
      },
=======
>>>>>>> 97eae051
    ];

    return location === "/map"
      ? navigation.filter(
          (item) =>
            item.name !== MenuEnum.construction &&
            item.name !== MenuEnum.resources &&
            item.name !== MenuEnum.worldMap &&
            item.name !== MenuEnum.trade &&
            item.name !== MenuEnum.villagers,
        )
      : navigation;
  }, [location]);

  useMemo(() => {
    setActiveBar(null);
  }, [location]);

  if (!nextBlockTimestamp) {
    return null;
  }

  return (
    <div className="flex  py-3  justify-center flex-wrap first-step relative w-full duration-300 transition-all">
      <div>
        <div className=" w-full mr-4  h-full mt-4 absolute bottom-8 left-20">
          <div
            className={`w-full transition-all duration-300 overflow-auto pb-2 justify-center flex ${
              activeBar === MenuEnum.realm ? "h-auto" : "h-0 hidden"
            }`}
          >
            <RealmListBoxes />
          </div>
          <div
            className={` transition-all duration-300 justify-center flex pb-2 ${
              activeBar === MenuEnum.construction ? "h-auto" : "h-0 hidden"
            }`}
          >
            <SelectPreviewBuildingMenu />
          </div>
        </div>
        <div className="w-full flex space-x-2 justify-start  pl-24">
          {navigation.map((item, index) => (
            <div className="duration-300 transition-all" key={index}>
              {item.button}
            </div>
          ))}
        </div>
      </div>
    </div>
  );
};<|MERGE_RESOLUTION|>--- conflicted
+++ resolved
@@ -48,27 +48,7 @@
   const navigation = useMemo(() => {
     const navigation = [
       {
-<<<<<<< HEAD
-        name: MenuEnum.realm,
-        button: (
-          <CircleButton
-            image="/images/buildings/thumb/realm.png"
-            label="Realms"
-            tooltipLocation="top"
-            className="forth-step"
-            active={activeBar === MenuEnum.realm}
-            size="xl"
-            onClick={() => toggleBar(MenuEnum.realm)}
-          >
-            {/* <City className="w-6 fill-current" /> */}
-          </CircleButton>
-        ),
-      },
-      {
         name: MenuEnum.worldMap,
-=======
-        name: "world-map",
->>>>>>> 97eae051
         button: (
           <CircleButton
             className="world-selector"
@@ -98,10 +78,7 @@
         ),
       },
       {
-<<<<<<< HEAD
-        name: MenuEnum.military,
-=======
-        name: "realm",
+        name: MenuEnum.realm,
         button: (
           <CircleButton
             className="realm-selector"
@@ -118,8 +95,7 @@
       },
 
       {
-        name: "military",
->>>>>>> 97eae051
+        name: MenuEnum.military,
         button: (
           <CircleButton
             className="military-selector"
@@ -191,20 +167,6 @@
           ></CircleButton>
         ),
       },
-<<<<<<< HEAD
-      {
-        name: MenuEnum.leaderboard,
-        button: (
-          <CircleButton
-            image={BuildingThumbs.leaderboard}
-            tooltipLocation="top"
-            label={leaderboard}
-            active={isPopupOpen(leaderboard)}
-            size="xl"
-            onClick={() => togglePopup(leaderboard)}
-          />
-        ),
-      },
       {
         name: MenuEnum.villagers,
         button: (
@@ -218,8 +180,6 @@
           ></CircleButton>
         ),
       },
-=======
->>>>>>> 97eae051
     ];
 
     return location === "/map"
