--- conflicted
+++ resolved
@@ -1,42 +1,11 @@
-<<<<<<< HEAD
-=======
-import CircleButton from "@/ui/elements/CircleButton";
-import { useMemo, useState } from "react";
-import { RealmListBoxes } from "@/ui/components/list/RealmListBoxes";
-import { ReactComponent as Settings } from "@/assets/icons/common/settings.svg";
-import { ReactComponent as Close } from "@/assets/icons/common/collapse.svg";
-import useBlockchainStore from "../../../hooks/store/useBlockchainStore";
-import useUIStore from "@/hooks/store/useUIStore";
-import { useQuery } from "@/hooks/helpers/useQuery";
-import { BuildingThumbs } from "./LeftNavigationModule";
-import { useLocation } from "wouter";
-import { ReactComponent as Refresh } from "@/assets/icons/common/refresh.svg";
-
-import {
-  banks,
-  leaderboard,
-  military,
-  resources,
-  trade,
-  construction,
-  settings,
-  quests,
-  guilds,
-} from "../../components/navigation/Config";
-import { SelectPreviewBuildingMenu } from "@/ui/components/construction/SelectPreviewBuilding";
-import { useTour } from "@reactour/tour";
-import { useComponentValue } from "@dojoengine/react";
-import { currencyFormat, getColRowFromUIPosition, getEntityIdFromKeys } from "@/ui/utils/utils";
->>>>>>> 1fb27884
 import { useDojo } from "@/hooks/context/DojoContext";
 import { getArmyByEntityId } from "@/hooks/helpers/useArmies";
 import { useQuests } from "@/hooks/helpers/useQuests";
 import useRealmStore from "@/hooks/store/useRealmStore";
 import useUIStore from "@/hooks/store/useUIStore";
 import { TroopMenuRow } from "@/ui/components/military/TroopChip";
-<<<<<<< HEAD
 import CircleButton from "@/ui/elements/CircleButton";
-import { getEntityIdFromKeys } from "@/ui/utils/utils";
+import { getEntityIdFromKeys, isRealmSelected } from "@/ui/utils/utils";
 import { TROOPS_STAMINAS } from "@bibliothecadao/eternum";
 import { useComponentValue } from "@dojoengine/react";
 import { motion } from "framer-motion";
@@ -46,9 +15,6 @@
 import useBlockchainStore from "../../../hooks/store/useBlockchainStore";
 import { guilds, leaderboard, quests, settings } from "../../components/navigation/Config";
 import { BuildingThumbs } from "./LeftNavigationModule";
-=======
-import { isRealmSelected } from "@/ui/utils/utils";
->>>>>>> 1fb27884
 import { useEntities } from "@/hooks/helpers/useEntities";
 
 export enum MenuEnum {
