--- conflicted
+++ resolved
@@ -7,12 +7,6 @@
 import { StructureConstructionMenu } from "@/ui/components/structures/construction/StructureConstructionMenu";
 import { BaseContainer } from "@/ui/containers/BaseContainer";
 import Button from "@/ui/elements/Button";
-<<<<<<< HEAD
-import { EntityDetails } from "@/ui/modules/entity-details/EntityDetails";
-import { Military } from "@/ui/modules/military/Military";
-import { ConfigManager } from "@bibliothecadao/eternum";
-=======
->>>>>>> 0f111b62
 import clsx from "clsx";
 import { motion } from "framer-motion";
 import { debounce } from "lodash";
@@ -52,12 +46,7 @@
 }
 
 export const LeftNavigationModule = () => {
-<<<<<<< HEAD
-  const staminaCost = ConfigManager.instance().getConfig().staminaCost;
-  const [lastView, setLastView] = useState<View>(View.None);
-=======
   const [lastView, setLastView] = useState<View>(View.EntityView);
->>>>>>> 0f111b62
 
   const view = useUIStore((state) => state.leftNavigationView);
   const setView = useUIStore((state) => state.setLeftNavigationView);
