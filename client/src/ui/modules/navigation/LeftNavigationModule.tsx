--- conflicted
+++ resolved
@@ -82,7 +82,6 @@
     );
   });
 
-<<<<<<< HEAD
   const isBuildQuest = useMemo(() => {
     return (
       selectedQuest?.name === QuestName.BuildFarm ||
@@ -92,10 +91,8 @@
       (selectedQuest?.name === QuestName.Hyperstructure && isWorldView)
     );
   }, [selectedQuest, isWorldView]);
-=======
   const { getEntityInfo } = useEntities();
   const realmIsMine = getEntityInfo(realmEntityId).isMine;
->>>>>>> b358f7d7
 
   const navigation = useMemo(() => {
     const navigation = [
