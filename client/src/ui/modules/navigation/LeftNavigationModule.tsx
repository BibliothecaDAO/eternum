--- conflicted
+++ resolved
@@ -1,4 +1,3 @@
-import { useEntitiesUtils } from "@/hooks/helpers/useEntities";
 import { useQuery } from "@/hooks/helpers/useQuery";
 import { QuestStatus, useQuestClaimStatus } from "@/hooks/helpers/useQuests";
 import { useModalStore } from "@/hooks/store/useModalStore";
@@ -7,6 +6,7 @@
 
 import { QuestId } from "@/ui/components/quest/questDetails";
 
+import { useEntitiesUtils } from "@/hooks/helpers/useEntities";
 import { MarketModal } from "@/ui/components/trading/MarketModal";
 import { BuildingThumbs, MenuEnum } from "@/ui/config";
 import { BaseContainer } from "@/ui/containers/BaseContainer";
@@ -22,18 +22,11 @@
 } from "../../components/navigation/Config";
 import CircleButton from "../../elements/CircleButton";
 import { Chat } from "../chat/Chat";
-<<<<<<< HEAD
-
-=======
-import { Military } from "../military/Military";
-import { WorldStructuresMenu } from "../world-structures/WorldStructuresMenu";
->>>>>>> cb67acf7
 import { MiniMapNavigation } from "./MiniMapNavigation";
 
 const EntityDetails = lazy(() =>
   import("../entity-details/EntityDetails").then((module) => ({ default: module.EntityDetails })),
 );
-<<<<<<< HEAD
 const Military = lazy(() => import("../military/Military").then((module) => ({ default: module.Military })));
 const SelectPreviewBuildingMenu = lazy(() =>
   import("../../components/construction/SelectPreviewBuilding").then((module) => ({
@@ -52,8 +45,6 @@
 const AllResourceArrivals = lazy(() =>
   import("../../components/trading/ResourceArrivals").then((module) => ({ default: module.AllResourceArrivals })),
 );
-=======
->>>>>>> cb67acf7
 
 export enum View {
   None,
@@ -91,12 +82,9 @@
       (selectedQuest?.id === QuestId.Hyperstructure && isMapView)
     );
   }, [selectedQuest, isMapView]);
-<<<<<<< HEAD
-
-  const { getEntityInfo } = getEntitiesUtils();
-=======
+
   const { getEntityInfo } = useEntitiesUtils();
->>>>>>> cb67acf7
+
   const structureInfo = getEntityInfo(structureEntityId);
   const structureIsMine = useMemo(() => structureInfo.isMine, [structureInfo]);
 
@@ -231,11 +219,7 @@
       ].includes(item.name as MenuEnum),
     );
 
-<<<<<<< HEAD
     return isMapView ? filteredNavigation : filteredNavigation;
-=======
-    return filteredNavigation;
->>>>>>> cb67acf7
   }, [
     view,
     openedPopups,
@@ -262,11 +246,7 @@
           }`}
         >
           <BaseContainer className={`w-full pointer-events-auto overflow-y-auto max-h-[60vh]}`}>
-<<<<<<< HEAD
             <Suspense fallback={<div className="p-8">Loading...</div>}>
-=======
-            <Suspense fallback={<div>Loading...</div>}>
->>>>>>> cb67acf7
               {view === View.EntityView && <EntityDetails />}
               {view === View.MilitaryView && <Military entityId={structureEntityId} />}
               {!isMapView && view === View.ConstructionView && (
