import { BattleManager } from "@/dojo/modelManager/BattleManager";
import { useDojo } from "@/hooks/context/DojoContext";
import { useBattleManager } from "@/hooks/helpers/battles/useBattles";
import {
  getArmiesAtPosition,
  getArmiesByBattleId,
  getArmyByEntityId,
  useArmyByArmyEntityId,
} from "@/hooks/helpers/useArmies";
import { getStructureByEntityId, getStructureByPosition } from "@/hooks/helpers/useStructures";
import useBlockchainStore from "@/hooks/store/useBlockchainStore";
import useUIStore from "@/hooks/store/useUIStore";
import { BattleSide } from "@bibliothecadao/eternum";
import { useMemo } from "react";
import { Battle } from "./Battle";

export const BattleView = () => {
  const dojo = useDojo();
  const getStructure = getStructureByPosition();
  const armiesByBattleId = getArmiesByBattleId();
  const { getAliveArmy } = getArmyByEntityId();

  const currentTimestamp = useBlockchainStore((state) => state.nextBlockTimestamp);

  const battleView = useUIStore((state) => state.battleView);
  const clickedHex = useUIStore((state) => state.clickedHex);

  const battlePosition = { x: clickedHex?.contractPos.col || 0, y: clickedHex?.contractPos.row || 0 };

  // get updated army for when a battle starts: we need to have the updated component to have the correct battle_id
  const updatedTarget = useArmyByArmyEntityId(battleView?.targetArmy || 0);

  const targetArmy = useMemo(() => {
    const tempBattleManager = new BattleManager(updatedTarget?.battle_id || 0, dojo);
    const updatedBattle = tempBattleManager.getUpdatedBattle(currentTimestamp!);
    return tempBattleManager.getUpdatedArmy(updatedTarget, updatedBattle);
  }, [updatedTarget, battleView?.targetArmy]);

  const battleManager = useBattleManager(
    battleView?.battleEntityId ? battleView?.battleEntityId : battleView?.engage ? 0 : targetArmy?.battle_id || 0,
  );

  const armies = useMemo(() => {
    if (!battleManager.isBattle()) {
      return { armiesInBattle: [], userArmiesInBattle: [] };
    }
    const armiesInBattle = armiesByBattleId(battleManager?.battleEntityId || 0);
    const userArmiesInBattle = armiesInBattle.filter((army) => army.isMine);
    return { armiesInBattle, userArmiesInBattle };
  }, [battleManager]);

  const ownArmySide = battleManager.isBattle()
    ? armies.userArmiesInBattle?.[0]?.battle_side || ""
    : BattleSide[BattleSide.Attack];

  const ownArmyBattleStarter = useMemo(
    () => getAliveArmy(battleView!.ownArmyEntityId || 0),
    [battleView!.ownArmyEntityId],
  );

  const attackerArmies =
    armies.armiesInBattle.length > 0
      ? armies.armiesInBattle.filter((army) => army.battle_side === BattleSide[BattleSide.Attack])
      : [ownArmyBattleStarter!];

  const defenderArmies =
    armies.armiesInBattle.length > 0
      ? armies.armiesInBattle.filter((army) => army.battle_side === BattleSide[BattleSide.Defence])
      : [targetArmy];

  const battleAdjusted = useMemo(() => {
    if (!battleManager) return undefined;
    return battleManager!.getUpdatedBattle(currentTimestamp!);
<<<<<<< HEAD
  }, [currentTimestamp, battleManager, battleManager?.battleId, armies.armiesInBattle, battleView]);
=======
  }, [currentTimestamp, battleManager, battleManager?.battleEntityId, armies.armiesInBattle, battleView]);
>>>>>>> ddf48ddd

  const attackerHealth = battleAdjusted
    ? {
        current: battleAdjusted!.attack_army_health.current,
        lifetime: battleAdjusted!.attack_army_health.lifetime,
      }
    : {
        current: ownArmyBattleStarter?.health.current || 0n,
        lifetime: ownArmyBattleStarter?.health.lifetime || 0n,
      };
  const defenderHealth = battleAdjusted
    ? {
        current: battleAdjusted!.defence_army_health.current,
        lifetime: battleAdjusted!.defence_army_health.lifetime,
      }
    : targetArmy
      ? {
          current: targetArmy.health.current || 0n,
          lifetime: targetArmy.health.lifetime || 0n,
        }
      : undefined;

  const attackerTroops = battleAdjusted ? battleAdjusted!.attack_army.troops : ownArmyBattleStarter?.troops;
  const defenderTroops = battleAdjusted ? battleAdjusted!.defence_army.troops : targetArmy?.troops;

  const structure =
    battleView?.engage && !battleView?.battleEntityId && !battleView.targetArmy
      ? getStructure({ x: battlePosition.x, y: battlePosition.y })
      : getStructureByEntityId(defenderArmies.find((army) => army?.protectee)?.protectee?.protectee_id || 0);

  const isActive = battleManager?.isBattleOngoing(currentTimestamp!);

  return (
    <Battle
      battleManager={battleManager}
      ownArmySide={ownArmySide}
      ownArmyEntityId={battleView?.ownArmyEntityId}
      battleAdjusted={battleAdjusted}
      attackerArmies={attackerArmies}
      attackerHealth={attackerHealth}
      attackerTroops={attackerTroops!}
      defenderArmies={defenderArmies}
      defenderHealth={defenderHealth}
      defenderTroops={defenderTroops}
      userArmiesInBattle={armies.userArmiesInBattle}
      structure={structure}
      isActive={isActive}
    />
  );
};<|MERGE_RESOLUTION|>--- conflicted
+++ resolved
@@ -71,11 +71,7 @@
   const battleAdjusted = useMemo(() => {
     if (!battleManager) return undefined;
     return battleManager!.getUpdatedBattle(currentTimestamp!);
-<<<<<<< HEAD
-  }, [currentTimestamp, battleManager, battleManager?.battleId, armies.armiesInBattle, battleView]);
-=======
   }, [currentTimestamp, battleManager, battleManager?.battleEntityId, armies.armiesInBattle, battleView]);
->>>>>>> ddf48ddd
 
   const attackerHealth = battleAdjusted
     ? {
