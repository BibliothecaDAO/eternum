--- conflicted
+++ resolved
@@ -66,11 +66,7 @@
   const battleAdjusted = useMemo(() => {
     if (!battleManager) return undefined;
     return battleManager!.getUpdatedBattle(currentTimestamp!);
-<<<<<<< HEAD
-  }, [currentTimestamp, battleManager, battleManager?.battleId, armies.armiesInBattle, battleView]);
-=======
   }, [currentTimestamp, battleManager, battleManager?.battleEntityId, armies.armiesInBattle, battleView]);
->>>>>>> d8fa2e27
 
   const attackerHealth = battleAdjusted
     ? {
