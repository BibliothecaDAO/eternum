<<<<<<< HEAD
import { type ClientComponents } from "@/dojo/createClientComponents";
=======
import { ReactComponent as ArrowRight } from "@/assets/icons/common/arrow-right.svg";
>>>>>>> c55e346d
import { TileManager } from "@/dojo/modelManager/TileManager";
import { useDojo } from "@/hooks/context/DojoContext";
import { Building, useBuildings } from "@/hooks/helpers/use-buildings";
import { useGetRealm } from "@/hooks/helpers/useRealm";
import useUIStore from "@/hooks/store/useUIStore";
import Button from "@/ui/elements/Button";
import { ResourceIcon } from "@/ui/elements/ResourceIcon";
<<<<<<< HEAD
import { capitalize, ResourceIdToMiningType, toHexString } from "@/ui/utils/utils";
import { BuildingType, ResourcesIds } from "@bibliothecadao/eternum";
import { useComponentValue } from "@dojoengine/react";
import { type Component, type Entity, Has, HasValue, runQuery } from "@dojoengine/recs";
=======
import { toHexString } from "@/ui/utils/utils";
import { BuildingType, ResourcesIds } from "@bibliothecadao/eternum";
import clsx from "clsx";
>>>>>>> c55e346d
import { useState } from "react";

export const Buildings = ({ structure }: { structure: any }) => {
  const dojo = useDojo();

  const structureEntityId = useUIStore((state) => state.structureEntityId);

  const [showEconomy, setShowEconomy] = useState(true);
  const [showResource, setShowResource] = useState(true);
  const [showMilitary, setShowMilitary] = useState(true);
  const [isLoading, setIsLoading] = useState({ isLoading: false, innerCol: 0, innerRow: 0 });

  const realm = useGetRealm(structureEntityId).realm;

  const { getBuildings } = useBuildings();
  const buildings = getBuildings(realm.position.x, realm.position.y);

  const economyBuildings = buildings.filter(
    (building) =>
      building.category === BuildingType[BuildingType.Farm] ||
      building.category === BuildingType[BuildingType.FishingVillage],
  );

  const resourceBuildings = buildings.filter((building) => building.category === BuildingType[BuildingType.Resource]);

  const militaryBuildings = buildings.filter(
    (building) =>
      building.category === BuildingType[BuildingType.Barracks] ||
      building.category === BuildingType[BuildingType.ArcheryRange] ||
      building.category === BuildingType[BuildingType.Stable],
  );

  const isOwner = toHexString(realm.owner) === dojo.account.account.address;

  const handlePauseResumeProduction = (paused: boolean, innerCol: number, innerRow: number) => {
    setIsLoading({ isLoading: true, innerCol, innerRow });
    const tileManager = new TileManager(dojo.setup, {
      col: structure.position!.x,
      row: structure.position!.y,
    });

    const action = paused ? tileManager.resumeProduction : tileManager.pauseProduction;
    action(innerCol, innerRow).then(() => {
      setIsLoading({ isLoading: false, innerCol, innerRow });
    });
  };

  return (
    <div className="w-full text-sm p-3">
      <BuildingsHeader />

      {/* Economy Section */}
      <div className="mb-4">
        <div
          className={clsx("flex items-center cursor-pointer mb-2", {
            "pointer-events-none opacity-50": !economyBuildings.length,
          })}
          onClick={() => setShowEconomy(!showEconomy)}
        >
          <div className="text-lg font-bold">Economy</div>
          <span className="ml-2">
            <ArrowRight className={`w-2 fill-gold transform transition-transform ${showEconomy ? "rotate-90" : ""}`} />
          </span>
        </div>

        {showEconomy &&
          economyBuildings.map((building, index) => (
            <BuildingRow
              key={`economy-${index}`}
              building={building}
              isOwner={isOwner}
              isLoading={isLoading}
              handlePauseResumeProduction={handlePauseResumeProduction}
            />
          ))}
      </div>

      {/* Resource Section */}
      <div className="mb-4">
        <div
          className={clsx("flex items-center cursor-pointer mb-2", {
            "pointer-events-none opacity-50": !resourceBuildings.length,
          })}
          onClick={() => setShowResource(!showResource)}
        >
          <div className="text-lg font-bold">Resource</div>
          <span className="ml-2">
            <ArrowRight className={`w-2 fill-gold transform transition-transform ${showResource ? "rotate-90" : ""}`} />
          </span>
        </div>
        {showResource &&
          resourceBuildings.map((building, index) => (
            <BuildingRow
              key={`resource-${index}`}
              building={building}
              isOwner={isOwner}
              isLoading={isLoading}
              handlePauseResumeProduction={handlePauseResumeProduction}
            />
          ))}
      </div>

      {/* Military Section */}
      <div className="mb-4">
        <div
          className={clsx("flex items-center cursor-pointer mb-2", {
            "pointer-events-none opacity-50": !militaryBuildings.length,
          })}
          onClick={() => {
            setShowMilitary(!showMilitary);
          }}
        >
          <div className="text-lg font-bold">Military</div>
          <span className="ml-2">
            <ArrowRight className={`w-2 fill-gold transform transition-transform ${showMilitary ? "rotate-90" : ""}`} />
          </span>
        </div>
        {showMilitary &&
          militaryBuildings.map((building, index) => (
            <BuildingRow
              key={`military-${index}`}
              building={building}
              isOwner={isOwner}
              isLoading={isLoading}
              handlePauseResumeProduction={handlePauseResumeProduction}
            />
          ))}
      </div>
    </div>
  );
};

const BuildingsHeader = () => {
  return (
    <div className="grid grid-cols-3 gap-2 mb-4 text-xs text-gold tracking-wider border-b">
      <div className=""></div>
      <div className="text-center">Produces /s</div>
      <div className="text-center">Consumes /s</div>
    </div>
  );
};

interface BuildingRowProps {
  building: Building;
  isOwner: boolean;
  isLoading: { isLoading: boolean; innerCol: number; innerRow: number };
  handlePauseResumeProduction: (paused: boolean, innerCol: number, innerRow: number) => void;
}
<<<<<<< HEAD
const BuildingRow = ({
  buildingEntity,
  isOwner,
  isLoading,
  handlePauseResumeProduction,
  Building,
}: BuildingRowProps) => {
  const building = useComponentValue(Building, buildingEntity);
  if (!building || !building.produced_resource_type) return;

  const produced = configManager.resourceOutput[building.produced_resource_type];
  const consumed = configManager.resourceInputs[building.produced_resource_type];

  let buildingName = building.category;

  // Add spaces before capital letters (except at the start of the string)
  buildingName = buildingName.replace(/([a-z])([A-Z])/g, "$1 $2");

  if (building.category === BuildingType[BuildingType.Resource]) {
    buildingName = ResourcesIds[building.produced_resource_type] + " ";

    if (building.produced_resource_type != ResourcesIds.Dragonhide) {
      buildingName += capitalize(ResourceIdToMiningType[building.produced_resource_type as ResourcesIds] as string);
    }

    // Replace underscores with spaces
    buildingName = buildingName.replace(/_/g, " ");
  }

=======
const BuildingRow = ({ building, isOwner, isLoading, handlePauseResumeProduction }: BuildingRowProps) => {
>>>>>>> c55e346d
  return (
    <div className="grid grid-cols-3 gap-2 p-2 mb-4 text-md items-center rounded-lg transition-colors border">
      <p className="font-medium capitalize">{building.name}</p>

      <div className="flex flex-row justify-center items-center space-x-1">
        {!building.paused && (
          <>
            <p className="text-green font-medium">
              +{(building.produced.amount * (1 + building.bonusPercent / 10000)).toFixed(1)}
            </p>
            <ResourceIcon resource={ResourcesIds[building.produced.resource]} size={"sm"} />
            {building.bonusPercent !== 0 && <p className="text-green text-sm">(+{building.bonusPercent / 100}%)</p>}
          </>
        )}
      </div>

      <div className="flex flex-col items-center space-y-1">
        {!building.paused &&
          building.consumed.map((resource, index) => (
            <div key={index} className="flex flex-row justify-center items-center space-x-1">
              <p className="text-light-red font-medium">-{resource.amount}</p>
              <ResourceIcon resource={ResourcesIds[resource.resource]} size={"sm"} />
            </div>
          ))}
        {isOwner && (
          <Button
            onClick={() => handlePauseResumeProduction(building.paused, building.innerCol, building.innerRow)}
            isLoading={
              isLoading.isLoading &&
              isLoading.innerCol === building.innerCol &&
              isLoading.innerRow === building.innerRow
            }
            variant="outline"
            withoutSound
            className="mt-3"
          >
            {building.paused ? "Resume Production" : "Pause Production"}
          </Button>
        )}
      </div>
    </div>
  );
};<|MERGE_RESOLUTION|>--- conflicted
+++ resolved
@@ -1,8 +1,4 @@
-<<<<<<< HEAD
-import { type ClientComponents } from "@/dojo/createClientComponents";
-=======
 import { ReactComponent as ArrowRight } from "@/assets/icons/common/arrow-right.svg";
->>>>>>> c55e346d
 import { TileManager } from "@/dojo/modelManager/TileManager";
 import { useDojo } from "@/hooks/context/DojoContext";
 import { Building, useBuildings } from "@/hooks/helpers/use-buildings";
@@ -10,16 +6,9 @@
 import useUIStore from "@/hooks/store/useUIStore";
 import Button from "@/ui/elements/Button";
 import { ResourceIcon } from "@/ui/elements/ResourceIcon";
-<<<<<<< HEAD
-import { capitalize, ResourceIdToMiningType, toHexString } from "@/ui/utils/utils";
-import { BuildingType, ResourcesIds } from "@bibliothecadao/eternum";
-import { useComponentValue } from "@dojoengine/react";
-import { type Component, type Entity, Has, HasValue, runQuery } from "@dojoengine/recs";
-=======
 import { toHexString } from "@/ui/utils/utils";
 import { BuildingType, ResourcesIds } from "@bibliothecadao/eternum";
 import clsx from "clsx";
->>>>>>> c55e346d
 import { useState } from "react";
 
 export const Buildings = ({ structure }: { structure: any }) => {
@@ -168,39 +157,7 @@
   isLoading: { isLoading: boolean; innerCol: number; innerRow: number };
   handlePauseResumeProduction: (paused: boolean, innerCol: number, innerRow: number) => void;
 }
-<<<<<<< HEAD
-const BuildingRow = ({
-  buildingEntity,
-  isOwner,
-  isLoading,
-  handlePauseResumeProduction,
-  Building,
-}: BuildingRowProps) => {
-  const building = useComponentValue(Building, buildingEntity);
-  if (!building || !building.produced_resource_type) return;
-
-  const produced = configManager.resourceOutput[building.produced_resource_type];
-  const consumed = configManager.resourceInputs[building.produced_resource_type];
-
-  let buildingName = building.category;
-
-  // Add spaces before capital letters (except at the start of the string)
-  buildingName = buildingName.replace(/([a-z])([A-Z])/g, "$1 $2");
-
-  if (building.category === BuildingType[BuildingType.Resource]) {
-    buildingName = ResourcesIds[building.produced_resource_type] + " ";
-
-    if (building.produced_resource_type != ResourcesIds.Dragonhide) {
-      buildingName += capitalize(ResourceIdToMiningType[building.produced_resource_type as ResourcesIds] as string);
-    }
-
-    // Replace underscores with spaces
-    buildingName = buildingName.replace(/_/g, " ");
-  }
-
-=======
 const BuildingRow = ({ building, isOwner, isLoading, handlePauseResumeProduction }: BuildingRowProps) => {
->>>>>>> c55e346d
   return (
     <div className="grid grid-cols-3 gap-2 p-2 mb-4 text-md items-center rounded-lg transition-colors border">
       <p className="font-medium capitalize">{building.name}</p>
