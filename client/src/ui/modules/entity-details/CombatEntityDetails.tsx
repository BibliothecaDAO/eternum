import { useBattlesByPosition } from "@/hooks/helpers/battles/useBattles";
import { ArmyInfo, useOwnArmiesByPosition } from "@/hooks/helpers/useArmies";
import { useEntities } from "@/hooks/helpers/useEntities";
import { useStructureAtPosition } from "@/hooks/helpers/useStructures";
import useUIStore from "@/hooks/store/useUIStore";
import { Position } from "@/types/Position";
import { HintSection } from "@/ui/components/hints/HintModal";
import { ArmyChip } from "@/ui/components/military/ArmyChip";
import { PillageHistory } from "@/ui/components/military/PillageHistory";
import { HintModalButton } from "@/ui/elements/HintModalButton";
import { Select, SelectContent, SelectItem, SelectTrigger, SelectValue } from "@/ui/elements/Select";
import { Tabs } from "@/ui/elements/tab";
import { ID } from "@bibliothecadao/eternum";
import { useEffect, useMemo, useState } from "react";
import { Battles } from "./Battles";
import { Entities } from "./Entities";

export const CombatEntityDetails = () => {
  const selectedHex = useUIStore((state) => state.selectedHex);
  const selectedEntityId = useUIStore((state) => state.armyActions.selectedEntityId);
  const setSelectedEntityId = useUIStore((state) => state.updateSelectedEntityId);

<<<<<<< HEAD
  const getStructures = getPlayerStructures();
  const hexPosition = useMemo(
    () => new Position({ x: selectedHex?.col || 0, y: selectedHex?.row || 0 }),
    [selectedHex],
  );
=======
  const { playerStructures } = useEntities();
  const hexPosition = useMemo(() => new Position({ x: selectedHex.col, y: selectedHex.row }), [selectedHex]);
>>>>>>> 78a9a12f

  const ownArmiesAtPosition = useOwnArmiesByPosition({
    position: hexPosition.getContract(),
    inBattle: false,
    playerStructures: playerStructures(),
  });

  const userArmies = useMemo(
    () => ownArmiesAtPosition.filter((army) => army.health.current > 0),
    [ownArmiesAtPosition],
  );

  const ownArmy = useMemo(() => {
    return ownArmiesAtPosition.find((army) => army.entity_id === selectedEntityId);
  }, [ownArmiesAtPosition, selectedEntityId]);

  const structure = useStructureAtPosition(hexPosition.getContract());
  const battles = useBattlesByPosition(hexPosition.getContract());

  const tabs = useMemo(
    () => [
      {
        key: "entities",
        label: (
          <div className="flex relative group flex-col items-center">
            <div>Entities</div>
          </div>
        ),
        component: <Entities position={hexPosition} ownArmy={ownArmy} />,
      },
      {
        key: "battles",
        label: (
          <div className="flex relative group flex-col items-center">
            <div>Battles</div>
          </div>
        ),
        component: <Battles ownArmy={ownArmy} battles={battles} />,
      },
      ...(structure
        ? [
            {
              key: "pillages",
              label: (
                <div className="flex relative group flex-col items-center">
                  <div>Pillage History</div>
                </div>
              ),
              component: <PillageHistory structureId={structure.entity_id} />,
            },
          ]
        : []),
    ],
    [hexPosition, ownArmy, structure, battles],
  );

  const [selectedTab, setSelectedTab] = useState(0);

  useEffect(() => {
    if (battles.length > 0) {
      setSelectedTab(1);
    }
  }, []);

  return (
    hexPosition && (
      <div className="px-2 h-full">
        <HintModalButton className="absolute top-1 right-1" section={HintSection.Combat} />

        <div>
          <Tabs selectedIndex={selectedTab} onChange={(index: any) => setSelectedTab(index)} className="h-full">
            <Tabs.List>
              {tabs.map((tab, index) => (
                <Tabs.Tab key={index}>{tab.label}</Tabs.Tab>
              ))}
            </Tabs.List>
            {selectedTab !== 2 && userArmies.length > 0 && (
              <SelectActiveArmy
                selectedEntity={selectedEntityId || 0}
                setOwnArmySelected={setSelectedEntityId}
                userAttackingArmies={userArmies}
              />
            )}

            <Tabs.Panels className="">
              {tabs.map((tab, index) => (
                <Tabs.Panel key={index} className="h-full">
                  {tab.component}
                </Tabs.Panel>
              ))}
            </Tabs.Panels>
          </Tabs>
        </div>
      </div>
    )
  );
};

const SelectActiveArmy = ({
  selectedEntity,
  setOwnArmySelected,
  userAttackingArmies,
}: {
  selectedEntity: ID;
  setOwnArmySelected: (id: ID) => void;
  userAttackingArmies: ArmyInfo[];
}) => {
  return (
    <div className="w-[31rem]">
      <Select
        value={selectedEntity.toString()}
        onValueChange={(a: string) => {
          setOwnArmySelected(ID(a));
        }}
      >
        <SelectTrigger className="w-[31rem] px-2">
          <SelectValue placeholder="Your armies" />
        </SelectTrigger>
        <SelectContent className="text-gold w-[31rem]">
          {userAttackingArmies.map((army, index) => {
            return (
              <SelectItem
                className="flex justify-between text-sm w-full"
                key={index}
                value={army.entity_id?.toString() || ""}
              >
                <ArmyChip className={`w-[27rem] bg-green/10`} army={army} showButtons={false} />
              </SelectItem>
            );
          })}
        </SelectContent>
      </Select>
    </div>
  );
};<|MERGE_RESOLUTION|>--- conflicted
+++ resolved
@@ -20,16 +20,11 @@
   const selectedEntityId = useUIStore((state) => state.armyActions.selectedEntityId);
   const setSelectedEntityId = useUIStore((state) => state.updateSelectedEntityId);
 
-<<<<<<< HEAD
-  const getStructures = getPlayerStructures();
   const hexPosition = useMemo(
     () => new Position({ x: selectedHex?.col || 0, y: selectedHex?.row || 0 }),
     [selectedHex],
   );
-=======
   const { playerStructures } = useEntities();
-  const hexPosition = useMemo(() => new Position({ x: selectedHex.col, y: selectedHex.row }), [selectedHex]);
->>>>>>> 78a9a12f
 
   const ownArmiesAtPosition = useOwnArmiesByPosition({
     position: hexPosition.getContract(),
