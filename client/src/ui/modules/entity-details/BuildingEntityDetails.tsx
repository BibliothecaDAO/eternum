import { TileManager } from "@/dojo/modelManager/TileManager";
import { useDojo } from "@/hooks/context/DojoContext";
import { useEntities } from "@/hooks/helpers/useEntities";
import { getResourceBalance } from "@/hooks/helpers/useResources";
import { getStructureByEntityId, isStructureImmune } from "@/hooks/helpers/useStructures";
import useUIStore from "@/hooks/store/useUIStore";
import { soundSelector, useUiSounds } from "@/hooks/useUISound";
import { BUILDINGS_CENTER } from "@/three/scenes/constants";
import { ResourceMiningTypes } from "@/types";
import { BuildingInfo, ResourceInfo } from "@/ui/components/construction/SelectPreviewBuilding";
import { RealmResourcesIO } from "@/ui/components/resources/RealmResourcesIO";
import Button from "@/ui/elements/Button";
import { ResourceCost } from "@/ui/elements/ResourceCost";
import {
  ResourceIdToMiningType,
  copyPlayerAddressToClipboard,
  displayAddress,
  formatTime,
  getEntityIdFromKeys,
  toHexString,
} from "@/ui/utils/utils";
import {
  BuildingType,
  EternumGlobalConfig,
<<<<<<< HEAD
  ID,
  LEVEL_DESCRIPTIONS,
  REALM_UPGRADE_COSTS,
  RealmLevels,
  ResourcesIds,
=======
  LEVEL_DESCRIPTIONS,
  REALM_UPGRADE_COSTS,
  RealmLevels,
>>>>>>> 0033cb73
  StructureType,
  scaleResources,
  type ID,
  type ResourcesIds,
} from "@bibliothecadao/eternum";
import { useComponentValue } from "@dojoengine/react";
import { useCallback, useEffect, useMemo, useState } from "react";
import { View } from "../navigation/LeftNavigationModule";

export const BuildingEntityDetails = () => {
  const dojo = useDojo();

  const [isLoading, setIsLoading] = useState(false);
  const [buildingState, setBuildingState] = useState<{
    buildingType: BuildingType | undefined;
    resource: ResourcesIds | undefined;
    ownerEntityId: ID | undefined;
  }>({
    buildingType: undefined,
    resource: undefined,
    ownerEntityId: undefined,
  });
  const [isPaused, setIsPaused] = useState<boolean>(false);
  const [isOwnedByPlayer, setIsOwnedByPlayer] = useState<boolean>(false);
  const selectedBuildingHex = useUIStore((state) => state.selectedBuildingHex);
  const setLeftNavigationView = useUIStore((state) => state.setLeftNavigationView);

  const { play: playDestroyStone } = useUiSounds(soundSelector.destroyStone);
  const { play: playDestroyWooden } = useUiSounds(soundSelector.destroyWooden);

  const { playerStructures } = useEntities();

  let isCastleSelected =
    selectedBuildingHex.innerCol === BUILDINGS_CENTER[0] && selectedBuildingHex.innerRow === BUILDINGS_CENTER[1];

  const building = useComponentValue(
    dojo.setup.components.Building,
    getEntityIdFromKeys(Object.values(selectedBuildingHex).map((v) => BigInt(v))),
  );

  const structures = playerStructures();

  useEffect(() => {
    if (building) {
      setBuildingState({
        buildingType: BuildingType[building.category as keyof typeof BuildingType],
        resource: building.produced_resource_type as ResourcesIds,
        ownerEntityId: building.outer_entity_id,
      });
      setIsPaused(building.paused);
      setIsOwnedByPlayer(structures.some((structure) => structure.entity_id === building.outer_entity_id));
    } else {
      setBuildingState({
        buildingType: undefined,
        resource: undefined,
        ownerEntityId: undefined,
      });
      setIsOwnedByPlayer(false);
    }
  }, [selectedBuildingHex, building, dojo.account.account.address]);

  const handlePauseResumeProduction = useCallback(() => {
    setIsLoading(true);
    const tileManager = new TileManager(dojo.setup, {
      col: selectedBuildingHex.outerCol,
      row: selectedBuildingHex.outerRow,
    });
    const action = !isPaused ? tileManager.pauseProduction : tileManager.resumeProduction;
    action(selectedBuildingHex.innerCol, selectedBuildingHex.innerRow).then(() => {
      setIsLoading(false);
    });
  }, [selectedBuildingHex, isPaused]);

  const handleDestroyBuilding = useCallback(() => {
    const tileManager = new TileManager(dojo.setup, {
      col: selectedBuildingHex.outerCol,
      row: selectedBuildingHex.outerRow,
    });
    tileManager.destroyBuilding(selectedBuildingHex.innerCol, selectedBuildingHex.innerRow);
    if (
      buildingState.buildingType === BuildingType.Resource &&
      (ResourceIdToMiningType[buildingState.resource!] === ResourceMiningTypes.Forge ||
        ResourceIdToMiningType[buildingState.resource!] === ResourceMiningTypes.Mine)
    ) {
      playDestroyStone();
    } else {
      playDestroyWooden();
    }
    setLeftNavigationView(View.None);
  }, [selectedBuildingHex, buildingState]);
  return (
    <div className="flex flex-col h-full">
      {isCastleSelected ? (
        <CastleDetails />
      ) : (
        <>
          <div className="flex-grow w-full space-y-1 text-sm">
            {buildingState.buildingType === BuildingType.Resource && buildingState.resource && (
              <ResourceInfo
                isPaused={isPaused}
                resourceId={buildingState.resource}
                entityId={buildingState.ownerEntityId}
              />
            )}
            {buildingState.buildingType && buildingState.buildingType !== BuildingType.Resource && (
              <BuildingInfo
                isPaused={isPaused}
                buildingId={buildingState.buildingType}
                entityId={buildingState.ownerEntityId}
                hintModal
              />
            )}
          </div>
          {buildingState.buildingType && selectedBuildingHex && isOwnedByPlayer && (
            <div className="flex justify-center space-x-3">
              <Button
                className="mb-4"
                onClick={handlePauseResumeProduction}
                isLoading={isLoading}
                variant="outline"
                withoutSound
              >
                {isPaused ? "Resume" : "Pause"}
              </Button>
              <Button className="mb-4" onClick={handleDestroyBuilding} variant="danger" withoutSound>
                Destroy
              </Button>
            </div>
          )}
        </>
      )}
    </div>
  );
};

const CastleDetails = () => {
  const { getBalance } = getResourceBalance();

  const setTooltip = useUIStore((state) => state.setTooltip);

  const {
    setup: { configManager, components, systemCalls },
    account: { account },
  } = useDojo();
  const structureEntityId = useUIStore((state) => state.structureEntityId);
  const nextBlockTimestamp = useUIStore((state) => state.nextBlockTimestamp);

  const structure = getStructureByEntityId(structureEntityId);
  if (!structure) return;

  const isImmune = isStructureImmune(Number(structure.created_at), nextBlockTimestamp!);

  const immunityEndTimestamp =
    Number(structure.created_at) +
    configManager.getBattleGraceTickCount() * EternumGlobalConfig.tick.armiesTickIntervalInSeconds;

  const timer = useMemo(() => {
    if (!nextBlockTimestamp) return 0;
    return immunityEndTimestamp - nextBlockTimestamp!;
  }, [nextBlockTimestamp]);

  const realmLevel = useComponentValue(components.Realm, getEntityIdFromKeys([BigInt(structureEntityId)]))?.level ?? 0;

  const getNextRealmLevel = useMemo(() => {
    const nextLevel = realmLevel + 1;
    return nextLevel <= RealmLevels.Empire ? nextLevel : null;
  }, [realmLevel]);

  const checkBalance = useMemo(() => {
    const cost = scaleResources(
      REALM_UPGRADE_COSTS[getNextRealmLevel as keyof typeof REALM_UPGRADE_COSTS],
      EternumGlobalConfig.resources.resourceMultiplier,
    );

    return Object.keys(cost).every((resourceId) => {
      const resourceCost = cost[Number(resourceId)];
      const balance = getBalance(structureEntityId, resourceCost.resource);
      return balance.balance / EternumGlobalConfig.resources.resourcePrecision >= resourceCost.amount;
    });
  }, [getBalance, structureEntityId]);

  return (
    <div className="w-full text-sm  p-3">
      <div className="flex justify-between">
        <h3 className="pb-2 text-4xl">{structure.name}</h3>
        {isImmune && <div>Immune for: {formatTime(timer)}</div>}
      </div>

      <div className="font-bold flex justify-between">
        <div>
          <div> {structure.ownerName}</div>
        </div>
        <div>
          <span
            className="ml-1 hover:text-white cursor-pointer"
            onClick={() => copyPlayerAddressToClipboard(structure.owner.address, structure.ownerName)}
          >
            {displayAddress(toHexString(structure?.owner.address))}
          </span>
        </div>
      </div>
      <hr />

      <div className="my-3">
        <div className="flex justify-between py-2 gap-4">
          <div>
            <div className="text-2xl">{RealmLevels[realmLevel]}</div>
            {getNextRealmLevel && (
              <div>
                Next Level {RealmLevels[realmLevel + 1]}:{" "}
                {LEVEL_DESCRIPTIONS[(realmLevel + 1) as keyof typeof LEVEL_DESCRIPTIONS]}
              </div>
            )}
          </div>

          {getNextRealmLevel && (
            <div>
              <div className="mb-1 text-right font-semibold">Upgrade to {RealmLevels[realmLevel + 1]}</div>
              <Button
                variant="outline"
                disabled={!checkBalance}
                onClick={() => systemCalls.upgrade_realm({ signer: account, realm_entity_id: structureEntityId })}
                onMouseEnter={() => {
                  setTooltip({
                    content: (
                      <div className="flex gap-2">
                        {" "}
                        {scaleResources(
                          REALM_UPGRADE_COSTS[(realmLevel + 1) as keyof typeof REALM_UPGRADE_COSTS],
                          EternumGlobalConfig.resources.resourceMultiplier,
                        )?.map((a) => {
                          return (
                            <ResourceCost
                              key={a.resource}
                              className="!text-gold"
                              type="vertical"
                              size="xs"
                              resourceId={a.resource}
                              amount={a.amount}
                            />
                          );
                        })}
                      </div>
                    ),
                    position: "right",
                  });
                }}
                onMouseLeave={() => {
                  setTooltip(null);
                }}
              >
                {checkBalance ? `Upgrade` : "Need Resources"}
              </Button>
            </div>
          )}
        </div>

        <hr />

        <div className="my-3">
          {structure && structure.category === StructureType[StructureType.Realm] && (
            <RealmResourcesIO size="md" titleClassName="uppercase" realmEntityId={structure.entity_id} />
          )}
        </div>
      </div>
    </div>
  );
};<|MERGE_RESOLUTION|>--- conflicted
+++ resolved
@@ -22,21 +22,13 @@
 import {
   BuildingType,
   EternumGlobalConfig,
-<<<<<<< HEAD
   ID,
   LEVEL_DESCRIPTIONS,
   REALM_UPGRADE_COSTS,
   RealmLevels,
   ResourcesIds,
-=======
-  LEVEL_DESCRIPTIONS,
-  REALM_UPGRADE_COSTS,
-  RealmLevels,
->>>>>>> 0033cb73
   StructureType,
   scaleResources,
-  type ID,
-  type ResourcesIds,
 } from "@bibliothecadao/eternum";
 import { useComponentValue } from "@dojoengine/react";
 import { useCallback, useEffect, useMemo, useState } from "react";
@@ -173,10 +165,7 @@
 
   const setTooltip = useUIStore((state) => state.setTooltip);
 
-  const {
-    setup: { configManager, components, systemCalls },
-    account: { account },
-  } = useDojo();
+  const dojo = useDojo();
   const structureEntityId = useUIStore((state) => state.structureEntityId);
   const nextBlockTimestamp = useUIStore((state) => state.nextBlockTimestamp);
 
@@ -187,14 +176,17 @@
 
   const immunityEndTimestamp =
     Number(structure.created_at) +
-    configManager.getBattleGraceTickCount() * EternumGlobalConfig.tick.armiesTickIntervalInSeconds;
+    dojo.setup.configManager.getBattleGraceTickCount() * EternumGlobalConfig.tick.armiesTickIntervalInSeconds;
 
   const timer = useMemo(() => {
     if (!nextBlockTimestamp) return 0;
     return immunityEndTimestamp - nextBlockTimestamp!;
   }, [nextBlockTimestamp]);
 
-  const realmLevel = useComponentValue(components.Realm, getEntityIdFromKeys([BigInt(structureEntityId)]))?.level ?? 0;
+  const address = toHexString(structure?.owner.address);
+
+  // TODO: Dummy Level
+  const realmLevel = 1;
 
   const getNextRealmLevel = useMemo(() => {
     const nextLevel = realmLevel + 1;
@@ -230,7 +222,7 @@
             className="ml-1 hover:text-white cursor-pointer"
             onClick={() => copyPlayerAddressToClipboard(structure.owner.address, structure.ownerName)}
           >
-            {displayAddress(toHexString(structure?.owner.address))}
+            {displayAddress(address)}
           </span>
         </div>
       </div>
@@ -254,7 +246,6 @@
               <Button
                 variant="outline"
                 disabled={!checkBalance}
-                onClick={() => systemCalls.upgrade_realm({ signer: account, realm_entity_id: structureEntityId })}
                 onMouseEnter={() => {
                   setTooltip({
                     content: (
