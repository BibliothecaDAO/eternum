--- conflicted
+++ resolved
@@ -22,11 +22,11 @@
 import {
   BuildingType,
   EternumGlobalConfig,
-  ID,
+  type ID,
   LEVEL_DESCRIPTIONS,
   REALM_UPGRADE_COSTS,
   RealmLevels,
-  ResourcesIds,
+  type ResourcesIds,
   StructureType,
   scaleResources,
 } from "@bibliothecadao/eternum";
@@ -57,7 +57,7 @@
 
   const { playerStructures } = useEntities();
 
-  let isCastleSelected =
+  const isCastleSelected =
     selectedBuildingHex.innerCol === BUILDINGS_CENTER[0] && selectedBuildingHex.innerRow === BUILDINGS_CENTER[1];
 
   const building = useComponentValue(
@@ -122,14 +122,14 @@
       ) : (
         <>
           <div className="flex-grow w-full space-y-1 text-sm">
-            {buildingState.buildingType === BuildingType.Resource && buildingState.resource && (
+            {buildingState.buildingType === BuildingType.Resource && buildingState.resource != null && (
               <ResourceInfo
                 isPaused={isPaused}
                 resourceId={buildingState.resource}
                 entityId={buildingState.ownerEntityId}
               />
             )}
-            {buildingState.buildingType && buildingState.buildingType !== BuildingType.Resource && (
+            {buildingState.buildingType != null && buildingState.buildingType !== BuildingType.Resource && (
               <BuildingInfo
                 isPaused={isPaused}
                 buildingId={buildingState.buildingType}
@@ -138,7 +138,7 @@
               />
             )}
           </div>
-          {buildingState.buildingType && selectedBuildingHex && isOwnedByPlayer && (
+          {buildingState.buildingType != null && selectedBuildingHex && isOwnedByPlayer && (
             <div className="flex justify-center space-x-3">
               <Button
                 className="mb-4"
@@ -180,7 +180,7 @@
 
   const timer = useMemo(() => {
     if (!nextBlockTimestamp) return 0;
-    return immunityEndTimestamp - nextBlockTimestamp!;
+    return immunityEndTimestamp - nextBlockTimestamp;
   }, [nextBlockTimestamp]);
 
   const address = toHexString(structure?.owner.address);
@@ -207,14 +207,6 @@
   }, [getBalance, structureEntityId]);
 
   return (
-<<<<<<< HEAD
-    <div className="w-full text-sm  p-2">
-      <Headline className="pb-2">{structure.name}</Headline>
-      <div className="space-y-2">
-        <div className="text-xl">Lord: {structure.ownerName}</div>
-        <div>
-          Address:
-=======
     <div className="w-full text-sm  p-3">
       <div className="flex justify-between">
         <h3 className="pb-2 text-4xl">{structure.name}</h3>
@@ -226,20 +218,15 @@
           <div> {structure.ownerName}</div>
         </div>
         <div>
->>>>>>> b70b4cd4
           <span
             className="ml-1 hover:text-white cursor-pointer"
-            onClick={() => copyPlayerAddressToClipboard(structure.owner.address, structure.ownerName)}
+            onClick={() => {
+              copyPlayerAddressToClipboard(structure.owner.address, structure.ownerName);
+            }}
           >
             {displayAddress(address)}
           </span>
         </div>
-<<<<<<< HEAD
-        {isImmune && <div>Immune for: {formatTime(timer)}</div>}
-        {structure && structure.category === StructureType[StructureType.Realm] && (
-          <RealmResourcesIO size="md" titleClassName="uppercase" realmEntityId={structure.entity_id} />
-        )}
-=======
       </div>
       <hr />
 
@@ -290,7 +277,7 @@
                   setTooltip(null);
                 }}
               >
-                {checkBalance ? `Upgrade` : "Need Resources"}
+                {checkBalance ? "Upgrade" : "Need Resources"}
               </Button>
             </div>
           )}
@@ -303,7 +290,6 @@
             <RealmResourcesIO size="md" titleClassName="uppercase" realmEntityId={structure.entity_id} />
           )}
         </div>
->>>>>>> b70b4cd4
       </div>
     </div>
   );
