--- conflicted
+++ resolved
@@ -98,12 +98,9 @@
             isPaused={isPaused}
             buildingId={buildingState.buildingType}
             entityId={buildingState.ownerEntityId}
+			hintModal
           />
         )}
-<<<<<<< HEAD
-        {buildingType !== undefined && buildingType !== BuildingType.Resource && (
-          <BuildingInfo buildingId={buildingType} entityId={ownerEntityId} extraButtons={[destroyButton]} hintModal />
-=======
         {selectedBuildingHex && (
           <div className="flex justify-center space-x-3">
             <Button
@@ -119,7 +116,6 @@
               Destroy
             </Button>
           </div>
->>>>>>> 0c29de24
         )}
       </div>
     </div>
