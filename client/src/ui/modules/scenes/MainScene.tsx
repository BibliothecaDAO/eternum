import { Canvas } from "@react-three/fiber";
import { WorldMapScene } from "./WorldMapScene";
import { HexceptionViewScene } from "./HexceptionViewScene";
import useUIStore from "../../../hooks/store/useUIStore";
import { Perf } from "r3f-perf";
import { useLocation, Switch, Route } from "wouter";
import { AdaptiveDpr, Bvh, BakeShadows, CameraShake, Stats, Clouds, Cloud } from "@react-three/drei";
import { Suspense, useMemo } from "react";
import { EffectComposer, Bloom, Noise, SMAA, BrightnessContrast, ToneMapping } from "@react-three/postprocessing";
// @ts-ignore
import { useControls } from "leva";
import { CameraControls } from "../../utils/Camera";
import { BlendFunction } from "postprocessing";
import FPSLimiter from "../../utils/FPSLimiter";
import clsx from "clsx";
import { DepthOfField, Pixelation, Vignette, ColorAverage } from "@react-three/postprocessing";
import * as THREE from "three";

export const Camera = () => {
  const cameraPosition = useUIStore((state) => state.cameraPosition);

  const cameraTarget = useUIStore((state) => state.cameraTarget);

  return <CameraControls position={cameraPosition} target={cameraTarget} />;
};

export const MainScene = () => {
  const [location] = useLocation();
  // location type
  const locationType = useMemo(() => {
    if (location === "/map" || location === "/") {
      return "map";
    } else {
      return "hexception";
    }
  }, [location]);

  const { mapFogNear, mapFogFar, realmFogNear, realmFogFar, fogColor } = useControls("Fog", {
    mapFogNear: { value: 1195, min: 0, max: 3000, step: 1 },
    mapFogFar: { value: 1426, min: 0, max: 3000, step: 1 },
    realmFogNear: { value: 1885, min: 0, max: 1000, step: 1 },
    realmFogFar: { value: 2300, min: 0, max: 1000, step: 1 },
    fogColor: { value: "#fff", label: "Color" },
  });

  const fogDistance = useMemo(
    () =>
      locationType === "map"
        ? {
            near: mapFogNear,
            far: mapFogFar,
          }
        : {
            near: realmFogNear,
            far: realmFogFar,
          },
    [locationType, mapFogFar, mapFogNear, realmFogFar, realmFogNear],
  );

  const {
    mapCloudsPosition,
    mapCloudsOpacity,
    mapCloudsBounds,
    mapCloudsVolume,
    hexceptionCloudsPosition,
    hexceptionCloudsOpacity,
    hexceptionCloudsBounds,
    hexceptionCloudsVolume,
  } = useControls("Clouds", {
    mapCloudsPosition: { value: [1250, 400, -650], label: "Map Clouds Position" },
    mapCloudsOpacity: { value: 0.05, min: 0, max: 1, step: 0.01, label: "Map Clouds Opacity" },
    mapCloudsBounds: { value: [1500, 1, 700], label: "Map Clouds Bounds" },
    mapCloudsVolume: { value: 700, min: 0, max: 1000, step: 1, label: "Map Clouds Volume" },
    hexceptionCloudsPosition: { value: [45, 32, -39], label: "Hexception Clouds Position" },
    hexceptionCloudsOpacity: { value: 0.05, min: 0, max: 1, step: 0.01, label: "Hexception Clouds Opacity" },
    hexceptionCloudsBounds: { value: [30, 6, 45], label: "Hexception Clouds Bounds" },
    hexceptionCloudsVolume: { value: 13, min: 0, max: 1000, step: 1, label: "Hexception Clouds Volume" },
  });

  const { ambientColor, ambientIntensityHexception, ambientIntensityMap } = useControls("Ambient Light", {
    ambientColor: { value: "#fff", label: "Color" },
    ambientIntensityHexception: { value: 0.5, min: 0, max: 1, step: 0.01 },
    ambientIntensityMap: { value: 0.75, min: 0, max: 1, step: 0.01 },
  });

  const ambientIntensity = useMemo(() => {
    return locationType === "map" ? ambientIntensityMap : ambientIntensityHexception;
  }, [ambientIntensityHexception, ambientIntensityMap, locationType]);

  const { brightness, contrast } = useControls("BrightnessContrast", {
    brightness: { value: 0.22, min: 0, max: 1, step: 0.01 },
    contrast: { value: 0.48, min: 0, max: 1, step: 0.01 },
  });

  const shakeConfig = useMemo(
    () => ({
      maxYaw: 0.01, // Max amount camera can yaw in either direction
      maxPitch: 0, // Max amount camera can pitch in either direction
      maxRoll: 0, // Max amount camera can roll in either direction
      yawFrequency: 0.04, // Frequency of the the yaw rotation
      pitchFrequency: 0, // Frequency of the pitch rotation
      rollFrequency: 0, // Frequency of the roll rotation
      intensity: 1, // initial intensity of the shake
      controls: undefined, // if using orbit controls, pass a ref here so we can update the rotation
    }),
    [],
  );

  return (
    <Canvas
<<<<<<< HEAD
      frameloop="demand" // for fps limiter
      className={clsx("rounded-xl")}
=======
      frameloop={import.meta.env.VITE_PUBLIC_GRAPHICS_DEV === "true" ? "always" : "demand"} // FPS limiter is enabled in production
      className={clsx("rounded-xl", isDestroyMode && "!cursor-crosshair")}
>>>>>>> 3f662576
      raycaster={{
        params: {
          Points: { threshold: 0.2 },
          Mesh: { threshold: 0.2 },
          Line: {
            threshold: 0.2,
          },
          LOD: { threshold: 0.2 },
          Sprite: { threshold: 0.2 },
        },
      }}
      camera={{ fov: 15, position: [0, 700, 0], far: 1300, near: 20 }}
      dpr={[0.5, 1]}
      performance={{
        min: 0.1,
        max: 1,
      }}
      shadows={{
        enabled: true,
        type: 2,
      }}
      gl={{
        powerPreference: "high-performance",
        antialias: false,
        stencil: false,
        depth: false,
        logarithmicDepthBuffer: true,
      }}
    >
      {import.meta.env.VITE_PUBLIC_GRAPHICS_DEV === "true" && (
        <>
          <Stats />
          <Perf position="bottom-left" />
        </>
      )}

      <FPSLimiter>
        <ambientLight color={ambientColor} intensity={ambientIntensity} />
        <Camera />

        <Bvh firstHitOnly>
          <Suspense fallback={null}>
            <Switch location={locationType}>
              <Route path="map">
                <WorldMapScene />
              </Route>
              <Route path="hexception">
                <CameraShake {...shakeConfig} />
                <Clouds position={hexceptionCloudsPosition as any} material={THREE.MeshBasicMaterial}>
                  <Cloud
                    concentrate="random"
                    seed={7331}
                    speed={0.06}
                    segments={100}
                    castShadow={true}
                    opacity={hexceptionCloudsOpacity}
                    bounds={hexceptionCloudsBounds}
                    volume={hexceptionCloudsVolume}
                    color="white"
                  />
                  <Cloud
                    concentrate="random"
                    seed={1337}
                    castShadow={true}
                    speed={0.03}
                    segments={100}
                    opacity={hexceptionCloudsOpacity}
                    bounds={hexceptionCloudsBounds}
                    volume={hexceptionCloudsVolume}
                    color="white"
                  />
                </Clouds>
                <HexceptionViewScene />
              </Route>
            </Switch>
          </Suspense>
        </Bvh>
        <EffectComposer multisampling={0}>
          <Vignette
            offset={0.5} // vignette offset
            darkness={0.2} // vignette darkness
            eskil={false} // Eskil's vignette technique
            blendFunction={BlendFunction.NORMAL} // blend mode
          />
          <DepthOfField
            focusDistance={0.5} // where to focus
            focalLength={1.5} // focal length
            bokehScale={3} // bokeh size
          />
          {/* <Pixelation granularity={3} /> */}
          <BrightnessContrast brightness={brightness} contrast={contrast} />
          <Bloom luminanceThreshold={0.9} intensity={0.1} mipmapBlur />
          <Noise premultiply blendFunction={BlendFunction.SOFT_LIGHT} opacity={0.1} />
          <SMAA />
        </EffectComposer>
        <fog attach="fog" color={fogColor} near={fogDistance.near} far={fogDistance.far} />
        <AdaptiveDpr pixelated />
      </FPSLimiter>
    </Canvas>
  );
};<|MERGE_RESOLUTION|>--- conflicted
+++ resolved
@@ -108,13 +108,8 @@
 
   return (
     <Canvas
-<<<<<<< HEAD
-      frameloop="demand" // for fps limiter
+      frameloop={import.meta.env.VITE_PUBLIC_GRAPHICS_DEV === "true" ? "always" : "demand"} // FPS limiter is enabled in production
       className={clsx("rounded-xl")}
-=======
-      frameloop={import.meta.env.VITE_PUBLIC_GRAPHICS_DEV === "true" ? "always" : "demand"} // FPS limiter is enabled in production
-      className={clsx("rounded-xl", isDestroyMode && "!cursor-crosshair")}
->>>>>>> 3f662576
       raycaster={{
         params: {
           Points: { threshold: 0.2 },
