import { useEffect, useMemo, useRef } from "react";
import useUIStore from "../../../hooks/store/useUIStore";
import { BakeShadows, useHelper, useTexture } from "@react-three/drei";
import BuildArea from "../../components/construction/BuildArea";
import { getUIPositionFromColRow } from "../../utils/utils";
import BigHexBiome from "../../components/construction/BigHexBiome";
import useRealmStore from "../../../hooks/store/useRealmStore";
import { useGetRealms } from "../../../hooks/helpers/useRealm";
import { neighborOffsetsEven, neighborOffsetsOdd } from "@bibliothecadao/eternum";
import { useSearch } from "wouter/use-location";
<<<<<<< HEAD
import { useThree } from "@react-three/fiber";
import { useControls } from "leva";
import * as THREE from "three";
=======
import { useHexPosition } from "@/hooks/helpers/useHexPosition";
>>>>>>> b6a2eef6

const mainPosition = getUIPositionFromColRow(0, 0, true);
const pos = getUIPositionFromColRow(7, 4, true);
const pos2 = getUIPositionFromColRow(-7, 5, true);
const pos3 = getUIPositionFromColRow(-7, -4, true);
const pos4 = getUIPositionFromColRow(7, -5, true);
const pos5 = getUIPositionFromColRow(0, 9, true);
const pos6 = getUIPositionFromColRow(0, -9, true);

export const HexceptionViewScene = () => {
<<<<<<< HEAD
  const { setIsLoadingScreenEnabled, hexData, moveCameraToRealmView } = useUIStore((state) => state);
  const { setRealmId, setRealmEntityId } = useRealmStore();

  const realms = useGetRealms();
  const searchString = useSearch();

  const { gl } = useThree();

  const hexPosition = useMemo(() => {
    const params = new URLSearchParams(searchString);
    const x = params.get("col");
    const y = params.get("row");
    return { col: Number(x), row: Number(y) };
  }, [searchString]);

  const realm = useMemo(() => {
    const _tmp = realms.find((realm) => realm.position.x === hexPosition.col && realm.position.y === hexPosition.row);
    if (!_tmp) return undefined;
    return _tmp;
  }, [hexPosition, realms]);

  useEffect(() => {
    if (realm) {
      setRealmId(realm.realmId);
      setRealmEntityId(realm.entity_id);
      setTimeout(() => {
        gl.shadowMap.needsUpdate = true;
      }, 0);
    }
  }, [realm]);

  const { neighborHexes, mainHex } = useMemo(() => {
    const mainHex = hexData?.find((hex) => hex.col === hexPosition.col && hex.row === hexPosition.row);

    const neighborOffsets = hexPosition.row % 2 !== 0 ? neighborOffsetsEven : neighborOffsetsOdd;
    const neighborHexes = neighborOffsets.map((neighbor: { i: number; j: number; direction: number }) => {
      const tmpCol = hexPosition.col + neighbor.i;
      const tmpRow = hexPosition.row + neighbor.j;
      return { col: tmpCol, row: tmpRow };
    });
    return { neighborHexes, mainHex };
  }, [hexPosition]);

  const neighborHexesInsideView = useMemo(() => {
    return hexData?.filter((hex) =>
      neighborHexes?.some((neighborHex: any) => neighborHex.col === hex.col && neighborHex.row === hex.row),
    );
  }, [hexData, neighborHexes]);

  useEffect(() => {
    moveCameraToRealmView();
    setIsLoadingScreenEnabled(false);
  }, []);
=======
  const { realm, mainHex, neighborHexesInsideView } = useHexPosition();
>>>>>>> b6a2eef6

  const texture = useTexture({
    map: "/textures/paper/paper-color.jpg",
    displacementMap: "/textures/paper/paper-height.jpg",
    roughnessMap: "/textures/paper/paper-roughness.jpg",
    normalMap: "/textures/paper/paper-normal.jpg",
  });

  return (
    <>
      <group position={[mainPosition.x, 0, -mainPosition.y]} rotation={[0, 0, 0]}>
        {realm ? <BuildArea /> : <BigHexBiome biome={mainHex?.biome as any} />}
      </group>
      {neighborHexesInsideView && neighborHexesInsideView.length > 0 && (
        <group>
          <group position={[pos.x, 0, -pos.y]} rotation={[0, 0, 0]}>
            <BigHexBiome biome={neighborHexesInsideView[0].biome as any} />
          </group>
          <group position={[pos2.x, 0, -pos2.y]}>
            <BigHexBiome biome={neighborHexesInsideView[1].biome as any} />
          </group>
          <group position={[pos3.x, 0, -pos3.y]}>
            <BigHexBiome biome={neighborHexesInsideView[2].biome as any} />
          </group>
          <group position={[pos4.x, 0, -pos4.y]}>
            <BigHexBiome biome={neighborHexesInsideView[3].biome as any} />
          </group>
          <group position={[pos5.x, 0, -pos5.y]}>
            <BigHexBiome biome={neighborHexesInsideView[4].biome as any} />
          </group>
          <group position={[pos6.x, 0, -pos6.y]}>
            <BigHexBiome biome={neighborHexesInsideView[5].biome as any} />
          </group>
        </group>
      )}

      <mesh rotation={[-Math.PI / 2, 0, 0]} position={[0, 0, 0]}>
        <planeGeometry args={[2668, 1390.35]} />
        <meshStandardMaterial {...texture} />
      </mesh>
      <HexceptionLight />
    </>
  );
};

const HexceptionLight = () => {
  const dLightRef = useRef<any>();
  const sLightRef = useRef<any>();
  // if (import.meta.env.DEV) {
  //   useHelper(dLightRef, THREE.DirectionalLightHelper, 10, "hotpink");
  //   useHelper(sLightRef, THREE.PointLightHelper, 10, "green");
  // }

  const { lightPosition, bias, intensity } = useControls("Hexception Light", {
    lightPosition: {
      // value: { x: 37, y: 17, z: 2 },
      // value: { x: 22, y: 9, z: -5 },
      value: { x: 29, y: 20, z: 35 },
      step: 0.01,
    },
    intensity: {
      value: 1.65,
      min: 0,
      max: 10,
      step: 0.01,
    },
    bias: {
      value: 0.04,
      min: -0.05,
      max: 0.05,
      step: 0.001,
    },
  });

  const { sLightPosition, sLightIntensity, power } = useControls("Spot Light", {
    sLightPosition: { value: { x: 21, y: 12, z: -18 }, label: "Position" },
    sLightIntensity: { value: 75, min: 0, max: 100, step: 0.01 },
    power: { value: 2000, min: 0, max: 10000, step: 1 },
  });

  const target = useMemo(() => {
    const pos = getUIPositionFromColRow(4, 4, true);
    return new THREE.Vector3(pos.x, pos.y, pos.z);
  }, []);

  useEffect(() => {
    dLightRef.current.target.position.set(target.x, 2, -target.y);
    // sLightRef.current.target.position.set(target.x, 2, -target.y);
  }, [target]);

  return (
    <group>
      <directionalLight
        ref={dLightRef}
        castShadow
        shadow-mapSize={[2048, 2048]}
        shadow-camera-far={75}
        shadow-camera-left={-75}
        shadow-camera-right={75}
        shadow-camera-top={75}
        shadow-camera-bottom={-75}
        shadow-bias={bias}
        position={[lightPosition.x, lightPosition.y, lightPosition.z]}
        color={"#fff"}
        intensity={intensity}
      ></directionalLight>
      <pointLight
        ref={sLightRef}
        position={[sLightPosition.x, sLightPosition.y, sLightPosition.z]}
        color="#fff"
        intensity={sLightIntensity}
        power={power}
      />
    </group>
  );
};<|MERGE_RESOLUTION|>--- conflicted
+++ resolved
@@ -8,13 +8,10 @@
 import { useGetRealms } from "../../../hooks/helpers/useRealm";
 import { neighborOffsetsEven, neighborOffsetsOdd } from "@bibliothecadao/eternum";
 import { useSearch } from "wouter/use-location";
-<<<<<<< HEAD
 import { useThree } from "@react-three/fiber";
 import { useControls } from "leva";
 import * as THREE from "three";
-=======
 import { useHexPosition } from "@/hooks/helpers/useHexPosition";
->>>>>>> b6a2eef6
 
 const mainPosition = getUIPositionFromColRow(0, 0, true);
 const pos = getUIPositionFromColRow(7, 4, true);
@@ -25,63 +22,7 @@
 const pos6 = getUIPositionFromColRow(0, -9, true);
 
 export const HexceptionViewScene = () => {
-<<<<<<< HEAD
-  const { setIsLoadingScreenEnabled, hexData, moveCameraToRealmView } = useUIStore((state) => state);
-  const { setRealmId, setRealmEntityId } = useRealmStore();
-
-  const realms = useGetRealms();
-  const searchString = useSearch();
-
-  const { gl } = useThree();
-
-  const hexPosition = useMemo(() => {
-    const params = new URLSearchParams(searchString);
-    const x = params.get("col");
-    const y = params.get("row");
-    return { col: Number(x), row: Number(y) };
-  }, [searchString]);
-
-  const realm = useMemo(() => {
-    const _tmp = realms.find((realm) => realm.position.x === hexPosition.col && realm.position.y === hexPosition.row);
-    if (!_tmp) return undefined;
-    return _tmp;
-  }, [hexPosition, realms]);
-
-  useEffect(() => {
-    if (realm) {
-      setRealmId(realm.realmId);
-      setRealmEntityId(realm.entity_id);
-      setTimeout(() => {
-        gl.shadowMap.needsUpdate = true;
-      }, 0);
-    }
-  }, [realm]);
-
-  const { neighborHexes, mainHex } = useMemo(() => {
-    const mainHex = hexData?.find((hex) => hex.col === hexPosition.col && hex.row === hexPosition.row);
-
-    const neighborOffsets = hexPosition.row % 2 !== 0 ? neighborOffsetsEven : neighborOffsetsOdd;
-    const neighborHexes = neighborOffsets.map((neighbor: { i: number; j: number; direction: number }) => {
-      const tmpCol = hexPosition.col + neighbor.i;
-      const tmpRow = hexPosition.row + neighbor.j;
-      return { col: tmpCol, row: tmpRow };
-    });
-    return { neighborHexes, mainHex };
-  }, [hexPosition]);
-
-  const neighborHexesInsideView = useMemo(() => {
-    return hexData?.filter((hex) =>
-      neighborHexes?.some((neighborHex: any) => neighborHex.col === hex.col && neighborHex.row === hex.row),
-    );
-  }, [hexData, neighborHexes]);
-
-  useEffect(() => {
-    moveCameraToRealmView();
-    setIsLoadingScreenEnabled(false);
-  }, []);
-=======
   const { realm, mainHex, neighborHexesInsideView } = useHexPosition();
->>>>>>> b6a2eef6
 
   const texture = useTexture({
     map: "/textures/paper/paper-color.jpg",
