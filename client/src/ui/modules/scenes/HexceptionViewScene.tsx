--- conflicted
+++ resolved
@@ -40,20 +40,12 @@
 
   // BUG HERE
   useEffect(() => {
-<<<<<<< HEAD
-    moveCameraToRealmView();
-    setIsLoadingScreenEnabled(false);
-    // setTimeout(() => {
-    //   setIsLoadingScreenEnabled(false);
-    // }, 300);
-=======
     if (hexPosition.col && hexPosition.row) {
       moveCameraToRealmView();
       setTimeout(() => {
         setIsLoadingScreenEnabled(false);
       }, 300);
     }
->>>>>>> 7ed48e55
   }, [hexPosition]);
 
   return (
