import { useEffect, useMemo, useRef } from "react";
import { useRoute } from "wouter";
import * as THREE from "three";
import { useThree } from "@react-three/fiber";

import useUIStore from "../../../hooks/store/useUIStore.js";

import HighlightedHexes from "../../components/worldmap/hexagon/HighlightedHexes.js";
import { WorldMap } from "../../components/worldmap/hexagon/WorldHexagon.js";
<<<<<<< HEAD
import { BakeShadows, useHelper, useTexture } from "@react-three/drei";
import { button, useControls } from "leva";
=======
import { useTexture } from "@react-three/drei";
import { useControls } from "leva";
>>>>>>> d44c3c48
import { getUIPositionFromColRow } from "@/ui/utils/utils.js";
import { ActionInfo } from "@/ui/components/worldmap/hexagon/ActionInfo.js";
import { StructurePreview } from "@/ui/components/structures/construction/StructurePreview.js";
import { useFrame, useThree } from "@react-three/fiber";

const StarsSky = () => {
  const particlesGeometry = new THREE.BufferGeometry();
  const particlesCount = 10000;
  const position = new Float32Array(particlesCount * 3);

  for (let i = 0; i < particlesCount; i += 3) {
    position[i] = Math.random() * 4000 - 750;
    position[i + 1] = Math.random() * 100 - 200;
    position[i + 2] = Math.random() * 2400 - 2200;
  }

  particlesGeometry.setAttribute("position", new THREE.BufferAttribute(position, 3));

  const particlesMaterial = new THREE.PointsMaterial({
    size: 1,
    sizeAttenuation: false,
  });

  const points = new THREE.Points(particlesGeometry, particlesMaterial);
  return <primitive object={points} />;
};

const scale = 20;
export const WorldMapScene = () => {
  const [isMapView] = useRoute("/map");
  const showBlankOverlay = useUIStore((state) => state.showBlankOverlay);
  const clearSelection = useUIStore((state) => state.clearSelection);
  const setIsLoadingScreenEnabled = useUIStore((state) => state.setIsLoadingScreenEnabled);
  const { gl } = useThree();

  const texture = useTexture({
    map: "/textures/paper/worldmap-bg.png",
    displacementMap: "/textures/paper/paper-height.jpg",
  });

  useMemo(() => {
    Object.keys(texture).forEach((key) => {
      const _texture = texture[key as keyof typeof texture];
      _texture.wrapS = THREE.RepeatWrapping;
      _texture.wrapT = THREE.RepeatWrapping;
      _texture.repeat.set(scale, scale / 2.5);
      // _texture.magFilter
    });
  }, [texture]);

  useEffect(() => {
    setTimeout(() => {
      setIsLoadingScreenEnabled(false);
    }, 300);

    const handleRightClick = (e: any) => {
      e.preventDefault();
      clearSelection();
    };

    gl.domElement.addEventListener("contextmenu", handleRightClick);

    return () => {
      gl.domElement.removeEventListener("contextmenu", handleRightClick);
    };
  }, []);

  const { metalness, roughness } = useControls("map material", {
    metalness: {
      value: 0.5,
      min: 0,
      max: 1,
      step: 0.01,
      label: "Metalness",
    },
    roughness: {
      value: 0.7,
      min: 0,
      max: 1,
      step: 0.01,
      label: "Roughness",
    },
  });

  return (
    <>
      {!showBlankOverlay && isMapView && <WorldMap />}
      <HighlightedHexes />
      <ActionInfo />
      <StructurePreview />
      <mesh rotation={[-Math.PI / 2, 0, 0]} position={[1334.1, 0.05, -695.175]} receiveShadow>
        <planeGeometry args={[2668, 1390.35]} />
        <meshStandardMaterial {...texture} metalness={metalness} roughness={roughness} />
      </mesh>
      <WorldMapLight />
    </>
  );
};

const WorldMapLight = () => {
  const dLightRef = useRef<any>();
  if (import.meta.env.DEV) {
    useHelper(dLightRef, THREE.DirectionalLightHelper, 10, "hotpink");
  }
  const { camera } = useThree(); // Import useThree to access the camera

  const { lightPosition, intensity, bias } = useControls("Worldmap Light", {
    lightPosition: {
      value: {
        x: 1227.7357824149108,
        y: 18.87194105743851,
        z: -670.8113762465337,
      },
      step: 0.01,
    },
    intensity: {
      value: 1.65,
      min: 0,
      max: 2,
      step: 0.01,
    },
    bias: {
      value: 0.04,
      min: 0,
      max: 1,
      step: 0.01,
    },
  });

  const target = useMemo(() => {
    const pos = getUIPositionFromColRow(2147483889, 2147483807);
    return new THREE.Vector3(pos.x, pos.y, pos.z);
  }, []);

  useEffect(() => {
    dLightRef.current.target.position.set(target.x, 0, -target.y);
  }, [target]);

  useControls({
    moveLight: button(() => {
      dLightRef.current.position.x = camera.position.x;
      dLightRef.current.position.z = camera.position.z;
      dLightRef.current.target.position.x = camera.position.x + 30;
      dLightRef.current.target.position.z = camera.position.z - 50;
    }),
  });

  useFrame(({ camera, gl, get }) => {
    // @ts-ignore
    const target = get()?.controls?.target;
    const distanceMultiplier = camera.position.y / 500;
    const offsetX = 30 + 170 * distanceMultiplier;
    const offsetY = -50 - 180 * distanceMultiplier;
    dLightRef.current.position.x = target.x - offsetX;
    dLightRef.current.position.z = target.z - offsetY;
    dLightRef.current.target.position.x = target.x + 30 - offsetX;
    dLightRef.current.target.position.z = target.z - 50 - offsetY;
    dLightRef.current.shadow.camera.left = -75 - 300 * distanceMultiplier;
    dLightRef.current.shadow.camera.right = 75 + 300 * distanceMultiplier;
    dLightRef.current.shadow.camera.top = 75 + 300 * distanceMultiplier;
    dLightRef.current.shadow.camera.far = 150 + 300 * distanceMultiplier;
    dLightRef.current.shadow.camera.updateProjectionMatrix();
    gl.shadowMap.needsUpdate = true;
  });

  return (
    <group>
      <directionalLight
        ref={dLightRef}
        castShadow
        shadow-mapSize={[2048, 2048]}
        shadow-camera-far={150}
        shadow-camera-left={-75}
        shadow-camera-right={75}
        shadow-camera-top={75}
        shadow-camera-bottom={-75}
        shadow-bias={bias}
        position={[lightPosition.x, lightPosition.y, lightPosition.z]}
        color={"#fff"}
        intensity={intensity}
      />
    </group>
  );
};<|MERGE_RESOLUTION|>--- conflicted
+++ resolved
@@ -1,19 +1,12 @@
 import { useEffect, useMemo, useRef } from "react";
 import { useRoute } from "wouter";
 import * as THREE from "three";
-import { useThree } from "@react-three/fiber";
-
 import useUIStore from "../../../hooks/store/useUIStore.js";
 
 import HighlightedHexes from "../../components/worldmap/hexagon/HighlightedHexes.js";
 import { WorldMap } from "../../components/worldmap/hexagon/WorldHexagon.js";
-<<<<<<< HEAD
-import { BakeShadows, useHelper, useTexture } from "@react-three/drei";
+import { useHelper, useTexture } from "@react-three/drei";
 import { button, useControls } from "leva";
-=======
-import { useTexture } from "@react-three/drei";
-import { useControls } from "leva";
->>>>>>> d44c3c48
 import { getUIPositionFromColRow } from "@/ui/utils/utils.js";
 import { ActionInfo } from "@/ui/components/worldmap/hexagon/ActionInfo.js";
 import { StructurePreview } from "@/ui/components/structures/construction/StructurePreview.js";
