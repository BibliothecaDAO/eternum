import { useDojo } from "@/hooks/context/DojoContext";
import { ArmyInfo } from "@/hooks/helpers/useArmies";
import { getStructureAtPosition } from "@/hooks/helpers/useStructures";
import useUIStore from "@/hooks/store/useUIStore";
import { Position } from "@/types/Position";
import Button from "@/ui/elements/Button";
import { NumberInput } from "@/ui/elements/NumberInput";
import { ResourceIcon } from "@/ui/elements/ResourceIcon";
<<<<<<< HEAD
import { currencyFormat } from "@/ui/utils/utils";

import { ID, RESOURCE_PRECISION, ResourcesIds } from "@bibliothecadao/eternum";

=======
import { currencyFormat, formatNumber } from "@/ui/utils/utils";
import { EternumGlobalConfig, ID, ResourcesIds, U32_MAX } from "@bibliothecadao/eternum";
>>>>>>> 0acaab56
import { useComponentValue } from "@dojoengine/react";
import { getEntityIdFromKeys } from "@dojoengine/utils";
import { ArrowRight } from "lucide-react";
import { useMemo, useState } from "react";
import { StructureListItem } from "../worldmap/structures/StructureListItem";

const MAX_TROOPS_PER_ARMY = EternumGlobalConfig.troop.maxTroopCount;

export const StructureCard = ({
  position,
  ownArmySelected,
}: {
  position: Position;
  ownArmySelected: ArmyInfo | undefined;
}) => {
  const [showMergeTroopsPopup, setShowMergeTroopsPopup] = useState<boolean>(false);
  const structure = getStructureAtPosition(position.getContract());

  return (
    Boolean(structure) && (
      <div className="px-2 w-[31rem] py-2">
        Structure
        {!showMergeTroopsPopup && (
          <StructureListItem
            structure={structure!}
            ownArmySelected={ownArmySelected}
            setShowMergeTroopsPopup={setShowMergeTroopsPopup}
          />
        )}
        {showMergeTroopsPopup && (
          <div className="flex flex-col w-[100%] mt-2">
            {ownArmySelected && (
              <MergeTroopsPanel
                giverArmy={ownArmySelected}
                setShowMergeTroopsPopup={setShowMergeTroopsPopup}
                structureEntityId={structure!.entity_id}
              />
            )}
          </div>
        )}
      </div>
    )
  );
};

type MergeTroopsPanelProps = {
  giverArmy: ArmyInfo;
  takerArmy?: ArmyInfo;
  setShowMergeTroopsPopup: (val: boolean) => void;
  structureEntityId?: ID;
};

export const MergeTroopsPanel = ({
  giverArmy,
  setShowMergeTroopsPopup,
  structureEntityId,
  takerArmy,
}: MergeTroopsPanelProps) => {
  return (
    <div className="flex flex-col  bg-gold/20 p-3 max-h-[42vh] overflow-y-auto">
      <Button className="mb-3 w-[30%]" variant="default" size="xs" onClick={() => setShowMergeTroopsPopup(false)}>
        &lt; Back
      </Button>
      <TroopExchange
        giverArmy={giverArmy}
        takerArmy={takerArmy}
        giverArmyEntityId={giverArmy.entity_id}
        structureEntityId={structureEntityId}
      />
    </div>
  );
};

type TroopsProps = {
  giverArmy: ArmyInfo;
  takerArmy?: ArmyInfo;
  giverArmyEntityId: ID;
  structureEntityId?: ID;
};

const troopsToFormat = (troops: { knight_count: bigint; paladin_count: bigint; crossbowman_count: bigint }) => {
  return {
    [ResourcesIds.Crossbowman]: troops.crossbowman_count,
    [ResourcesIds.Knight]: troops.knight_count,
    [ResourcesIds.Paladin]: troops.paladin_count,
  };
};

const TroopExchange = ({ giverArmy, giverArmyEntityId, structureEntityId, takerArmy }: TroopsProps) => {
  const {
    setup: {
      account: { account },
      components: { Army, Protector },
      systemCalls: { army_merge_troops, create_army },
    },
  } = useDojo();

  const [loading, setLoading] = useState<boolean>(false);

  const [troopsGiven, setTroopsGiven] = useState<Record<number, bigint>>({
    [ResourcesIds.Crossbowman]: 0n,
    [ResourcesIds.Knight]: 0n,
    [ResourcesIds.Paladin]: 0n,
  });

  const protector = useComponentValue(Protector, getEntityIdFromKeys([BigInt(structureEntityId || 0)]));

  const protectorArmyTroops = useComponentValue(
    Army,
    getEntityIdFromKeys([BigInt(takerArmy?.entity_id || protector?.army_id || 0)]),
  )?.troops;

  const attackerArmyTroops = useComponentValue(Army, getEntityIdFromKeys([BigInt(giverArmyEntityId)]))!.troops;

  const totalTroopsReceiver = useMemo(() => {
    return (
      BigInt(Object.values(attackerArmyTroops || {}).reduce((a, b) => Number(a) + Number(b), 0)) /
      BigInt(EternumGlobalConfig.resources.resourcePrecision)
    );
  }, [attackerArmyTroops]);

  // only use attackerArmyTroops because defending armies don't have troops limits
  const remainingTroops = useMemo(() => {
    const totalTroopsGiven = Object.values(troopsGiven).reduce((a, b) => a + b, 0n);
    const totalTroops = totalTroopsGiven + totalTroopsReceiver;
    return BigInt(MAX_TROOPS_PER_ARMY) > totalTroops ? BigInt(MAX_TROOPS_PER_ARMY) - totalTroops : 0n;
  }, [troopsGiven, totalTroopsReceiver]);

  const getMaxTroopCountForAttackingArmy = (amount: bigint, troopId: string) => {
    return Math.min(Number(amount), Number(remainingTroops) + Number(troopsGiven[Number(troopId)]));
  };

  const createProtector = async () => {
    setLoading(true);
    await create_army({
      signer: account,
      is_defensive_army: true,
      army_owner_id: structureEntityId!,
    });
    setLoading(false);
  };

  const [transferDirection, setTransferDirection] = useState<"to" | "from">("to");

  const mergeTroops = async () => {
    setLoading(true);
    await army_merge_troops({
      signer: account,
      from_army_id: transferDirection === "to" ? giverArmyEntityId : takerArmy?.entity_id || protector!.army_id,
      to_army_id: transferDirection === "to" ? takerArmy?.entity_id || protector!.army_id : giverArmyEntityId,
      troops: {
        knight_count: troopsGiven[ResourcesIds.Knight] * BigInt(RESOURCE_PRECISION),
        paladin_count: troopsGiven[ResourcesIds.Paladin] * BigInt(RESOURCE_PRECISION),
        crossbowman_count: troopsGiven[ResourcesIds.Crossbowman] * BigInt(RESOURCE_PRECISION),
      },
    });
    setLoading(false);
    setTroopsGiven({
      [ResourcesIds.Crossbowman]: 0n,
      [ResourcesIds.Knight]: 0n,
      [ResourcesIds.Paladin]: 0n,
    });
  };

  const handleTroopsGivenChange = (resourceId: string, amount: bigint) => {
    setTroopsGiven((prev) => ({ ...prev, [resourceId]: amount }));
  };

  return (
    <div className="flex flex-col">
      {transferDirection === "from" && (
        <>
          <div className="text-xs text-yellow-500 mb-2">
            ⚠️ Maximum troops per attacking army is {formatNumber(MAX_TROOPS_PER_ARMY, 0)}
          </div>
          <div className="text-xs mb-2">Total troops in attacking army: {Number(totalTroopsReceiver)}</div>
        </>
      )}
      <div className="flex flex-row justify-around items-center">
        <div className="w-[60%] mr-1 bg-gold/20">
          <p className="pt-2 pb-1 text-center">{giverArmy.name}</p>
          {Object.entries(troopsToFormat(attackerArmyTroops)).map(([resourceId, amount]: [string, bigint]) => {
            return (
              <div
                className="grid grid-cols-6 hover:bg-gold/30 justify-around items-center h-12 gap-2 px-1 mb-1"
                key={resourceId}
              >
                <Troop className="col-span-1" troopId={Number(resourceId)} />

<<<<<<< HEAD
                  <div className=" flex flex-col text-xs font-bold">
                    <p>Avail.</p>
                    <p>
                      {transferDirection === "to"
                        ? `[${currencyFormat(
                            amount - troopsGiven[Number(resourceId)] * BigInt(RESOURCE_PRECISION),
                            0,
                          )}]`
                        : `[${currencyFormat(amount, 0)}]` + ` +${troopsGiven[Number(resourceId)]}`}
                    </p>
                  </div>
=======
                <div className="flex flex-col text-xs text-center self-center font-bold col-span-2">
                  <p>Avail.</p>
                  <p
                    className={`${
                      transferDirection === "to" &&
                      troopsGiven[Number(resourceId)] * BigInt(EternumGlobalConfig.resources.resourceMultiplier) !== 0n
                        ? "text-red"
                        : ""
                    }`}
                  >
                    {transferDirection === "to"
                      ? `[${currencyFormat(
                          Number(
                            amount -
                              troopsGiven[Number(resourceId)] *
                                BigInt(EternumGlobalConfig.resources.resourceMultiplier),
                          ),
                          0,
                        )}]`
                      : `[${currencyFormat(Number(amount), 0)}]`}
                  </p>
>>>>>>> 0acaab56
                </div>

                {transferDirection === "to" && (
                  <NumberInput
<<<<<<< HEAD
                    className="w-1/2"
                    max={Number(amount) / RESOURCE_PRECISION}
=======
                    className="col-span-3 rounded-lg"
                    max={Number(amount) / EternumGlobalConfig.resources.resourceMultiplier}
>>>>>>> 0acaab56
                    min={0}
                    step={100}
                    value={Number(troopsGiven[Number(resourceId)])}
                    onChange={(amount) => handleTroopsGivenChange(resourceId, BigInt(amount))}
                  />
                )}
                {transferDirection === "from" && (
                  <div
                    className={`text-lg font-bold col-span-3 text-center ${
                      troopsGiven[Number(resourceId)] !== 0n ? `text-green` : ""
                    }`}
                  >{`+${troopsGiven[Number(resourceId)]}`}</div>
                )}
              </div>
            );
          })}
        </div>

        <div className="w-[60%] ml-1 bg-gold/20">
          <p className="pt-2 pb-1 text-center">Transfer {transferDirection}</p>
          {!protector && !takerArmy ? (
            <Button variant={"primary"} onClick={createProtector}>
              Create defending army
            </Button>
          ) : (
            protectorArmyTroops &&
            Object.entries(troopsToFormat(protectorArmyTroops!)).map(([resourceId, amount]: [string, bigint]) => {
              return (
                <div
                  className="grid grid-cols-6 hover:bg-gold/30 justify-around items-center h-12 gap-2 px-1 mb-1"
                  key={resourceId}
                >
                  <Troop troopId={Number(resourceId)} />

<<<<<<< HEAD
                    <div className="flex flex-col text-xs font-bold">
                      <p>Avail.</p>
                      <p>
                        {transferDirection === "from"
                          ? `[${currencyFormat(
                              amount - troopsGiven[Number(resourceId)] * BigInt(RESOURCE_PRECISION),
                              0,
                            )}]`
                          : `[${currencyFormat(amount, 0)}]` + ` +${troopsGiven[Number(resourceId)]}`}
                      </p>
                    </div>
                  </div>
                  {transferDirection === "from" && (
                    <NumberInput
                      className="w-1/2"
                      max={Number(amount) / RESOURCE_PRECISION}
=======
                  <div className="flex flex-col text-xs text-center self-center font-bold col-span-2">
                    <p>Avail.</p>
                    <p
                      className={`${
                        transferDirection === "from" &&
                        troopsGiven[Number(resourceId)] * BigInt(EternumGlobalConfig.resources.resourceMultiplier) !==
                          0n
                          ? "text-red"
                          : ""
                      }`}
                    >
                      {transferDirection === "from"
                        ? `[${currencyFormat(
                            Number(
                              amount -
                                troopsGiven[Number(resourceId)] *
                                  BigInt(EternumGlobalConfig.resources.resourceMultiplier),
                            ),
                            0,
                          )}]`
                        : `[${currencyFormat(Number(amount), 0)}]`}
                    </p>
                  </div>
                  {transferDirection === "from" && (
                    <NumberInput
                      className="col-span-3 rounded-lg"
                      max={getMaxTroopCountForAttackingArmy(amount, resourceId)}
>>>>>>> 0acaab56
                      min={0}
                      step={100}
                      value={Number(troopsGiven[Number(resourceId)])}
                      onChange={(amount) => handleTroopsGivenChange(resourceId, BigInt(amount))}
                    />
                  )}
                  {transferDirection === "to" && (
                    <div
                      className={`text-lg font-bold col-span-3 text-center ${
                        troopsGiven[Number(resourceId)] !== 0n ? `text-green` : ""
                      }`}
                    >{`+${troopsGiven[Number(resourceId)]}`}</div>
                  )}
                </div>
              );
            })
          )}
        </div>
      </div>
      <div className="my-3 w-full flex justify-center">
        <Button
          className="self-center m-auto h-[3vh] p-4"
          size="md"
          onClick={() => {
            setTransferDirection(transferDirection === "to" ? "from" : "to");
            setTroopsGiven({
              [ResourcesIds.Crossbowman]: 0n,
              [ResourcesIds.Knight]: 0n,
              [ResourcesIds.Paladin]: 0n,
            });
          }}
        >
          <ArrowRight size={24} className={`${transferDirection === "to" ? "" : "rotate-180"} duration-300`} />
        </Button>
      </div>

      <Button
        onClick={mergeTroops}
        isLoading={loading}
        variant="primary"
        disabled={Object.values(troopsGiven).every((amount) => amount === 0n) || (!protector && !takerArmy)}
      >
        Reinforce
      </Button>
    </div>
  );
};

const Troop = ({ troopId, className }: { troopId: number; className?: string }) => {
  const setTooltip = useUIStore((state) => state.setTooltip);

  return (
    <div
      onMouseEnter={() => {
        setTooltip({
          position: "top",
          content: <>{ResourcesIds[troopId]}</>,
        });
      }}
      onMouseLeave={() => {
        setTooltip(null);
      }}
      className={`flex flex-col font-bold ${className}`}
    >
      <ResourceIcon withTooltip={false} resource={ResourcesIds[troopId]} size="lg" />
    </div>
  );
};<|MERGE_RESOLUTION|>--- conflicted
+++ resolved
@@ -1,3 +1,4 @@
+import { ClientConfigManager } from "@/dojo/modelManager/ClientConfigManager";
 import { useDojo } from "@/hooks/context/DojoContext";
 import { ArmyInfo } from "@/hooks/helpers/useArmies";
 import { getStructureAtPosition } from "@/hooks/helpers/useStructures";
@@ -6,22 +7,13 @@
 import Button from "@/ui/elements/Button";
 import { NumberInput } from "@/ui/elements/NumberInput";
 import { ResourceIcon } from "@/ui/elements/ResourceIcon";
-<<<<<<< HEAD
-import { currencyFormat } from "@/ui/utils/utils";
-
-import { ID, RESOURCE_PRECISION, ResourcesIds } from "@bibliothecadao/eternum";
-
-=======
 import { currencyFormat, formatNumber } from "@/ui/utils/utils";
-import { EternumGlobalConfig, ID, ResourcesIds, U32_MAX } from "@bibliothecadao/eternum";
->>>>>>> 0acaab56
+import { ID, RESOURCE_MULTIPLIER, RESOURCE_PRECISION, ResourcesIds } from "@bibliothecadao/eternum";
 import { useComponentValue } from "@dojoengine/react";
 import { getEntityIdFromKeys } from "@dojoengine/utils";
 import { ArrowRight } from "lucide-react";
 import { useMemo, useState } from "react";
 import { StructureListItem } from "../worldmap/structures/StructureListItem";
-
-const MAX_TROOPS_PER_ARMY = EternumGlobalConfig.troop.maxTroopCount;
 
 export const StructureCard = ({
   position,
@@ -111,6 +103,8 @@
       systemCalls: { army_merge_troops, create_army },
     },
   } = useDojo();
+  const config = ClientConfigManager.instance();
+  const maxTroopsPerArmy = config.getTroopConfig().maxTroopCount;
 
   const [loading, setLoading] = useState<boolean>(false);
 
@@ -132,7 +126,7 @@
   const totalTroopsReceiver = useMemo(() => {
     return (
       BigInt(Object.values(attackerArmyTroops || {}).reduce((a, b) => Number(a) + Number(b), 0)) /
-      BigInt(EternumGlobalConfig.resources.resourcePrecision)
+      BigInt(RESOURCE_PRECISION)
     );
   }, [attackerArmyTroops]);
 
@@ -140,7 +134,7 @@
   const remainingTroops = useMemo(() => {
     const totalTroopsGiven = Object.values(troopsGiven).reduce((a, b) => a + b, 0n);
     const totalTroops = totalTroopsGiven + totalTroopsReceiver;
-    return BigInt(MAX_TROOPS_PER_ARMY) > totalTroops ? BigInt(MAX_TROOPS_PER_ARMY) - totalTroops : 0n;
+    return BigInt(maxTroopsPerArmy) > totalTroops ? BigInt(maxTroopsPerArmy) - totalTroops : 0n;
   }, [troopsGiven, totalTroopsReceiver]);
 
   const getMaxTroopCountForAttackingArmy = (amount: bigint, troopId: string) => {
@@ -188,7 +182,7 @@
       {transferDirection === "from" && (
         <>
           <div className="text-xs text-yellow-500 mb-2">
-            ⚠️ Maximum troops per attacking army is {formatNumber(MAX_TROOPS_PER_ARMY, 0)}
+            ⚠️ Maximum troops per attacking army is {formatNumber(maxTroopsPerArmy, 0)}
           </div>
           <div className="text-xs mb-2">Total troops in attacking army: {Number(totalTroopsReceiver)}</div>
         </>
@@ -204,52 +198,28 @@
               >
                 <Troop className="col-span-1" troopId={Number(resourceId)} />
 
-<<<<<<< HEAD
-                  <div className=" flex flex-col text-xs font-bold">
-                    <p>Avail.</p>
-                    <p>
-                      {transferDirection === "to"
-                        ? `[${currencyFormat(
-                            amount - troopsGiven[Number(resourceId)] * BigInt(RESOURCE_PRECISION),
-                            0,
-                          )}]`
-                        : `[${currencyFormat(amount, 0)}]` + ` +${troopsGiven[Number(resourceId)]}`}
-                    </p>
-                  </div>
-=======
                 <div className="flex flex-col text-xs text-center self-center font-bold col-span-2">
                   <p>Avail.</p>
                   <p
                     className={`${
-                      transferDirection === "to" &&
-                      troopsGiven[Number(resourceId)] * BigInt(EternumGlobalConfig.resources.resourceMultiplier) !== 0n
+                      transferDirection === "to" && troopsGiven[Number(resourceId)] * BigInt(RESOURCE_MULTIPLIER) !== 0n
                         ? "text-red"
                         : ""
                     }`}
                   >
                     {transferDirection === "to"
                       ? `[${currencyFormat(
-                          Number(
-                            amount -
-                              troopsGiven[Number(resourceId)] *
-                                BigInt(EternumGlobalConfig.resources.resourceMultiplier),
-                          ),
+                          Number(amount - troopsGiven[Number(resourceId)] * BigInt(RESOURCE_MULTIPLIER)),
                           0,
                         )}]`
                       : `[${currencyFormat(Number(amount), 0)}]`}
                   </p>
->>>>>>> 0acaab56
                 </div>
 
                 {transferDirection === "to" && (
                   <NumberInput
-<<<<<<< HEAD
-                    className="w-1/2"
+                    className="col-span-3 rounded-lg"
                     max={Number(amount) / RESOURCE_PRECISION}
-=======
-                    className="col-span-3 rounded-lg"
-                    max={Number(amount) / EternumGlobalConfig.resources.resourceMultiplier}
->>>>>>> 0acaab56
                     min={0}
                     step={100}
                     value={Number(troopsGiven[Number(resourceId)])}
@@ -284,42 +254,19 @@
                 >
                   <Troop troopId={Number(resourceId)} />
 
-<<<<<<< HEAD
-                    <div className="flex flex-col text-xs font-bold">
-                      <p>Avail.</p>
-                      <p>
-                        {transferDirection === "from"
-                          ? `[${currencyFormat(
-                              amount - troopsGiven[Number(resourceId)] * BigInt(RESOURCE_PRECISION),
-                              0,
-                            )}]`
-                          : `[${currencyFormat(amount, 0)}]` + ` +${troopsGiven[Number(resourceId)]}`}
-                      </p>
-                    </div>
-                  </div>
-                  {transferDirection === "from" && (
-                    <NumberInput
-                      className="w-1/2"
-                      max={Number(amount) / RESOURCE_PRECISION}
-=======
                   <div className="flex flex-col text-xs text-center self-center font-bold col-span-2">
                     <p>Avail.</p>
                     <p
                       className={`${
                         transferDirection === "from" &&
-                        troopsGiven[Number(resourceId)] * BigInt(EternumGlobalConfig.resources.resourceMultiplier) !==
-                          0n
+                        troopsGiven[Number(resourceId)] * BigInt(RESOURCE_MULTIPLIER) !== 0n
                           ? "text-red"
                           : ""
                       }`}
                     >
                       {transferDirection === "from"
                         ? `[${currencyFormat(
-                            Number(
-                              amount -
-                                troopsGiven[Number(resourceId)] *
-                                  BigInt(EternumGlobalConfig.resources.resourceMultiplier),
-                            ),
+                            Number(amount - troopsGiven[Number(resourceId)] * BigInt(RESOURCE_MULTIPLIER)),
                             0,
                           )}]`
                         : `[${currencyFormat(Number(amount), 0)}]`}
@@ -329,7 +276,6 @@
                     <NumberInput
                       className="col-span-3 rounded-lg"
                       max={getMaxTroopCountForAttackingArmy(amount, resourceId)}
->>>>>>> 0acaab56
                       min={0}
                       step={100}
                       value={Number(troopsGiven[Number(resourceId)])}
