import { LeaderboardManager } from "@/dojo/modelManager/LeaderboardManager";
import { calculateCompletionPoints } from "@/dojo/modelManager/utils/LeaderboardUtils";
import { useDojo } from "@/hooks/context/DojoContext";
import { useContributions } from "@/hooks/helpers/useContributions";
import { ProgressWithPercentage, useHyperstructures, useUpdates } from "@/hooks/helpers/useHyperstructures";
import Button from "@/ui/elements/Button";
import TextInput from "@/ui/elements/TextInput";
import { currencyIntlFormat, displayAddress } from "@/ui/utils/utils";
<<<<<<< HEAD
import { ConfigManager, MAX_NAME_LENGTH } from "@bibliothecadao/eternum";
=======
import {
  ContractAddress,
  EternumGlobalConfig,
  HYPERSTRUCTURE_POINTS_PER_CYCLE,
  HYPERSTRUCTURE_TOTAL_COSTS_SCALED,
  MAX_NAME_LENGTH,
} from "@bibliothecadao/eternum";
>>>>>>> 0f111b62
import { useMemo, useState } from "react";
import { HyperstructureDetails } from "./HyperstructureDetails";
import { HyperstructureResourceChip } from "./HyperstructureResourceChip";
import useUIStore from "@/hooks/store/useUIStore";

enum Loading {
  None,
  Contribute,
  ChangeName,
}

export const HyperstructurePanel = ({ entity }: any) => {
  const {
    account: { account },
    network: { provider },
    setup: {
      systemCalls: { contribute_to_construction },
    },
  } = useDojo();

  const configManager = ConfigManager.instance();
  const resourcePrecision = configManager.getResourcePrecision();
  const hyperstructurePointsPerCycle = configManager.getConfig().hyperstructurePointsPerCycle;
  const hyperstructureTotalCostsScaled = configManager.getHyperstructureTotalCostsScaled();

  const [isLoading, setIsLoading] = useState<Loading>(Loading.None);
  const [editName, setEditName] = useState(false);
  const [naming, setNaming] = useState("");
  const [resetContributions, setResetContributions] = useState(false);

  const structureEntityId = useUIStore((state) => state.structureEntityId);
  const { useProgress } = useHyperstructures();
  const { getContributionsByPlayerAddress } = useContributions();

  const progresses = useProgress(entity.entity_id);
  const contributions = getContributionsByPlayerAddress(BigInt(account.address), entity.entity_id);

  const updates = useUpdates(entity.entity_id);

  const [newContributions, setNewContributions] = useState<Record<number, number>>({});

  const contributeToConstruction = async () => {
    const formattedContributions = Object.entries(newContributions).map(([resourceId, amount]) => ({
      resource: Number(resourceId),
      amount: amount * resourcePrecision,
    }));

    setIsLoading(Loading.Contribute);
    setResetContributions(true);
    try {
      await contribute_to_construction({
        signer: account,
        contributions: formattedContributions,
        contributor_entity_id: structureEntityId,
        hyperstructure_entity_id: entity.entity_id,
      });
    } finally {
      setIsLoading(Loading.None);
      setNewContributions({});
      setResetContributions(false);
    }
  };

  const resourceElements = useMemo(() => {
    if (progresses.percentage === 100) return;
    return hyperstructureTotalCostsScaled.map(({ resource }) => {
      const progress = progresses.progresses.find(
        (progress: ProgressWithPercentage) => progress.resource_type === resource,
      );
      return (
        <HyperstructureResourceChip
          structureEntityId={structureEntityId}
          setContributions={setNewContributions}
          contributions={newContributions}
          progress={progress!}
          key={resource}
          resourceId={resource}
          resetContributions={resetContributions}
        />
      );
    });
  }, [progresses, contributions]);

  const initialPoints = useMemo(() => {
    return calculateCompletionPoints(contributions);
  }, [contributions, updates]);

  const shares = useMemo(() => {
    return LeaderboardManager.instance().getShares(ContractAddress(account.address), entity.entity_id);
  }, [contributions, updates]);

  return (
    <div className="flex flex-col h-[45vh] justify-between">
      <div className="flex flex-col mb-2 bg-blueish/10 p-3 ">
        <div className=" align-text-bottom uppercase text-xs">Owner: {`${displayAddress(entity.owner)}`}</div>
        <div className="flex flex-row justify-between items-baseline">
          {editName ? (
            <div className="flex space-x-2">
              <TextInput
                placeholder="Type Name"
                className="h-full"
                value={naming}
                onChange={(name) => setNaming(name)}
                maxLength={MAX_NAME_LENGTH}
              />
              <Button
                variant="default"
                isLoading={isLoading === Loading.ChangeName}
                disabled={isLoading !== Loading.None}
                onClick={async () => {
                  setIsLoading(Loading.ChangeName);

                  try {
                    await provider.set_entity_name({ signer: account, entity_id: entity.entity_id, name: naming });
                  } catch (e) {
                    console.error(e);
                  }

                  setIsLoading(Loading.None);
                  setEditName(false);
                }}
              >
                Change Name
              </Button>
            </div>
          ) : (
            <h3 className="truncate pr-5">{entity.name}</h3>
          )}

          {account.address === entity.owner && (
            <>
              <Button size="xs" variant="default" onClick={() => setEditName(!editName)}>
                edit name
              </Button>
            </>
          )}
        </div>
      </div>

      <div className="w-[100%] grid justify-between  m-auto mb-2  gap-2 grid-cols-4">
        <div className="p-3 bg-gold/10  gap-1 hover:bg-crimson/40 hover:animate-pulse">
          <div className="flex flex-col justify-center items-center text-center h-full">
            <div className="uppercase text-xs">Initial points received</div>
            <div className="font-bold text-xl">{currencyIntlFormat(initialPoints)}</div>
          </div>
        </div>
        <div className="p-3 bg-gold/10  gap-1 hover:bg-crimson/40 hover:animate-pulse">
          <div className="flex flex-col justify-center items-center text-center h-full">
            <div className="uppercase text-xs">Progress</div>
            <div className="font-bold text-xl">{currencyIntlFormat(progresses.percentage)}%</div>
          </div>
        </div>
<<<<<<< HEAD
        <div className="flex flex-col  p-3 bg-gold/10 clip-angled-sm gap-1 hover:bg-crimson/40 hover:animate-pulse">
          <div className="uppercase text-xs">points/cycle</div>
          <div className="font-bold text-xl ">{currencyIntlFormat(shares * hyperstructurePointsPerCycle)}</div>
=======
        <div className="p-3 bg-gold/10  gap-1 hover:bg-crimson/40 hover:animate-pulse">
          <div className="flex flex-col justify-center items-center text-center h-full">
            <div className="uppercase text-xs">Shares</div>
            <div className="font-bold text-xl">{currencyIntlFormat((shares || 0) * 100)}%</div>
          </div>
        </div>
        <div className="p-3 bg-gold/10  gap-1 hover:bg-crimson/40 hover:animate-pulse">
          <div className="flex flex-col justify-center items-center text-center h-full">
            <div className="uppercase text-xs">Points/cycle</div>
            <div className="font-bold text-xl ">
              {currencyIntlFormat((shares || 0) * HYPERSTRUCTURE_POINTS_PER_CYCLE)}
            </div>
          </div>
>>>>>>> 0f111b62
        </div>
      </div>
      <div className="overflow-y-scroll no-scrollbar h-[40vh] bg-gold/10  p-2">
        {progresses.percentage === 100 ? (
          <HyperstructureDetails hyperstructureEntityId={entity.entity_id} />
        ) : (
          <div className="">
            {resourceElements}
            <div className="flex justify-end w-full">
              <Button
                isLoading={isLoading === Loading.Contribute}
                className="mt-4 bg-gold/20"
                disabled={Object.keys(newContributions).length === 0 || isLoading !== Loading.None}
                onClick={contributeToConstruction}
              >
                Contribute
              </Button>
            </div>
          </div>
        )}
      </div>
    </div>
  );
};<|MERGE_RESOLUTION|>--- conflicted
+++ resolved
@@ -6,17 +6,16 @@
 import Button from "@/ui/elements/Button";
 import TextInput from "@/ui/elements/TextInput";
 import { currencyIntlFormat, displayAddress } from "@/ui/utils/utils";
-<<<<<<< HEAD
-import { ConfigManager, MAX_NAME_LENGTH } from "@bibliothecadao/eternum";
-=======
+
 import {
+  ConfigManager,
   ContractAddress,
   EternumGlobalConfig,
   HYPERSTRUCTURE_POINTS_PER_CYCLE,
   HYPERSTRUCTURE_TOTAL_COSTS_SCALED,
   MAX_NAME_LENGTH,
 } from "@bibliothecadao/eternum";
->>>>>>> 0f111b62
+
 import { useMemo, useState } from "react";
 import { HyperstructureDetails } from "./HyperstructureDetails";
 import { HyperstructureResourceChip } from "./HyperstructureResourceChip";
@@ -169,11 +168,11 @@
             <div className="font-bold text-xl">{currencyIntlFormat(progresses.percentage)}%</div>
           </div>
         </div>
-<<<<<<< HEAD
-        <div className="flex flex-col  p-3 bg-gold/10 clip-angled-sm gap-1 hover:bg-crimson/40 hover:animate-pulse">
-          <div className="uppercase text-xs">points/cycle</div>
-          <div className="font-bold text-xl ">{currencyIntlFormat(shares * hyperstructurePointsPerCycle)}</div>
-=======
+
+        {/* // <div className="flex flex-col  p-3 bg-gold/10 clip-angled-sm gap-1 hover:bg-crimson/40 hover:animate-pulse">
+        //   <div className="uppercase text-xs">points/cycle</div>
+        //   <div className="font-bold text-xl ">{currencyIntlFormat(shares * hyperstructurePointsPerCycle)}</div> */}
+
         <div className="p-3 bg-gold/10  gap-1 hover:bg-crimson/40 hover:animate-pulse">
           <div className="flex flex-col justify-center items-center text-center h-full">
             <div className="uppercase text-xs">Shares</div>
@@ -187,7 +186,6 @@
               {currencyIntlFormat((shares || 0) * HYPERSTRUCTURE_POINTS_PER_CYCLE)}
             </div>
           </div>
->>>>>>> 0f111b62
         </div>
       </div>
       <div className="overflow-y-scroll no-scrollbar h-[40vh] bg-gold/10  p-2">
