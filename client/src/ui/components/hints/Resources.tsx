import { Headline } from "@/ui/elements/Headline";
import { ResourceCost } from "@/ui/elements/ResourceCost";
import { ResourceIcon } from "@/ui/elements/ResourceIcon";
import { currencyFormat } from "@/ui/utils/utils";
import {
  EternumGlobalConfig,
  RESOURCE_INPUTS_SCALED,
  RESOURCE_OUTPUTS_SCALED,
  ResourcesIds,
  findResourceById,
} from "@bibliothecadao/eternum";
import { useMemo } from "react";
import { tableOfContents } from "./utils";

export const Resources = () => {
  const chapters = [
    {
      title: "Resource Production",
      content: (
        <>
          <p className="my-5">
            Every resource, with the exception of Food, requires specific inputs for production. Maintaining a
            sufficient balance of these input resources is crucial; if depleted, production will cease. To ensure a
            steady supply, engage in trade with other players or utilize banking services to manage your resource
            equilibrium effectively.
            <br />
            <br />
            Be careful though, if only one of the input resources is depleted, the consumption of the other resources
            will continue.
          </p>
          <ResourceTable />
        </>
      ),
    },
    {
      title: "Storage",
      content: (
        <p className="my-5">
          <span className="font-bold">Storehouses</span> determine your resource storage capacity. Each storehouse adds
<<<<<<< HEAD
          <span className="font-bold">
            {` ${
              EternumGlobalConfig.resources.storehouseCapacityKg /
              (EternumGlobalConfig.resources.resourceMultiplier * EternumGlobalConfig.resources.resourcePrecision)
            }M capacity per resource type`}
          </span>
          . Build more storehouses to increase storage.
=======
          <span className="font-bold"> {STOREHOUSE_CAPACITY / 1000000}M capacity per resource type</span>. Build more of
          them to increase storage.
>>>>>>> 4678c8f3
        </p>
      ),
    },
  ];

  const chapterTitles = chapters.map((chapter) => chapter.title);

  return (
    <>
      <Headline>Resources</Headline>
      {tableOfContents(chapterTitles)}

      {chapters.map((chapter) => (
        <div key={chapter.title}>
          <h2 id={chapter.title}>{chapter.title}</h2>
          {chapter.content}
        </div>
      ))}
    </>
  );
};

const ResourceTable = () => {
  const resourceTable = useMemo(() => {
    const resources = [];
    for (const resourceId of Object.keys(RESOURCE_INPUTS_SCALED) as unknown as ResourcesIds[]) {
      if (resourceId == ResourcesIds.Lords) continue;
      const calldata = {
        resource: findResourceById(Number(resourceId)),
        amount: RESOURCE_OUTPUTS_SCALED[resourceId],
        resource_type: resourceId,
        cost: RESOURCE_INPUTS_SCALED[resourceId].map((cost: any) => ({
          ...cost,
        })),
      };

      resources.push(calldata);
    }

    return resources;
  }, []);

  return (
    <table className="not-prose w-full p-2 border-gold/10">
      <thead>
        <tr>
          <th>Resource</th>
          <th>Production p/s</th>
          <th>Cost p/s</th>
        </tr>
      </thead>
      <tbody>
        {resourceTable.map((resource) => (
          <tr className="border border-gold/10" key={resource.resource_type}>
            <td>
              <ResourceIcon size="xl" resource={resource.resource?.trait || ""} />
            </td>
            <td className="text-xl text-center">{currencyFormat(resource.amount, 0)}</td>
            <td className="gap-1 flex flex-col p-2">
              {resource.cost.map((cost: any, resource_type: any) => (
                <div key={resource_type}>
                  <ResourceCost
                    resourceId={cost.resource}
                    amount={Number(currencyFormat(Number(cost.amount), 0))}
                    size="lg"
                  />
                </div>
              ))}
            </td>
          </tr>
        ))}
      </tbody>
    </table>
  );
};<|MERGE_RESOLUTION|>--- conflicted
+++ resolved
@@ -37,18 +37,13 @@
       content: (
         <p className="my-5">
           <span className="font-bold">Storehouses</span> determine your resource storage capacity. Each storehouse adds
-<<<<<<< HEAD
           <span className="font-bold">
             {` ${
               EternumGlobalConfig.resources.storehouseCapacityKg /
               (EternumGlobalConfig.resources.resourceMultiplier * EternumGlobalConfig.resources.resourcePrecision)
             }M capacity per resource type`}
           </span>
-          . Build more storehouses to increase storage.
-=======
-          <span className="font-bold"> {STOREHOUSE_CAPACITY / 1000000}M capacity per resource type</span>. Build more of
-          them to increase storage.
->>>>>>> 4678c8f3
+          . Build more of them to increase storage.
         </p>
       ),
     },
