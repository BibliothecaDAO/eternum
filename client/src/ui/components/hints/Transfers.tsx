import { BUILDING_IMAGES_PATH } from "@/ui/config";
<<<<<<< HEAD
import { BuildingType, ConfigManager, ResourcesIds } from "@bibliothecadao/eternum";
=======
>>>>>>> 0f111b62
import { Headline } from "@/ui/elements/Headline";
import { BuildingType, EternumGlobalConfig, ResourcesIds, WEIGHTS_GRAM } from "@bibliothecadao/eternum";
import { tableOfContents } from "./utils";
import { GRAMS_PER_KG } from "@/ui/constants";

export const Transfers = () => {
  const config = ConfigManager.instance().getConfig();
  const donkeyCarryCapacity = config.carryCapacity.donkey;
  const weights = config.WEIGHTS;

  const chapters = [
    {
      title: "Transport",
      content:
        "The trade menu facilitates the transfer of resources across various map locations. Ensure you have a sufficient supply of donkeys to enable these transfers.",
    },
    {
      title: "Donkeys",
      content: (
        <>
          <p>
            Donkeys are integral to Eternum's economy, serving as the primary means of resource transportation. They
            possess a finite carrying capacity, with each resource type assigned a specific weight.
          </p>
          <p>
<<<<<<< HEAD
            Donkey carry capacity: <strong>{donkeyCarryCapacity}kg</strong>
          </p>
          <div className="flex mt-4 justify-center w-full gap-8 font-bold border p-2">
            <div className="ml-2">Lords: {`${weights[ResourcesIds.Lords]} kg/unit`}</div>
            <div>Food: {`${weights[ResourcesIds.Wheat]} kg/unit`}</div>
            <div className="ml-2">Resource: {`${weights[ResourcesIds.Wood]} kg/unit`}</div>
=======
            Donkey carry capacity: <strong>{EternumGlobalConfig.carryCapacityGram.donkey / GRAMS_PER_KG} kg</strong>
          </p>
          <div className="flex mt-4 justify-center w-full gap-8 font-bold border p-2">
            <div className="ml-2">Lords: {`${WEIGHTS_GRAM[ResourcesIds.Lords] / GRAMS_PER_KG} kg/unit`}</div>
            <div>Food: {`${WEIGHTS_GRAM[ResourcesIds.Wheat] / GRAMS_PER_KG} kg/unit`}</div>
            <div className="ml-2">Resource: {`${WEIGHTS_GRAM[ResourcesIds.Wood] / GRAMS_PER_KG} kg/unit`}</div>
>>>>>>> 0f111b62
          </div>
        </>
      ),
    },
    {
      title: "Producing Donkeys",
      content: (
        <div className="flex gap-3 items-center">
          <img src={BUILDING_IMAGES_PATH[BuildingType.Market]} alt="" />
          <div className="flex flex-col">
            <p className="font-bold">Donkeys can be acquired through:</p>
            <p>
              - Production at a <span className="font-bold">market</span> facility
            </p>
            <p>
              - Acquisition via <span className="font-bold">trade</span> on the 'Lords' Market'.
            </p>
          </div>
        </div>
      ),
    },
  ];

  const chapterTitles = chapters.map((chapter) => chapter.title);

  return (
    <>
      <Headline>Transfers</Headline>
      {tableOfContents(chapterTitles)}

      {chapters.map((chapter) => (
        <div key={chapter.title}>
          <h2 id={chapter.title}>{chapter.title}</h2>
          {chapter.content}
        </div>
      ))}
    </>
  );
};<|MERGE_RESOLUTION|>--- conflicted
+++ resolved
@@ -1,10 +1,6 @@
 import { BUILDING_IMAGES_PATH } from "@/ui/config";
-<<<<<<< HEAD
-import { BuildingType, ConfigManager, ResourcesIds } from "@bibliothecadao/eternum";
-=======
->>>>>>> 0f111b62
+import { BuildingType, ConfigManager, ResourcesIds, , WEIGHTS_GRAM } from "@bibliothecadao/eternum";
 import { Headline } from "@/ui/elements/Headline";
-import { BuildingType, EternumGlobalConfig, ResourcesIds, WEIGHTS_GRAM } from "@bibliothecadao/eternum";
 import { tableOfContents } from "./utils";
 import { GRAMS_PER_KG } from "@/ui/constants";
 
@@ -28,21 +24,18 @@
             possess a finite carrying capacity, with each resource type assigned a specific weight.
           </p>
           <p>
-<<<<<<< HEAD
-            Donkey carry capacity: <strong>{donkeyCarryCapacity}kg</strong>
+
+          {/* Donkey carry capacity: <strong>{donkeyCarryCapacity}kg</strong> */}
+            Donkey carry capacity: <strong>{donkeyCarryCapacity / GRAMS_PER_KG} kg</strong>
           </p>
           <div className="flex mt-4 justify-center w-full gap-8 font-bold border p-2">
-            <div className="ml-2">Lords: {`${weights[ResourcesIds.Lords]} kg/unit`}</div>
-            <div>Food: {`${weights[ResourcesIds.Wheat]} kg/unit`}</div>
-            <div className="ml-2">Resource: {`${weights[ResourcesIds.Wood]} kg/unit`}</div>
-=======
-            Donkey carry capacity: <strong>{EternumGlobalConfig.carryCapacityGram.donkey / GRAMS_PER_KG} kg</strong>
-          </p>
-          <div className="flex mt-4 justify-center w-full gap-8 font-bold border p-2">
+            {/* <div className="ml-2">Lords: {`${weights[ResourcesIds.Lords]} kg/unit`}</div> */}
             <div className="ml-2">Lords: {`${WEIGHTS_GRAM[ResourcesIds.Lords] / GRAMS_PER_KG} kg/unit`}</div>
+            {/* <div>Food: {`${weights[ResourcesIds.Wheat]} kg/unit`}</div> */}
             <div>Food: {`${WEIGHTS_GRAM[ResourcesIds.Wheat] / GRAMS_PER_KG} kg/unit`}</div>
+            {/* <div className="ml-2">Resource: {`${weights[ResourcesIds.Wood]} kg/unit`}</div> */}
             <div className="ml-2">Resource: {`${WEIGHTS_GRAM[ResourcesIds.Wood] / GRAMS_PER_KG} kg/unit`}</div>
->>>>>>> 0f111b62
+
           </div>
         </>
       ),
