import { useDojo } from "@/hooks/context/DojoContext";
import { PlayerStructure, useEntities } from "@/hooks/helpers/useEntities";
import { useResourceManager } from "@/hooks/helpers/useResources";
import useUIStore from "@/hooks/store/useUIStore";
import Button from "@/ui/elements/Button";
import { Checkbox } from "@/ui/elements/Checkbox";
import { NumberInput } from "@/ui/elements/NumberInput";
import { ResourceIcon } from "@/ui/elements/ResourceIcon";
<<<<<<< HEAD
import { calculateDonkeysNeeded, currencyFormat, getTotalResourceWeight, multiplyByPrecision } from "@/ui/utils/utils";
import { ResourcesIds, findResourceById } from "@bibliothecadao/eternum";
import { Dispatch, SetStateAction, memo, useCallback, useEffect, useMemo, useState } from "react";
=======
import { currencyFormat } from "@/ui/utils/utils";
import { ID, ResourcesIds, findResourceById } from "@bibliothecadao/eternum";
import { Dispatch, SetStateAction, memo, useCallback, useState } from "react";
>>>>>>> 0e6630b5
import { num } from "starknet";
import { OSWindow } from "../navigation/OSWindow";

type transferCall = {
  structureId: ID;
  sender_entity_id: num.BigNumberish;
  recipient_entity_id: num.BigNumberish;
  resources: num.BigNumberish[];
  realmName: string;
};

export const RealmTransfer = memo(
  ({ resource, balance, tick }: { resource: ResourcesIds; balance: number; tick: number }) => {
    const {
      setup: {
        systemCalls: { send_resources_multiple },
      },
      account: { account },
    } = useDojo();
    const togglePopup = useUIStore((state) => state.togglePopup);

    const isOpen = useUIStore((state) => state.isPopupOpen(resource.toString()));
    const selectedStructureEntityId = useUIStore((state) => state.structureEntityId);

    const { playerStructures } = useEntities();

    const [calls, setCalls] = useState<transferCall[]>([]);

    const [type, setType] = useState<"send" | "receive">("send");

    const [resourceWeight, setResourceWeight] = useState(0);

    const neededDonkeys = useMemo(() => calculateDonkeysNeeded(resourceWeight), [resourceWeight]);

    useEffect(() => {
      const resources = calls.map((call) => {
        return {
          resourceId: Number(call.resources[0]),
          amount: Number(call.resources[1]),
        };
      });

      const totalWeight = getTotalResourceWeight(resources);

      const multipliedWeight = multiplyByPrecision(totalWeight);
      setResourceWeight(multipliedWeight);
    }, []);

    const handleTransfer = useCallback(() => {
      // setIsLoading(true);
      const cleanedCalls = calls.map(({ sender_entity_id, recipient_entity_id, resources }) => ({
        sender_entity_id,
        recipient_entity_id,
        resources,
      }));

      send_resources_multiple({
        signer: account,
        calls: cleanedCalls,
      }).finally(() => {
        // playDonkeyScreaming();
        // setIsLoading(false);
      });
    }, [calls]);

    return (
      <OSWindow
        title={findResourceById(resource)?.trait ?? ""}
        onClick={() => togglePopup(resource.toString())}
        show={isOpen}
      >
        <div className="p-1">
          <div
            className="flex space-x-2 items-center cursor-pointer"
            onClick={() => setType((prev) => (prev === "send" ? "receive" : "send"))}
          >
            <Checkbox enabled={type === "send"} />
            <div>{type === "send" ? "Send Resources" : "Receive Resources"}</div>
          </div>
        </div>
        <div className="p-4">
          <div>
            <ResourceIcon
              isLabor={false}
              withTooltip={false}
              resource={findResourceById(resource)?.trait as string}
              size="xxl"
              className="mr-3 self-center"
            />
            <div className="py-3 text-center text-xl">{currencyFormat(balance ? Number(balance) : 0, 0)}</div>
          </div>

          {playerStructures().map((structure) => (
            <RealmTransferBalance
              key={structure.entity_id}
              structure={structure}
              selectedStructureEntityId={selectedStructureEntityId}
              resource={resource}
              balance={balance}
              tick={tick}
              add={setCalls}
              type={type}
            />
          ))}

          <div className="pt-2 border-t border-gold/20">
            <div className="uppercase font-bold text-sm">
              Transfers ({calls.length} {neededDonkeys.toString()})
            </div>
            <div className="flex flex-col gap-2">
              {calls.map((call, index) => (
                <div
                  className="flex flex-row w-full justify-between p-2 gap-2 border-gold/20 bg-gold/10 border-2 rounded-md"
                  key={index}
                >
                  <div className="uppercase font-bold text-sm self-center">{call.realmName}</div>
                  <div className="self-center" self-center>
                    {call.resources[1].toLocaleString()}
                  </div>
                  <Button size="xs" onClick={() => setCalls((prev) => prev.filter((c) => c !== call))}>
                    Remove
                  </Button>
                </div>
              ))}
            </div>
          </div>

          <div className="pt-2 border-t border-gold/20">
            <Button variant="primary" size="md" onClick={handleTransfer}>
              {type === "send" ? "Send All" : "Receive All"}
            </Button>
          </div>
        </div>
      </OSWindow>
    );
  },
);

export const RealmTransferBalance = memo(
  ({
    resource,
    balance,
    structure,
    selectedStructureEntityId,
    add,
    tick,
    type,
  }: {
    resource: ResourcesIds;
    balance: number;
    structure: PlayerStructure;
    selectedStructureEntityId: number;
    add: Dispatch<SetStateAction<transferCall[]>>;
    tick: number;
    type: "send" | "receive";
  }) => {
    const [input, setInput] = useState(0);

    const resourceManager = useResourceManager(structure.entity_id, resource);

    const getBalance = useCallback(() => {
      return resourceManager.balance(tick);
    }, [resourceManager, tick]);

    const getProduction = useCallback(() => {
      return resourceManager.getProduction();
    }, [resourceManager]);

    if (structure.entity_id === selectedStructureEntityId) {
      return;
    }

    return (
      <div className="flex flex-row gap-4">
        <div className="self-center w-1/2">
          <div className="uppercase font-bold text-sm">{structure.name}</div>
          <div className="self-center">{currencyFormat(getBalance() ? Number(getBalance()) : 0, 0)}</div>
        </div>

        <NumberInput
          max={balance}
          min={0}
          step={100}
          value={input}
          onChange={(amount) => {
            setInput(amount);
            add((prev) => {
              const existingIndex = prev.findIndex((call) => call.structureId === structure.entity_id);

              if (amount === 0) {
                return prev.filter((_, i) => i !== existingIndex);
              }

              const newCall = {
                structureId: structure.entity_id,
                sender_entity_id: type === "send" ? selectedStructureEntityId : structure.entity_id,
                recipient_entity_id: type === "send" ? structure.entity_id : selectedStructureEntityId,
                resources: [resource, amount],
                realmName: structure.name,
              };

              return existingIndex === -1
                ? [...prev, newCall]
                : [...prev.slice(0, existingIndex), newCall, ...prev.slice(existingIndex + 1)];
            });
          }}
        />
      </div>
    );
  },
);<|MERGE_RESOLUTION|>--- conflicted
+++ resolved
@@ -6,15 +6,11 @@
 import { Checkbox } from "@/ui/elements/Checkbox";
 import { NumberInput } from "@/ui/elements/NumberInput";
 import { ResourceIcon } from "@/ui/elements/ResourceIcon";
-<<<<<<< HEAD
 import { calculateDonkeysNeeded, currencyFormat, getTotalResourceWeight, multiplyByPrecision } from "@/ui/utils/utils";
 import { ResourcesIds, findResourceById } from "@bibliothecadao/eternum";
 import { Dispatch, SetStateAction, memo, useCallback, useEffect, useMemo, useState } from "react";
-=======
-import { currencyFormat } from "@/ui/utils/utils";
-import { ID, ResourcesIds, findResourceById } from "@bibliothecadao/eternum";
-import { Dispatch, SetStateAction, memo, useCallback, useState } from "react";
->>>>>>> 0e6630b5
+
+import { ID } from "@bibliothecadao/eternum";
 import { num } from "starknet";
 import { OSWindow } from "../navigation/OSWindow";
 
