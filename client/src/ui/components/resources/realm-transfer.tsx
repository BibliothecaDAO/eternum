--- conflicted
+++ resolved
@@ -116,17 +116,10 @@
           ))}
 
           <div className="pt-2 border-t border-gold/20">
-<<<<<<< HEAD
-            <div className="uppercase font-bold text-sm flex items-center gap-1">
-              Transfers ({calls.length}
-              <ResourceIcon resource={findResourceById(ResourcesIds.Donkey)?.trait as string} size="sm" />
-              {neededDonkeys.toString()})
-=======
             <div className="uppercase font-bold text-sm flex gap-3">
               Transfers {calls.length} |
               <ResourceIcon resource={findResourceById(ResourcesIds.Donkey)?.trait as string} size="sm" />{" "}
               {neededDonkeys.toString()}
->>>>>>> 24887b7c
             </div>
 
             <div className="flex flex-col gap-2">
@@ -147,8 +140,7 @@
             </div>
           </div>
 
-<<<<<<< HEAD
-          <div className="pt-2 border-t border-gold/20">
+          <div className="pt-2 border-t border-gold/20 flex flex-row justify-end">
             <Button
               disabled={calls.length === 0}
               isLoading={isLoading}
@@ -156,10 +148,6 @@
               size="md"
               onClick={handleTransfer}
             >
-=======
-          <div className="pt-2 border-t border-gold/20 flex flex-row justify-end">
-            <Button isLoading={isLoading} variant="primary" size="md" onClick={handleTransfer}>
->>>>>>> 24887b7c
               {type === "send" ? "Send All" : "Receive All"}
             </Button>
           </div>
