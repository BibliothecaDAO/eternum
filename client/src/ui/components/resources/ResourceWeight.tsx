import { useResourceBalance } from "@/hooks/helpers/useResources";
import { divideByPrecision, multiplyByPrecision } from "@/ui/utils/utils";
import { EternumGlobalConfig, Resource, ResourcesIds, WEIGHTS } from "@bibliothecadao/eternum";
import { useEffect, useState } from "react";
<<<<<<< HEAD
import { useResourceBalance } from "@/hooks/helpers/useResources";
=======
import { getTotalResourceWeight } from "../cityview/realm/trade/utils";
>>>>>>> 89aa649f

export const TravelInfo = ({
  entityId,
  resources,
  travelTime,
  isPickup,
  setCanCarry,
}: {
  entityId: bigint;
  resources: Resource[];
  travelTime?: number;
  isPickup?: boolean;
  setCanCarry?: (canContinue: boolean) => void;
}) => {
  const [resourceWeight, setResourceWeight] = useState(0);
  const [donkeyBalance, setDonkeyBalance] = useState(0);
  const neededDonkeys = Math.ceil(divideByPrecision(resourceWeight) / EternumGlobalConfig.carryCapacity.donkey);

  const { getBalance } = useResourceBalance();

  useEffect(() => {
<<<<<<< HEAD
    const updateResourceWeight = async () => {
      const totalWeight = getTotalResourceWeight(resources);
      const multipliedWeight = multiplyByPrecision(totalWeight);
      setResourceWeight(multipliedWeight);

      const { balance } = await getBalance(entityId, ResourcesIds.Donkey);
      const currentDonkeyAmount = isPickup
        ? 0
        : resources.find((r) => r.resourceId === ResourcesIds.Donkey)?.amount || 0;
      const calculatedDonkeyBalance = divideByPrecision(balance) - currentDonkeyAmount;
      setDonkeyBalance(calculatedDonkeyBalance);
      setSendingDonkeys(currentDonkeyAmount);
=======
    const totalWeight = getTotalResourceWeight(resources);
    const multipliedWeight = multiplyByPrecision(totalWeight);
    setResourceWeight(multipliedWeight);
>>>>>>> 89aa649f

    const { balance } = getBalance(entityId, ResourcesIds.Donkey);
    const currentDonkeyAmount = resources.find((r) => r.resourceId === ResourcesIds.Donkey)?.amount || 0;
    const calculatedDonkeyBalance = divideByPrecision(balance) - currentDonkeyAmount;
    setDonkeyBalance(calculatedDonkeyBalance);

    if (setCanCarry) {
      setCanCarry(calculatedDonkeyBalance >= neededDonkeys);
    }
  }, [resources, entityId, resourceWeight, donkeyBalance, setCanCarry]);

  return (
    <>
      <table className="min-w-full divide-y divide-gray-200 text-sm mt-2 text-center font-bold ">
        <tbody className=" divide-y divide-gray-200 ">
          <tr>
            <td className="px-6 py-1 whitespace-nowrap  font-bold text-right">Travel Time</td>
            <td className="px-6 py-1 whitespace-nowrap text-gold text-left">
              {`${Math.floor(travelTime! / 60)} hrs ${travelTime! % 60} mins`}
            </td>
          </tr>

          <tr>
            <td className="px-6 py-1 whitespace-nowrap  font-bold text-right">Total Transfer Weight</td>
            <td className="px-6 py-1 whitespace-nowrap text-gold  text-left">{`${divideByPrecision(
              resourceWeight,
            )} kg`}</td>
          </tr>
          <tr>
            <td className="px-6 py-1 whitespace-nowrap  text-right">Donkeys Required for Transfer</td>
            <td
              className={`px-6 py-1 whitespace-nowrap text-gold text-left ${
                neededDonkeys > donkeyBalance ? "text-red" : "text-green"
              }`}
            >
              {neededDonkeys} [{donkeyBalance}]{" "}
            </td>
          </tr>
        </tbody>
      </table>
      <div className="flex text-xs mt-4 justify-center w-full gap-4 font-bold ">
        <div className="ml-2">Lords: {`${WEIGHTS[ResourcesIds.Lords]} kg/unit`}</div>
        <div>Food: {`${WEIGHTS[ResourcesIds.Wheat]} kg/unit`}</div>
        <div className="ml-2">Resource: {`${WEIGHTS[ResourcesIds.Wood]} kg/unit`}</div>
      </div>
    </>
  );
};<|MERGE_RESOLUTION|>--- conflicted
+++ resolved
@@ -1,12 +1,8 @@
-import { useResourceBalance } from "@/hooks/helpers/useResources";
 import { divideByPrecision, multiplyByPrecision } from "@/ui/utils/utils";
 import { EternumGlobalConfig, Resource, ResourcesIds, WEIGHTS } from "@bibliothecadao/eternum";
+import { getTotalResourceWeight } from "../cityview/realm/trade/utils";
 import { useEffect, useState } from "react";
-<<<<<<< HEAD
 import { useResourceBalance } from "@/hooks/helpers/useResources";
-=======
-import { getTotalResourceWeight } from "../cityview/realm/trade/utils";
->>>>>>> 89aa649f
 
 export const TravelInfo = ({
   entityId,
@@ -23,38 +19,31 @@
 }) => {
   const [resourceWeight, setResourceWeight] = useState(0);
   const [donkeyBalance, setDonkeyBalance] = useState(0);
+  const [sendingDonkeys, setSendingDonkeys] = useState(0);
   const neededDonkeys = Math.ceil(divideByPrecision(resourceWeight) / EternumGlobalConfig.carryCapacity.donkey);
 
   const { getBalance } = useResourceBalance();
 
   useEffect(() => {
-<<<<<<< HEAD
-    const updateResourceWeight = async () => {
+    const updateResourceWeight = () => {
       const totalWeight = getTotalResourceWeight(resources);
       const multipliedWeight = multiplyByPrecision(totalWeight);
       setResourceWeight(multipliedWeight);
 
-      const { balance } = await getBalance(entityId, ResourcesIds.Donkey);
+      const { balance } = getBalance(entityId, ResourcesIds.Donkey);
       const currentDonkeyAmount = isPickup
         ? 0
         : resources.find((r) => r.resourceId === ResourcesIds.Donkey)?.amount || 0;
       const calculatedDonkeyBalance = divideByPrecision(balance) - currentDonkeyAmount;
       setDonkeyBalance(calculatedDonkeyBalance);
       setSendingDonkeys(currentDonkeyAmount);
-=======
-    const totalWeight = getTotalResourceWeight(resources);
-    const multipliedWeight = multiplyByPrecision(totalWeight);
-    setResourceWeight(multipliedWeight);
->>>>>>> 89aa649f
 
-    const { balance } = getBalance(entityId, ResourcesIds.Donkey);
-    const currentDonkeyAmount = resources.find((r) => r.resourceId === ResourcesIds.Donkey)?.amount || 0;
-    const calculatedDonkeyBalance = divideByPrecision(balance) - currentDonkeyAmount;
-    setDonkeyBalance(calculatedDonkeyBalance);
+      if (setCanCarry) {
+        setCanCarry(calculatedDonkeyBalance >= neededDonkeys);
+      }
+    };
 
-    if (setCanCarry) {
-      setCanCarry(calculatedDonkeyBalance >= neededDonkeys);
-    }
+    updateResourceWeight();
   }, [resources, entityId, resourceWeight, donkeyBalance, setCanCarry]);
 
   return (
@@ -81,7 +70,7 @@
                 neededDonkeys > donkeyBalance ? "text-red" : "text-green"
               }`}
             >
-              {neededDonkeys} [{donkeyBalance}]{" "}
+              {neededDonkeys} + {sendingDonkeys} [{donkeyBalance}]{" "}
             </td>
           </tr>
         </tbody>
