--- conflicted
+++ resolved
@@ -1,32 +1,11 @@
+import { useHexPosition } from "@/hooks/helpers/useHexPosition";
+import { useSubscriptionToHyperstructureEvents } from "@/hooks/store/useLeaderBoardStore";
 import { useFetchBlockchainData } from "../../hooks/store/useBlockchainStore";
-<<<<<<< HEAD
-
-import { useSetExistingStructures } from "@/hooks/store/_mapStore";
-import useUIStore from "@/hooks/store/useUIStore";
-import { Hexagon } from "@/types";
-import { useTravelPath } from "./worldmap/hexagon/useTravelPath";
 
 export const HooksComponent = () => {
   useFetchBlockchainData();
-  useTravelPath();
-  useSetExistingStructures();
-
-  const setHexData = useUIStore((state) => state.setHexData);
-
-  useEffect(() => {
-    fetch("/jsons/hexData.json")
-      .then((response) => response.json())
-      .then((data) => setHexData(data as Hexagon[]));
-  }, []);
-=======
-import { useComputePointsLeaderboards } from "@/hooks/store/useLeaderBoardStore";
-import { useHexPosition } from "@/hooks/helpers/useHexPosition";
-
-export const HooksComponent = () => {
-  useFetchBlockchainData();
-  useComputePointsLeaderboards();
+  useSubscriptionToHyperstructureEvents();
   useHexPosition();
->>>>>>> 67caeda0
 
   return <></>;
 };