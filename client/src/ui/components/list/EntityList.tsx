--- conflicted
+++ resolved
@@ -64,23 +64,17 @@
                 key={index}
                 onClick={() => setSelectedEntity(entity)}
               >
-<<<<<<< HEAD
                 <div className="flex flex-col space-y-2">
                   <div className="flex flex-row justify-between items-center">
                     <div className="flex flex-row space-x-1 items-center">
                       {entity?.position && <ViewOnMapIcon className={"my-auto"} position={entity.position} />}
-                      <span>{entity.name}</span>
+                      <h4>{entity.name}</h4>
                     </div>
                     <ArrowRight className="w-2 fill-current" />
                   </div>
 
                   <div>{entityContent && entityContent(entity.id)}</div>
                 </div>
-=======
-                <h4>{entity.name}</h4>
-                {entityContent && entityContent(entity.id)} {/* Dynamic entity icon */}
-                <ArrowRight className="w-2 fill-current" />
->>>>>>> 92715c5f
               </li>
             ))}
           </ul>
