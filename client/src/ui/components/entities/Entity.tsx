--- conflicted
+++ resolved
@@ -128,39 +128,7 @@
               ),
           )}
       </div>
-<<<<<<< HEAD
       <DepositResources entityId={entityId} />
-=======
-      <div className="flex w-full mt-2">
-        <div className="grid w-full grid-cols-1 gap-5">
-          <div className="flex flex-col">
-            <div className="flex items-center justify-between mt-[6px] text-xxs">
-              <div className="text-xl">{entityIcon[entityType]}</div>
-              <div className="">
-                {hasResources && depositEntityId !== undefined && (
-                  <Button
-                    size="xs"
-                    className="ml-auto"
-                    isLoading={isLoading}
-                    disabled={isTraveling}
-                    onClick={() => onOffload(depositEntityId)}
-                    variant="primary"
-                    withoutSound
-                  >
-                    {`Deposit Resources`}
-                  </Button>
-                )}
-                {/* {!isTraveling && !blocked && (
-                  <Button size="xs" className="ml-auto" onClick={() => setShowTravel(true)} variant={"success"}>
-                    {"Travel"}
-                  </Button>
-                )} */}
-              </div>
-            </div>
-          </div>
-        </div>
-      </div>
->>>>>>> 43407943
     </div>
   );
 };