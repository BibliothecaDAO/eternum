--- conflicted
+++ resolved
@@ -27,14 +27,6 @@
   });
 
   const armyPosition = { x: army.x, y: army.y };
-<<<<<<< HEAD
-  const selectedEntity = useUIStore((state) => state.selectedEntity);
-  const battleAtPosition = getBattlesByPosition(armyPosition);
-  const { opponentArmiesAtPosition } = getUserArmiesAtPosition(armyPosition);
-
-  const structures = Array.from(runQuery([Has(Structure), HasValue(Position, armyPosition)]));
-=======
->>>>>>> a0185016
 
   // animation path for the army
   const { groupRef, isAnimating } = useArmyAnimation(armyPosition, army.offset, army.isMine);
@@ -48,37 +40,11 @@
     return new Vector3(army.uiPos.x + army.offset.x, 0.32, -army.uiPos.y - army.offset.y);
   }, []);
 
-<<<<<<< HEAD
-  const isSelected = useMemo(() => {
-    return (selectedEntity?.id || 0n) === BigInt(army.entity_id);
-  }, [selectedEntity, army.entity_id]);
-
-  const showCombatLabel = useMemo(() => {
-    if (battleAtPosition) return false;
-    return (
-      selectedEntity !== undefined &&
-      selectedEntity.id === BigInt(army.entity_id) &&
-      ((opponentArmiesAtPosition?.length || 0) > 0 || structures.length > 0)
-    );
-  }, [selectedEntity]);
-
-  const showBattleLabel = useMemo(() => {
-    return selectedEntity !== undefined && selectedEntity.id === BigInt(army.entity_id) && Boolean(battleAtPosition);
-  }, [selectedEntity, battleAtPosition]);
-
-=======
->>>>>>> a0185016
   return (
     <>
       <group position={initialPos} ref={groupRef} rotation={new Euler(0, deterministicRotation, 0)}>
         <ArmyFlag visible={army.isMine} rotationY={deterministicRotation} position={initialPos} />
-<<<<<<< HEAD
-        {showCombatLabel && <CombatLabel visible={isSelected} />}
-        {showBattleLabel && <BattleLabel selectedBattle={battleAtPosition} />}
-        <WarriorModel army={army} />
-=======
         <WarriorModel army={army} isAnimating={isAnimating.current} />
->>>>>>> a0185016
         <Billboard>
           <Image
             texture={armyLabel}
@@ -106,7 +72,7 @@
 
   const selectedEntity = useUIStore((state) => state.selectedEntity);
   const battleAtPosition = getBattlesByPosition(armyPosition);
-  const { opponentArmies } = getUserArmiesAtPosition(armyPosition);
+  const { opponentArmiesAtPosition } = getUserArmiesAtPosition(armyPosition);
 
   const structures = useMemo(
     () => Array.from(runQuery([Has(Structure), HasValue(Position, armyPosition)])),
@@ -122,13 +88,18 @@
     return (
       selectedEntity !== undefined &&
       selectedEntity.id === BigInt(army.entity_id) &&
-      ((opponentArmies?.length || 0) > 0 || structures.length > 0)
+      ((opponentArmiesAtPosition?.length || 0) > 0 || structures.length > 0)
     );
   }, [selectedEntity]);
+
+  const showBattleLabel = useMemo(() => {
+    return selectedEntity !== undefined && selectedEntity.id === BigInt(army.entity_id) && Boolean(battleAtPosition);
+  }, [selectedEntity, battleAtPosition]);
 
   return (
     <>
       {showCombatLabel && <CombatLabel visible={isSelected} />}
+	  {showBattleLabel && <BattleLabel selectedBattle={battleAtPosition} />}
       {isSelected && <UnitHighlight position={{ x: army.x, y: army.y }} />}
     </>
   );
