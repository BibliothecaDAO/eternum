--- conflicted
+++ resolved
@@ -98,13 +98,8 @@
     if (!isRunning && army.isMine) {
       playBuildMilitary();
     }
-<<<<<<< HEAD
-    if (selectedEntity?.id !== info.id) {
-      setSelectedEntity({ id: info.id, position: info.contractPos });
-=======
     if ((selectedEntity?.id || 0n) !== BigInt(army.entity_id) && army.isMine) {
       setSelectedEntity({ id: BigInt(army.entity_id), position: { x: army.x, y: army.y } });
->>>>>>> efddf63a
     }
   }, [army.entity_id, army.x, army.y, selectedEntity, playBuildMilitary, setSelectedEntity]);
 
