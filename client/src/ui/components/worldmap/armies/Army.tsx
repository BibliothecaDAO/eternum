import { useFrame } from "@react-three/fiber";
import { useCallback, useMemo, useRef, useState } from "react";
import useUIStore from "../../../../hooks/store/useUIStore";
import { soundSelector, useUiSounds } from "../../../../hooks/useUISound";
import { Position, UIPosition } from "@bibliothecadao/eternum";
import { WarriorModel } from "../../models/armies/WarriorModel";
import { Vector3 } from "three";
import { getUIPositionFromColRow } from "../../../utils/utils";
import { ArmyInfoLabel } from "./ArmyInfoLabel";
import { ArmyMenu } from "./ArmyMenu";
import { BannerFlag } from "../BannerFlag";

type ArmyProps = {
  info: { contractPos: Position; uiPos: UIPosition; id: bigint; order: string; isMine: boolean };
  offset: { x: number; y: number };
};

export function Army({ info, offset, ...props }: ArmyProps & JSX.IntrinsicElements["group"]) {
  const { play: playBuildMilitary } = useUiSounds(soundSelector.buildMilitary);
  const animationPaths = useUIStore((state) => state.animationPaths);
  const setAnimationPaths = useUIStore((state) => state.setAnimationPaths);
  const setSelectedEntity = useUIStore((state) => state.setSelectedEntity);
  const selectedEntity = useUIStore((state) => state.selectedEntity);

  const animationPath = animationPaths.find((path) => path.id === info.id);

  const startAnimationTimeRef = useRef<number | null>(null);

  // Deterministic rotation based on the id
  const deterministicRotation = useMemo(() => {
    return (Number(info.id) % 12) * (Math.PI / 6); // Convert to one of 12 directions in radians
  }, []);
  const [rotationY, setRotationY] = useState(deterministicRotation);

  const [hovered, setHovered] = useState(false);
  const [position, setPosition] = useState<Vector3>(
    new Vector3(info.uiPos.x + offset.x, 0.32, -info.uiPos.y - offset.y),
  );
  const [isRunning, setIsRunning] = useState(false);

  useFrame(() => {
    if (!animationPath) return;

    const now = Date.now();
    const startTime = startAnimationTimeRef.current ?? now;
    if (!startAnimationTimeRef.current) {
      setIsRunning(true);
      startAnimationTimeRef.current = now;
    }

    const uiPath = animationPath.path.map((pos) => getUIPositionFromColRow(pos.x, pos.y));
    const timeElapsed = now - startTime;
    const timeToComplete = uiPath.length * 1000;
    const progress = Math.min(timeElapsed / timeToComplete, 1);
    const pathIndex = Math.floor(progress * uiPath.length);
    const currentPath = uiPath.slice(pathIndex, pathIndex + 2);

    if (progress >= 1 || currentPath.length < 2) {
      setIsRunning(false);
      setAnimationPaths(animationPaths.filter((path) => path.id !== animationPath.id));
      startAnimationTimeRef.current = null;
      return;
    }

    const progressBetweenPoints = (progress - (1 / uiPath.length) * pathIndex) * uiPath.length;
    const applyOffset = (point: { x: number; y: number }, isFirstOrLast: boolean) => ({
      x: point.x + (isFirstOrLast ? offset.x : 0),
      y: point.y + (isFirstOrLast ? offset.y : 0),
    });

    const startPoint = applyOffset(currentPath[0], pathIndex === 0);
    const endPoint = applyOffset(currentPath[1], pathIndex === uiPath.length - 2);
    const currentPos = {
      x: startPoint.x + (endPoint.x - startPoint.x) * progressBetweenPoints,
      y: startPoint.y + (endPoint.y - startPoint.y) * progressBetweenPoints,
    };

    const direction = new Vector3(endPoint.x - startPoint.x, 0, -(endPoint.y - startPoint.y)).normalize();
    setPosition(new Vector3(currentPos.x, 0.32, -currentPos.y));

    if (!direction.equals(new Vector3(0, 0, 0))) {
      const rotation = Math.atan2(direction.x, direction.z);
      setRotationY(rotation);
    }
  });

  const onClick = useCallback(() => {
    if (!isRunning && info.isMine) {
      playBuildMilitary();
    }
    setSelectedEntity({ id: info.id, position: info.contractPos });
  }, [info.id, info.contractPos, playBuildMilitary, setSelectedEntity]);

  const onPointerIn = useCallback((e: any) => {
    e.stopPropagation();
    setHovered(true);
  }, []);
  const onPointerOut = useCallback((e: any) => {
    e.stopPropagation();
    setHovered(false);
  }, []);

  return (
    <>
      {hovered && <ArmyInfoLabel position={info.uiPos} armyId={info.id} />}
      <group position={position}>
<<<<<<< HEAD
        {selectedEntity && selectedEntity.id == info.id && <ArmyMenu />}
        {info.isMine && <ArmyFlag rotationY={rotationY} position={position} order={info.order} />}
=======
        {selectedEntity && selectedEntity.id == info.id && <ArmyMenu selectedEntityId={selectedEntity.id} />}
>>>>>>> f3294067
        <WarriorModel
          {...props}
          id={Number(info.id)}
          rotationY={rotationY}
          onContextMenu={onClick}
          onPointerEnter={onPointerIn}
          onPointerOut={onPointerOut}
          isRunning={isRunning}
          hovered={hovered}
          isFriendly={info.isMine}
        />
      </group>
    </>
  );
}

export const ArmyFlag = ({ position, order, rotationY }: { position: Vector3; order: string; rotationY: number }) => {
  return (
    <group position={[0, 2.5, 0]} rotation={[0, rotationY - Math.PI / 2, 0]} scale={0.7}>
      <BannerFlag angle={rotationY} order={order} position={[position.x, position.y, position.z + 10]}></BannerFlag>
    </group>
  );
};<|MERGE_RESOLUTION|>--- conflicted
+++ resolved
@@ -104,12 +104,8 @@
     <>
       {hovered && <ArmyInfoLabel position={info.uiPos} armyId={info.id} />}
       <group position={position}>
-<<<<<<< HEAD
-        {selectedEntity && selectedEntity.id == info.id && <ArmyMenu />}
         {info.isMine && <ArmyFlag rotationY={rotationY} position={position} order={info.order} />}
-=======
         {selectedEntity && selectedEntity.id == info.id && <ArmyMenu selectedEntityId={selectedEntity.id} />}
->>>>>>> f3294067
         <WarriorModel
           {...props}
           id={Number(info.id)}
