import { getResourceBalance } from "@/hooks/helpers/useResources";
import useUIStore from "@/hooks/store/useUIStore";
import { FELT_CENTER } from "@/ui/config";
import { BaseThreeTooltip, Position } from "@/ui/elements/BaseThreeTooltip";
import { Headline } from "@/ui/elements/Headline";
import { ResourceCost } from "@/ui/elements/ResourceCost";
import { StaminaResourceCost } from "@/ui/elements/StaminaResourceCost";
import { BuildingThumbs } from "@/ui/modules/navigation/LeftNavigationModule";
import { EternumGlobalConfig, ResourcesIds } from "@bibliothecadao/eternum";
import { useMemo } from "react";

export const ActionInfo = () => {
  const { hoveredHex, selectedEntityId, travelPaths } = useUIStore((state) => state.armyActions);
  const { getBalance } = getResourceBalance();
  const realmEntityId = useUIStore((state) => state.realmEntityId);

  const travelPath = useMemo(() => {
    if (hoveredHex) return travelPaths.get(`${hoveredHex.col + FELT_CENTER},${hoveredHex.row + FELT_CENTER}`);
  }, [hoveredHex, travelPaths]);

  const showTooltip = useMemo(() => {
    return travelPath !== undefined && travelPath.path.length >= 2 && selectedEntityId !== null;
  }, [hoveredHex, travelPath, selectedEntityId]);

  const isExplored = travelPath?.isExplored || false;

  return (
    <>
      {showTooltip && (
        <BaseThreeTooltip position={Position.CLEAN} className="w-[250px]" visible={showTooltip}>
          <Headline>{isExplored ? "Travel" : "Explore"}</Headline>

          {!isExplored && (
            <div>
              <ResourceCost
                amount={-EternumGlobalConfig.exploration.wheatBurn}
                resourceId={ResourcesIds.Wheat}
                balance={getBalance(realmEntityId, ResourcesIds.Wheat).balance}
              />
              <ResourceCost
                amount={-EternumGlobalConfig.exploration.fishBurn}
                resourceId={ResourcesIds.Fish}
                balance={getBalance(realmEntityId, ResourcesIds.Fish).balance}
              />
            </div>
          )}
          <StaminaResourceCost
            travelingEntityId={selectedEntityId!}
            isExplored={isExplored}
            travelLength={travelPath!.path.length - 1}
          />
<<<<<<< HEAD
          <div className="flex flex-row text-xs ml-1">
            <img src={BuildingThumbs.resources} className="w-6 h-6 self-center" />
            <div className="flex flex-col p-1 text-xs">
              <div>+{EternumGlobalConfig.exploration.reward} Random resource</div>
=======
          {!isExplored && (
            <div className="flex flex-row text-xs">
              <div
                style={{
                  backgroundImage: `url(${BuildingThumbs.resources})`,
                  backgroundSize: "calc(100% - 10px)",
                  backgroundPosition: "center",
                }}
                className="w-8 h-8 bg-no-repeat"
              ></div>

              <div className="flex flex-col p-1 text-xs">
                <div>+{EternumGlobalConfig.exploration.reward}</div>
                <div>Reward</div>
              </div>
>>>>>>> 3034073a
            </div>
          )}
        </BaseThreeTooltip>
      )}
    </>
  );
};<|MERGE_RESOLUTION|>--- conflicted
+++ resolved
@@ -49,28 +49,12 @@
             isExplored={isExplored}
             travelLength={travelPath!.path.length - 1}
           />
-<<<<<<< HEAD
-          <div className="flex flex-row text-xs ml-1">
-            <img src={BuildingThumbs.resources} className="w-6 h-6 self-center" />
-            <div className="flex flex-col p-1 text-xs">
-              <div>+{EternumGlobalConfig.exploration.reward} Random resource</div>
-=======
           {!isExplored && (
-            <div className="flex flex-row text-xs">
-              <div
-                style={{
-                  backgroundImage: `url(${BuildingThumbs.resources})`,
-                  backgroundSize: "calc(100% - 10px)",
-                  backgroundPosition: "center",
-                }}
-                className="w-8 h-8 bg-no-repeat"
-              ></div>
-
+            <div className="flex flex-row text-xs ml-1">
+              <img src={BuildingThumbs.resources} className="w-6 h-6 self-center" />
               <div className="flex flex-col p-1 text-xs">
-                <div>+{EternumGlobalConfig.exploration.reward}</div>
-                <div>Reward</div>
+                <div>+{EternumGlobalConfig.exploration.reward} Random resource</div>
               </div>
->>>>>>> 3034073a
             </div>
           )}
         </BaseThreeTooltip>
