--- conflicted
+++ resolved
@@ -1,8 +1,3 @@
-<<<<<<< HEAD
-import { useDojo } from "../../../../hooks/context/DojoContext";
-import { useCombat } from "../../../../hooks/helpers/useCombat";
-=======
->>>>>>> c607b05d
 import { ReactComponent as Pen } from "@/assets/icons/common/pen.svg";
 import useBlockchainStore from "../../../../hooks/store/useBlockchainStore";
 import { currencyFormat } from "../../../utils/utils";
@@ -14,14 +9,10 @@
 import { formatSecondsLeftInDaysHours } from "../../cityview/realm/labor/laborUtils";
 import { useRealm } from "../../../../hooks/helpers/useRealm";
 import { InventoryResources } from "../../resources/InventoryResources";
-import { BaseThreeTooltip } from "@/ui/elements/BaseThreeTooltip";
+import { BaseThreeTooltip, Position } from "@/ui/elements/BaseThreeTooltip";
 import { ResourceIcon } from "@/ui/elements/ResourceIcon";
-<<<<<<< HEAD
-import { useStamina } from "@/hooks/helpers/useStamina";
+import { ArmyAndName } from "@/hooks/helpers/useArmies";
 import { StaminaResource } from "@/ui/elements/StaminaResource";
-=======
-import { ArmyAndName } from "@/hooks/helpers/useArmies";
->>>>>>> c607b05d
 
 interface ArmyInfoLabelProps {
   accountAddress: string;
@@ -54,25 +45,7 @@
 
   const { entity_id, entity_owner_id, address, arrives_at, realm, troops } = info;
 
-<<<<<<< HEAD
-const RaiderInfo = ({
-  raider,
-  getRealmAddressName,
-  nextBlockTimestamp,
-  isPassiveTravel,
-  isActiveTravel,
-}: {
-  raider: CombatInfo;
-  getRealmAddressName: (name: bigint) => string;
-  nextBlockTimestamp: number | undefined;
-  isPassiveTravel: boolean;
-  isActiveTravel: boolean;
-}) => {
-  const { account, masterAccount } = useDojo();
-  const { entityOwnerId, owner, originRealmId, entityId } = raider;
-=======
   const realmId = BigInt(realm?.realm_id) || 0n;
->>>>>>> c607b05d
 
   const attackerAddressName = entity_owner_id ? getRealmAddressName(BigInt(entity_owner_id)) : "";
 
@@ -127,19 +100,10 @@
             <div className="text-green text-xxs self-center">{currencyFormat(troops.paladin_count, 0)}</div>
           </div>
         </div>
-<<<<<<< HEAD
         <div>Balance</div>
         <div className="flex flex-row justify-between">
-          <InventoryResources max={2} entityId={raider.entityId} />
-          <StaminaResource entityId={raider.entityId} />
-=======
-        <div className="flex">
-          <InventoryResources max={2} entityId={BigInt(entity_id)} title="Balance" />
-          <div>
-            <div className="uppercase font-bold mb-2">Stamina</div>
-            <div className=""> 200 </div>
-          </div>
->>>>>>> c607b05d
+          <InventoryResources max={2} entityId={BigInt(entity_id)} />
+          <StaminaResource entityId={BigInt(entity_id)} />
         </div>
       </div>
     </div>
