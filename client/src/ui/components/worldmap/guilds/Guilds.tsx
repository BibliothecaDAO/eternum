--- conflicted
+++ resolved
@@ -73,13 +73,8 @@
         toggleIsCreatingGuild={toggleIsCreatingGuild}
       />
 
-<<<<<<< HEAD
       <Button className="my-4" variant="primary" onClick={() => setViewGuildInvites(!viewGuildInvites)}>
         {viewGuildInvites ? "Tribe Rankings" : "Tribe Invites"}
-=======
-      <Button className="my-4" variant="default" onClick={() => setViewGuildInvites(!viewGuildInvites)}>
-        {viewGuildInvites ? "Guild Rankings" : "Guild Invites"}
->>>>>>> a770f1b4
       </Button>
 
       <div className="mb-4">
