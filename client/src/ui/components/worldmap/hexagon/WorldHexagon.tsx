import { useEffect, useMemo, useRef } from "react";
// @ts-ignore
import { Flags } from "@/ui/components/worldmap/Flags.jsx";
import { Subscription } from "rxjs";
import { create } from "zustand";
import { useDojo } from "../../../../hooks/context/DojoContext";
import useUIStore from "../../../../hooks/store/useUIStore.js";
import { ShardsMines } from "../../models/buildings/worldmap/ShardsMines.js";
import { Structures } from "../../models/buildings/worldmap/Structures.js";
import { Armies } from "../armies/Armies.js";
import { BiomesGrid, HexagonGrid } from "./HexLayers.js";

import { COLS, FELT_CENTER, ROWS } from "@/ui/config.js";

interface ExploredHexesState {
  exploredHexes: Map<number, Set<number>>;
  setExploredHexes: (col: number, row: number) => void;
  removeHex: (col: number, row: number) => void;
}

export const useExploredHexesStore = create<ExploredHexesState>((set) => ({
  exploredHexes: new Map<number, Set<number>>(),

  setExploredHexes: (col: number, row: number) =>
    set((state) => {
      const newMap = new Map(state.exploredHexes);
      if (!newMap.has(col)) {
        newMap.set(col, new Set());
      }
      newMap.get(col)!.add(row);
      return { exploredHexes: newMap };
    }),
  removeHex: (col: number, row: number) =>
    set((state) => {
      const newMap = new Map(state.exploredHexes);
      if (newMap.has(col)) {
        const rowSet = newMap.get(col);
        rowSet?.delete(row);
        if (rowSet?.size === 0) {
          newMap.delete(col);
        }
      }
      return { exploredHexes: newMap };
    }),
}));

export const WorldMap = () => {
  const {
    setup: {
      updates: {
        eventUpdates: { createExploreMapEvents: exploreMapEvents },
      },
    },
  } = useDojo();

  const hexData = useUIStore((state) => state.hexData);

  const hexagonGrids = useMemo(() => {
    const hexagonGrids = [];
    for (let i = 0; i < ROWS; i += 50) {
      const startRow = i;
      const endRow = startRow + 50;
      for (let j = 0; j < COLS; j += 50) {
        const startCol = j;
        const endCol = startCol + 50;
        hexagonGrids.push({ startRow, endRow, startCol, endCol });
      }
    }
    return hexagonGrids;
  }, []);

  const setExploredHexes = useExploredHexesStore((state) => state.setExploredHexes);
  const exploredHexes = useExploredHexesStore((state) => state.exploredHexes);

  const subscriptionRef = useRef<Subscription | undefined>();
  const isComponentMounted = useRef(true);

  useEffect(() => {
    if (!exploreMapEvents) return;
    const subscribeToExploreEvents = async () => {
      const observable = await exploreMapEvents();
      const subscription = observable.subscribe((event) => {
        if (!isComponentMounted.current) return;
        if (event && hexData) {
          const col = Number(event.keys[2]) - FELT_CENTER;
          const row = Number(event.keys[3]) - FELT_CENTER;
          setExploredHexes(col, row);
        }
      });
      subscriptionRef.current = subscription;
    };

    subscribeToExploreEvents();

    return () => {
      isComponentMounted.current = false;
      subscriptionRef.current?.unsubscribe(); // Ensure to unsubscribe on component unmount
    };
  }, [hexData, setExploredHexes, exploreMapEvents]);

<<<<<<< HEAD
=======
  const selectedEntity = useUIStore((state) => state.selectedEntity);
  const setHighlightPositions = useUIStore((state) => state.setHighlightPositions);

  const { useStaminaByEntityId } = useStamina();
  const stamina = useStaminaByEntityId({ travelingEntityId: selectedEntity?.id || 0n });

  const uiPath = useMemo(() => {
    if (!selectedEntity || !hexData || !stamina) return;

    const maxTravelPossible = Math.floor((stamina.amount || 0) / EternumGlobalConfig.stamina.travelCost);
    const canExplore = (stamina.amount || 0) >= EternumGlobalConfig.stamina.exploreCost;

    // console.log(maxTravelPossible);

    const path = findAccessiblePositions(
      selectedEntity.position,
      hexData,
      exploredHexes,
      maxTravelPossible,
      canExplore,
    );

    if (path.length <= 1) return;

    const uiPath: HighlightPositions = {
      pos: path.map(({ x, y }) => {
        const pos = getUIPositionFromColRow(x, y);
        return [pos.x, -pos.y];
      }),
      color: ACCESSIBLE_POSITIONS_COLOUR,
    };

    return uiPath;
  }, [selectedEntity, stamina, exploredHexes]);

  useEffect(() => {
    if (uiPath) {
      setHighlightPositions(uiPath);
    }
  }, [uiPath]);

>>>>>>> c8da0dd6
  return (
    <>
      <group rotation={[Math.PI / -2, 0, 0]} frustumCulled={true}>
        {hexagonGrids.map((grid, index) => {
          return <BiomesGrid key={index} {...grid} explored={exploredHexes} />;
        })}
        {hexagonGrids.map((grid, index) => {
          return <HexagonGrid key={index} {...grid} explored={exploredHexes} />;
        })}
      </group>
      <Armies />
      <ShardsMines />
      <Structures />
      <Flags />
    </>
  );
};<|MERGE_RESOLUTION|>--- conflicted
+++ resolved
@@ -10,7 +10,12 @@
 import { Armies } from "../armies/Armies.js";
 import { BiomesGrid, HexagonGrid } from "./HexLayers.js";
 
-import { COLS, FELT_CENTER, ROWS } from "@/ui/config.js";
+import { ACCESSIBLE_POSITIONS_COLOUR, COLS, FELT_CENTER, ROWS } from "@/ui/config.js";
+import { EternumGlobalConfig } from "@bibliothecadao/eternum";
+import { useStamina } from "@/hooks/helpers/useStamina";
+import { findAccessiblePositions } from "./utils";
+import { HighlightPositions } from "@/types";
+import { getUIPositionFromColRow } from "@/ui/utils/utils";
 
 interface ExploredHexesState {
   exploredHexes: Map<number, Set<number>>;
@@ -98,8 +103,6 @@
     };
   }, [hexData, setExploredHexes, exploreMapEvents]);
 
-<<<<<<< HEAD
-=======
   const selectedEntity = useUIStore((state) => state.selectedEntity);
   const setHighlightPositions = useUIStore((state) => state.setHighlightPositions);
 
@@ -141,7 +144,6 @@
     }
   }, [uiPath]);
 
->>>>>>> c8da0dd6
   return (
     <>
       <group rotation={[Math.PI / -2, 0, 0]} frustumCulled={true}>
