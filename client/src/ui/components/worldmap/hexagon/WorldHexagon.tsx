--- conflicted
+++ resolved
@@ -12,18 +12,10 @@
 
 import { ACCESSIBLE_POSITIONS_COLOUR, COLS, FELT_CENTER, ROWS } from "@/ui/config.js";
 import { EternumGlobalConfig } from "@bibliothecadao/eternum";
-<<<<<<< HEAD
-import { findAccessiblePositions, findAccessiblePositionsAndPaths } from "./utils.js";
-import { getUIPositionFromColRow } from "@/ui/utils/utils.js";
-import { HighlightPositions } from "@/types/index.js";
-import { useEntityQuery } from "@dojoengine/react";
-import { Has, HasValue, getComponentValue } from "@dojoengine/recs";
-=======
+import { findAccessiblePositionsAndPaths } from "./utils.js";
 import { useStamina } from "@/hooks/helpers/useStamina";
-import { findAccessiblePositions } from "./utils";
 import { HighlightPositions } from "@/types";
 import { getUIPositionFromColRow } from "@/ui/utils/utils";
->>>>>>> efddf63a
 
 interface ExploredHexesState {
   exploredHexes: Map<number, Set<number>>;
@@ -149,19 +141,9 @@
       color: ACCESSIBLE_POSITIONS_COLOUR,
     };
 
-<<<<<<< HEAD
     setHighlightPositions(uiPath);
     setTravelPaths(pathMap);
-=======
-    return uiPath;
->>>>>>> efddf63a
   }, [selectedEntity, stamina, exploredHexes]);
-
-  useEffect(() => {
-    if (uiPath) {
-      setHighlightPositions(uiPath);
-    }
-  }, [uiPath]);
 
   return (
     <>
