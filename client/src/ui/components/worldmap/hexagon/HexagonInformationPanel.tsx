--- conflicted
+++ resolved
@@ -7,9 +7,6 @@
 import { Position } from "@bibliothecadao/eternum";
 import { useMemo } from "react";
 import { StructureCard } from "../../hyperstructures/StructureCard";
-<<<<<<< HEAD
-import { ArmiesAtLocation } from "../../military/Battle";
-=======
 import { EnnemyArmies } from "../../military/Battle";
 
 type ToShow = {
@@ -18,7 +15,6 @@
   showEnnemies: boolean;
   showStructure: boolean;
 };
->>>>>>> 0622fc72
 
 export const HexagonInformationPanel = () => {
   const { clickedHex, selectedEntity, setSelectedEntity } = useUIStore(
@@ -34,26 +30,17 @@
     if (clickedHex) return { x: clickedHex.contractPos.col, y: clickedHex.contractPos.row };
   }, [clickedHex, selectedEntity]);
 
-<<<<<<< HEAD
-  const { userAttackingArmies, enemyArmies } = usePositionArmies({
-    position: { x: position?.x || 0, y: position?.y || 0 },
-=======
   const battle = useBattlesByPosition(hexPosition || { x: 0, y: 0 });
 
   const { formattedStructureAtPosition } = useStructuresPosition({ position: hexPosition || { x: 0, y: 0 } });
 
   const { userAttackingArmies, enemyArmies } = usePositionArmies({
     position: { x: hexPosition?.x || 0, y: hexPosition?.y || 0 },
->>>>>>> 0622fc72
   });
 
   const panelSelectedEntity = useMemo(() => {
     if (selectedEntity) return selectedEntity;
-<<<<<<< HEAD
-    if (userAttackingArmies.length > 0 && clickedHex) {
-=======
     if (userAttackingArmies.length > 0 && clickedHex && enemyArmies.length > 0) {
->>>>>>> 0622fc72
       const entity = {
         id: BigInt(userAttackingArmies[0].entity_id),
         position: { x: clickedHex.contractPos.col, y: clickedHex.contractPos.row },
@@ -67,8 +54,6 @@
     if (!selectedEntity) return;
     return userAttackingArmies.find((army) => BigInt(army.entity_id) === selectedEntity.id);
   }, [userAttackingArmies, selectedEntity]);
-<<<<<<< HEAD
-=======
 
   const toShow = checkWhatToShow(
     battle,
@@ -78,45 +63,10 @@
     enemyArmies,
     formattedStructureAtPosition,
   );
->>>>>>> 0622fc72
 
   return (
     hexPosition && (
       <div className="p-2">
-<<<<<<< HEAD
-        <div className="p-2 flex justify-between">
-          <h5>Coordinates</h5>
-          <div className=" font-bold flex  space-x-2 justify-between self-center ">
-            <div>{`x: ${position!.x?.toLocaleString()}`}</div>
-            <div>{`y: ${position!.y?.toLocaleString()}`}</div>
-          </div>
-        </div>
-        {panelSelectedEntity && (
-          <div className="self-center flex flex-col justify-between w-full">
-            <div className=" p-2">Select Army for battle</div>
-            <Select
-              value={panelSelectedEntity?.id.toString()}
-              onValueChange={(a: string) => {
-                setSelectedEntity({ id: BigInt(a), position });
-              }}
-            >
-              <SelectTrigger className="">
-                <SelectValue placeholder="Your armies" />
-              </SelectTrigger>
-              <SelectContent className="bg-brown text-gold">
-                {userAttackingArmies.map((army, index) => (
-                  <SelectItem
-                    className="flex justify-between text-sm"
-                    key={index}
-                    value={army.entity_id?.toString() || ""}
-                  >
-                    <h5 className="self-center flex gap-4">{army.name}</h5>
-                  </SelectItem>
-                ))}
-              </SelectContent>
-            </Select>
-          </div>
-=======
         <Coordinates position={hexPosition} />
         {toShow.showSelectableUnits && (
           <SelectActiveArmy
@@ -124,7 +74,6 @@
             setSelectedEntity={setSelectedEntity}
             userAttackingArmies={userAttackingArmies}
           />
->>>>>>> 0622fc72
         )}
         {toShow.showBattle && <div>Hello World</div>}
         {toShow.showStructure && <StructureCard position={hexPosition} ownArmySelected={ownArmySelected} />}
