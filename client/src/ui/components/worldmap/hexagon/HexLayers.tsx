import { EternumGlobalConfig, neighborOffsetsEven, neighborOffsetsOdd } from "@bibliothecadao/eternum";
import { Bvh } from "@react-three/drei";
import { throttle } from "lodash";
import { useCallback, useEffect, useMemo, useRef } from "react";
import * as THREE from "three";
import { Color, InstancedMesh, Matrix4 } from "three";
import useUIStore from "../../../../hooks/store/useUIStore";
import { Hexagon, HighlightPositions } from "../../../../types/index";
import { findDirection, getColRowFromUIPosition, getUIPositionFromColRow } from "../../../utils/utils";
import { BeachBiome } from "../../models/biomes/BeachBiome";
import { DeciduousForestBiome } from "../../models/biomes/DeciduousForestBiome";
import { DeepOceanBiome } from "../../models/biomes/DeepOceanBiome";
import { DesertBiome } from "../../models/biomes/DesertBiome";
import { GrasslandBiome } from "../../models/biomes/GrasslandBiome";
import { OceanBiome } from "../../models/biomes/OceanBiome";
import { ScorchedBiome } from "../../models/biomes/ScorchedBiome";
import { ShrublandBiome } from "../../models/biomes/ShrublandBiome";
import { SnowBiome } from "../../models/biomes/SnowBiome";
import { SubtropicalDesertBiome } from "../../models/biomes/SubtropicalDesertBiome";
import { TaigaBiome } from "../../models/biomes/TaigaBiome";
import { TemperateDesertBiome } from "../../models/biomes/TemperateDesertBiome";
import { TemperateRainforestBiome } from "../../models/biomes/TemperateRainforestBiome";
import { TropicalRainforestBiome } from "../../models/biomes/TropicalRainforestBiome";
import { TropicalSeasonalForestBiome } from "../../models/biomes/TropicalSeasonalForestBiome";
import { TundraBiome } from "../../models/biomes/TundraBiome.js";
import { createHexagonGeometry } from "./HexagonGeometry";

<<<<<<< HEAD
import { useStamina } from "@/hooks/helpers/useStamina";
import { ArmyMode } from "@/hooks/store/_mapStore";
import useBlockchainStore from "@/hooks/store/useBlockchainStore";
import { useLocation } from "wouter";
=======
import { findAccessiblePositions, findShortestPathBFS, getPositionsAtIndex, isNeighbor } from "./utils";
>>>>>>> 89e21058
import { useExplore } from "../../../../hooks/helpers/useExplore";
import { useTravel } from "../../../../hooks/helpers/useTravel";
import { useNotificationsStore } from "../../../../hooks/store/useNotificationsStore";
import { soundSelector, useUiSounds } from "../../../../hooks/useUISound";
import { HexGrid } from "../../models/biomes/HexGrid";
<<<<<<< HEAD
import { findAccessiblePositions, findShortestPathBFS, getPositionsAtIndex, isNeighbor } from "./utils";
import { DEPTH, FELT_CENTER, HEX_RADIUS } from "./WorldHexagon";

export const EXPLORE_COLOUR = 0x2563eb;
export const TRAVEL_COLOUR = 0xffce31;
const CLICKED_HEX_COLOR = 0xff5733;
const ACCESSIBLE_POSITIONS_COLOUR = 0xffffff;
=======
import { ArmyMode } from "@/hooks/store/_mapStore";
import { useStamina } from "@/hooks/helpers/useStamina";
import useBlockchainStore from "@/hooks/store/useBlockchainStore";
import {
  ACCESSIBLE_POSITIONS_COLOUR,
  CLICKED_HEX_COLOR,
  DEPTH,
  EXPLORE_COLOUR,
  FELT_CENTER,
  HEX_RADIUS,
  TRAVEL_COLOUR,
} from "@/ui/config";
import { useExploredHexesStore } from "./WorldHexagon";
>>>>>>> 89e21058

type HexagonGridProps = {
  startRow: number;
  endRow: number;
  startCol: number;
  endCol: number;
  explored: Map<number, Set<number>>;
};

type BiomeComponentType = React.ComponentType<{ hexes: Hexagon[]; zOffsets?: boolean }>;

interface BiomeComponentsMap {
  [key: string]: BiomeComponentType;
}

export const biomeComponents: BiomeComponentsMap = {
  snow: SnowBiome,
  bare: DesertBiome,
  grassland: GrasslandBiome,
  taiga: TaigaBiome,
  ocean: OceanBiome,
  deep_ocean: DeepOceanBiome,
  temperate_desert: TemperateDesertBiome,
  beach: BeachBiome,
  scorched: ScorchedBiome,
  shrubland: ShrublandBiome,
  subtropical_desert: SubtropicalDesertBiome,
  temperate_deciduous_forest: DeciduousForestBiome,
  tropical_rain_forest: TropicalRainforestBiome,
  tropical_seasonal_forest: TropicalSeasonalForestBiome,
  tundra: TundraBiome,
  temperate_rain_forest: TemperateRainforestBiome,
};

const color = new Color();

export const BiomesGrid = ({ startRow, endRow, startCol, endCol, explored }: HexagonGridProps) => {
  const hexData = useUIStore((state) => state.hexData);

  const { group } = useMemo(() => {
    if (!hexData) return { group: [], colors: [] };

    return {
      group: hexData.filter(({ col, row }) => {
        const adjustedCol = col - FELT_CENTER;
        const adjustedRow = row - FELT_CENTER;
        return adjustedCol >= startCol && adjustedCol <= endCol && adjustedRow >= startRow && adjustedRow <= endRow;
      }),
      colors: [],
    };
  }, [startRow, endRow, startCol, endCol, hexData]);

  const biomeHexes = useMemo(() => {
    const biomesAccumulator = Object.keys(biomeComponents).reduce((acc: any, biome) => {
      acc[biome] = [];
      return acc;
    }, {});

    // Function to safely add a hex to the accumulator without duplicates
    const addHexToBiomeAccumulator = (hex: any) => {
      if (!biomesAccumulator[hex.biome].includes(hex)) {
        biomesAccumulator[hex.biome].push(hex);
      }
    };

    explored.forEach((rowSet, col) => {
      if (col < startCol || col > endCol) return;
      rowSet.forEach((row) => {
        if (row < startRow || row > endRow) return;
        const tmpCol = col + FELT_CENTER;
        const tmpRow = row + FELT_CENTER;
        const hexIndex = group.findIndex((hex) => hex.col === tmpCol && hex.row === tmpRow);
        if (group[hexIndex]) {
          const { x, y, z } = getUIPositionFromColRow(group[hexIndex].col, group[hexIndex].row);
          addHexToBiomeAccumulator({ ...group[hexIndex], x, y, z });
        }
      });
    });

    return biomesAccumulator;
  }, [explored]);

  return (
    <>
      {Object.entries(biomeHexes).map(([biome, hexes]: any) => {
        const BiomeComponent = biomeComponents[biome];
        return hexes.length ? <BiomeComponent key={biome} hexes={hexes} /> : null;
      })}
      <HexGrid hexes={group} />
    </>
  );
};

export const HexagonGrid = ({ startRow, endRow, startCol, endCol, explored }: HexagonGridProps) => {
  const hexData = useUIStore((state) => state.hexData);
  const moveCameraToTarget = useUIStore((state) => state.moveCameraToTarget);
  const moveCameraToColRow = useUIStore((state) => state.moveCameraToColRow);
  const setIsLoadingScreenEnabled = useUIStore((state) => state.setIsLoadingScreenEnabled);
  const previewBuilding = useUIStore((state) => state.previewBuilding);

  const { hoverHandler, clickHandler, mouseOutHandler } = useEventHandlers(explored);

  const { group } = useMemo(() => {
    if (!hexData) return { group: [], colors: [] };
    const filteredGroup = hexData.filter((hex) => {
      const col = hex.col - FELT_CENTER;
      const row = hex.row - FELT_CENTER;
      return col >= startCol && col <= endCol && row >= startRow && row <= endRow;
    });

    return { group: filteredGroup };
  }, [startRow, endRow, startCol, endCol, hexData]);

  const revealedHexes = useMemo(() => {
    const revealed: Hexagon[] = [];
    explored.forEach((rowSet, col) => {
      if (col < startCol || col > endCol) return;
      rowSet.forEach((row) => {
        if (row < startRow || row > endRow) return;
        const tmpCol = col + FELT_CENTER;
        const tmpRow = row + FELT_CENTER;
        const hexIndex = group.findIndex((hex) => hex.col === tmpCol && hex.row === tmpRow);
        if (group[hexIndex]) {
          revealed.push(group[hexIndex]);
          const neighborOffsets = row % 2 !== 0 ? neighborOffsetsEven : neighborOffsetsOdd;
          neighborOffsets.forEach((neighbor: { i: number; j: number; direction: number }) => {
            const tmpCol = col + neighbor.i + FELT_CENTER;
            const tmpRow = row + neighbor.j + FELT_CENTER;
            const ind = group.findIndex((hex) => hex.col === tmpCol && hex.row === tmpRow);
            if (group[ind] && !revealed.some((hex) => hex.col === tmpCol && hex.row === tmpRow)) {
              revealed.push(group[ind]);
            }
          });
        }
      });
    });
    return revealed;
  }, [group, explored]);

  // Create the mesh only once when the component is mounted
  const mesh: InstancedMesh = useMemo(() => {
    const hexagonGeometry = createHexagonGeometry(HEX_RADIUS, DEPTH);
    const hexMaterial = new THREE.MeshStandardMaterial({
      color: "green",
      vertexColors: false,
      transparent: true,
      opacity: 0.4, // Start fully transparent
      wireframe: false,
    });

    const edgesGeometry = new THREE.EdgesGeometry(hexagonGeometry);
    const edgesMaterial = new THREE.LineBasicMaterial({
      color: "black",
      linewidth: 1,
      transparent: true,
      opacity: 0.4,
    });
    const edgesMesh = new THREE.LineSegments(edgesGeometry, edgesMaterial);

    const instancedMesh = new InstancedMesh(hexagonGeometry, hexMaterial, revealedHexes.length);
    let idx = 0;
    let matrix = new Matrix4();
    revealedHexes.forEach((hex) => {
      const { x, y } = getUIPositionFromColRow(hex.col, hex.row);
      matrix.setPosition(x, y, 0.31);

      instancedMesh.setMatrixAt(idx, matrix);
      instancedMesh.setColorAt(idx, color.setRGB(0.4, 0.4, 0.4));

      // Add edges to each hexagon instance
      const edges = edgesMesh.clone();
      edges.applyMatrix4(matrix);
      instancedMesh.add(edges);

      idx++;
    });

    instancedMesh.computeBoundingSphere();
    instancedMesh.frustumCulled = true;
    return instancedMesh;
  }, [revealedHexes]);

  // // Animation logic
  // useFrame((state, delta) => {
  //   const opacityIncrease = delta * 0.5; // Adjust speed here
  //   mesh.material.opacity = Math.min(mesh.material.opacity + opacityIncrease, 0.4); // Ensure it does not exceed the maximum
  // });
  const throttledHoverHandler = useMemo(() => throttle(hoverHandler, 50), []);

  const [_, setLocation] = useLocation();

  const goToHex = useCallback(
    (e: any) => {
      const intersect = e.intersections.find((intersect: any) => intersect.object instanceof THREE.InstancedMesh);
      if (!intersect) return;
      const instanceId = intersect.instanceId;
      const mesh = intersect.object;
      const pos = getPositionsAtIndex(mesh, instanceId);
      if (!pos) return;
      const colRow = getColRowFromUIPosition(pos.x, pos.y);
      moveCameraToColRow(colRow.col, colRow.row, 1.5, true);
      setTimeout(() => {
        setIsLoadingScreenEnabled(true);
      }, 1000);
      setTimeout(() => {
        setLocation(`/hex?col=${colRow.col}&row=${colRow.row}`);
      }, 1300);
    },
    [moveCameraToTarget],
  );

  return (
    <Bvh firstHitOnly>
      <group onPointerEnter={(e) => throttledHoverHandler(e)} onClick={clickHandler} onPointerOut={mouseOutHandler}>
        <primitive object={mesh} onDoubleClick={goToHex} />
      </group>
    </Bvh>
  );
};

export const useEventHandlers = (explored: Map<number, Set<number>>) => {
  const { exploreHex } = useExplore();
  const { travelToHex } = useTravel();
  const { play: playExplore } = useUiSounds(soundSelector.explore);
  const setHoveredBuildHex = useUIStore((state) => state.setHoveredBuildHex);
  const setHoveredHex = useUIStore((state) => state.setHoveredHex);
  const currentArmiesTick = useBlockchainStore((state) => state.currentArmiesTick);

  const { getStamina } = useStamina();

  const {
    hexData,
    highlightPath,
    armyMode,
    setArmyMode,
    selectedEntity,
    setClickedHex,
    clickedHex,
    setHighlightPath,
    clearSelection,
    setTargetEntity,
  } = useUIStore((state) => ({
    hexData: state.hexData,
    highlightPath: state.highlightPath,
    armyMode: state.armyMode,
    setArmyMode: state.setArmyMode,
    selectedEntity: state.selectedEntity,
    setClickedHex: state.setClickedHex,
    clickedHex: state.clickedHex,
    setHighlightPath: state.setHighlightPath,
    clearSelection: state.clearSelection,
    setTargetEntity: state.setTargetEntity,
  }));

  const setExploreNotification = useNotificationsStore((state) => state.setExploreNotification);

  // refs
  const armyModeRef = useRef<ArmyMode | null>(null);
  const selectedEntityRef = useRef(selectedEntity);
  const hexDataRef = useRef(hexData);
  const exploredHexesRef = useRef(explored);
  const highlightPathRef = useRef(highlightPath);
  const clickedHexRef = useRef(clickedHex);
  const currentArmiesTickRef = useRef(currentArmiesTick);

  useEffect(() => {
    armyModeRef.current = armyMode;
    selectedEntityRef.current = selectedEntity;
    clickedHexRef.current = clickedHex;
    hexDataRef.current = hexData;
    exploredHexesRef.current = explored;
    highlightPathRef.current = highlightPath;
    currentArmiesTickRef.current = currentArmiesTick;
  }, [selectedEntity, hexData, explored, highlightPath, clickedHex, currentArmiesTickRef]);

  const hoverHandler = useCallback(
    (e: any) => {
      const intersect = e.intersections.find((intersect: any) => intersect.object instanceof THREE.InstancedMesh);
      if (!intersect) return;

      const instanceId = intersect.instanceId;
      const mesh = intersect.object;
      const pos = getPositionsAtIndex(mesh, instanceId);
      if (!pos || !hexDataRef.current || !exploredHexesRef.current) return;

      const coord = getColRowFromUIPosition(pos.x, pos.y, false);
      setHoveredHex({
        col: coord.col,
        row: coord.row,
      });
      setHoveredBuildHex({
        col: coord.col,
        row: coord.row,
      });

      if (!selectedEntityRef.current) {
        const positions = [[pos.x, -pos.y]];
        if (clickedHexRef.current) {
          positions.push(clickedHexRef.current.uiPos);
        }
        // setHighlightPositions({ pos: positions, color: CLICKED_HEX_COLOR } as HighlightPositions);
        return;
      }

      const selectedEntityPosition = getUIPositionFromColRow(
        selectedEntityRef.current.position.x,
        selectedEntityRef.current.position.y,
      );

      handleTravelMode({ pos });
      handleExploreMode({ pos, selectedEntityPosition });
    },
    [setHighlightPath],
  );

  const mouseOutHandler = useCallback((e: any) => {
    setHoveredHex(undefined);
  }, []);

  function handleTravelMode({ pos }: any) {
    const stamina = getStamina({
      travelingEntityId: selectedEntityRef!.current!.id || 0n,
      armiesTick: currentArmiesTickRef!.current,
    });
    if (!stamina) return;
    const colRow = getColRowFromUIPosition(pos.x, pos.y);

    if (!exploredHexesRef.current.get(colRow.col - FELT_CENTER)?.has(colRow.row - FELT_CENTER)) {
      setArmyMode(null);
      setHighlightPath({ pos: [], color: 0 });
      return;
    }

    let start = selectedEntityRef!.current!.position;
    const maxTravelPossible = Math.floor((stamina.amount || 0) / EternumGlobalConfig.stamina.travelCost);
    let end = { x: colRow.col, y: colRow.row };
    let path = findShortestPathBFS(start, end, hexDataRef.current || [], exploredHexesRef.current, maxTravelPossible);
    if (path.length > 1) {
      setArmyMode(ArmyMode.Travel);
      const colors = {
        pos: path.map(({ x, y }) => {
          const pos = getUIPositionFromColRow(x, y);
          return [pos.x, -pos.y];
        }),
        color: TRAVEL_COLOUR,
      } as HighlightPositions;
      setHighlightPath(colors);
    } else {
      setArmyMode(null);
    }
  }

  function handleExploreMode({ pos, selectedEntityPosition }: any) {
    const stamina = getStamina({
      travelingEntityId: selectedEntityRef!.current!.id || 0n,
      armiesTick: currentArmiesTickRef!.current,
    });
    if (!stamina) return;
    const canExplore = (stamina.amount || 0) >= EternumGlobalConfig.stamina.exploreCost;
    const colRow = getColRowFromUIPosition(pos.x, pos.y);
    if (
      canExplore &&
      selectedEntityRef?.current?.position &&
      isNeighbor(
        { x: colRow.col, y: colRow.row },
        {
          x: selectedEntityRef.current.position.x,
          y: selectedEntityRef.current.position.y,
        },
      ) &&
      !exploredHexesRef.current.get(colRow.col - FELT_CENTER)?.has(colRow.row - FELT_CENTER)
    ) {
      setArmyMode(ArmyMode.Explore);
      const uiPos = getUIPositionFromColRow(colRow.col, colRow.row);
      const colors = {
        pos: [
          [selectedEntityPosition.x, -selectedEntityPosition.y],
          [uiPos.x, -uiPos.y],
        ],
        color: EXPLORE_COLOUR,
      } as HighlightPositions;
      setHighlightPath(colors);
    }
  }

  const clickHandler = useCallback(
    (e: any) => {
      const intersect = e.intersections.find((intersect: any) => intersect.object instanceof THREE.InstancedMesh);
      if (!intersect) {
        clearSelection();
        return;
      }

      const instanceId = intersect.instanceId;
      const mesh = intersect.object;
      const pos = getPositionsAtIndex(mesh, instanceId);

      const handleHexClick = (pos: any, instanceId: any) => {
        const clickedColRow = getColRowFromUIPosition(pos.x, pos.y);
        if (
          clickedHexRef.current?.contractPos.col === clickedColRow.col &&
          clickedHexRef.current?.contractPos.row === clickedColRow.row
        ) {
          setClickedHex(undefined);
          setHighlightPath({ pos: [], color: 0 });
        } else {
          setClickedHex({
            contractPos: { col: clickedColRow.col, row: clickedColRow.row },
            uiPos: [pos.x, -pos.y, pos.z],
            hexIndex: instanceId,
          });
          setHighlightPath({ pos: [pos.x, -pos.y], color: CLICKED_HEX_COLOR });
        }
      };

      const handleArmyModeClick = (id: bigint) => {
        const path = highlightPathRef.current.pos.map((p) => {
          const colRow = getColRowFromUIPosition(p[0], -p[1]);
          return { x: colRow.col, y: colRow.row };
        });
        if (path.length > 1) {
          switch (armyModeRef.current) {
            case ArmyMode.Explore:
              handleExploreModeClick({ id, path });
              break;
            case ArmyMode.Travel:
              handleTravelModeClick({ travelingEntityId: id, path });
              break;
            default:
              clearSelection();
          }
        } else {
          clearSelection();
        }
      };

      if (pos) {
        if (!selectedEntityRef.current) {
          handleHexClick(pos, instanceId);
        } else {
          if (
            armyModeRef?.current !== undefined &&
            [ArmyMode.Travel, ArmyMode.Explore].includes(armyModeRef!.current!)
          ) {
            handleArmyModeClick(selectedEntityRef.current.id);
          } else {
            const path = highlightPathRef.current.pos.map((p) => {
              const colRow = getColRowFromUIPosition(p[0], -p[1]);
              return { x: colRow.col, y: colRow.row };
            });

            if (path.length > 0) {
              setTargetEntity(0n);
              clearSelection();
            }
          }
        }
      } else {
        clearSelection();
      }
    },
    [setHighlightPath, hexData],
  );

  async function handleTravelModeClick({ travelingEntityId, path }: { travelingEntityId: bigint; path: any[] }) {
    // travelingEntity
    if (!travelingEntityId) return;
    const directions = path
      .map((_, i) => {
        if (path[i + 1] === undefined) return undefined;
        return findDirection({ col: path[i].x, row: path[i].y }, { col: path[i + 1].x, row: path[i + 1].y });
      })
      .filter((d) => d !== undefined) as number[];
    clearSelection();
    await travelToHex({ travelingEntityId, directions, path });
  }

  async function handleExploreModeClick({ id, path }: { id: bigint; path: any[] }) {
    if (!hexData) return;
    const direction =
      path.length === 2
        ? findDirection({ col: path[0].x, row: path[0].y }, { col: path[1].x, row: path[1].y })
        : undefined;
    const hexIndex = hexData.findIndex((h) => h.col === path[1].x && h.row === path[1].y);
    const biome = hexData[hexIndex].biome;
    setExploreNotification({
      entityId: id,
      biome,
    });
    playExplore();
    clearSelection();

    await exploreHex({
      explorerId: id,
      direction,
      path,
    });
  }

  return { hoverHandler, clickHandler, mouseOutHandler };
};<|MERGE_RESOLUTION|>--- conflicted
+++ resolved
@@ -25,42 +25,22 @@
 import { TundraBiome } from "../../models/biomes/TundraBiome.js";
 import { createHexagonGeometry } from "./HexagonGeometry";
 
-<<<<<<< HEAD
 import { useStamina } from "@/hooks/helpers/useStamina";
 import { ArmyMode } from "@/hooks/store/_mapStore";
 import useBlockchainStore from "@/hooks/store/useBlockchainStore";
 import { useLocation } from "wouter";
-=======
-import { findAccessiblePositions, findShortestPathBFS, getPositionsAtIndex, isNeighbor } from "./utils";
->>>>>>> 89e21058
 import { useExplore } from "../../../../hooks/helpers/useExplore";
 import { useTravel } from "../../../../hooks/helpers/useTravel";
 import { useNotificationsStore } from "../../../../hooks/store/useNotificationsStore";
 import { soundSelector, useUiSounds } from "../../../../hooks/useUISound";
 import { HexGrid } from "../../models/biomes/HexGrid";
-<<<<<<< HEAD
 import { findAccessiblePositions, findShortestPathBFS, getPositionsAtIndex, isNeighbor } from "./utils";
-import { DEPTH, FELT_CENTER, HEX_RADIUS } from "./WorldHexagon";
+import { DEPTH, FELT_CENTER, HEX_RADIUS } from "@/ui/config";
 
 export const EXPLORE_COLOUR = 0x2563eb;
 export const TRAVEL_COLOUR = 0xffce31;
 const CLICKED_HEX_COLOR = 0xff5733;
 const ACCESSIBLE_POSITIONS_COLOUR = 0xffffff;
-=======
-import { ArmyMode } from "@/hooks/store/_mapStore";
-import { useStamina } from "@/hooks/helpers/useStamina";
-import useBlockchainStore from "@/hooks/store/useBlockchainStore";
-import {
-  ACCESSIBLE_POSITIONS_COLOUR,
-  CLICKED_HEX_COLOR,
-  DEPTH,
-  EXPLORE_COLOUR,
-  FELT_CENTER,
-  HEX_RADIUS,
-  TRAVEL_COLOUR,
-} from "@/ui/config";
-import { useExploredHexesStore } from "./WorldHexagon";
->>>>>>> 89e21058
 
 type HexagonGridProps = {
   startRow: number;
