--- conflicted
+++ resolved
@@ -24,21 +24,13 @@
 import { TropicalSeasonalForestBiome } from "../../models/biomes/TropicalSeasonalForestBiome";
 import { TundraBiome } from "../../models/biomes/TundraBiome.js";
 import { createHexagonGeometry } from "./HexagonGeometry";
-
-<<<<<<< HEAD
-import { findShortestPathBFS, getPositionsAtIndex, isNeighbor } from "./utils";
-=======
-import { useStamina } from "@/hooks/helpers/useStamina";
-import { ArmyMode } from "@/hooks/store/_mapStore";
-import useBlockchainStore from "@/hooks/store/useBlockchainStore";
 import { useLocation } from "wouter";
->>>>>>> efddf63a
 import { useExplore } from "../../../../hooks/helpers/useExplore";
 import { useTravel } from "../../../../hooks/helpers/useTravel";
 import { useNotificationsStore } from "../../../../hooks/store/useNotificationsStore";
 import { soundSelector, useUiSounds } from "../../../../hooks/useUISound";
 import { HexGrid } from "../../models/biomes/HexGrid";
-import { findAccessiblePositions, findShortestPathBFS, getPositionsAtIndex, isNeighbor } from "./utils";
+import { getPositionsAtIndex } from "./utils";
 import { DEPTH, FELT_CENTER, HEX_RADIUS } from "@/ui/config";
 
 export const EXPLORE_COLOUR = 0x2563eb;
@@ -271,7 +263,6 @@
   const { play: playExplore } = useUiSounds(soundSelector.explore);
   const setHoveredBuildHex = useUIStore((state) => state.setHoveredBuildHex);
   const setHoveredHex = useUIStore((state) => state.setHoveredHex);
-<<<<<<< HEAD
 
   const { hexData, hoveredHex, selectedEntity, setClickedHex, clickedHex, travelPaths, clearSelection } = useUIStore(
     (state) => ({
@@ -288,33 +279,6 @@
       clearSelection: state.clearSelection,
     }),
   );
-=======
-  const currentArmiesTick = useBlockchainStore((state) => state.currentArmiesTick);
-
-  const { getStamina } = useStamina();
-
-  const {
-    hexData,
-    highlightPath,
-    armyMode,
-    setArmyMode,
-    selectedEntity,
-    setClickedHex,
-    clickedHex,
-    setHighlightPath,
-    clearSelection,
-  } = useUIStore((state) => ({
-    hexData: state.hexData,
-    highlightPath: state.highlightPath,
-    armyMode: state.armyMode,
-    setArmyMode: state.setArmyMode,
-    selectedEntity: state.selectedEntity,
-    setClickedHex: state.setClickedHex,
-    clickedHex: state.clickedHex,
-    setHighlightPath: state.setHighlightPath,
-    clearSelection: state.clearSelection,
-  }));
->>>>>>> efddf63a
 
   const setExploreNotification = useNotificationsStore((state) => state.setExploreNotification);
 
@@ -355,75 +319,6 @@
     setHoveredHex(undefined);
   }, []);
 
-<<<<<<< HEAD
-=======
-  function handleTravelMode({ pos }: any) {
-    const stamina = getStamina({
-      travelingEntityId: selectedEntityRef!.current!.id || 0n,
-      armiesTick: currentArmiesTickRef!.current,
-    });
-    if (!stamina) return;
-    const colRow = getColRowFromUIPosition(pos.x, pos.y);
-
-    if (!exploredHexesRef.current.get(colRow.col - FELT_CENTER)?.has(colRow.row - FELT_CENTER)) {
-      setArmyMode(null);
-      setHighlightPath({ pos: [], color: 0 });
-      return;
-    }
-
-    let start = selectedEntityRef!.current!.position;
-    const maxTravelPossible = Math.floor((stamina.amount || 0) / EternumGlobalConfig.stamina.travelCost);
-    let end = { x: colRow.col, y: colRow.row };
-    let path = findShortestPathBFS(start, end, hexDataRef.current || [], exploredHexesRef.current, maxTravelPossible);
-    if (path.length > 1) {
-      setArmyMode(ArmyMode.Travel);
-      const colors = {
-        pos: path.map(({ x, y }) => {
-          const pos = getUIPositionFromColRow(x, y);
-          return [pos.x, -pos.y];
-        }),
-        color: TRAVEL_COLOUR,
-      } as HighlightPositions;
-      setHighlightPath(colors);
-    } else {
-      setArmyMode(null);
-    }
-  }
-
-  function handleExploreMode({ pos, selectedEntityPosition }: any) {
-    const stamina = getStamina({
-      travelingEntityId: selectedEntityRef!.current!.id || 0n,
-      armiesTick: currentArmiesTickRef!.current,
-    });
-    if (!stamina) return;
-    const canExplore = (stamina.amount || 0) >= EternumGlobalConfig.stamina.exploreCost;
-    const colRow = getColRowFromUIPosition(pos.x, pos.y);
-    if (
-      canExplore &&
-      selectedEntityRef?.current?.position &&
-      isNeighbor(
-        { x: colRow.col, y: colRow.row },
-        {
-          x: selectedEntityRef.current.position.x,
-          y: selectedEntityRef.current.position.y,
-        },
-      ) &&
-      !exploredHexesRef.current.get(colRow.col - FELT_CENTER)?.has(colRow.row - FELT_CENTER)
-    ) {
-      setArmyMode(ArmyMode.Explore);
-      const uiPos = getUIPositionFromColRow(colRow.col, colRow.row);
-      const colors = {
-        pos: [
-          [selectedEntityPosition.x, -selectedEntityPosition.y],
-          [uiPos.x, -uiPos.y],
-        ],
-        color: EXPLORE_COLOUR,
-      } as HighlightPositions;
-      setHighlightPath(colors);
-    }
-  }
-
->>>>>>> efddf63a
   const clickHandler = useCallback(
     (e: any) => {
       const intersect = e.intersections.find((intersect: any) => intersect.object instanceof THREE.InstancedMesh);
@@ -467,31 +362,8 @@
         }
       };
 
-<<<<<<< HEAD
       if (!selectedEntityRef.current) {
         handleHexClick(pos, instanceId);
-=======
-      if (pos) {
-        if (!selectedEntityRef.current) {
-          handleHexClick(pos, instanceId);
-        } else {
-          if (
-            armyModeRef?.current !== undefined &&
-            [ArmyMode.Travel, ArmyMode.Explore].includes(armyModeRef!.current!)
-          ) {
-            handleArmyModeClick(selectedEntityRef.current.id);
-          } else {
-            const path = highlightPathRef.current.pos.map((p) => {
-              const colRow = getColRowFromUIPosition(p[0], -p[1]);
-              return { x: colRow.col, y: colRow.row };
-            });
-
-            if (path.length > 0) {
-              clearSelection();
-            }
-          }
-        }
->>>>>>> efddf63a
       } else {
         handleArmyActionClick(selectedEntityRef.current.id);
       }
@@ -507,11 +379,7 @@
       })
       .filter((d) => d !== undefined) as number[];
     clearSelection();
-<<<<<<< HEAD
     await travelToHex({ travelingEntityId: id, directions, path });
-=======
-    await travelToHex({ travelingEntityId, directions, path });
->>>>>>> efddf63a
   }
 
   async function handleExploreClick({ id, path }: { id: bigint; path: any[] }) {
