<<<<<<< HEAD
=======
import { getResourceBalance } from "@/hooks/helpers/useResources";
import useRealmStore from "@/hooks/store/useRealmStore";
import useUIStore from "@/hooks/store/useUIStore";
>>>>>>> 371b02fd
import { BaseThreeTooltip, Position } from "@/ui/elements/BaseThreeTooltip";
import { Headline } from "@/ui/elements/Headline";
import { ResourceCost } from "@/ui/elements/ResourceCost";
import { StaminaResourceCost } from "@/ui/elements/StaminaResourceCost";
<<<<<<< HEAD
import { useThreeStore } from "@/hooks/store/useThreeStore";
import { FELT_CENTER } from "@/ui/config";

export const ActionInfo = () => {
  const { hoveredHex, selectedEntityId, travelPaths } = useThreeStore((state) => state.armyActions);
  const { getBalance } = useResourceBalance();
=======
import { getUIPositionFromColRow } from "@/ui/utils/utils";
import { EternumGlobalConfig, ResourcesIds } from "@bibliothecadao/eternum";
import { useMemo } from "react";

export const ActionInfo = () => {
  const travelPaths = useUIStore((state) => state.travelPaths);
  const selectedEntity = useUIStore((state) => state.selectedEntity);
  const hoveredHex = useUIStore((state) => state.hoveredHex);
  const { getBalance } = getResourceBalance();
>>>>>>> 371b02fd
  const { realmEntityId } = useRealmStore();

  const travelPath = useMemo(() => {
    if (hoveredHex) return travelPaths.get(`${hoveredHex.col + FELT_CENTER},${hoveredHex.row + FELT_CENTER}`);
  }, [hoveredHex, travelPaths]);

  const showTooltip = useMemo(() => {
    return travelPath && travelPath.path.length >= 2 && selectedEntityId !== null;
  }, [hoveredHex, travelPath, selectedEntityId]);

  const isExplored = travelPath?.isExplored || false;

  return (
    <>
      {showTooltip && (
        <BaseThreeTooltip position={Position.CLEAN} className="w-[250px]">
          <Headline>{isExplored ? "Travel" : "Explore"}</Headline>

          {!isExplored && (
            <div>
              <ResourceCost
                amount={-EternumGlobalConfig.exploration.wheatBurn}
                resourceId={ResourcesIds.Wheat}
                balance={getBalance(realmEntityId, ResourcesIds.Wheat).balance}
              />
              <ResourceCost
                amount={-EternumGlobalConfig.exploration.fishBurn}
                resourceId={ResourcesIds.Fish}
                balance={getBalance(realmEntityId, ResourcesIds.Fish).balance}
              />
            </div>
          )}
          <StaminaResourceCost
            travelingEntityId={BigInt(selectedEntityId!)}
            isExplored={isExplored}
            travelLength={travelPath!.path.length - 1}
          />
        </BaseThreeTooltip>
      )}
    </>
  );
};<|MERGE_RESOLUTION|>--- conflicted
+++ resolved
@@ -1,31 +1,17 @@
-<<<<<<< HEAD
-=======
 import { getResourceBalance } from "@/hooks/helpers/useResources";
 import useRealmStore from "@/hooks/store/useRealmStore";
-import useUIStore from "@/hooks/store/useUIStore";
->>>>>>> 371b02fd
 import { BaseThreeTooltip, Position } from "@/ui/elements/BaseThreeTooltip";
 import { Headline } from "@/ui/elements/Headline";
 import { ResourceCost } from "@/ui/elements/ResourceCost";
 import { StaminaResourceCost } from "@/ui/elements/StaminaResourceCost";
-<<<<<<< HEAD
 import { useThreeStore } from "@/hooks/store/useThreeStore";
 import { FELT_CENTER } from "@/ui/config";
-
-export const ActionInfo = () => {
-  const { hoveredHex, selectedEntityId, travelPaths } = useThreeStore((state) => state.armyActions);
-  const { getBalance } = useResourceBalance();
-=======
-import { getUIPositionFromColRow } from "@/ui/utils/utils";
 import { EternumGlobalConfig, ResourcesIds } from "@bibliothecadao/eternum";
 import { useMemo } from "react";
 
 export const ActionInfo = () => {
-  const travelPaths = useUIStore((state) => state.travelPaths);
-  const selectedEntity = useUIStore((state) => state.selectedEntity);
-  const hoveredHex = useUIStore((state) => state.hoveredHex);
+  const { hoveredHex, selectedEntityId, travelPaths } = useThreeStore((state) => state.armyActions);
   const { getBalance } = getResourceBalance();
->>>>>>> 371b02fd
   const { realmEntityId } = useRealmStore();
 
   const travelPath = useMemo(() => {
