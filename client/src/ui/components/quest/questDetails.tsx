--- conflicted
+++ resolved
@@ -15,6 +15,7 @@
 } from "@bibliothecadao/eternum";
 import clsx from "clsx";
 import { ResourceWeight } from "../resources/ResourceWeight";
+import { configManager } from "@/dojo/setup";
 
 interface StaticQuestInfo {
   name: string;
@@ -58,377 +59,340 @@
   Hyperstructure,
 }
 
-export const getQuestDetails = (configManager: ClientConfigManager) => {
-  return new Map<QuestId, StaticQuestInfo>([
-    [
-      QuestId.Settle,
-      {
-        name: "Settle",
-        description: (
-          <div className="space-y-2">
-            <p>A gift of food from the gods.</p>
-
-            <p>No action required to finish the quest.</p>
-
-            <p>Simply claim your rewards.</p>
+export const questDetails = new Map<QuestId, StaticQuestInfo>([
+  [
+    QuestId.Settle,
+    {
+      name: "Settle",
+      description: (
+        <div className="space-y-2">
+          <p>A gift of food from the gods.</p>
+
+          <p>No action required to finish the quest.</p>
+
+          <p>Simply claim your rewards.</p>
+        </div>
+      ),
+      steps: [],
+      prizes: [{ id: QuestType.Food, title: "Common Resources" }],
+      depth: 0,
+    },
+  ],
+  [
+    QuestId.BuildFood,
+    {
+      name: "Build a Farm or a Fishing Village",
+      description:
+        "Wheat and Fish are the lifeblood of your people. Go to the construction menu and build a Farm or a Fishing Village",
+      steps: [
+        navigationStep(BuildingThumbs.construction),
+        <div className="flex flex-row items-center">
+          <p>2. Select the </p>
+          <div
+            style={{
+              backgroundImage: `url(${BUILDING_IMAGES_PATH[BuildingType.Farm]})`,
+              backgroundSize: "contain",
+              backgroundPosition: "center",
+              backgroundRepeat: "no-repeat",
+            }}
+            className={clsx("text-gold overflow-hidden text-ellipsis  cursor-pointer relative h-24 w-16")}
+          ></div>
+          <p>or</p>
+          <div
+            style={{
+              backgroundImage: `url(${BUILDING_IMAGES_PATH[BuildingType.FishingVillage]})`,
+              backgroundSize: "contain",
+              backgroundPosition: "center",
+              backgroundRepeat: "no-repeat",
+            }}
+            className={clsx("text-gold overflow-hidden text-ellipsis  cursor-pointer relative h-24 w-16")}
+          ></div>
+          <p>building</p>
+        </div>,
+        <p>
+          3. Left click on a hex to build it, or right click to cancel. You can also press{" "}
+          <strong>
+            <span className="border border-gold px-1">Esc</span>
+          </strong>{" "}
+          to cancel the action.
+        </p>,
+      ],
+      prizes: [
+        { id: QuestType.CommonResources, title: "Common Resources" },
+        { id: QuestType.UncommonResources, title: "Uncommon Resources" },
+        { id: QuestType.RareResources, title: "Rare Resources" },
+        { id: QuestType.UniqueResources, title: "Unique Resources" },
+        { id: QuestType.LegendaryResources, title: "Legendary Resources" },
+        { id: QuestType.MythicResources, title: "Mythic Resources" },
+      ],
+      depth: 1,
+    },
+  ],
+  [
+    QuestId.BuildResource,
+    {
+      name: "Build a Resource Facility",
+      description: (
+        <div className="space-y-2">
+          <div>Eternum thrives on resources. Construct resource facilities to harvest them efficiently.</div>
+          <div>
+            For each farm next to your resource facility you gain a{" "}
+            <span className="font-bold text-order-brilliance">10%</span> boost in production.
           </div>
-        ),
-        steps: [],
-        prizes: [{ id: QuestType.Food, title: "Common Resources" }],
-        depth: 0,
-      },
-    ],
-    [
-      QuestId.BuildFood,
-      {
-        name: "Build a Farm or a Fishing Village",
-        description:
-          "Wheat and Fish are the lifeblood of your people. Go to the construction menu and build a Farm or a Fishing Village",
-        steps: [
-          navigationStep(BuildingThumbs.construction),
-          <div className="flex flex-row items-center">
-            <p>2. Select the </p>
-            <div
-              style={{
-                backgroundImage: `url(${BUILDING_IMAGES_PATH[BuildingType.Farm]})`,
-                backgroundSize: "contain",
-                backgroundPosition: "center",
-                backgroundRepeat: "no-repeat",
-              }}
-              className={clsx("text-gold overflow-hidden text-ellipsis  cursor-pointer relative h-24 w-16")}
-            ></div>
-            <p>or</p>
-            <div
-              style={{
-                backgroundImage: `url(${BUILDING_IMAGES_PATH[BuildingType.FishingVillage]})`,
-                backgroundSize: "contain",
-                backgroundPosition: "center",
-                backgroundRepeat: "no-repeat",
-              }}
-              className={clsx("text-gold overflow-hidden text-ellipsis  cursor-pointer relative h-24 w-16")}
-            ></div>
-            <p>building</p>
-          </div>,
+        </div>
+      ),
+      steps: [
+        navigationStep(BuildingThumbs.construction),
+        "2. Select one of the Resource Buildings in the 'Resources' tab",
+        "3. Left click on a hex to build it, or right click to cancel",
+      ],
+      prizes: [{ id: QuestType.Trade, title: "Donkeys and Lords" }],
+      depth: 2,
+    },
+  ],
+  [
+    QuestId.PauseProduction,
+    {
+      name: "Pause Production",
+      description:
+        "Resource facilities will produce resources automatically. Pause production to stop its consumption.",
+      steps: ["1. Left mouse click on the building's model", "2. Pause its production"],
+      prizes: [{ id: QuestType.PauseProduction, title: "Pause Production" }],
+      depth: 3,
+    },
+  ],
+  [
+    QuestId.CreateTrade,
+    {
+      name: "Create a Trade",
+      description: "Trading is the lifeblood of Eternum. Create a trade to start your economy",
+      steps: [navigationStep(BuildingThumbs.scale), "2. Create a 'Buy' or 'Sell' order."],
+      prizes: [{ id: QuestType.Military, title: "Claim Starting Army" }],
+      depth: 3,
+    },
+  ],
+  [
+    QuestId.CreateDefenseArmy,
+    {
+      name: "Create a Defensive Army",
+      description: "Your realm is always at risk. Create a defensive army to protect it",
+      steps: [
+        navigationStep(BuildingThumbs.military),
+        "2. Create a defensive army for your realm",
+        "3. Assign troops to it, or else your enemies can claim your realm for free!",
+      ],
+      prizes: [{ id: QuestType.CreateDefenseArmy, title: "Create Defensive Army" }],
+      depth: 4,
+    },
+  ],
+  [
+    QuestId.CreateAttackArmy,
+    {
+      name: "Create an attacking Army",
+      description: "Conquest is fulfilling. Create an attacking army to conquer your enemies",
+      steps: [
+        navigationStep(BuildingThumbs.military),
+        "2. Create an attacking army",
+        "3. Assign troops to it to conquer the map",
+      ],
+      prizes: [{ id: QuestType.FragmentMine, title: "Claim Ancient Fragments" }],
+      depth: 4,
+    },
+  ],
+  [
+    QuestId.Travel,
+    {
+      name: "Move with your Army",
+      description: (
+        <div className="space-y-4 text-base">
           <p>
-            3. Left click on a hex to build it, or right click to cancel. You can also press{" "}
-            <strong>
-              <span className="border border-gold px-1">Esc</span>
-            </strong>{" "}
-            to cancel the action.
-          </p>,
-        ],
-        prizes: [
-          { id: QuestType.CommonResources, title: "Common Resources" },
-          { id: QuestType.UncommonResources, title: "Uncommon Resources" },
-          { id: QuestType.RareResources, title: "Rare Resources" },
-          { id: QuestType.UniqueResources, title: "Unique Resources" },
-          { id: QuestType.LegendaryResources, title: "Legendary Resources" },
-          { id: QuestType.MythicResources, title: "Mythic Resources" },
-        ],
-        depth: 1,
-      },
-    ],
-    [
-      QuestId.BuildResource,
-      {
-        name: "Build a Resource Facility",
-        description: (
-          <div className="space-y-2">
-            <div>Eternum thrives on resources. Construct resource facilities to harvest them efficiently.</div>
-            <div>
-              For each farm next to your resource facility you gain a{" "}
-              <span className="font-bold text-order-brilliance">10%</span> boost in production.
+            Move your army across the world map using two methods: <strong>travel</strong> and <strong>explore</strong>.
+          </p>
+
+          <div className="grid grid-cols-2 gap-4">
+            <div className="bg-gray-800 rounded-lg p-4 shadow-md">
+              <h4 className="text-xl font-bold mb-3 text-gold">Travel</h4>
+              <ul className="space-y-2">
+                <li className="flex items-center">
+                  <span className="mr-2">🏃‍♂️</span>
+                  Costs{" "}
+                  <span className="font-semibold text-brilliance mx-1">
+                    {configManager.getTravelStaminaCost()}
+                  </span>{" "}
+                  stamina per hex
+                </li>
+                <li>
+                  <span className="mr-2">🍖</span>
+                  Consumes per hex / unit:
+                  <table className="not-prose w-full p-2 border-gold/10 mt-2">
+                    <thead>
+                      <tr>
+                        <th className="border border-gold/10 p-2">
+                          <ResourceIcon
+                            className="mr-1 text-gold"
+                            size="sm"
+                            resource={ResourcesIds[ResourcesIds.Crossbowman]}
+                          />
+                        </th>
+                        <th className="border border-gold/10 p-2">
+                          <ResourceIcon
+                            className="mr-1 text-gold"
+                            size="sm"
+                            resource={ResourcesIds[ResourcesIds.Knight]}
+                          />
+                        </th>
+                        <th className="border border-gold/10 p-2">
+                          <ResourceIcon
+                            className="mr-1 text-gold"
+                            size="sm"
+                            resource={ResourcesIds[ResourcesIds.Paladin]}
+                          />
+                        </th>
+                        <th className="p-2"></th>
+                      </tr>
+                    </thead>
+                    <tbody>
+                      <tr>
+                        <td className="border border-gold/10 p-2 text-center">
+                          {multiplyByPrecision(
+                            TROOPS_FOOD_CONSUMPTION[ResourcesIds.Crossbowman].travel_fish_burn_amount,
+                          )}
+                        </td>
+                        <td className="border border-gold/10 p-2 text-center">
+                          {multiplyByPrecision(TROOPS_FOOD_CONSUMPTION[ResourcesIds.Knight].travel_fish_burn_amount)}
+                        </td>
+                        <td className="border border-gold/10 p-2 text-center">
+                          {multiplyByPrecision(TROOPS_FOOD_CONSUMPTION[ResourcesIds.Paladin].travel_fish_burn_amount)}
+                        </td>
+                        <td className="border border-gold/10 p-2 text-center">
+                          <ResourceIcon className="mr-1" size="sm" resource={ResourcesIds[ResourcesIds.Fish]} />
+                        </td>
+                      </tr>
+                      <tr>
+                        <td className="border border-gold/10 p-2 text-center">
+                          {multiplyByPrecision(
+                            TROOPS_FOOD_CONSUMPTION[ResourcesIds.Crossbowman].travel_wheat_burn_amount,
+                          )}
+                        </td>
+                        <td className="border border-gold/10 p-2 text-center">
+                          {multiplyByPrecision(TROOPS_FOOD_CONSUMPTION[ResourcesIds.Knight].travel_wheat_burn_amount)}
+                        </td>
+                        <td className="border border-gold/10 p-2 text-center">
+                          {multiplyByPrecision(TROOPS_FOOD_CONSUMPTION[ResourcesIds.Paladin].travel_wheat_burn_amount)}
+                        </td>
+                        <td className="border border-gold/10 p-2 text-center">
+                          <ResourceIcon className="mr-1" size="sm" resource={ResourcesIds[ResourcesIds.Wheat]} />
+                        </td>
+                      </tr>
+                    </tbody>
+                  </table>
+                </li>
+              </ul>
+            </div>
+
+            <div className="bg-gray-800 rounded-lg p-4 shadow-md">
+              <h4 className="text-xl font-bold mb-3 text-gold">Explore</h4>
+              <ul className="space-y-2">
+                <li className="flex items-center">
+                  <span className="mr-2">🌎</span>
+                  Costs{" "}
+                  <span className="font-semibold text-brilliance mx-1">
+                    {configManager.getExploreStaminaCost()}
+                  </span>{" "}
+                  stamina per hex
+                </li>
+                <li>
+                  <span className="mr-2">🍖</span>
+                  Consumes per hex / unit:
+                  <table className="not-prose w-full p-2 border-gold/10 mt-2">
+                    <thead>
+                      <tr>
+                        <th className="border border-gold/10 p-2">
+                          <ResourceIcon
+                            className="mr-1 text-gold"
+                            size="sm"
+                            resource={ResourcesIds[ResourcesIds.Crossbowman]}
+                          />
+                        </th>
+                        <th className="border border-gold/10 p-2">
+                          <ResourceIcon
+                            className="mr-1 text-gold"
+                            size="sm"
+                            resource={ResourcesIds[ResourcesIds.Knight]}
+                          />
+                        </th>
+                        <th className="border border-gold/10 p-2">
+                          <ResourceIcon
+                            className="mr-1 text-gold"
+                            size="sm"
+                            resource={ResourcesIds[ResourcesIds.Paladin]}
+                          />
+                        </th>
+                        <th className="p-2"></th>
+                      </tr>
+                    </thead>
+                    <tbody>
+                      <tr>
+                        <td className="border border-gold/10 p-2 text-center">
+                          {multiplyByPrecision(
+                            TROOPS_FOOD_CONSUMPTION[ResourcesIds.Crossbowman].explore_fish_burn_amount,
+                          )}
+                        </td>
+                        <td className="border border-gold/10 p-2 text-center">
+                          {multiplyByPrecision(TROOPS_FOOD_CONSUMPTION[ResourcesIds.Knight].explore_fish_burn_amount)}
+                        </td>
+                        <td className="border border-gold/10 p-2 text-center">
+                          {multiplyByPrecision(TROOPS_FOOD_CONSUMPTION[ResourcesIds.Paladin].explore_fish_burn_amount)}
+                        </td>
+                        <td className="border border-gold/10 p-2 text-center">
+                          <ResourceIcon className="mr-1" size="sm" resource={ResourcesIds[ResourcesIds.Fish]} />
+                        </td>
+                      </tr>
+                      <tr>
+                        <td className="border border-gold/10 p-2 text-center">
+                          {multiplyByPrecision(
+                            TROOPS_FOOD_CONSUMPTION[ResourcesIds.Crossbowman].explore_wheat_burn_amount,
+                          )}
+                        </td>
+                        <td className="border border-gold/10 p-2 text-center">
+                          {multiplyByPrecision(TROOPS_FOOD_CONSUMPTION[ResourcesIds.Knight].explore_wheat_burn_amount)}
+                        </td>
+                        <td className="border border-gold/10 p-2 text-center">
+                          {multiplyByPrecision(TROOPS_FOOD_CONSUMPTION[ResourcesIds.Paladin].explore_wheat_burn_amount)}
+                        </td>
+                        <td className="border border-gold/10 p-2 text-center">
+                          <ResourceIcon className="mr-1" size="sm" resource={ResourcesIds[ResourcesIds.Wheat]} />
+                        </td>
+                      </tr>
+                    </tbody>
+                  </table>
+                </li>
+              </ul>
             </div>
           </div>
-        ),
-        steps: [
-          navigationStep(BuildingThumbs.construction),
-          "2. Select one of the Resource Buildings in the 'Resources' tab",
-          "3. Left click on a hex to build it, or right click to cancel",
-        ],
-        prizes: [{ id: QuestType.Trade, title: "Donkeys and Lords" }],
-        depth: 2,
-      },
-    ],
-    [
-      QuestId.PauseProduction,
-      {
-        name: "Pause Production",
-        description:
-          "Resource facilities will produce resources automatically. Pause production to stop its consumption.",
-        steps: ["1. Left mouse click on the building's model", "2. Pause its production"],
-        prizes: [{ id: QuestType.PauseProduction, title: "Pause Production" }],
-        depth: 3,
-      },
-    ],
-    [
-      QuestId.CreateTrade,
-      {
-        name: "Create a Trade",
-        description: "Trading is the lifeblood of Eternum. Create a trade to start your economy",
-        steps: [navigationStep(BuildingThumbs.scale), "2. Create a 'Buy' or 'Sell' order."],
-        prizes: [{ id: QuestType.Military, title: "Claim Starting Army" }],
-        depth: 3,
-      },
-    ],
-    [
-      QuestId.CreateDefenseArmy,
-      {
-        name: "Create a Defensive Army",
-        description: "Your realm is always at risk. Create a defensive army to protect it",
-        steps: [
-          navigationStep(BuildingThumbs.military),
-          "2. Create a defensive army for your realm",
-          "3. Assign troops to it, or else your enemies can claim your realm for free!",
-        ],
-        prizes: [{ id: QuestType.CreateDefenseArmy, title: "Create Defensive Army" }],
-        depth: 4,
-      },
-    ],
-    [
-      QuestId.CreateAttackArmy,
-      {
-        name: "Create an attacking Army",
-        description: "Conquest is fulfilling. Create an attacking army to conquer your enemies",
-        steps: [
-          navigationStep(BuildingThumbs.military),
-          "2. Create an attacking army",
-          "3. Assign troops to it to conquer the map",
-        ],
-        prizes: [{ id: QuestType.FragmentMine, title: "Claim Ancient Fragments" }],
-        depth: 4,
-      },
-    ],
-    [
-      QuestId.Travel,
-      {
-        name: "Move with your Army",
-        description: (
-          <div className="space-y-4 text-base">
-            <p>
-              Move your army across the world map using two methods: <strong>travel</strong> and{" "}
-              <strong>explore</strong>.
-            </p>
-
-            <div className="grid grid-cols-2 gap-4">
-              <div className="bg-gray-800 rounded-lg p-4 shadow-md">
-                <h4 className="text-xl font-bold mb-3 text-gold">Travel</h4>
-                <ul className="space-y-2">
-                  <li className="flex items-center">
-                    <span className="mr-2">🏃‍♂️</span>
-                    Costs{" "}
-                    <span className="font-semibold text-brilliance mx-1">
-                      {configManager.getTravelStaminaCost()}
-                    </span>{" "}
-                    stamina per hex
-                  </li>
-                  <li>
-                    <span className="mr-2">🍖</span>
-                    Consumes per hex / unit:
-                    <table className="not-prose w-full p-2 border-gold/10 mt-2">
-                      <thead>
-                        <tr>
-                          <th className="border border-gold/10 p-2">
-                            <ResourceIcon
-                              className="mr-1 text-gold"
-                              size="sm"
-                              resource={ResourcesIds[ResourcesIds.Crossbowman]}
-                            />
-                          </th>
-                          <th className="border border-gold/10 p-2">
-                            <ResourceIcon
-                              className="mr-1 text-gold"
-                              size="sm"
-                              resource={ResourcesIds[ResourcesIds.Knight]}
-                            />
-                          </th>
-                          <th className="border border-gold/10 p-2">
-                            <ResourceIcon
-                              className="mr-1 text-gold"
-                              size="sm"
-                              resource={ResourcesIds[ResourcesIds.Paladin]}
-                            />
-                          </th>
-                          <th className="p-2"></th>
-                        </tr>
-                      </thead>
-                      <tbody>
-                        <tr>
-                          <td className="border border-gold/10 p-2 text-center">
-                            {multiplyByPrecision(
-                              TROOPS_FOOD_CONSUMPTION[ResourcesIds.Crossbowman].travel_fish_burn_amount,
-                            )}
-                          </td>
-                          <td className="border border-gold/10 p-2 text-center">
-                            {multiplyByPrecision(TROOPS_FOOD_CONSUMPTION[ResourcesIds.Knight].travel_fish_burn_amount)}
-                          </td>
-                          <td className="border border-gold/10 p-2 text-center">
-                            {multiplyByPrecision(TROOPS_FOOD_CONSUMPTION[ResourcesIds.Paladin].travel_fish_burn_amount)}
-                          </td>
-                          <td className="border border-gold/10 p-2 text-center">
-                            <ResourceIcon className="mr-1" size="sm" resource={ResourcesIds[ResourcesIds.Fish]} />
-                          </td>
-                        </tr>
-                        <tr>
-                          <td className="border border-gold/10 p-2 text-center">
-                            {multiplyByPrecision(
-                              TROOPS_FOOD_CONSUMPTION[ResourcesIds.Crossbowman].travel_wheat_burn_amount,
-                            )}
-                          </td>
-                          <td className="border border-gold/10 p-2 text-center">
-                            {multiplyByPrecision(TROOPS_FOOD_CONSUMPTION[ResourcesIds.Knight].travel_wheat_burn_amount)}
-                          </td>
-                          <td className="border border-gold/10 p-2 text-center">
-                            {multiplyByPrecision(
-                              TROOPS_FOOD_CONSUMPTION[ResourcesIds.Paladin].travel_wheat_burn_amount,
-                            )}
-                          </td>
-                          <td className="border border-gold/10 p-2 text-center">
-                            <ResourceIcon className="mr-1" size="sm" resource={ResourcesIds[ResourcesIds.Wheat]} />
-                          </td>
-                        </tr>
-                      </tbody>
-                    </table>
-                  </li>
-                </ul>
-              </div>
-
-              <div className="bg-gray-800 rounded-lg p-4 shadow-md">
-                <h4 className="text-xl font-bold mb-3 text-gold">Explore</h4>
-                <ul className="space-y-2">
-                  <li className="flex items-center">
-                    <span className="mr-2">🌎</span>
-                    Costs{" "}
-                    <span className="font-semibold text-brilliance mx-1">
-                      {configManager.getExploreStaminaCost()}
-                    </span>{" "}
-                    stamina per hex
-                  </li>
-                  <li>
-                    <span className="mr-2">🍖</span>
-                    Consumes per hex / unit:
-                    <table className="not-prose w-full p-2 border-gold/10 mt-2">
-                      <thead>
-                        <tr>
-                          <th className="border border-gold/10 p-2">
-                            <ResourceIcon
-                              className="mr-1 text-gold"
-                              size="sm"
-                              resource={ResourcesIds[ResourcesIds.Crossbowman]}
-                            />
-                          </th>
-                          <th className="border border-gold/10 p-2">
-                            <ResourceIcon
-                              className="mr-1 text-gold"
-                              size="sm"
-                              resource={ResourcesIds[ResourcesIds.Knight]}
-                            />
-                          </th>
-                          <th className="border border-gold/10 p-2">
-                            <ResourceIcon
-                              className="mr-1 text-gold"
-                              size="sm"
-                              resource={ResourcesIds[ResourcesIds.Paladin]}
-                            />
-                          </th>
-                          <th className="p-2"></th>
-                        </tr>
-                      </thead>
-                      <tbody>
-                        <tr>
-                          <td className="border border-gold/10 p-2 text-center">
-                            {multiplyByPrecision(
-                              TROOPS_FOOD_CONSUMPTION[ResourcesIds.Crossbowman].explore_fish_burn_amount,
-                            )}
-                          </td>
-                          <td className="border border-gold/10 p-2 text-center">
-                            {multiplyByPrecision(TROOPS_FOOD_CONSUMPTION[ResourcesIds.Knight].explore_fish_burn_amount)}
-                          </td>
-                          <td className="border border-gold/10 p-2 text-center">
-                            {multiplyByPrecision(
-                              TROOPS_FOOD_CONSUMPTION[ResourcesIds.Paladin].explore_fish_burn_amount,
-                            )}
-                          </td>
-                          <td className="border border-gold/10 p-2 text-center">
-                            <ResourceIcon className="mr-1" size="sm" resource={ResourcesIds[ResourcesIds.Fish]} />
-                          </td>
-                        </tr>
-                        <tr>
-                          <td className="border border-gold/10 p-2 text-center">
-                            {multiplyByPrecision(
-                              TROOPS_FOOD_CONSUMPTION[ResourcesIds.Crossbowman].explore_wheat_burn_amount,
-                            )}
-                          </td>
-                          <td className="border border-gold/10 p-2 text-center">
-                            {multiplyByPrecision(
-                              TROOPS_FOOD_CONSUMPTION[ResourcesIds.Knight].explore_wheat_burn_amount,
-                            )}
-                          </td>
-                          <td className="border border-gold/10 p-2 text-center">
-                            {multiplyByPrecision(
-                              TROOPS_FOOD_CONSUMPTION[ResourcesIds.Paladin].explore_wheat_burn_amount,
-                            )}
-                          </td>
-                          <td className="border border-gold/10 p-2 text-center">
-                            <ResourceIcon className="mr-1" size="sm" resource={ResourcesIds[ResourcesIds.Wheat]} />
-                          </td>
-                        </tr>
-                      </tbody>
-                    </table>
-                  </li>
-                </ul>
-              </div>
-            </div>
-          </div>
-        ),
-        steps: [
-          "1. Go to world view",
-          <p>
-            2. Left click on your army or the tile under it. You can push the{" "}
-            <strong>
-              <span className="border border-gold px-1">Esc</span>
-            </strong>{" "}
-            key to cancel the action.{" "}
-          </p>,
-          "3. Explore or travel with your army.",
-        ],
-        prizes: [{ id: QuestType.Travel, title: "Travel" }],
-        depth: 5,
-      },
-    ],
-    [
-      QuestId.BuildWorkersHut,
-      {
-        name: "Build a workers hut",
-        description: `Each building takes up population in your realm. You realm starts with a population of ${BASE_POPULATION_CAPACITY}. 
+        </div>
+      ),
+      steps: [
+        "1. Go to world view",
+        <p>
+          2. Left click on your army or the tile under it. You can push the{" "}
+          <strong>
+            <span className="border border-gold px-1">Esc</span>
+          </strong>{" "}
+          key to cancel the action.{" "}
+        </p>,
+        "3. Explore or travel with your army.",
+      ],
+      prizes: [{ id: QuestType.Travel, title: "Travel" }],
+      depth: 5,
+    },
+  ],
+  [
+    QuestId.BuildWorkersHut,
+    {
+      name: "Build a workers hut",
+      description: `Each building takes up population in your realm. You realm starts with a population of ${BASE_POPULATION_CAPACITY}. 
       Build worker huts to extend your population capacity by ${EternumGlobalConfig.populationCapacity.workerHuts}.`,
-<<<<<<< HEAD
-        steps: [
-          navigationStep(BuildingThumbs.construction),
-          "2. Select the worker hut building",
-          "3. Left click on a hex to build it, or right click to cancel",
-        ],
-        prizes: [{ id: QuestType.Population, title: "Population" }],
-        depth: 6,
-      },
-    ],
-    [
-      QuestId.Market,
-      {
-        name: "Build a market",
-        description: (
-          <div>
-            <div className="mt-2">
-              Build a market to produce donkeys. Donkeys are a resource used to transport goods.
-            </div>{" "}
-            <div className="flex flex-row mt-2">
-              <ResourceIcon size="sm" resource={ResourcesIds[ResourcesIds.Donkey]} />
-              <div>
-                {" "}
-                Donkeys can transport {EternumGlobalConfig.carryCapacityGram[CapacityConfigCategory.Donkey] /
-                  1000} kg{" "}
-              </div>
-=======
       steps: [
         navigationStep(BuildingThumbs.construction),
         "2. Select the worker hut building",
@@ -449,81 +413,80 @@
             <ResourceIcon size="sm" resource={ResourcesIds[ResourcesIds.Donkey]} />
             <div>
               {" "}
-              Donkeys can transport{" "}
+              Donkeys can transport
               {Number(EternumGlobalConfig.carryCapacityGram[CapacityConfigCategory.Donkey]) / 1000} kg{" "}
->>>>>>> ac53635d
             </div>
-            <ResourceWeight className="mt-2" />
           </div>
-        ),
-        steps: [
-          navigationStep(BuildingThumbs.construction),
-          "2. Select the market building",
-          "3. Left click on a hex to build it, or right click to cancel",
-        ],
-        prizes: [{ id: QuestType.Market, title: "Market" }],
-        depth: 6,
-      },
-    ],
-    [
-      QuestId.Pillage,
-      {
-        name: "Pillage a structure",
-        description:
-          "Pillage a realm, hyperstructure or fragment mine. To pillage a structure, travel with your army to your target first, then pillage it.",
-        steps: [
-          "1. Go to world view",
-          "2. Right click on your army",
-          "3. Travel with your army to your target",
-          "4. Pillage the structure",
-        ],
-        prizes: [{ id: QuestType.Pillage, title: "Pillage" }],
-        depth: 6,
-      },
-    ],
-    [
-      QuestId.Mine,
-      {
-        name: "Claim a Fragment mine",
-        description: "Explore the world, find Fragment mines and battle bandits for its ownership",
-        steps: [
-          "1. Go to world view",
-          "2. Right click on your army",
-          "3. Explore with your army to find Fragment mines",
-          "4. Defeat the defending bandits or player to claim the mine",
-        ],
-        prizes: [{ id: QuestType.Mine, title: "Mine" }],
-        depth: 6,
-      },
-    ],
-    [
-      QuestId.Contribution,
-      {
-        name: "Contribute to a hyperstructure",
-        description: "Contribute to a Hyperstructure",
-        steps: [
-          "1. Go to world view",
-          "2. Right click on your army",
-          "3. Travel with your army to a Hyperstructure",
-          "4. Contribute to the Hyperstructure",
-        ],
-        prizes: [{ id: QuestType.Contribution, title: "Contribution" }],
-        depth: 6,
-      },
-    ],
-    [
-      QuestId.Hyperstructure,
-      {
-        name: "Build a hyperstructure",
-        description: "Build a Hyperstructure",
-        steps: [
-          navigationStep(BuildingThumbs.construction),
-          "2. Select the Hyperstructure building",
-          "3. Left click on a hex to build it, or right click to cancel",
-        ],
-        prizes: [{ id: QuestType.Hyperstructure, title: "Hyperstructure" }],
-        depth: 6,
-      },
-    ],
-  ]);
-};+          <ResourceWeight className="mt-2" />
+        </div>
+      ),
+      steps: [
+        navigationStep(BuildingThumbs.construction),
+        "2. Select the market building",
+        "3. Left click on a hex to build it, or right click to cancel",
+      ],
+      prizes: [{ id: QuestType.Market, title: "Market" }],
+      depth: 6,
+    },
+  ],
+  [
+    QuestId.Pillage,
+    {
+      name: "Pillage a structure",
+      description:
+        "Pillage a realm, hyperstructure or fragment mine. To pillage a structure, travel with your army to your target first, then pillage it.",
+      steps: [
+        "1. Go to world view",
+        "2. Right click on your army",
+        "3. Travel with your army to your target",
+        "4. Pillage the structure",
+      ],
+      prizes: [{ id: QuestType.Pillage, title: "Pillage" }],
+      depth: 6,
+    },
+  ],
+  [
+    QuestId.Mine,
+    {
+      name: "Claim a Fragment mine",
+      description: "Explore the world, find Fragment mines and battle bandits for its ownership",
+      steps: [
+        "1. Go to world view",
+        "2. Right click on your army",
+        "3. Explore with your army to find Fragment mines",
+        "4. Defeat the defending bandits or player to claim the mine",
+      ],
+      prizes: [{ id: QuestType.Mine, title: "Mine" }],
+      depth: 6,
+    },
+  ],
+  [
+    QuestId.Contribution,
+    {
+      name: "Contribute to a hyperstructure",
+      description: "Contribute to a Hyperstructure",
+      steps: [
+        "1. Go to world view",
+        "2. Right click on your army",
+        "3. Travel with your army to a Hyperstructure",
+        "4. Contribute to the Hyperstructure",
+      ],
+      prizes: [{ id: QuestType.Contribution, title: "Contribution" }],
+      depth: 6,
+    },
+  ],
+  [
+    QuestId.Hyperstructure,
+    {
+      name: "Build a hyperstructure",
+      description: "Build a Hyperstructure",
+      steps: [
+        navigationStep(BuildingThumbs.construction),
+        "2. Select the Hyperstructure building",
+        "3. Left click on a hex to build it, or right click to cancel",
+      ],
+      prizes: [{ id: QuestType.Hyperstructure, title: "Hyperstructure" }],
+      depth: 6,
+    },
+  ],
+]);