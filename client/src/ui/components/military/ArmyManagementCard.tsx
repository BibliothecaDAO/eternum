--- conflicted
+++ resolved
@@ -280,7 +280,6 @@
                   onChange={(amount) => handleTroopCountChange(troop.name, amount)}
                 />
               </div>
-<<<<<<< HEAD
               <NumberInput
                 className=""
                 max={divideByPrecision(getBalance(owner_entity, troop.name).balance)}
@@ -288,8 +287,6 @@
                 value={troopCounts[troop.name]}
                 onChange={(amount) => handleTroopCountChange(troop.name, amount)}
               />
-=======
->>>>>>> 497dd88b
             </div>
           );
         })}
