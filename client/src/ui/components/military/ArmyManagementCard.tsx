--- conflicted
+++ resolved
@@ -225,14 +225,10 @@
             const balanceFloor = Math.floor(balance / EternumGlobalConfig.resources.resourcePrecision);
 
             return (
-<<<<<<< HEAD
-              <div className="p-2 bg-gold/10 clip-angled-sm hover:bg-gold/30 flex flex-col" key={troop.name}>
-=======
               <div
                 className="p-3 bg-gold/10 clip-angled-sm hover:bg-gold/30 flex flex-col border-gold/10 border"
                 key={troop.name}
               >
->>>>>>> 6543c81e
                 <div className="font-bold mb-4">
                   <div className="flex justify-between">
                     <div className="text-md">{ResourcesIds[troop.name]}</div>
