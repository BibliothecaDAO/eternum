--- conflicted
+++ resolved
@@ -29,11 +29,8 @@
   const canCreateProtector = useMemo(() => !entityArmies.find((army) => army.protectee_id), [entityArmies]);
 
   const { getResourcesFromBalance } = useResources();
-<<<<<<< HEAD
-  const inventoryResources = getResourcesFromBalance(entity_id);
-=======
+
   const inventoryResources = getResourcesFromBalance(entity_id?.entity_id);
->>>>>>> 30a2de01
 
   const handleCreateArmy = (is_defensive_army: boolean) => {
     setIsLoading(true);
