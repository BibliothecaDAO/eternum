--- conflicted
+++ resolved
@@ -52,7 +52,6 @@
   };
 
   return (
-<<<<<<< HEAD
     <div className="p-6 h-full pt-12">
       <div className="overflow-auto h-full">
         <div className="text-center mb-4">
@@ -60,46 +59,13 @@
         </div>
         <div className="overflow-scroll-y max-h-[300px] grid grid-cols-1 gap-4">
           {pillageHistory.reverse().map((history, index) => {
-            console.log(history.destroyedBuildingType);
             return (
-              <div key={index} className="group hover:bg-gold/10  relative bg-gold/20 text-gold p-4 clip-angled">
+              <div key={index} className="group hover:bg-gold/10  relative bg-gold/20 text-gold p-4">
                 <div className="flex justify-center items-center p-3">
                   <div className="text-center">
                     <div className={`text-xl font-bold ${history.winner === 0 ? "text-blue-500" : "text-red-500"}`}>
                       {isPillageSucess(history) ? "Pillage Successful!" : "Pillage Failed"}
                     </div>
-=======
-    <div className=" p-6 overflow-auto h-full ">
-      <div className="m-3 text-center">
-        <Headline>Pillage History</Headline>
-      </div>
-      <div className="overflow-scroll-y max-h-[300px] grid grid-cols-1 gap-4">
-        {pillageHistory.reverse().map((history, index) => (
-          <div key={index} className="group hover:bg-gold/10  relative bg-gold/20 text-gold  p-4  ">
-            <div className="flex justify-center items-center p-3">
-              <div className="text-center">
-                <div className={`text-xl font-bold ${history.winner === 0 ? "text-blue-500" : "text-red-500"}`}>
-                  {isPillageSucess(history) ? "Pillage Successful!" : "Pillage Failed"}
-                </div>
-              </div>
-            </div>
-            <div className="p-2">
-              <div className="flex justify-around items-start my-2">
-                <div className="text-center">
-                  <div>Resources</div>
-                  <div className="flex flex-wrap justify-center gap-4">
-                    {history.pillagedResources.length > 0
-                      ? history.pillagedResources.map((resource: Resource) => (
-                          <ResourceCost
-                            size="lg"
-                            textSize="lg"
-                            key={resource.resourceId}
-                            resourceId={resource.resourceId}
-                            amount={divideByPrecision(resource.amount)}
-                          />
-                        ))
-                      : "None"}
->>>>>>> f4ef78cc
                   </div>
                 </div>
                 <div className="p-2">
