--- conflicted
+++ resolved
@@ -2,12 +2,9 @@
 import {
   EternumGlobalConfig,
   HYPERSTRUCTURE_POINTS_PER_CYCLE,
-<<<<<<< HEAD
-=======
   ID,
   RESOURCE_INFORMATION,
   RESOURCE_INPUTS_SCALED,
->>>>>>> ddf48ddd
   STRUCTURE_COSTS_SCALED,
   StructureType,
 } from "@bibliothecadao/eternum";
