import useUIStore from "@/hooks/store/useUIStore";
<<<<<<< HEAD
import { BuildingType, ConfigManager, StructureType, findResourceById , ID} from "@bibliothecadao/eternum";
=======
import {
  EternumGlobalConfig,
  HYPERSTRUCTURE_POINTS_PER_CYCLE,
  ID,
  STRUCTURE_COSTS_SCALED,
  StructureType,
} from "@bibliothecadao/eternum";
>>>>>>> 0f111b62
import { getResourceBalance } from "@/hooks/helpers/useResources";
import { useQuestStore } from "@/hooks/store/useQuestStore";
import { QuestId } from "@/ui/components/quest/questDetails";
import { Headline } from "@/ui/elements/Headline";
import { ResourceCost } from "@/ui/elements/ResourceCost";
import clsx from "clsx";
import React from "react";
import { StructureCard } from "./StructureCard";

const STRUCTURE_IMAGE_PREFIX = "/images/buildings/thumb/";
export const STRUCTURE_IMAGE_PATHS = {
  [StructureType.Bank]: STRUCTURE_IMAGE_PREFIX + "mine.png",
  [StructureType.Settlement]: STRUCTURE_IMAGE_PREFIX + "mine.png",
  [StructureType.Hyperstructure]: STRUCTURE_IMAGE_PREFIX + "hyperstructure.png",
  [StructureType.Realm]: STRUCTURE_IMAGE_PREFIX + "mine.png",
  [StructureType.FragmentMine]: STRUCTURE_IMAGE_PREFIX + "mine.png",
};

export const StructureConstructionMenu = () => {
  const resourcePrecision = ConfigManager.instance().getResourcePrecision();

  const setPreviewBuilding = useUIStore((state) => state.setPreviewBuilding);
  const previewBuilding = useUIStore((state) => state.previewBuilding);

  const structureEntityId = useUIStore((state) => state.structureEntityId);
  const selectedQuest = useQuestStore((state) => state.selectedQuest);

  const { getBalance } = getResourceBalance();

  const buildingTypes = Object.keys(StructureType)
    .filter((key) => isNaN(Number(key)))
    .filter(
      (key) => key !== "None" && key !== "Realm" && key !== "FragmentMine" && key !== "Bank" && key !== "Settlement",
    ) as string[];

  const checkBalance = (cost: any) =>
    Object.keys(cost).every((resourceId) => {
      const resourceCost = cost[Number(resourceId)];
<<<<<<< HEAD
      const balance = getBalance(realmEntityId, resourceCost.resource);
      return balance.balance >= resourceCost.amount * resourcePrecision;
=======
      const balance = getBalance(structureEntityId, resourceCost.resource);
      return balance.balance >= resourceCost.amount * EternumGlobalConfig.resources.resourcePrecision;
>>>>>>> 0f111b62
    });

  return (
    <div className="grid grid-cols-2 gap-2 p-2">
      {buildingTypes.map((structureType, index) => {
        const configManager = ConfigManager.instance();
        const structureCostsScaled = configManager.getStructureCostsScaled();

        const building = StructureType[structureType as keyof typeof StructureType];
        const cost = structureCostsScaled[building];
        const hasBalance = checkBalance(cost);

        const isHyperstructure = building === StructureType["Hyperstructure"];

        return (
          <StructureCard
            className={clsx({ "animate-pulse": isHyperstructure && selectedQuest?.id === QuestId.Hyperstructure })}
            key={index}
            structureId={building}
            onClick={() => {
              if (!hasBalance) {
                return;
              }
              if (previewBuilding && previewBuilding.type === building) {
                setPreviewBuilding(null);
              } else {
                setPreviewBuilding({ type: building });
              }
            }}
            active={previewBuilding !== null && previewBuilding.type === building}
            name={StructureType[building]}
            toolTip={<StructureInfo structureId={building} entityId={structureEntityId} />}
            canBuild={hasBalance}
          />
        );
      })}
    </div>
  );
};

const StructureInfo = ({
  structureId,
  entityId,
  extraButtons = [],
}: {
  structureId: number;
  entityId: ID | undefined;
  extraButtons?: React.ReactNode[];
}) => {
  const configManager = ConfigManager.instance();
  const hyperstructurePointsPerCycle = configManager.getConfig().hyperstructurePointsPerCycle;
  const structureCostsScaled = configManager.getStructureCostsScaled();

  const cost = structureCostsScaled[structureId];

  const perTick = structureId == StructureType.Hyperstructure ? `+${hyperstructurePointsPerCycle} points` : "";

  const { getBalance } = getResourceBalance();

  return (
    <div className="p-2 text-sm text-gold">
      <Headline className="pb-3"> {StructureType[structureId]} </Headline>

      {perTick !== "" && (
        <div className=" flex flex-wrap">
          <div className="font-bold uppercase w-full text-xs">Produces </div>
          <div className="flex justify-between">{perTick}/per tick</div>
        </div>
      )}

      <div className="pt-3 font-bold uppercase text-xs"> One time cost</div>
      <div className="grid grid-cols-1 gap-2 text-sm">
        {Object.keys(cost).map((resourceId, index) => {
          const balance = getBalance(entityId || 0, cost[Number(resourceId)].resource);
          return (
            <ResourceCost
              key={index}
              type="horizontal"
              resourceId={cost[Number(resourceId)].resource}
              amount={cost[Number(resourceId)].amount}
              balance={balance.balance}
            />
          );
        })}
      </div>
      <div className="flex justify-center">{...extraButtons}</div>
    </div>
  );
};<|MERGE_RESOLUTION|>--- conflicted
+++ resolved
@@ -1,7 +1,7 @@
 import useUIStore from "@/hooks/store/useUIStore";
-<<<<<<< HEAD
-import { BuildingType, ConfigManager, StructureType, findResourceById , ID} from "@bibliothecadao/eternum";
-=======
+
+import { BuildingType, ConfigManager, findResourceById } from "@bibliothecadao/eternum";
+
 import {
   EternumGlobalConfig,
   HYPERSTRUCTURE_POINTS_PER_CYCLE,
@@ -9,7 +9,7 @@
   STRUCTURE_COSTS_SCALED,
   StructureType,
 } from "@bibliothecadao/eternum";
->>>>>>> 0f111b62
+
 import { getResourceBalance } from "@/hooks/helpers/useResources";
 import { useQuestStore } from "@/hooks/store/useQuestStore";
 import { QuestId } from "@/ui/components/quest/questDetails";
@@ -48,13 +48,9 @@
   const checkBalance = (cost: any) =>
     Object.keys(cost).every((resourceId) => {
       const resourceCost = cost[Number(resourceId)];
-<<<<<<< HEAD
-      const balance = getBalance(realmEntityId, resourceCost.resource);
+
+      const balance = getBalance(structureEntityId, resourceCost.resource);
       return balance.balance >= resourceCost.amount * resourcePrecision;
-=======
-      const balance = getBalance(structureEntityId, resourceCost.resource);
-      return balance.balance >= resourceCost.amount * EternumGlobalConfig.resources.resourcePrecision;
->>>>>>> 0f111b62
     });
 
   return (
