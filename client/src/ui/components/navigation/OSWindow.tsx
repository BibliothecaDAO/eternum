<<<<<<< HEAD
import { ExpandablePopup } from "@/ui/elements/ExpandablePopup";
import { SecondaryPopup } from "../../elements/SecondaryPopup";
import { OSInterface } from "./Config";

interface ExpandableOSInterface extends OSInterface {
  expandedContent?: React.ReactNode;
  isExpandable?: boolean;
  expandedWidth?: string;
  isExpanded?: boolean;
  minHeight?: string;
}

=======
import { IS_MOBILE } from "@/ui/config";
import { SecondaryPopup } from "../../elements/SecondaryPopup";
import { OSInterface } from "./Config";

>>>>>>> 6f632baa
export const OSWindow = ({
  onClick,
  show,
  title,
  children,
<<<<<<< HEAD
  width = "400px",
  expandedWidth = "600px",
  hintSection,
  expandedContent,
  isExpandable,
  isExpanded = false,
}: ExpandableOSInterface) => {
  if (isExpandable && expandedContent) {
    return (
      <>
        {show && (
          <ExpandablePopup
            title={title}
            onClose={() => onClick()}
            hintSection={hintSection}
            expandedContent={expandedContent}
            width={width}
            expandedWidth={expandedWidth}
            isExpanded={isExpanded}
          >
            {children}
          </ExpandablePopup>
        )}
      </>
    );
  }

=======
  height = "h-72",
  width = "400px",
  hintSection,
}: OSInterface) => {
>>>>>>> 6f632baa
  return (
    <>
      {show && (
        <SecondaryPopup className={IS_MOBILE ? "h-screen w-screen" : ""} name={title}>
          <SecondaryPopup.Head onClose={() => onClick()} hintSection={hintSection}>
            {title}
          </SecondaryPopup.Head>
          <SecondaryPopup.Body height={IS_MOBILE ? "h-screen" : height} width={IS_MOBILE ? "100%" : width}>
            {children}
          </SecondaryPopup.Body>
        </SecondaryPopup>
      )}
    </>
  );
};<|MERGE_RESOLUTION|>--- conflicted
+++ resolved
@@ -1,61 +1,16 @@
-<<<<<<< HEAD
-import { ExpandablePopup } from "@/ui/elements/ExpandablePopup";
-import { SecondaryPopup } from "../../elements/SecondaryPopup";
-import { OSInterface } from "./Config";
-
-interface ExpandableOSInterface extends OSInterface {
-  expandedContent?: React.ReactNode;
-  isExpandable?: boolean;
-  expandedWidth?: string;
-  isExpanded?: boolean;
-  minHeight?: string;
-}
-
-=======
 import { IS_MOBILE } from "@/ui/config";
 import { SecondaryPopup } from "../../elements/SecondaryPopup";
 import { OSInterface } from "./Config";
 
->>>>>>> 6f632baa
 export const OSWindow = ({
   onClick,
   show,
   title,
   children,
-<<<<<<< HEAD
-  width = "400px",
-  expandedWidth = "600px",
-  hintSection,
-  expandedContent,
-  isExpandable,
-  isExpanded = false,
-}: ExpandableOSInterface) => {
-  if (isExpandable && expandedContent) {
-    return (
-      <>
-        {show && (
-          <ExpandablePopup
-            title={title}
-            onClose={() => onClick()}
-            hintSection={hintSection}
-            expandedContent={expandedContent}
-            width={width}
-            expandedWidth={expandedWidth}
-            isExpanded={isExpanded}
-          >
-            {children}
-          </ExpandablePopup>
-        )}
-      </>
-    );
-  }
-
-=======
   height = "h-72",
   width = "400px",
   hintSection,
 }: OSInterface) => {
->>>>>>> 6f632baa
   return (
     <>
       {show && (
@@ -70,4 +25,78 @@
       )}
     </>
   );
-};+};
+
+// <<<<<<< HEAD
+// import { ExpandablePopup } from "@/ui/elements/ExpandablePopup";
+// import { SecondaryPopup } from "../../elements/SecondaryPopup";
+// import { OSInterface } from "./Config";
+
+// interface ExpandableOSInterface extends OSInterface {
+//   expandedContent?: React.ReactNode;
+//   isExpandable?: boolean;
+//   expandedWidth?: string;
+//   isExpanded?: boolean;
+//   minHeight?: string;
+// }
+
+// =======
+// // import { IS_MOBILE } from "@/ui/config";
+// // import { SecondaryPopup } from "../../elements/SecondaryPopup";
+// // import { OSInterface } from "./Config";
+
+// >>>>>>> rc-1
+// export const OSWindow = ({
+//   onClick,
+//   show,
+//   title,
+//   children,
+// <<<<<<< HEAD
+//   width = "400px",
+//   expandedWidth = "600px",
+//   hintSection,
+//   expandedContent,
+//   isExpandable,
+//   isExpanded = false,
+// }: ExpandableOSInterface) => {
+//   if (isExpandable && expandedContent) {
+//     return (
+//       <>
+//         {show && (
+//           <ExpandablePopup
+//             title={title}
+//             onClose={() => onClick()}
+//             hintSection={hintSection}
+//             expandedContent={expandedContent}
+//             width={width}
+//             expandedWidth={expandedWidth}
+//             isExpanded={isExpanded}
+//           >
+//             {children}
+//           </ExpandablePopup>
+//         )}
+//       </>
+//     );
+//   }
+
+// =======
+//   height = "h-72",
+//   width = "400px",
+//   hintSection,
+// }: OSInterface) => {
+// >>>>>>> rc-1
+//   return (
+//     <>
+//       {show && (
+//         <SecondaryPopup className={IS_MOBILE ? "h-screen w-screen" : ""} name={title}>
+//           <SecondaryPopup.Head onClose={() => onClick()} hintSection={hintSection}>
+//             {title}
+//           </SecondaryPopup.Head>
+//           <SecondaryPopup.Body height={IS_MOBILE ? "h-screen" : height} width={IS_MOBILE ? "100%" : width}>
+//             {children}
+//           </SecondaryPopup.Body>
+//         </SecondaryPopup>
+//       )}
+//     </>
+//   );
+// };