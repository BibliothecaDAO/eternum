--- conflicted
+++ resolved
@@ -8,10 +8,7 @@
 
 export function WarriorModel({ rotationY, ...props }: WarriorModelProps) {
   const groupRef = useRef<THREE.Group>(null);
-<<<<<<< HEAD
-=======
   const gltf = useGLTF("/models/chess_piece_king.glb");
->>>>>>> c8da0dd6
 
   const model = useMemo(() => {
     gltf.scene.traverse((child: any) => {
