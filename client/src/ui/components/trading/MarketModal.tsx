--- conflicted
+++ resolved
@@ -20,12 +20,8 @@
 import { HintModal } from "../hints/HintModal";
 import { MarketOrderPanel, MarketResource } from "./MarketOrderPanel";
 import { MarketTradingHistory } from "./MarketTradingHistory";
-<<<<<<< HEAD
+import { RealmProduction } from "./RealmProduction";
 import { TransferView } from "./TransferView";
-=======
-import { TransferBetweenEntities } from "./TransferBetweenEntities";
-import { RealmProduction } from "./RealmProduction";
->>>>>>> fac945d5
 
 export const MarketModal = () => {
   const {
