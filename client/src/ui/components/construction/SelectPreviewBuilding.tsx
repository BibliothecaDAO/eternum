import { ReactComponent as InfoIcon } from "@/assets/icons/common/info.svg";
import { ClientConfigManager } from "@/dojo/modelManager/ClientConfigManager";
import { useQuestClaimStatus } from "@/hooks/helpers/useQuests";
import { useGetRealm } from "@/hooks/helpers/useRealm";
import { getResourceBalance } from "@/hooks/helpers/useResources";
import { useQuestStore } from "@/hooks/store/useQuestStore";
import useUIStore from "@/hooks/store/useUIStore";
import { usePlayResourceSound } from "@/hooks/useUISound";
import { ResourceMiningTypes } from "@/types";
import { QuestId } from "@/ui/components/quest/questDetails";
import { BUILDING_IMAGES_PATH } from "@/ui/config";
import { Headline } from "@/ui/elements/Headline";
import { HintModalButton } from "@/ui/elements/HintModalButton";
import { ResourceCost } from "@/ui/elements/ResourceCost";
import { ResourceIcon } from "@/ui/elements/ResourceIcon";
import { Tabs } from "@/ui/elements/tab";
import { unpackResources } from "@/ui/utils/packedData";
import { hasEnoughPopulationForBuilding } from "@/ui/utils/realms";
<<<<<<< HEAD
import { ResourceIdToMiningType } from "@/ui/utils/utils";
import {
  BuildingEnumToString,
  BuildingType,
  ID,
  RESOURCE_PRECISION,
  ResourcesIds,
  findResourceById,
} from "@bibliothecadao/eternum";
import clsx from "clsx";
=======
import { isResourceProductionBuilding, ResourceIdToMiningType } from "@/ui/utils/utils";
import { BUILDING_COSTS_SCALED } from "@bibliothecadao/eternum";
>>>>>>> 0acaab56
import React, { useMemo, useState } from "react";
import { HintSection } from "../hints/HintModal";

// TODO: THIS IS TERRIBLE CODE, PLEASE REFACTOR

export const SelectPreviewBuildingMenu = () => {
  const config = ClientConfigManager.instance();

  const setPreviewBuilding = useUIStore((state) => state.setPreviewBuilding);
  const previewBuilding = useUIStore((state) => state.previewBuilding);
  const structureEntityId = useUIStore((state) => state.structureEntityId);
  const selectedQuest = useQuestStore((state) => state.selectedQuest);

  const { realm } = useGetRealm(structureEntityId);

  const { getBalance } = getResourceBalance();
  const { playResourceSound } = usePlayResourceSound();
  const { questClaimStatus } = useQuestClaimStatus();

  const buildingTypes = Object.keys(BuildingType).filter(
    (key) =>
      isNaN(Number(key)) &&
      key !== "Resource" &&
      key !== "Castle" &&
      key !== "Bank" &&
      key !== "FragmentMine" &&
      key !== "None" &&
      key !== "TradingPost" &&
      key !== "WatchTower" &&
      key !== "Walls" &&
      key !== "Settlement" &&
      key !== "Hyperstructure",
  );

  const realmResourceIds = useMemo(() => {
    if (realm) {
      return unpackResources(BigInt(realm.resourceTypesPacked), realm.resourceTypesCount);
    } else {
      return [];
    }
  }, [realm]);

  const checkBalance = (cost: any) =>
    Object.keys(cost).every((resourceId) => {
      const resourceCost = cost[Number(resourceId)];

      const balance = getBalance(structureEntityId, resourceCost.resource);
      return balance.balance >= resourceCost.amount * RESOURCE_PRECISION;
    });

  const [selectedTab, setSelectedTab] = useState(1);

  const tabs = useMemo(
    () => [
      {
        key: "resources",
        label: (
          <div className="flex relative group flex-col items-center">
            <div
              className={clsx({
                "animate-pulse  border-b border-gold": selectedTab !== 0 && selectedQuest?.id === QuestId.BuildResource,
              })}
            >
              Resources
            </div>
          </div>
        ),
        component: (
          <div className="grid grid-cols-3 gap-2 p-2">
            {realmResourceIds.map((resourceId) => {
              const resource = findResourceById(resourceId)!;
              const resourceInputs = config.getResourceInputs(resourceId);
              const resourceBuildingCost = config.getResourceBuildingCost(resourceId);
              const { population } = config.getBuildingPopConfig(BuildingType.Resource);

              const cost = [...resourceBuildingCost, ...resourceInputs];

              const hasBalance = checkBalance(cost);

              const hasEnoughPopulation = hasEnoughPopulationForBuilding(realm, population);

              const canBuild = hasBalance && realm?.hasCapacity && hasEnoughPopulation;
              return (
                <BuildingCard
                  className={clsx({
                    hidden: !questClaimStatus[QuestId.BuildFarm],
                  })}
                  key={resourceId}
                  buildingId={BuildingType.Resource}
                  resourceId={resourceId}
                  onClick={() => {
                    if (!canBuild) {
                      return;
                    }
                    if (previewBuilding?.type === BuildingType.Resource && previewBuilding?.resource === resourceId) {
                      setPreviewBuilding(null);
                    } else {
                      setPreviewBuilding({ type: BuildingType.Resource, resource: resourceId });
                      playResourceSound(resourceId);
                    }
                  }}
                  active={previewBuilding?.resource === resourceId}
                  buildingName={resource?.trait}
                  resourceName={resource?.trait}
                  toolTip={<ResourceInfo resourceId={resourceId} entityId={structureEntityId} />}
                  hasFunds={hasBalance}
                  hasPopulation={hasEnoughPopulation}
                />
              );
            })}
          </div>
        ),
      },
      {
        key: "economic",
        label: (
          <div className="flex relative group flex-col items-center">
            <div>Economic</div>
          </div>
        ),
        component: (
          <div className="grid grid-cols-3 gap-2 p-2">
            {buildingTypes
              .filter((a) => a !== "Barracks" && a !== "ArcheryRange" && a !== "Stable")
              .map((buildingType, index) => {
                const building = BuildingType[buildingType as keyof typeof BuildingType];
                const cost = config.getBuildingCost(building);
                const hasBalance = checkBalance(cost);

                const hasEnoughPopulation = hasEnoughPopulationForBuilding(realm, building);
                const canBuild =
                  BuildingType.WorkersHut == building
                    ? hasBalance
                    : hasBalance && realm?.hasCapacity && hasEnoughPopulation;

                const isFarm = building === BuildingType["Farm"];
                const isFishingVillage = building === BuildingType["FishingVillage"];
                const isWorkersHut = building === BuildingType["WorkersHut"];
                const isMarket = building === BuildingType["Market"];

                return (
                  <BuildingCard
                    className={clsx({
                      hidden: !isFarm && !questClaimStatus[QuestId.BuildResource],
                      "animate-pulse":
                        (isFarm && selectedQuest?.id === QuestId.BuildFarm) ||
                        (isWorkersHut && selectedQuest?.id === QuestId.BuildWorkersHut) ||
                        (isMarket && selectedQuest?.id === QuestId.Market),
                    })}
                    key={index}
                    buildingId={building}
                    onClick={() => {
                      if (!canBuild) {
                        return;
                      }
                      if (previewBuilding?.type === building) {
                        setPreviewBuilding(null);
                      } else {
                        setPreviewBuilding({ type: building });
                        if (building === BuildingType.Farm) {
                          playResourceSound(ResourcesIds.Wheat);
                        }
                        if (building === BuildingType.FishingVillage) {
                          playResourceSound(ResourcesIds.Fish);
                        }
                      }
                    }}
                    active={previewBuilding?.type === building}
                    buildingName={BuildingEnumToString[building]}
                    resourceName={isFishingVillage ? "Fish" : isFarm ? "Wheat" : undefined}
                    toolTip={<BuildingInfo buildingId={building} entityId={structureEntityId} />}
                    hasFunds={hasBalance}
                    hasPopulation={hasEnoughPopulation}
                  />
                );
              })}
          </div>
        ),
      },
      {
        key: "military",
        label: (
          <div className="flex relative group flex-col items-center">
            <div>Military</div>
          </div>
        ),
        component: (
          <div className="grid grid-cols-3 gap-2 p-2">
            {" "}
            {buildingTypes
              .filter((a) => a === "Barracks" || a === "ArcheryRange" || a === "Stable")
              .map((buildingType, index) => {
                const building = BuildingType[buildingType as keyof typeof BuildingType];

                const cost = config.getBuildingCost(building);
                const hasBalance = checkBalance(cost);

                const hasEnoughPopulation = hasEnoughPopulationForBuilding(realm, building);
                const canBuild = hasBalance && realm.hasCapacity && hasEnoughPopulation;

                const isBarracks = building === BuildingType["Barracks"];
                const isArcheryRange = building === BuildingType["ArcheryRange"];
                const isStable = building === BuildingType["Stable"];

                return (
                  <BuildingCard
                    className={clsx({
                      hidden: !questClaimStatus[QuestId.BuildResource],
                    })}
                    key={index}
                    buildingId={building}
                    onClick={() => {
                      if (!canBuild) {
                        return;
                      }
                      if (previewBuilding?.type === building) {
                        setPreviewBuilding(null);
                      } else {
                        setPreviewBuilding({ type: building });
                      }
                    }}
                    active={previewBuilding?.type === building}
                    buildingName={BuildingEnumToString[building]}
                    resourceName={
                      isBarracks ? "Knight" : isArcheryRange ? "Crossbowman" : isStable ? "Paladin" : undefined
                    }
                    toolTip={<BuildingInfo buildingId={building} entityId={structureEntityId} />}
                    hasFunds={hasBalance}
                    hasPopulation={hasEnoughPopulation}
                  />
                );
              })}
          </div>
        ),
      },
    ],
    [realm, structureEntityId, realmResourceIds, selectedTab, previewBuilding, playResourceSound],
  );

  return (
    <>
      <HintModalButton className="absolute top-1 right-1" section={HintSection.Buildings} />
      <Tabs
        selectedIndex={selectedTab}
        onChange={(index: any) => {
          setSelectedTab(index);
        }}
        className="h-full"
      >
        <Tabs.List>
          {tabs.map((tab, index) => (
            <Tabs.Tab key={index}>{tab.label}</Tabs.Tab>
          ))}
        </Tabs.List>

        <Tabs.Panels className="overflow-hidden">
          {tabs.map((tab, index) => (
            <Tabs.Panel key={index}>{tab.component}</Tabs.Panel>
          ))}
        </Tabs.Panels>
      </Tabs>
    </>
  );
};

const BuildingCard = ({
  buildingId,
  onClick,
  active,
  buildingName,
  resourceName,
  toolTip,
  hasFunds,
  hasPopulation,
  resourceId,
  className,
}: {
  buildingId: BuildingType;
  onClick: () => void;
  active: boolean;
  buildingName: string;
  resourceName?: string;
  toolTip: React.ReactElement;
  hasFunds?: boolean;
  hasPopulation?: boolean;
  resourceId?: ResourcesIds;
  className?: string;
}) => {
  const setTooltip = useUIStore((state) => state.setTooltip);
  return (
    <div
      style={{
        backgroundImage: `url(${
          resourceId
            ? BUILDING_IMAGES_PATH[ResourceIdToMiningType[resourceId as ResourcesIds] as ResourceMiningTypes]
            : BUILDING_IMAGES_PATH[buildingId as keyof typeof BUILDING_IMAGES_PATH]
        })`,
        backgroundSize: "contain",
        backgroundPosition: "center",
        backgroundRepeat: "no-repeat",
      }}
      onClick={onClick}
      className={clsx(
        "text-gold overflow-hidden text-ellipsis  cursor-pointer relative h-36 min-w-20  hover:border-gradient hover:border-2 hover:bg-gold/20",
        {
          "!border-lightest": active,
        },
        className,
      )}
    >
      {(!hasFunds || !hasPopulation) && (
        <div className="absolute w-full h-full bg-black/90 text-white/60 p-4 text-xs  flex justify-center ">
          <div className="self-center">{`${!hasFunds ? "Insufficient funds. " : ""} ${
            !hasPopulation ? "Insufficient population. " : ""
          }`}</div>
        </div>
      )}
      <div className="absolute bottom-0 left-0 right-0 font-bold text-xs px-2 py-1 bg-black/90 ">
        <div className="truncate">{buildingName}</div>
      </div>
      <div className="flex relative flex-col items-start text-xs font-bold p-2">
        {isResourceProductionBuilding(buildingId) && resourceName && <ResourceIcon resource={resourceName} size="lg" />}

        <InfoIcon
          onMouseEnter={() => {
            setTooltip({
              content: toolTip,
              position: "right",
            });
          }}
          onMouseLeave={() => {
            setTooltip(null);
          }}
          className="w-4 h-4 absolute top-2 right-2"
        />
      </div>
    </div>
  );
};

export const ResourceInfo = ({
  resourceId,
  entityId,
  isPaused,
}: {
  resourceId: number;
  entityId: ID | undefined;
  isPaused?: boolean;
}) => {
  const config = ClientConfigManager.instance();

  const cost = config.getResourceInputs(resourceId);
  const buildingCost = config.getBuildingCost(BuildingType.Resource);
  const { population, capacity } = config.getBuildingPopConfig(BuildingType.Resource);
  const resourceAmountPerTick = config.getResourceOutputs(resourceId);

  const { getBalance } = getResourceBalance();

  return (
    <div className="flex flex-col text-gold text-sm p-2 space-y-1">
      <Headline className="py-3">Resource Building </Headline>

      {isPaused && <div className="py-3 font-bold"> ⚠️ Building Production Paused </div>}

      {population !== 0 && (
        <div className="font-bold uppercase">
          <span className="font-bold">Population </span> <br />+{population}{" "}
        </div>
      )}

      {capacity !== 0 && (
        <div className=" pt-3  uppercase">
          <span className="font-bold">Capacity </span>
          <br /> +{capacity}
        </div>
      )}

      {findResourceById(resourceId)?.trait && (
        <div className=" pt-3 uppercase">
          <div className="w-full font-bold ">Produces</div>

          <div className="flex gap-2">
            + {resourceAmountPerTick}
            <ResourceIcon className="self-center" resource={findResourceById(resourceId)?.trait || ""} size="md" />
            {findResourceById(resourceId)?.trait || ""} every cycle
          </div>
        </div>
      )}

      <div className="pt-3 font-bold uppercase">consumed per/s</div>
      <div className="grid grid-cols-2 gap-2">
        {Object.keys(cost).map((resourceId) => {
          const balance = getBalance(entityId || 0, cost[Number(resourceId)].resource);

          return (
            <ResourceCost
              key={resourceId}
              resourceId={cost[Number(resourceId)].resource}
              amount={cost[Number(resourceId)].amount}
              balance={balance.balance}
            />
          );
        })}
      </div>

      <div className="pt-3 font-bold uppercase">One Time Cost</div>

      <div className="grid grid-cols-2 gap-2 text-sm">
        {Object.keys(buildingCost).map((resourceId, index) => {
          const balance = getBalance(entityId || 0, buildingCost[Number(resourceId)].resource);
          return (
            <ResourceCost
              key={index}
              resourceId={buildingCost[Number(resourceId)].resource}
              amount={buildingCost[Number(resourceId)].amount}
              balance={balance.balance}
            />
          );
        })}
      </div>
    </div>
  );
};

export const BuildingInfo = ({
  buildingId,
  entityId,
  name = BuildingEnumToString[buildingId],
  hintModal = false,
  isPaused,
}: {
  buildingId: number;
  entityId: ID | undefined;
  name?: string;
  hintModal?: boolean;
  isPaused?: boolean;
}) => {
  const config = ClientConfigManager.instance();

  const cost = config.getBuildingCost(buildingId) || [];
  const { population, capacity } = config.getBuildingPopConfig(buildingId);
  const perTick = config.getResourceOutputs(buildingId) || 0;
  const resourceProduced = config.getBuildingResourceProduced(buildingId);
  const ongoingCost = config.getResourceInputs(resourceProduced) || 0;

  const { getBalance } = getResourceBalance();

  return (
    <div className="p-2 text-sm text-gold">
      <Headline className="pb-3">
        <div className="flex gap-2">
          <div className="self-center">{name} </div>
          {hintModal && <HintModalButton section={HintSection.Buildings} />}
        </div>
      </Headline>

      {isPaused && <div className="py-3 font-bold"> ⚠️ Building Production Paused </div>}

      {resourceProduced !== 0 && (
        <div className=" flex flex-wrap mt-2">
          <div className="font-bold uppercase w-full">Produces </div>
          <div className="flex justify-between">
            +{perTick}
            <ResourceIcon
              className="self-center mx-1"
              resource={findResourceById(resourceProduced)?.trait || ""}
              size="md"
            />
            {findResourceById(resourceProduced)?.trait || ""}
          </div>
        </div>
      )}

      {population !== 0 ? (
        <div className="font-bold pt-3 ">
          <span className="uppercase">Population</span>
          <br /> +{population}
        </div>
      ) : (
        ""
      )}

      {capacity !== 0 ? (
        <div className="font-bold pt-3 ">
          <span className="uppercase">Capacity</span>
          <br /> +{capacity}
        </div>
      ) : (
        ""
      )}

      {ongoingCost && ongoingCost.length ? (
        <>
          <div className="pt-3 font-bold">Cost per cycle</div>
          <div className="grid grid-cols-2 gap-2">
            {resourceProduced !== 0 &&
              ongoingCost &&
              Object.keys(ongoingCost).map((resourceId, index) => {
                const balance = getBalance(entityId || 0, ongoingCost[Number(resourceId)].resource);
                return (
                  <ResourceCost
                    key={`ongoing-cost-${index}`}
                    type="horizontal"
                    resourceId={ongoingCost[Number(resourceId)].resource}
                    amount={ongoingCost[Number(resourceId)].amount}
                    balance={balance.balance}
                  />
                );
              })}
          </div>
        </>
      ) : (
        ""
      )}

      {cost.length != 0 && (
        <>
          <div className="pt-3 font-bold uppercase mb-1"> One time cost</div>
          <div className="grid grid-cols-1 gap-2 text-sm">
            {Object.keys(cost).map((resourceId, index) => {
              const balance = getBalance(entityId || 0, cost[Number(resourceId)].resource);
              return (
                <ResourceCost
                  key={`fixed-cost-${index}`}
                  type="horizontal"
                  resourceId={cost[Number(resourceId)].resource}
                  amount={cost[Number(resourceId)].amount}
                  balance={balance.balance}
                />
              );
            })}
          </div>
        </>
      )}
    </div>
  );
};<|MERGE_RESOLUTION|>--- conflicted
+++ resolved
@@ -16,21 +16,16 @@
 import { Tabs } from "@/ui/elements/tab";
 import { unpackResources } from "@/ui/utils/packedData";
 import { hasEnoughPopulationForBuilding } from "@/ui/utils/realms";
-<<<<<<< HEAD
-import { ResourceIdToMiningType } from "@/ui/utils/utils";
+import { isResourceProductionBuilding, ResourceIdToMiningType } from "@/ui/utils/utils";
 import {
   BuildingEnumToString,
   BuildingType,
+  findResourceById,
   ID,
   RESOURCE_PRECISION,
   ResourcesIds,
-  findResourceById,
 } from "@bibliothecadao/eternum";
 import clsx from "clsx";
-=======
-import { isResourceProductionBuilding, ResourceIdToMiningType } from "@/ui/utils/utils";
-import { BUILDING_COSTS_SCALED } from "@bibliothecadao/eternum";
->>>>>>> 0acaab56
 import React, { useMemo, useState } from "react";
 import { HintSection } from "../hints/HintModal";
 
