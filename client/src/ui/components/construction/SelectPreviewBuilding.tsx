import clsx from "clsx";

import useUIStore from "@/hooks/store/useUIStore";
import { Tabs } from "@/ui/elements/tab";
import {
  BUILDING_CAPACITY,
  BUILDING_POPULATION,
  BUILDING_RESOURCE_PRODUCED,
  BuildingEnumToString,
  BuildingType,
  EternumGlobalConfig,
  findResourceById,
  ID,
  RESOURCE_BUILDING_COSTS_SCALED,
  RESOURCE_INPUTS_SCALED,
  RESOURCE_OUTPUTS,
  ResourcesIds,
  WORLD_CONFIG_ID,
} from "@bibliothecadao/eternum";

import { ReactComponent as InfoIcon } from "@/assets/icons/common/info.svg";
import { useQuestClaimStatus } from "@/hooks/helpers/useQuests";
import { useGetRealm } from "@/hooks/helpers/useRealm";
import { getResourceBalance } from "@/hooks/helpers/useResources";
import { useQuestStore } from "@/hooks/store/useQuestStore";

import { ClientComponents } from "@/dojo/createClientComponents";
import { DojoResult, useDojo } from "@/hooks/context/DojoContext";
import { usePlayResourceSound } from "@/hooks/useUISound";
import { ResourceMiningTypes } from "@/types";
import { QuestId } from "@/ui/components/quest/questDetails";
import { BUILDING_IMAGES_PATH } from "@/ui/config";
import { Headline } from "@/ui/elements/Headline";
import { HintModalButton } from "@/ui/elements/HintModalButton";
import { ResourceCost } from "@/ui/elements/ResourceCost";
import { ResourceIcon } from "@/ui/elements/ResourceIcon";
import { unpackResources } from "@/ui/utils/packedData";
import { hasEnoughPopulationForBuilding } from "@/ui/utils/realms";
import { getEntityIdFromKeys, isResourceProductionBuilding, ResourceIdToMiningType } from "@/ui/utils/utils";
import { BUILDING_COSTS_SCALED } from "@bibliothecadao/eternum";
import { Component, getComponentValue } from "@dojoengine/recs";
import React, { useMemo, useState } from "react";
import { HintSection } from "../hints/HintModal";

// TODO: THIS IS TERRIBLE CODE, PLEASE REFACTOR

export const SelectPreviewBuildingMenu = ({ className, entityId }: { className?: string; entityId: number }) => {
  const dojo = useDojo();

  const setPreviewBuilding = useUIStore((state) => state.setPreviewBuilding);
  const previewBuilding = useUIStore((state) => state.previewBuilding);
<<<<<<< HEAD
  // const structureEntityId = useUIStore((state) => state.structureEntityId);
=======
>>>>>>> cb67acf7
  const selectedQuest = useQuestStore((state) => state.selectedQuest);

  const { realm } = useGetRealm(entityId);

  const { getBalance } = getResourceBalance();
  const { playResourceSound } = usePlayResourceSound();
  const { questClaimStatus } = useQuestClaimStatus();

  const buildingTypes = Object.keys(BuildingType).filter(
    (key) =>
      isNaN(Number(key)) &&
      key !== "Resource" &&
      key !== "Castle" &&
      key !== "Bank" &&
      key !== "FragmentMine" &&
      key !== "None" &&
      key !== "TradingPost" &&
      key !== "WatchTower" &&
      key !== "Walls" &&
      key !== "Settlement" &&
      key !== "Hyperstructure",
  );

  const realmResourceIds = useMemo(() => {
    if (realm) {
      return unpackResources(BigInt(realm.resourceTypesPacked), realm.resourceTypesCount);
    } else {
      return [];
    }
  }, [realm]);

  const checkBalance = (cost: any) =>
    Object.keys(cost).every((resourceId) => {
      const resourceCost = cost[Number(resourceId)];
      const balance = getBalance(entityId, resourceCost.resource);
      return balance.balance / EternumGlobalConfig.resources.resourcePrecision >= resourceCost.amount;
    });

  const [selectedTab, setSelectedTab] = useState(1);

  const tabs = useMemo(
    () => [
      {
        key: "resources",
        label: (
          <div className="flex relative group flex-col items-center">
            <div
              className={clsx({
                "animate-pulse  border-b border-gold": selectedTab !== 0 && selectedQuest?.id === QuestId.BuildResource,
              })}
            >
              Resources
            </div>
          </div>
        ),
        component: (
          <div className="grid grid-cols-2 gap-2 p-2">
            {realmResourceIds.map((resourceId) => {
              const resource = findResourceById(resourceId)!;

              const buildingCosts = getResourceBuildingCosts(entityId, dojo, resourceId);
              if (!buildingCosts) return;
              const cost = [...buildingCosts, ...RESOURCE_INPUTS_SCALED[resourceId]];

              const hasBalance = checkBalance(cost);

              const hasEnoughPopulation = hasEnoughPopulationForBuilding(
                realm,
                BUILDING_POPULATION[BuildingType.Resource],
              );

              const canBuild = hasBalance && realm?.hasCapacity && hasEnoughPopulation;

              return (
                <BuildingCard
                  className={clsx({
                    hidden: !questClaimStatus[QuestId.BuildFood],
                  })}
                  key={resourceId}
                  buildingId={BuildingType.Resource}
                  resourceId={resourceId}
                  onClick={() => {
                    if (!canBuild) {
                      return;
                    }
                    if (previewBuilding?.type === BuildingType.Resource && previewBuilding?.resource === resourceId) {
                      setPreviewBuilding(null);
                    } else {
                      setPreviewBuilding({ type: BuildingType.Resource, resource: resourceId });
                      playResourceSound(resourceId);
                    }
                  }}
                  active={previewBuilding?.resource === resourceId}
                  buildingName={resource?.trait}
                  resourceName={resource?.trait}
                  toolTip={<ResourceInfo resourceId={resourceId} entityId={entityId} />}
                  hasFunds={hasBalance}
                  hasPopulation={hasEnoughPopulation}
                />
              );
            })}
          </div>
        ),
      },
      {
        key: "economic",
        label: (
          <div className="flex relative group flex-col items-center">
            <div>Economic</div>
          </div>
        ),
        component: (
          <div className="grid grid-cols-2 gap-2 p-2">
            {buildingTypes
              .filter(
                (a) =>
                  a !== BuildingType[BuildingType.Barracks] &&
                  a !== BuildingType[BuildingType.ArcheryRange] &&
                  a !== BuildingType[BuildingType.Stable],
              )
              .map((buildingType, index) => {
                const building = BuildingType[buildingType as keyof typeof BuildingType];

                const buildingCosts = getBuildingCosts(entityId, dojo, building);
                if (!buildingCosts) return;

                const hasBalance = checkBalance(buildingCosts);

                const hasEnoughPopulation = hasEnoughPopulationForBuilding(realm, building);
                const canBuild =
                  BuildingType.WorkersHut == building
                    ? hasBalance
                    : hasBalance && realm?.hasCapacity && hasEnoughPopulation;

                const isFarm = building === BuildingType["Farm"];
                const isFishingVillage = building === BuildingType["FishingVillage"];
                const isWorkersHut = building === BuildingType["WorkersHut"];
                const isMarket = building === BuildingType["Market"];

                return (
                  <BuildingCard
                    className={clsx({
                      hidden: !isFarm && !isFishingVillage && !questClaimStatus[QuestId.BuildResource],
                      "animate-pulse":
                        ((isFarm || isFishingVillage) && selectedQuest?.id === QuestId.BuildFood) ||
                        (isWorkersHut && selectedQuest?.id === QuestId.BuildWorkersHut) ||
                        (isMarket && selectedQuest?.id === QuestId.Market),
                    })}
                    key={index}
                    buildingId={building}
                    onClick={() => {
                      if (!canBuild) {
                        return;
                      }
                      if (previewBuilding?.type === building) {
                        setPreviewBuilding(null);
                      } else {
                        setPreviewBuilding({ type: building });
                        if (building === BuildingType.Farm) {
                          playResourceSound(ResourcesIds.Wheat);
                        }
                        if (building === BuildingType.FishingVillage) {
                          playResourceSound(ResourcesIds.Fish);
                        }
                      }
                    }}
                    active={previewBuilding?.type === building}
                    buildingName={BuildingEnumToString[building]}
                    resourceName={isFishingVillage ? "Fish" : isFarm ? "Wheat" : undefined}
                    toolTip={<BuildingInfo buildingId={building} entityId={entityId} />}
                    hasFunds={hasBalance}
                    hasPopulation={hasEnoughPopulation}
                  />
                );
              })}
          </div>
        ),
      },
      {
        key: "military",
        label: (
          <div className="flex relative group flex-col items-center">
            <div>Military</div>
          </div>
        ),
        component: (
          <div className="grid grid-cols-2 gap-2 p-2">
            {" "}
            {buildingTypes
              .filter(
                (a) =>
                  a === BuildingType[BuildingType.Barracks] ||
                  a === BuildingType[BuildingType.ArcheryRange] ||
                  a === BuildingType[BuildingType.Stable],
              )
              .map((buildingType, index) => {
                const building = BuildingType[buildingType as keyof typeof BuildingType];
                const buildingCost = getBuildingCosts(entityId, dojo, building);

                const hasBalance = checkBalance(buildingCost);

                const hasEnoughPopulation = hasEnoughPopulationForBuilding(realm, building);
                const canBuild = hasBalance && realm.hasCapacity && hasEnoughPopulation;

                const isBarracks = building === BuildingType.Barracks;
                const isArcheryRange = building === BuildingType.ArcheryRange;
                const isStable = building === BuildingType.Stable;

                return (
                  <BuildingCard
                    className={clsx({
                      hidden: !questClaimStatus[QuestId.BuildResource],
                    })}
                    key={index}
                    buildingId={building}
                    onClick={() => {
                      if (!canBuild) {
                        return;
                      }
                      if (previewBuilding?.type === building) {
                        setPreviewBuilding(null);
                      } else {
                        setPreviewBuilding({ type: building });
                      }
                    }}
                    active={previewBuilding?.type === building}
                    buildingName={BuildingEnumToString[building]}
                    resourceName={
                      isBarracks ? "Knight" : isArcheryRange ? "Crossbowman" : isStable ? "Paladin" : undefined
                    }
                    toolTip={<BuildingInfo buildingId={building} entityId={entityId} />}
                    hasFunds={hasBalance}
                    hasPopulation={hasEnoughPopulation}
                  />
                );
              })}
          </div>
        ),
      },
    ],
    [realm, entityId, realmResourceIds, selectedTab, previewBuilding, playResourceSound],
  );

  return (
    <div className={`${className}`}>
      <HintModalButton className="absolute top-1 right-1" section={HintSection.Buildings} />
      <Tabs
        selectedIndex={selectedTab}
        onChange={(index: any) => {
          setSelectedTab(index);
        }}
        className="h-full"
      >
        <Tabs.List>
          {tabs.map((tab, index) => (
            <Tabs.Tab key={index}>{tab.label}</Tabs.Tab>
          ))}
        </Tabs.List>

        <Tabs.Panels className="overflow-hidden">
          {tabs.map((tab, index) => (
            <Tabs.Panel key={index}>{tab.component}</Tabs.Panel>
          ))}
        </Tabs.Panels>
      </Tabs>
    </div>
  );
};

const BuildingCard = ({
  buildingId,
  onClick,
  active,
  buildingName,
  resourceName,
  toolTip,
  hasFunds,
  hasPopulation,
  resourceId,
  className,
}: {
  buildingId: BuildingType;
  onClick: () => void;
  active: boolean;
  buildingName: string;
  resourceName?: string;
  toolTip: React.ReactElement;
  hasFunds?: boolean;
  hasPopulation?: boolean;
  resourceId?: ResourcesIds;
  className?: string;
}) => {
  const setTooltip = useUIStore((state) => state.setTooltip);
  return (
    <div
      onClick={onClick}
      className={clsx(
        "text-gold bg-black/30 overflow-hidden text-ellipsis cursor-pointer relative h-36 min-w-20 hover:bg-gold/20 rounded-xl",
        {
          "!border-lightest": active,
        },
        className,
      )}
    >
      <img
        src={
          resourceId
            ? BUILDING_IMAGES_PATH[ResourceIdToMiningType[resourceId as ResourcesIds] as ResourceMiningTypes]
            : BUILDING_IMAGES_PATH[buildingId as keyof typeof BUILDING_IMAGES_PATH]
        }
        alt={buildingName}
        className="absolute inset-0 w-full h-full object-contain"
      />
      {(!hasFunds || !hasPopulation) && (
        <div className="absolute w-full h-full bg-black/70 p-4 text-xs flex justify-center">
          <div className="self-center flex items-center space-x-2">
            {!hasFunds && <ResourceIcon tooltipText="Need More Resources" resource="Silo" size="lg" />}
            {!hasPopulation && <ResourceIcon tooltipText="Need More Housing" resource="House" size="lg" />}
          </div>
        </div>
      )}
      <div className="absolute bottom-0 left-0 right-0 p-2">
        <div className="truncate">{buildingName}</div>
        <InfoIcon
          onMouseEnter={() => {
            setTooltip({
              content: toolTip,
              position: "right",
            });
          }}
          onMouseLeave={() => {
            setTooltip(null);
          }}
          className="w-4 h-4 absolute top-2 right-2"
        />
      </div>
      <div className="flex relative flex-col items-end p-2 rounded">
        <div className="rounded p-1 bg-black/10">
          {isResourceProductionBuilding(buildingId) && resourceName && (
            <ResourceIcon withTooltip={false} resource={resourceName} size="lg" />
          )}
        </div>
      </div>
    </div>
  );
};

export const ResourceInfo = ({
  resourceId,
  entityId,
  isPaused,
  hintModal = false,
}: {
  resourceId: number;
  entityId: ID | undefined;
  isPaused?: boolean;
  hintModal?: boolean;
}) => {
  const dojo = useDojo();
  const cost = RESOURCE_INPUTS_SCALED[resourceId];

  const buildingCost = getResourceBuildingCosts(entityId ?? 0, dojo, resourceId) ?? [];
  const population = BUILDING_POPULATION[BuildingType.Resource];

  const capacity = BUILDING_CAPACITY[BuildingType.Resource];

  const amountProducedPerTick = RESOURCE_OUTPUTS[resourceId];

  const { getBalance } = getResourceBalance();

  const consumedBy = useMemo(() => {
    return getConsumedBy(resourceId);
  }, [resourceId]);

  const resourceById = useMemo(() => {
    return findResourceById(resourceId)?.trait;
  }, [resourceId]);

  return (
    <div className="flex flex-col text-gold text-sm p-2 space-y-1">
      <Headline className="pb-3">
        <div className=" flex gap-4">
          <ResourceIcon className="self-center" resource={resourceById || ""} size="md" /> <div>Building </div>
          {hintModal && <HintModalButton section={HintSection.Buildings} />}
        </div>{" "}
      </Headline>

      {isPaused && <div className="py-3 font-bold"> ⚠️ Building Production Paused </div>}

      <div className="grid grid-cols-2 gap-4">
        <div>
          {population !== 0 && (
            <div className="font-bold uppercase">
              <span className="font-bold">Population </span> <br />+{population}{" "}
            </div>
          )}

          {capacity !== 0 && (
            <div className="pt-3 uppercase">
              <span className="font-bold">Max population capacity </span>
              <br /> +{capacity}
            </div>
          )}
        </div>

        {resourceById && (
          <div className="uppercase">
            <div className="w-full font-bold">Produces</div>

            <div className="flex gap-2">
              + {amountProducedPerTick}
              <ResourceIcon className="self-center" resource={resourceById || ""} size="md" />
              {resourceById || ""} per/s
            </div>
          </div>
        )}
      </div>

      <div className="font-bold uppercase">consumed per/s</div>
      <div className="grid grid-cols-2 gap-2">
        {Object.keys(cost).map((resourceId) => {
          const balance = getBalance(entityId || 0, cost[Number(resourceId)].resource);

          return (
            <ResourceCost
              key={resourceId}
              resourceId={cost[Number(resourceId)].resource}
              amount={cost[Number(resourceId)].amount}
              balance={balance.balance}
            />
          );
        })}
      </div>

      <div className="pt-2 font-bold uppercase">One Time Cost</div>

      <div className="grid grid-cols-2 gap-2 text-sm">
        {Object.keys(buildingCost).map((resourceId, index) => {
          const balance = getBalance(entityId || 0, buildingCost[Number(resourceId)].resource);
          return (
            <ResourceCost
              key={index}
              resourceId={buildingCost[Number(resourceId)].resource}
              amount={buildingCost[Number(resourceId)].amount}
              balance={balance.balance}
            />
          );
        })}
      </div>
      {consumedBy.length > 0 && (
        <>
          <div className="pt-1 font-bold uppercase ">Consumed by</div>
          <div className="flex flex-row">
            {React.Children.toArray(
              consumedBy.map((resourceId) => (
                <ResourceIcon key={resourceId} resource={findResourceById(resourceId || 0)?.trait || ""} size="md" />
              )),
            )}
          </div>
        </>
      )}
    </div>
  );
};

export const BuildingInfo = ({
  buildingId,
  entityId,
  name = BuildingEnumToString[buildingId],
  hintModal = false,
  isPaused,
}: {
  buildingId: number;
  entityId: ID | undefined;
  name?: string;
  hintModal?: boolean;
  isPaused?: boolean;
}) => {
  const dojo = useDojo();

  const buildingCost = getBuildingCosts(entityId ?? 0, dojo, buildingId) || [];

  const population = BUILDING_POPULATION[buildingId] || 0;
  const capacity = BUILDING_CAPACITY[buildingId] || 0;
  const resourceProduced = BUILDING_RESOURCE_PRODUCED[buildingId];
  const ongoingCost = RESOURCE_INPUTS_SCALED[resourceProduced] || 0;

  const perTick = RESOURCE_OUTPUTS[resourceProduced] || 0;

  const { getBalance } = getResourceBalance();

  const usedIn = useMemo(() => {
    return getConsumedBy(resourceProduced);
  }, [resourceProduced]);

  return (
    <div className="flex flex-col text-gold text-sm p-2 space-y-1">
      <Headline className="pb-3">
        <div className="flex gap-2">
          <div className="self-center">{name}</div>
          {hintModal && <HintModalButton section={HintSection.Buildings} />}
        </div>
      </Headline>

      {isPaused && <div className="py-3 font-bold">⚠️ Building Production Paused</div>}

      <div className="grid grid-cols-2 gap-4">
        <div>
          {population !== 0 && (
            <div className="font-bold uppercase">
              <span className="font-bold">Population</span>
              <br />+{population}
            </div>
          )}
          {capacity !== 0 && (
            <div className="pt-3 uppercase">
              <span className="font-bold">Max population capacity</span>
              <br />+{capacity}
            </div>
          )}
        </div>
        {resourceProduced !== 0 && (
          <div className="uppercase">
            <div className="w-full font-bold">Produces</div>
            <div className="flex gap-2">
              +{perTick}
              <ResourceIcon
                className="self-center"
                resource={findResourceById(resourceProduced)?.trait || ""}
                size="md"
              />
              {findResourceById(resourceProduced)?.trait || ""}
            </div>
          </div>
        )}
      </div>

      {ongoingCost && ongoingCost.length ? (
        <>
          <div className="font-bold uppercase">consumed per/s</div>
          <div className="grid grid-cols-2 gap-2">
            {resourceProduced !== 0 &&
              ongoingCost &&
              Object.keys(ongoingCost).map((resourceId, index) => {
                const balance = getBalance(entityId || 0, ongoingCost[Number(resourceId)].resource);
                return (
                  <ResourceCost
                    key={`ongoing-cost-${index}`}
                    type="horizontal"
                    resourceId={ongoingCost[Number(resourceId)].resource}
                    amount={ongoingCost[Number(resourceId)].amount}
                    balance={balance.balance}
                  />
                );
              })}
          </div>
        </>
      ) : null}

      {buildingCost.length !== 0 && (
        <>
          <div className="pt-2 font-bold uppercase">One Time Cost</div>
          <div className="grid grid-cols-2 gap-2 text-sm">
            {Object.keys(buildingCost).map((resourceId, index) => {
              const balance = getBalance(entityId || 0, buildingCost[Number(resourceId)].resource);
              return (
                <ResourceCost
                  key={`fixed-cost-${index}`}
                  type="horizontal"
                  resourceId={buildingCost[Number(resourceId)].resource}
                  amount={buildingCost[Number(resourceId)].amount}
                  balance={balance.balance}
                />
              );
            })}
          </div>
        </>
      )}

      {usedIn.length > 0 && (
        <>
          <div className="pt-3 pb-1 font-bold uppercase">Consumed by</div>
          <div className="flex flex-row">
            {React.Children.toArray(
              usedIn.map((resourceId) => (
                <ResourceIcon key={resourceId} resource={findResourceById(resourceId || 0)?.trait || ""} size="md" />
              )),
            )}
          </div>
        </>
      )}
    </div>
  );
};

const getConsumedBy = (resourceProduced: ResourcesIds) => {
  return Object.entries(RESOURCE_INPUTS_SCALED)
    .map(([resourceId, inputs]) => {
      const resource = inputs.find(
        (input: { resource: number; amount: number }) => input.resource === resourceProduced,
      );
      if (resource) {
        return Number(resourceId);
      }
    })
    .filter(Boolean);
};

const getResourceBuildingCosts = (realmEntityId: ID, dojo: DojoResult, resourceId: ResourcesIds) => {
  const buildingGeneralConfig = getComponentValue(
    dojo.setup.components.BuildingGeneralConfig,
    getEntityIdFromKeys([WORLD_CONFIG_ID]),
  );

  if (!buildingGeneralConfig) {
    return;
  }
  const buildingType = resourceIdToBuildingCategory(resourceId);

  const buildingQuantity = getBuildingQuantity(
    realmEntityId,
    buildingType ?? 0,
    dojo.setup.components.BuildingQuantityv2,
  );

  let updatedCosts: {
    resource: ResourcesIds;
    amount: number;
  }[] = [];

  RESOURCE_BUILDING_COSTS_SCALED[Number(resourceId)].forEach((cost) => {
    const baseCost = cost.amount;
    const percentageAdditionalCost = (baseCost * (buildingGeneralConfig.base_cost_percent_increase / 100)) / 100;
    const scaleFactor = Math.max(0, buildingQuantity ?? 0 - 1);
    const totalCost = baseCost + scaleFactor * scaleFactor * percentageAdditionalCost;
    updatedCosts.push({ resource: cost.resource, amount: totalCost });
  });
  return updatedCosts;
};

const getBuildingCosts = (realmEntityId: ID, dojo: DojoResult, buildingCategory: BuildingType) => {
  const buildingGeneralConfig = getComponentValue(
    dojo.setup.components.BuildingGeneralConfig,
    getEntityIdFromKeys([WORLD_CONFIG_ID]),
  );

  if (!buildingGeneralConfig) {
    return;
  }

  const buildingQuantity = getBuildingQuantity(
    realmEntityId,
    buildingCategory,
    dojo.setup.components.BuildingQuantityv2,
  );

  let updatedCosts: {
    resource: ResourcesIds;
    amount: number;
  }[] = [];

  BUILDING_COSTS_SCALED[Number(buildingCategory)].forEach((cost) => {
    const baseCost = cost.amount;
    const percentageAdditionalCost = (baseCost * (buildingGeneralConfig.base_cost_percent_increase / 100)) / 100;
    const scaleFactor = Math.max(0, buildingQuantity ?? 0 - 1);
    const totalCost = baseCost + scaleFactor * scaleFactor * percentageAdditionalCost;
    updatedCosts.push({ resource: cost.resource, amount: totalCost });
  });
  return updatedCosts;
};

const getBuildingQuantity = (
  outerEntityId: ID,
  buildingCategory: BuildingType,
  buildingQuantityComponent: Component<ClientComponents["BuildingQuantityv2"]["schema"]>,
) => {
  const buildingQuantity = getComponentValue(
    buildingQuantityComponent,
    getEntityIdFromKeys([BigInt(outerEntityId), BigInt(buildingCategory)]),
  );
  return buildingQuantity?.value;
};

const resourceIdToBuildingCategory = (resourceId: ResourcesIds): BuildingType => {
  if (resourceId === ResourcesIds.Wheat) {
    return BuildingType.Farm;
  }
  if (resourceId === ResourcesIds.Fish) {
    return BuildingType.FishingVillage;
  }
  if (resourceId > 0 && resourceId < 22) {
    return BuildingType.Resource;
  }
  if (resourceId === ResourcesIds.Donkey) {
    return BuildingType.Market;
  }
  if (resourceId === ResourcesIds.Knight) {
    return BuildingType.Barracks;
  }
  if (resourceId === ResourcesIds.Crossbowman) {
    return BuildingType.ArcheryRange;
  }
  if (resourceId === ResourcesIds.Paladin) {
    return BuildingType.Stable;
  }
  return BuildingType.None;
};<|MERGE_RESOLUTION|>--- conflicted
+++ resolved
@@ -49,10 +49,6 @@
 
   const setPreviewBuilding = useUIStore((state) => state.setPreviewBuilding);
   const previewBuilding = useUIStore((state) => state.previewBuilding);
-<<<<<<< HEAD
-  // const structureEntityId = useUIStore((state) => state.structureEntityId);
-=======
->>>>>>> cb67acf7
   const selectedQuest = useQuestStore((state) => state.selectedQuest);
 
   const { realm } = useGetRealm(entityId);
