import { useDojo } from "@/hooks/context/DojoContext";
import Button from "../../../elements/Button";

import { useSettleRealm } from "@/hooks/helpers/use-settle-realm";
import { useEntities } from "@/hooks/helpers/useEntities";
import { MAX_REALMS } from "@/ui/constants";
import { Collapsible, CollapsibleContent, CollapsibleTrigger } from "@/ui/elements/Collapsible";
import { NumberInput } from "@/ui/elements/NumberInput";
import { ChevronsUpDown } from "lucide-react";
import { useEffect, useState } from "react";

const SettleRealmComponent = () => {
  const {
    account: { account },
    network: { toriiClient },
  } = useDojo();

  const { playerRealms } = useEntities();

  const { settleRealm, isLoading, tokenId, setTokenId, errorMessage } = useSettleRealm();

  const [mintedRealms, setMintedRealms] = useState(1000);

  useEffect(() => {
    const getEvents = async () => {
<<<<<<< HEAD
      const events = await toriiClient.getEventMessages({
        limit: 1000,
        offset: 0,
        dont_include_hashed_keys: false,
        clause: {
          Member: {
            model: "eternum-SettleRealmData",
            member: "owner_address",
            operator: "Eq",
            value: { Primitive: { ContractAddress: account.address } },
          },
        },
      });
=======
      const events = await toriiClient.getEventMessages(
        {
          limit: 1000,
          offset: 0,
          dont_include_hashed_keys: false,
          clause: {
            Member: {
              model: "eternum-SettleRealmData",
              member: "owner_address",
              operator: "Eq",
              value: { Primitive: { ContractAddress: account.address } },
            },
          },
        },
        true,
      );
>>>>>>> 4841e386

      return events;
    };
    getEvents().then((events) => {
      const len = Object.keys(events).length;
      setMintedRealms(len);
    });
  }, [setMintedRealms]);

  const numberRealms = Math.max(mintedRealms, playerRealms().length);

  return (
    <>
      <div className="flex flex-col h-min">
        <div className="flex flex-col gap-y-2">
          <h2 className=" text-center">Settle Realms</h2>

          {numberRealms >= MAX_REALMS ? (
            <p className="text-center text-xl">You have already settled the maximum number of Realms.</p>
          ) : (
            <p className="text-center text-xl">Settle a maximum of 4 Realms. Select a Realm ID or a random one.</p>
          )}

          <div className="flex flex-wrap gap-2  my-3">
            {playerRealms().map((realm) => (
              <div className="border border-gold/20 rounded p-2" key={realm.realm_id}>
                {realm.name}
              </div>
            ))}
          </div>

          {numberRealms < MAX_REALMS && (
            <Button
              variant={"primary"}
              onClick={async () => {
                await settleRealm();
              }}
            >
              {isLoading ? "Loading..." : "Settle Random Realm"}
            </Button>
          )}

          {numberRealms < MAX_REALMS && (
            <>
              <h3 className="text-center">or</h3>

              <Collapsible className="space-y-2 w-full">
                <CollapsibleTrigger asChild>
                  <Button variant={"outline"} className="w-full">
                    <span>Select Realm</span>
                    <ChevronsUpDown className="h-4 w-4" />
                  </Button>
                </CollapsibleTrigger>
                <CollapsibleContent className="space-y-2 border p-2 rounded border-gold/20">
                  <div className="flex justify-center gap-4 py-4">
                    <div className="text-lg text-muted-foreground uppercase justify-self-start text-center self-center font-bold">
                      Realm ID
                    </div>
                    <NumberInput
                      className="  font-bold self-center !w-32"
                      max={8000}
                      min={1}
                      value={tokenId}
                      onChange={setTokenId}
                    />
                    <Button
                      isLoading={isLoading}
                      onClick={async () => (!isLoading ? await settleRealm(tokenId) : null)}
                      className="text-xl self-center"
                      variant={"primary"}
                    >
                      {!isLoading ? "Settle Realms" : ""}
                    </Button>
                  </div>
                </CollapsibleContent>
              </Collapsible>
            </>
          )}
        </div>
        {errorMessage && <p className="text-center text-red font-bold py-2">{errorMessage}</p>}
      </div>
    </>
  );
};

export default SettleRealmComponent;<|MERGE_RESOLUTION|>--- conflicted
+++ resolved
@@ -23,21 +23,6 @@
 
   useEffect(() => {
     const getEvents = async () => {
-<<<<<<< HEAD
-      const events = await toriiClient.getEventMessages({
-        limit: 1000,
-        offset: 0,
-        dont_include_hashed_keys: false,
-        clause: {
-          Member: {
-            model: "eternum-SettleRealmData",
-            member: "owner_address",
-            operator: "Eq",
-            value: { Primitive: { ContractAddress: account.address } },
-          },
-        },
-      });
-=======
       const events = await toriiClient.getEventMessages(
         {
           limit: 1000,
@@ -54,7 +39,6 @@
         },
         true,
       );
->>>>>>> 4841e386
 
       return events;
     };
