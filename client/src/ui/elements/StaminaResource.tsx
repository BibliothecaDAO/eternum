import { useStamina } from "@/hooks/helpers/useStamina";
<<<<<<< HEAD
import { ConfigManager, ID } from "@bibliothecadao/eternum";
import clsx from "clsx";
=======
import { EternumGlobalConfig, ID } from "@bibliothecadao/eternum";
import { useMemo } from "react";
>>>>>>> 0f111b62

export const StaminaResource = ({ entityId, className }: { entityId: ID | undefined; className?: string }) => {
  const travelCost = ConfigManager.instance().getConfig().staminaCost.travel;

  const { useStaminaByEntityId, getMaxStaminaByEntityId } = useStamina();
  const stamina = useStaminaByEntityId({ travelingEntityId: entityId || 0 });
  const maxStamina = getMaxStaminaByEntityId(entityId || 0);

<<<<<<< HEAD
  const staminaColor = (stamina?.amount || 0n) < travelCost ? "text-red/80" : "text-yellow/80";
=======
  const staminaAmount = useMemo(() => Number(stamina?.amount || 0), [stamina]);
  const staminaPercentage = useMemo(() => (staminaAmount / maxStamina) * 100, [staminaAmount, maxStamina]);

  const staminaColor = useMemo(
    () => (staminaAmount < EternumGlobalConfig.stamina.travelCost ? "bg-red-500" : "bg-yellow-500"),
    [staminaAmount],
  );
>>>>>>> 0f111b62

  return (
    <div className={`flex flex-col text-xs font-bold uppercase self-center ${className}`}>
      <div className="bg-gray-200 rounded-full h-1.5 dark:bg-gray-700 border border-y w-16">
        <div className={`${staminaColor} h-1 rounded-full  bg-yellow`} style={{ width: `${staminaPercentage}%` }}></div>
      </div>
    </div>
  );
};<|MERGE_RESOLUTION|>--- conflicted
+++ resolved
@@ -1,11 +1,6 @@
 import { useStamina } from "@/hooks/helpers/useStamina";
-<<<<<<< HEAD
 import { ConfigManager, ID } from "@bibliothecadao/eternum";
-import clsx from "clsx";
-=======
-import { EternumGlobalConfig, ID } from "@bibliothecadao/eternum";
 import { useMemo } from "react";
->>>>>>> 0f111b62
 
 export const StaminaResource = ({ entityId, className }: { entityId: ID | undefined; className?: string }) => {
   const travelCost = ConfigManager.instance().getConfig().staminaCost.travel;
@@ -14,17 +9,10 @@
   const stamina = useStaminaByEntityId({ travelingEntityId: entityId || 0 });
   const maxStamina = getMaxStaminaByEntityId(entityId || 0);
 
-<<<<<<< HEAD
-  const staminaColor = (stamina?.amount || 0n) < travelCost ? "text-red/80" : "text-yellow/80";
-=======
   const staminaAmount = useMemo(() => Number(stamina?.amount || 0), [stamina]);
   const staminaPercentage = useMemo(() => (staminaAmount / maxStamina) * 100, [staminaAmount, maxStamina]);
 
-  const staminaColor = useMemo(
-    () => (staminaAmount < EternumGlobalConfig.stamina.travelCost ? "bg-red-500" : "bg-yellow-500"),
-    [staminaAmount],
-  );
->>>>>>> 0f111b62
+  const staminaColor = useMemo(() => (staminaAmount < travelCost ? "bg-red-500" : "bg-yellow-500"), [staminaAmount]);
 
   return (
     <div className={`flex flex-col text-xs font-bold uppercase self-center ${className}`}>
