<<<<<<< HEAD
import { ClientConfigManager } from "@/dojo/modelManager/ClientConfigManager";
import { useStamina } from "@/hooks/helpers/useStamina";
import { ID, TravelTypes } from "@bibliothecadao/eternum";
import { useMemo } from "react";

export const StaminaResource = ({ entityId, className }: { entityId: ID | undefined; className?: string }) => {
  const travelCost = ClientConfigManager.instance().getTravelStaminaCost(TravelTypes.Travel);

  const { useStaminaByEntityId, getMaxStaminaByEntityId } = useStamina();
  const stamina = useStaminaByEntityId({ travelingEntityId: entityId || 0 });
  const maxStamina = getMaxStaminaByEntityId(entityId || 0);
=======
import { useDojo } from "@/hooks/context/DojoContext";
import { useStaminaManager } from "@/hooks/helpers/useStamina";
import useUIStore from "@/hooks/store/useUIStore";
import { EternumGlobalConfig, ID } from "@bibliothecadao/eternum";
import { getComponentValue } from "@dojoengine/recs";
import { getEntityIdFromKeys } from "@dojoengine/utils";
import { useMemo } from "react";

export const StaminaResource = ({ entityId, className }: { entityId: ID | undefined; className?: string }) => {
  const { setup } = useDojo();

  const currentArmiesTick = useUIStore((state) => state.currentArmiesTick);

  const staminaManager = useStaminaManager(entityId || 0);

  const maxStamina = staminaManager.getMaxStamina(
    getComponentValue(setup.components.Army, getEntityIdFromKeys([BigInt(entityId || 0)]))?.troops,
  );

  const stamina = useMemo(
    () => staminaManager.getStamina(currentArmiesTick),
    [entityId, currentArmiesTick, staminaManager],
  );

  const staminaAmount = useMemo(() => Number(stamina?.amount || 0), [entityId, stamina]);
>>>>>>> 0acaab56

  const staminaPercentage = useMemo(() => (staminaAmount / maxStamina) * 100, [staminaAmount, maxStamina]);

  const staminaColor = useMemo(() => (staminaAmount < travelCost ? "bg-red-500" : "bg-yellow-500"), [staminaAmount]);

  return (
    <div className={`flex flex-col text-xs font-bold uppercase self-center ${className}`}>
      <div className="bg-gray-200 rounded-full h-1.5 dark:bg-gray-700 border border-y w-16">
        <div className={`${staminaColor} h-1 rounded-full  bg-yellow`} style={{ width: `${staminaPercentage}%` }}></div>
      </div>
    </div>
  );
};<|MERGE_RESOLUTION|>--- conflicted
+++ resolved
@@ -1,26 +1,15 @@
-<<<<<<< HEAD
 import { ClientConfigManager } from "@/dojo/modelManager/ClientConfigManager";
-import { useStamina } from "@/hooks/helpers/useStamina";
-import { ID, TravelTypes } from "@bibliothecadao/eternum";
-import { useMemo } from "react";
-
-export const StaminaResource = ({ entityId, className }: { entityId: ID | undefined; className?: string }) => {
-  const travelCost = ClientConfigManager.instance().getTravelStaminaCost(TravelTypes.Travel);
-
-  const { useStaminaByEntityId, getMaxStaminaByEntityId } = useStamina();
-  const stamina = useStaminaByEntityId({ travelingEntityId: entityId || 0 });
-  const maxStamina = getMaxStaminaByEntityId(entityId || 0);
-=======
 import { useDojo } from "@/hooks/context/DojoContext";
 import { useStaminaManager } from "@/hooks/helpers/useStamina";
 import useUIStore from "@/hooks/store/useUIStore";
-import { EternumGlobalConfig, ID } from "@bibliothecadao/eternum";
+import { ID, TravelTypes } from "@bibliothecadao/eternum";
 import { getComponentValue } from "@dojoengine/recs";
 import { getEntityIdFromKeys } from "@dojoengine/utils";
 import { useMemo } from "react";
 
 export const StaminaResource = ({ entityId, className }: { entityId: ID | undefined; className?: string }) => {
   const { setup } = useDojo();
+  const travelCost = ClientConfigManager.instance().getTravelStaminaCost(TravelTypes.Travel);
 
   const currentArmiesTick = useUIStore((state) => state.currentArmiesTick);
 
@@ -36,7 +25,6 @@
   );
 
   const staminaAmount = useMemo(() => Number(stamina?.amount || 0), [entityId, stamina]);
->>>>>>> 0acaab56
 
   const staminaPercentage = useMemo(() => (staminaAmount / maxStamina) * 100, [staminaAmount, maxStamina]);
 
