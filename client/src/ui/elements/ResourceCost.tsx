--- conflicted
+++ resolved
@@ -2,11 +2,7 @@
 import { findResourceById } from "@bibliothecadao/eternum";
 import { ResourceIcon } from "./ResourceIcon";
 import clsx from "clsx";
-<<<<<<< HEAD
 import { divideByPrecision, formatNumber } from "../utils/utils";
-=======
-import { currencyFormat, divideByPrecision } from "../utils/utils";
->>>>>>> 3f662576
 
 type ResourceCostProps = {
   isLabor?: boolean;
@@ -34,12 +30,7 @@
 }: ResourceCostProps) => {
   const balance = divideByPrecision(props.balance!);
   const trait = useMemo(() => findResourceById(props.resourceId)?.trait, [props.resourceId]);
-<<<<<<< HEAD
   const balanceColor = balance !== undefined && balance < props.amount ? "text-red/90" : "text-green/90";
-=======
-  const balanceColor =
-    props.balance !== undefined && divideByPrecision(props.balance) < props.amount ? "text-red/90" : "text-green/90";
->>>>>>> 3f662576
 
   return (
     <div
