import React, { useEffect, useState } from 'react';
import { OrderIcon } from '../../../../elements/OrderIcon';
import Button from '../../../../elements/Button';
import { ResourceIcon } from '../../../../elements/ResourceIcon';
import { ResourcesIds, findResourceById, resources } from '../../../../constants/resources';
import { currencyFormat } from '../../../../utils/utils.jsx';
import { ReactComponent as Clock } from '../../../../assets/icons/common/clock.svg';
import { ReactComponent as Farm } from '../../../../assets/icons/common/farm.svg';
import { ReactComponent as Village } from '../../../../assets/icons/common/village.svg';

import ProgressBar from '../../../../elements/ProgressBar';
import { useDojo } from '../../../../DojoContext';
import useRealm from '../../../../hooks/store/useRealmStore';
import { useComponentValue } from '@dojoengine/react';
import { Utils } from '@dojoengine/core';
import { LaborConfig, Realm } from '../../../../types';

type LaborComponentProps = {
    resourceId: number
    realm: Realm | undefined
    laborConfig: LaborConfig | undefined
    onBuild: () => void;
}

export const LaborComponent = ({ resourceId, realm, laborConfig, onBuild, ...props }: LaborComponentProps) => {
    const {
        components: { Labor, Resource },
<<<<<<< HEAD
        systemCalls: { build_labor }
      } = useDojo();
    
=======
    } = useDojo();

>>>>>>> f3a466a7
    let realmEntityId = useRealm((state) => state.realmEntityId);
    let labor = useComponentValue(Labor, Utils.getEntityIdFromKeys([BigInt(realmEntityId), BigInt(resourceId)]))
    let resource = useComponentValue(Resource, Utils.getEntityIdFromKeys([BigInt(realmEntityId), BigInt(resourceId)]))

    // time until the next possible harvest (that happens every 7200 seconds (2hrs))
    // if labor balance is less than current time, then there is no time to next harvest
    let timeLeftToHarvest: number | undefined;
    if (labor && laborConfig && labor.last_harvest > 0) {
        if (labor.balance > Date.now() / 1000) {
            timeLeftToHarvest = Date.now() / 1000 - labor.last_harvest
            timeLeftToHarvest = laborConfig.base_labor_units - (timeLeftToHarvest % laborConfig.base_labor_units)
        }
    }

    // if the labor balance does not exist or is lower than the current time, 
    // then there is no labor left
    let laborLeft: number | undefined;
    if (labor && labor.balance > Date.now() / 1000) {
        laborLeft = labor.balance - Date.now() / 1000;
    } else {
        laborLeft = 0;
    }

    const [state, setState] = useState();

    useEffect(() => { }, []);

    return (
        <div className='relative flex flex-col border rounded-md border-gray-gold text-xxs text-gray-gold'>
            <div className='absolute top-0 left-0 flex items-center px-1 italic border border-t-0 border-l-0 text-white/70 rounded-tl-md bg-black/60 rounded-br-md border-gray-gold'>
                {findResourceById(resourceId)?.trait}
            </div>
            <div className='grid grid-cols-6'>
                <img src={`/images/resources/${resourceId}.jpg`} className='object-cover w-full h-full rounded-md' />
                <div className='flex flex-col w-full h-full col-span-5 p-2 text-white/70'>
                    <div className='flex items-center mb-2'>
                        <ResourceIcon resource={findResourceById(resourceId)?.trait as any} size='sm' />
                        <div className='ml-2 text-xs font-bold text-white'>{currencyFormat(resource ? resource.balance : 0)}</div>
                        <div className='flex items-center ml-auto'>
                            {(resourceId == ResourcesIds['Wheat'] || resourceId == ResourcesIds['Fish']) && <Village />}
<<<<<<< HEAD
                            {resourceId == ResourcesIds['Wheat'] && <div className='px-2'>{`${labor? labor.multiplier: 0}/${realm?.cities}`}</div>}
                            {resourceId == ResourcesIds['Fish'] && <div className='px-2'>{`${labor? labor.multiplier: 0}/${realm?.harbors}`}</div>}
                            <Button variant='outline' className='px-2 py-1' onClick={() => {}}>Build</Button>
=======
                            {resourceId == ResourcesIds['Wheat'] && <div className='px-2'>{`${labor ? labor.multiplier : 0}/${realm?.cities}`}</div>}
                            {resourceId == ResourcesIds['Fish'] && <div className='px-2'>{`${labor ? labor.multiplier : 0}/${realm?.harbors}`}</div>}
                            <Button variant='outline' className='px-2 py-1' onClick={onBuild}>Build</Button>
>>>>>>> f3a466a7
                        </div>
                    </div>
                    <ProgressBar rounded progress={laborConfig && timeLeftToHarvest ? 100 - timeLeftToHarvest / laborConfig.base_labor_units * 100 : 0} className='bg-white' />
                    <div className='flex items-center mt-2'>
                        <><Clock />
                            <div className='ml-1 italic text-white/70'>{laborLeft ? `${formatTimeLeft(laborLeft)} left` : 'No Labor'}</div></>

                        <div className='flex items-center mx-auto text-white/70'>
                            {laborConfig && labor ? `+${calculateProductivity(laborConfig.base_resources_per_cycle, labor.multiplier, laborConfig.base_labor_units).toFixed(2)}` : '+0'}
                            <ResourceIcon containerClassName='mx-0.5' className='!w-[12px]' resource={findResourceById(resourceId)?.trait as any} size='xs' />
                            /h
                        </div>

                        <><ResourceIcon resource={findResourceById(resourceId)?.trait as any} size='xs' className='!w-[12px]' />
                            <div className='mx-1 text-brilliance'>{`+${labor && laborConfig ? calculateNextHarvest(labor.last_harvest, labor.multiplier, laborConfig.base_labor_units, laborConfig.base_resources_per_cycle) : 0}`}</div></>
                        <Button className='!px-[6px] !py-[2px] text-xxs' variant='success' onClick={() => { }}>Harvest</Button>
                    </div>
                </div>
            </div>
        </div >
    );
};


const formatTimeLeft = (seconds: number) => {
    const hours = Math.floor(seconds / 3600);
    const minutes = Math.floor((seconds % 3600) / 60);

    return `${hours}h:${minutes}m`;
};

const calculateProductivity = (resources_per_cycle: number, multiplier: number, cycle_length: number): number => {
    let productivity = resources_per_cycle * multiplier / cycle_length;
    // in hours
    return productivity * 3600;
}

// calculates how much you will have when you click on harvest
const calculateNextHarvest = (last_harvest: number, multiplier: number, cycle_length: number, resources_per_cycle: number): number => {
    let next_harvest = (Date.now() / 1000 - last_harvest) * multiplier / cycle_length * resources_per_cycle;
    // remove what you cannot harvest yet
    let rest = next_harvest % cycle_length;
    // in seconds
    return Number((next_harvest - rest).toFixed(2));
}<|MERGE_RESOLUTION|>--- conflicted
+++ resolved
@@ -25,14 +25,9 @@
 export const LaborComponent = ({ resourceId, realm, laborConfig, onBuild, ...props }: LaborComponentProps) => {
     const {
         components: { Labor, Resource },
-<<<<<<< HEAD
         systemCalls: { build_labor }
       } = useDojo();
     
-=======
-    } = useDojo();
-
->>>>>>> f3a466a7
     let realmEntityId = useRealm((state) => state.realmEntityId);
     let labor = useComponentValue(Labor, Utils.getEntityIdFromKeys([BigInt(realmEntityId), BigInt(resourceId)]))
     let resource = useComponentValue(Resource, Utils.getEntityIdFromKeys([BigInt(realmEntityId), BigInt(resourceId)]))
@@ -73,15 +68,9 @@
                         <div className='ml-2 text-xs font-bold text-white'>{currencyFormat(resource ? resource.balance : 0)}</div>
                         <div className='flex items-center ml-auto'>
                             {(resourceId == ResourcesIds['Wheat'] || resourceId == ResourcesIds['Fish']) && <Village />}
-<<<<<<< HEAD
-                            {resourceId == ResourcesIds['Wheat'] && <div className='px-2'>{`${labor? labor.multiplier: 0}/${realm?.cities}`}</div>}
-                            {resourceId == ResourcesIds['Fish'] && <div className='px-2'>{`${labor? labor.multiplier: 0}/${realm?.harbors}`}</div>}
-                            <Button variant='outline' className='px-2 py-1' onClick={() => {}}>Build</Button>
-=======
                             {resourceId == ResourcesIds['Wheat'] && <div className='px-2'>{`${labor ? labor.multiplier : 0}/${realm?.cities}`}</div>}
                             {resourceId == ResourcesIds['Fish'] && <div className='px-2'>{`${labor ? labor.multiplier : 0}/${realm?.harbors}`}</div>}
                             <Button variant='outline' className='px-2 py-1' onClick={onBuild}>Build</Button>
->>>>>>> f3a466a7
                         </div>
                     </div>
                     <ProgressBar rounded progress={laborConfig && timeLeftToHarvest ? 100 - timeLeftToHarvest / laborConfig.base_labor_units * 100 : 0} className='bg-white' />
