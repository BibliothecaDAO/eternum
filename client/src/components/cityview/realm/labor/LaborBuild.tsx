--- conflicted
+++ resolved
@@ -18,7 +18,7 @@
 import { getEntityIdFromKeys, getPosition, getZone } from "../../../../utils/utils";
 import useBlockchainStore from "../../../../hooks/store/useBlockchainStore";
 import { useGetRealm } from "../../../../hooks/helpers/useRealm";
-import { BuildLaborProps } from "../../../../dojo/createSystemCalls";
+import { PurchaseAndBuildLaborProps } from "../../../../dojo/createSystemCalls";
 import { useLabor } from "../../../../hooks/helpers/useLabor";
 
 let LABOR_CONFIG = {
@@ -87,38 +87,14 @@
     return amount * multiplier * (isFood ? 12 : laborAmount) * laborCoefficient;
   };
 
-  const buildLabor = async ({ realm_id, resource_type, labor_units, multiplier }: BuildLaborProps) => {
-<<<<<<< HEAD
+  const buildLabor = async ({ entity_id, resource_type, labor_units, multiplier }: PurchaseAndBuildLaborProps) => {
     await purchase_and_build_labor({
       signer: account,
-      entity_id: realm_id,
+      entity_id,
       resource_type,
       labor_units: labor_units,
-=======
-    let total_units = Number(labor_units) * Number(multiplier);
-    await purchase_and_build_labor({
-      signer: account,
-      entity_id: realm_id,
-      realm_id,
-      resource_type,
-      labor_units: total_units,
->>>>>>> 894558b6
       multiplier,
     });
-    // await purchase_labor({
-    //   signer: account,
-    //   entity_id: realm_id,
-    //   resource_type,
-    //   labor_units: total_units,
-    // });
-
-    // await build_labor({
-    //   signer: account,
-    //   realm_id,
-    //   resource_type,
-    //   labor_units,
-    //   multiplier,
-    // });
   };
 
   useEffect(() => {
@@ -138,11 +114,6 @@
   }, [laborAmount, multiplier, costResources]);
 
   const onBuild = () => {
-    // note: removed loading with optimistic rendering
-    // setBuildLoadingStates((prevStates: any) => ({
-    //   ...prevStates,
-    //   [resourceId]: true,
-    // }));
     optimisticBuildLabor(
       nextBlockTimestamp || 0,
       costResources,
@@ -150,7 +121,7 @@
       buildLabor,
     )({
       signer: account,
-      realm_id: realmEntityId,
+      entity_id: realmEntityId,
       resource_type: resourceId,
       labor_units: laborUnits,
       multiplier: multiplier,
@@ -371,10 +342,12 @@
                 className="ml-2 mr-2"
                 value={multiplier}
                 onChange={setMultiplier}
-                max={resourceId === 254 ? realm?.rivers || 0 : realm?.harbors || 0}
+                // max={resourceId === 254 ? realm?.rivers || 0 : realm?.harbors || 0}
+                // note: need to limit for now because of gas issues
+                max={Math.min(resourceId === 254 ? realm?.rivers || 0 : realm?.harbors || 0, 4)}
               />
               <div className="italic text-gold">
-                Max {resourceId === 254 ? realm?.rivers || 0 : realm?.harbors || 0}
+                Max {Math.min(resourceId === 254 ? realm?.rivers || 0 : realm?.harbors || 0, 4)}
               </div>
             </div>
           )}
