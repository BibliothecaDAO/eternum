--- conflicted
+++ resolved
@@ -491,17 +491,18 @@
 
   const [attackerLevelBonus, attackerHyperstructureLevelBonus] = useMemo(() => {
     let level = getEntityLevel(realmEntityId)?.level || 0;
-    let hyperstructureLevel = getEntityLevel(hyperstructureId)?.level || 0;
+    let hyperstructureLevel = hyperstructureId ? getEntityLevel(hyperstructureId)?.level || 0 : 0;
     let levelBonus = getRealmLevelBonus(level, LevelIndex.COMBAT);
     let hyperstructureLevelBonus = getRealmLevelBonus(hyperstructureLevel, LevelIndex.COMBAT);
     return [levelBonus, hyperstructureLevelBonus];
   }, [realmEntityId]);
 
-<<<<<<< HEAD
   const [defenderLevelBonus, defenderHyperstructureLevelBonus] = useMemo(() => {
     if (watchTower) {
-      let level = getEntityLevel(watchTower.entityOwnerId)?.level || 0;
-      let hyperstructureLevel = getEntityLevel(watchTower.hyperstructureId)?.level || 0;
+      let level = watchTower.entityOwnerId ? getEntityLevel(watchTower.entityOwnerId)?.level || 0 : 0;
+      let hyperstructureLevel = watchTower.hyperstructureId
+        ? getEntityLevel(watchTower.hyperstructureId)?.level || 0
+        : 0;
       let levelBonus = getRealmLevelBonus(level, LevelIndex.COMBAT);
       let hyperstructureLevelBonus = getRealmLevelBonus(hyperstructureLevel, LevelIndex.COMBAT);
       return [levelBonus, hyperstructureLevelBonus];
@@ -509,12 +510,6 @@
       return [100, 100];
     }
   }, [watchTower]);
-=======
-  const defenderLevelBonus = useMemo(() => {
-    let level = watchTower?.entityOwnerId ? getRealmLevel(watchTower.entityOwnerId)?.level || 0 : 0;
-    return getRealmLevelBonus(level, LevelIndex.COMBAT);
-  }, [realmEntityId]);
->>>>>>> 4462cf85
 
   const succesProb = useMemo(() => {
     return calculateSuccess(
