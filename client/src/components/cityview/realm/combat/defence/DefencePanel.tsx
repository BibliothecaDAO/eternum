--- conflicted
+++ resolved
@@ -42,22 +42,14 @@
     }
   }, [watchTowerId, watchTowerHealth]);
 
-<<<<<<< HEAD
   const [defenderLevelBonus, defenderHyperstructureLevelBonus] = useMemo(() => {
-    let level = getEntityLevel(watchTower.entityOwnerId)?.level || 0;
-    let hyperstructureLevel = getEntityLevel(watchTower.hyperstructureId)?.level || 0;
+    let level = watchTower?.entityOwnerId ? getEntityLevel(watchTower.entityOwnerId)?.level || 0 : 0;
+    let hyperstructureLevel = watchTower?.hyperstructureId
+      ? getEntityLevel(watchTower.hyperstructureId)?.level || 0
+      : 0;
     let levelBonus = getRealmLevelBonus(level, LevelIndex.COMBAT);
     let hyperstructureLevelBonus = getRealmLevelBonus(hyperstructureLevel, LevelIndex.COMBAT);
     return [levelBonus, hyperstructureLevelBonus];
-=======
-  const defenderLevelBonus = useMemo(() => {
-    if (watchTower?.entityOwnerId) {
-      let level = getRealmLevel(watchTower.entityOwnerId)?.level || 0;
-      return getRealmLevelBonus(level, LevelIndex.COMBAT);
-    } else {
-      return 100;
-    }
->>>>>>> 4462cf85
   }, [watchTower]);
 
   return (
