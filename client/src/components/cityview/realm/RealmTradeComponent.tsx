import { useEffect, useMemo, useState } from "react";
import { Tabs } from "../../../elements/tab";
import { CaravansPanel } from "./trade/Caravans/CaravansPanel";
import { MarketPanel } from "./trade/Market/MarketPanel";
import { MyOffersPanel } from "./trade/MyOffers/MyOffersPanel";
import useUIStore from "../../../hooks/store/useUIStore";
import { useRoute, useLocation } from "wouter";
import useRealmStore from "../../../hooks/store/useRealmStore";
import { RoadsPanel } from "./trade/Roads/RoadsPanel";
import { useLevel } from "../../../hooks/helpers/useLevel";

export type Order = {
  orderId: number;
  counterpartyOrderId: number;
  tradeId: number;
};

type RealmTradeComponentProps = {};

export const RealmTradeComponent = ({}: RealmTradeComponentProps) => {
  const [selectedTab, setSelectedTab] = useState(1);
  const { realmEntityId } = useRealmStore();

  const moveCameraToMarketView = useUIStore((state) => state.moveCameraToMarketView);
  const moveCameraToCaravansView = useUIStore((state) => state.moveCameraToCaravansView);
  const setTooltip = useUIStore((state) => state.setTooltip);

  // @ts-ignore
  const [location, setLocation] = useLocation();
  // @ts-ignore
  const [match, params]: any = useRoute("/realm/:id/:tab");

  useEffect(() => {
    if ([0, 1, 2].includes(selectedTab)) {
      moveCameraToMarketView();
    } else if ([3, 4].includes(selectedTab)) {
      moveCameraToCaravansView();
    }
  }, [selectedTab]);

  useEffect(() => {
    const tabIndex = tabs.findIndex((tab) => tab.key === params?.tab);
    if (tabIndex >= 0) {
      setSelectedTab(tabIndex);
    }
  }, [params]);

<<<<<<< HEAD
  const { getEntityLevel } = useLevel();
  const realm_level = getEntityLevel(realmEntityId).level;
=======
  const { getRealmLevel } = useRealm();
  const realm_level = getRealmLevel(realmEntityId)?.level;
>>>>>>> 4462cf85

  const tabs = useMemo(
    () => [
      {
        key: "my-offers",
        label: (
          <div
            onMouseEnter={() =>
              setTooltip({
                position: "bottom",
                content: (
                  <>
                    <p className="whitespace-nowrap">Check offers made by you,</p>
                    <p className="whitespace-nowrap">watch incoming caravans,</p>
                    <p className="whitespace-nowrap">claim arrived resources,</p>
                    <p className="whitespace-nowrap">or create new offers.</p>
                  </>
                ),
              })
            }
            onMouseLeave={() => setTooltip(null)}
            className="flex relative group flex-col items-center"
          >
            <div>My Offers</div>
          </div>
        ),
        component: <MyOffersPanel />,
      },
      {
        key: "open-offers",
        label: (
          <div
            onMouseEnter={() =>
              setTooltip({
                position: "bottom",
                content: (
                  <>
                    <p className="whitespace-nowrap">Offers from all over the world are found here.</p>
                    <p className="whitespace-nowrap">Trade with your fellow Lords</p>
                  </>
                ),
              })
            }
            onMouseLeave={() => setTooltip(null)}
            className="flex relative group flex-col items-center"
          >
            <div>Open Offers</div>
          </div>
        ),
        component: <MarketPanel directOffers={false} />,
      },
      {
        key: "direct-offers",
        label: (
          <div
            onMouseEnter={() =>
              setTooltip({
                position: "bottom",
                content: (
                  <>
                    <p className="whitespace-nowrap">Offers made specifically for you are found here.</p>
                  </>
                ),
              })
            }
            onMouseLeave={() => setTooltip(null)}
            className="flex relative group flex-col items-center"
          >
            <div>Direct Offers</div>
          </div>
        ),
        component: <MarketPanel directOffers={true} />,
      },
      {
        key: "caravans",
        label: (
          <div
            onMouseEnter={() =>
              setTooltip({
                position: "bottom",
                content: (
                  <>
                    <p className="whitespace-nowrap">
                      You can only trade resources if there are Caravans to carry them.
                    </p>
                    <p className="whitespace-nowrap">Manage your Caravans here</p>
                  </>
                ),
              })
            }
            onMouseLeave={() => setTooltip(null)}
            className="flex relative group flex-col items-center"
          >
            <div>Caravans</div>
          </div>
        ),
        component: <CaravansPanel />,
      },
      {
        key: "roads",
        label: (
          <div
            onMouseEnter={() =>
              setTooltip({
                position: "bottom",
                content: (
                  <>
                    <p className="whitespace-nowrap">Build roads to other Realms to</p>
                    <p className="whitespace-nowrap">get faster travel time for orders.</p>
                  </>
                ),
              })
            }
            onMouseLeave={() => setTooltip(null)}
            className="flex relative group flex-col items-center"
          >
            <div>Roads</div>
          </div>
        ),
        component: <RoadsPanel />,
      },
    ],
    [selectedTab],
  );

  return (
    <>
      {realm_level == 0 ? (
        <div className="text-gold p-4 border rounded border-gold m-2">Trade Locked until level 1</div>
      ) : (
        <Tabs
          selectedIndex={selectedTab}
          onChange={(index: any) => setLocation(`/realm/${realmEntityId}/${tabs[index].key}`)}
          variant="default"
          className="h-full"
        >
          <Tabs.List>
            {tabs.map((tab, index) => (
              <Tabs.Tab key={index}>{tab.label}</Tabs.Tab>
            ))}
          </Tabs.List>
          <Tabs.Panels className="overflow-hidden">
            {tabs.map((tab, index) => (
              <Tabs.Panel key={index}>{tab.component}</Tabs.Panel>
            ))}
          </Tabs.Panels>
        </Tabs>
      )}
    </>
  );
};

export default RealmTradeComponent;<|MERGE_RESOLUTION|>--- conflicted
+++ resolved
@@ -45,13 +45,8 @@
     }
   }, [params]);
 
-<<<<<<< HEAD
   const { getEntityLevel } = useLevel();
-  const realm_level = getEntityLevel(realmEntityId).level;
-=======
-  const { getRealmLevel } = useRealm();
-  const realm_level = getRealmLevel(realmEntityId)?.level;
->>>>>>> 4462cf85
+  const realm_level = getEntityLevel(realmEntityId)?.level;
 
   const tabs = useMemo(
     () => [
