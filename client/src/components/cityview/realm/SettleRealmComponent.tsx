import { useState } from "react";
import Button from "../../../elements/Button";

import realmCoords from "../../../geodata/coords.json";
import { useDojo } from "../../../DojoContext";

import { getLatestRealmId } from "../../../hooks/graphql/useGraphQLQueries";
import { soundSelector, useUiSounds } from "../../../hooks/useUISound";
<<<<<<< HEAD
import { getRealm } from "../../../utils/realms";
=======
import useRealmStore from "../../../hooks/store/useRealmStore";

export const MAX_REALMS = 5;
>>>>>>> ca6794d4

export const SettleRealmComponent = () => {
  const [isLoading, setIsLoading] = useState(false);

  const {
    setup: {
      systemCalls: { create_realm, mint_resources },
    },
    account: { account, masterAccount },
  } = useDojo();

  const { play: playSign } = useUiSounds(soundSelector.sign);

  const { realmEntityIds } = useRealmStore();

  const canSettle = realmEntityIds.length < MAX_REALMS;

  const settleRealm = async () => {
    setIsLoading(true);
    // if no realm id latest realm id is 0
    const realm_id = await getLatestRealmId();

    // take next realm id
    let new_realm_id = realm_id + 1;
    let realm = getRealm(new_realm_id);
    let position = getPosition(new_realm_id);
    let entity_id = await create_realm({
      signer: masterAccount,
      owner: BigInt(account.address),
      ...realm,
      position,
    });
    // mint basic resources to start
    await mint_resources({
      signer: masterAccount,
      entity_id,
      resource_type: 2,
      amount: 1000,
    });
    await mint_resources({
      signer: masterAccount,
      entity_id,
      resource_type: 3,
      amount: 1000,
    });
    await mint_resources({
      signer: masterAccount,
      entity_id,
      resource_type: 253,
      amount: 1000,
    });
<<<<<<< HEAD
    // add the new entity_id in the list of entityIds in my localStorage
    const entityIds = localStorage.getItem("entityIds");
    const updatedEntityIds = entityIds
      ? [...JSON.parse(entityIds), { realmEntityId: entity_id, realmId: new_realm_id }]
      : [{ realmEntityId: entity_id, realmId: new_realm_id }];
    localStorage.setItem("entityIds", JSON.stringify(updatedEntityIds));
    setRealmEntityIds(updatedEntityIds);
=======
>>>>>>> ca6794d4
    setIsLoading(false);
    playSign();
  };

  return (
    <div className="flex items-center h-min">
      {!isLoading && (
<<<<<<< HEAD
        <Button onClick={settleRealm} className="ml-auto p-2 !h-8 text-lg !rounded-md" variant="success">
=======
        <Button
          disabled={!canSettle}
          onClick={settleRealm}
          className="ml-auto p-2 !h-8 text-lg !rounded-md"
          variant="success"
        >
>>>>>>> ca6794d4
          Settle Realm
        </Button>
      )}
      {isLoading && (
        <Button isLoading={true} onClick={() => {}} variant="danger" className="ml-2 p-2 !h-4 text-xxs !rounded-md">
          {}
        </Button>
      )}
<<<<<<< HEAD
      <Button onClick={() => clearRealms()} variant="danger" className="ml-2 p-2 !h-8 text-lg !rounded-md">
        Clear Realms
      </Button>
=======
>>>>>>> ca6794d4
    </div>
  );
};

export function getPosition(realm_id: number): { x: number; y: number } {
  const coords = realmCoords.features[realm_id - 1].geometry.coordinates.map((value) => parseInt(value));
  return { x: coords[0] + 1800000, y: coords[1] + 1800000 };
}

export default SettleRealmComponent;<|MERGE_RESOLUTION|>--- conflicted
+++ resolved
@@ -6,13 +6,10 @@
 
 import { getLatestRealmId } from "../../../hooks/graphql/useGraphQLQueries";
 import { soundSelector, useUiSounds } from "../../../hooks/useUISound";
-<<<<<<< HEAD
 import { getRealm } from "../../../utils/realms";
-=======
 import useRealmStore from "../../../hooks/store/useRealmStore";
 
 export const MAX_REALMS = 5;
->>>>>>> ca6794d4
 
 export const SettleRealmComponent = () => {
   const [isLoading, setIsLoading] = useState(false);
@@ -64,16 +61,6 @@
       resource_type: 253,
       amount: 1000,
     });
-<<<<<<< HEAD
-    // add the new entity_id in the list of entityIds in my localStorage
-    const entityIds = localStorage.getItem("entityIds");
-    const updatedEntityIds = entityIds
-      ? [...JSON.parse(entityIds), { realmEntityId: entity_id, realmId: new_realm_id }]
-      : [{ realmEntityId: entity_id, realmId: new_realm_id }];
-    localStorage.setItem("entityIds", JSON.stringify(updatedEntityIds));
-    setRealmEntityIds(updatedEntityIds);
-=======
->>>>>>> ca6794d4
     setIsLoading(false);
     playSign();
   };
@@ -81,16 +68,12 @@
   return (
     <div className="flex items-center h-min">
       {!isLoading && (
-<<<<<<< HEAD
-        <Button onClick={settleRealm} className="ml-auto p-2 !h-8 text-lg !rounded-md" variant="success">
-=======
         <Button
           disabled={!canSettle}
           onClick={settleRealm}
           className="ml-auto p-2 !h-8 text-lg !rounded-md"
           variant="success"
         >
->>>>>>> ca6794d4
           Settle Realm
         </Button>
       )}
@@ -99,12 +82,6 @@
           {}
         </Button>
       )}
-<<<<<<< HEAD
-      <Button onClick={() => clearRealms()} variant="danger" className="ml-2 p-2 !h-8 text-lg !rounded-md">
-        Clear Realms
-      </Button>
-=======
->>>>>>> ca6794d4
     </div>
   );
 };
