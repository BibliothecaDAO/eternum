import { useMemo, useState } from "react";
import Button from "../../../elements/Button";

import { useDojo } from "../../../DojoContext";
import { getOrderName, orders } from "../../../constants/orders";
import { soundSelector, useUiSounds } from "../../../hooks/useUISound";
import { getRealm } from "../../../utils/realms";
import useRealmStore from "../../../hooks/store/useRealmStore";
import { OrderIcon } from "../../../elements/OrderIcon";
import { useRealm } from "../../../hooks/helpers/useRealm";
import clsx from "clsx";
import { getPosition, multiplyByPrecision } from "../../../utils/utils";

export const MAX_REALMS = 5;

export const SettleRealmComponent = () => {
  const [isLoading, setIsLoading] = useState(false);
  const [selectedOrder, setSelectedOrder] = useState(1);

  const {
    setup: {
      systemCalls: { create_realm, mint_all_resources },
    },
    account: { account, masterAccount },
  } = useDojo();

  const { getNextRealmIdForOrder } = useRealm();

  const { play: playSign } = useUiSounds(soundSelector.sign);

  const realmEntityIds = useRealmStore((state) => state.realmEntityIds);

  const chosenOrder = useMemo(
    () => (realmEntityIds.length > 0 ? getRealm(realmEntityIds[0].realmId).order : undefined),
    [account, realmEntityIds],
  );
  const canSettle = realmEntityIds.length < MAX_REALMS;

  const settleRealm = async () => {
    setIsLoading(true);
    // if no realm id latest realm id is 0
    // const realm_id = await getLatestRealmId();

    // take next realm id
    let new_realm_id = getNextRealmIdForOrder(chosenOrder || selectedOrder);
    let realm = getRealm(new_realm_id);
    let position = getPosition(new_realm_id);
    let entity_id = await create_realm({
      signer: masterAccount,
      owner: BigInt(account.address),
      ...realm,
      position,
    });
    // mint basic resources to start
<<<<<<< HEAD
    const resources = [2, 3, 253];
    for (const resource of resources) {
      await mint_resources({
        signer: masterAccount,
        entity_id,
        resource_type: resource,
        amount: multiplyByPrecision(1000),
      });
    }
=======
    await mint_all_resources({ signer: masterAccount, entity_id: entity_id, amount: 1000000 });
>>>>>>> 932f8e71
    setIsLoading(false);
    playSign();
  };

  return (
    <>
      <div className="flex flex-col h-min">
        <div className="text-xxs mb-2 italic text-gold">
          {`Choose Order of your Realms. You can only select one Order per wallet. You can settle up to ${MAX_REALMS} Realms per wallet.`}
        </div>
        <div className="grid grid-cols-8 gap-2">
          {orders.map(({ orderId }) => (
            <div
              key={orderId}
              className={clsx(
                " flex relative group items-center justify-center  w-11 h-11 bg-black rounded-xl border",
                selectedOrder == orderId && !chosenOrder ? "border-gold !cursor-pointer" : "border-transparent",
                chosenOrder && chosenOrder == orderId && "!border-gold",
                chosenOrder && chosenOrder !== orderId && "opacity-30 cursor-not-allowed",
                !chosenOrder && "hover:bg-white/10 cursor-pointer",
              )}
              onClick={() => (!chosenOrder ? setSelectedOrder(orderId) : null)}
            >
              <OrderIcon
                size={"xs"}
                withTooltip={!chosenOrder || chosenOrder == orderId}
                order={getOrderName(orderId)}
              ></OrderIcon>
            </div>
          ))}
        </div>
        <Button
          disabled={!canSettle}
          isLoading={isLoading}
          onClick={() => (!isLoading ? settleRealm() : null)}
          className="mr-auto !h-6 mt-2 text-xxs !rounded-md !p-2"
          variant={!isLoading ? "success" : "danger"}
        >
          {!isLoading ? "Settle Realm" : ""}
        </Button>
      </div>
    </>
  );
};

export default SettleRealmComponent;<|MERGE_RESOLUTION|>--- conflicted
+++ resolved
@@ -52,19 +52,7 @@
       position,
     });
     // mint basic resources to start
-<<<<<<< HEAD
-    const resources = [2, 3, 253];
-    for (const resource of resources) {
-      await mint_resources({
-        signer: masterAccount,
-        entity_id,
-        resource_type: resource,
-        amount: multiplyByPrecision(1000),
-      });
-    }
-=======
     await mint_all_resources({ signer: masterAccount, entity_id: entity_id, amount: 1000000 });
->>>>>>> 932f8e71
     setIsLoading(false);
     playSign();
   };
