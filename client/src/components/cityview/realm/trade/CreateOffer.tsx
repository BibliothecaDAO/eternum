--- conflicted
+++ resolved
@@ -487,7 +487,6 @@
             ))}
           </div>
         </div>
-<<<<<<< HEAD
         {selectedResourceIdsGet.length > 0 && (
           <>
             <div className="flex items-center justify-center">
@@ -503,33 +502,13 @@
                     type="vertical"
                     color="text-brilliance"
                     resourceId={id}
-                    amount={selectedResourcesGetAmounts[id]}
+                    amount={multiplyByPrecision(selectedResourcesGetAmounts[id])}
                   />
                 ))}
               </div>
             </div>
           </>
         )}
-=======
-        <div className="flex items-center justify-center">
-          <ArrowSeparator />
-        </div>
-        <div className="flex flex-col items-center col-span-4 space-y-2 h-min">
-          <Headline className="mb-2">You Get</Headline>
-          <div className="flex items-center justify-center w-full">
-            {selectedResourceIdsGet.map((id) => (
-              <ResourceCost
-                key={id}
-                className="!w-min mx-2"
-                type="vertical"
-                color="text-brilliance"
-                resourceId={id}
-                amount={multiplyByPrecision(selectedResourcesGetAmounts[id])}
-              />
-            ))}
-          </div>
-        </div>
->>>>>>> 298a4b8e
       </div>
       <div className="flex mb-3 text-xs text-center text-white">
         Items Weight <div className="ml-1 text-gold">{`${resourceWeight}kg`}</div>
