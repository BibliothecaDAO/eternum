--- conflicted
+++ resolved
@@ -36,7 +36,6 @@
     return staminaConfig?.cost!;
   }
 
-<<<<<<< HEAD
   getExploreReward() {
     const exploreConfig = getComponentValue(this.components.MapConfig, getEntityIdFromKeys([WORLD_CONFIG_ID]));
 
@@ -63,11 +62,6 @@
       battleTimeScale: troopConfig?.battle_time_scale ?? 0,
     };
   }
-=======
-  getBattleGraceTickCount() {
-    //  TODO: This is not working for some reason // sync issue
-    const battleConfig = getComponentValue(this.components.BattleConfig, getEntityIdFromKeys([WORLD_CONFIG_ID]));
->>>>>>> ac53635d
 
   getBattleGraceTickCount() {
     const battleConfig = getComponentValue(this.components.BattleConfig, getEntityIdFromKeys([WORLD_CONFIG_ID]));
