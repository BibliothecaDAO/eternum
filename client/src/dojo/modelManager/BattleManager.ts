import { DojoResult } from "@/hooks/context/DojoContext";
import { ArmyInfo } from "@/hooks/helpers/useArmies";
import { Structure } from "@/hooks/helpers/useStructures";
import { Health } from "@/types";
import { multiplyByPrecision } from "@/ui/utils/utils";
import { BattleSide, EternumGlobalConfig, ID } from "@bibliothecadao/eternum";
import {
  ComponentValue,
  Components,
  Has,
  HasValue,
  getComponentValue,
  removeComponent,
  runQuery,
} from "@dojoengine/recs";
import { getEntityIdFromKeys } from "@dojoengine/utils";
import { ClientComponents } from "../createClientComponents";
import { ClientConfigManager } from "./ConfigManager";
import { StaminaManager } from "./StaminaManager";

export enum BattleType {
  Hex,
  Structure,
}

export enum BattleStatus {
  BattleStart = "Start battle",
  BattleOngoing = "",
  UserWon = "Victory",
  UserLost = "Defeat",
  BattleEnded = "Battle has ended",
}

export enum RaidStatus {
  isRaidable = "Raid!",
  NoStamina = "Not enough stamina",
  NoStructureToClaim = "No structure to raid",
  OwnStructure = "Can't raid your own structure",
  NoArmy = "No army selected",
  ArmyNotInBattle = "Selected army not in this battle",
}

export enum LeaveStatus {
  Leave = "Leave",
  NoBattleToLeave = "No battle to leave",
  DefenderCantLeaveOngoing = "A defender can't leave an ongoing battle",
  NoArmyInBattle = "Your armies aren't in this battle",
}

export enum BattleStartStatus {
  BattleStart = "Start battle",
  ForceStart = "Force start",
  NothingToAttack = "Nothing to attack",
  CantStart = "Can't start a battle now.",
}

export enum ClaimStatus {
  Claimable = "Claim",
  NoSelectedArmy = "No selected army",
  BattleOngoing = "Battle ongoing",
  DefenderPresent = "An army's defending the structure",
  NoStructureToClaim = "No structure to claim",
  StructureIsMine = "Can't claim your own structure",
  SelectedArmyIsDead = "Selected army is dead",
}

export class BattleManager {
  battleEntityId: ID;
  dojo: DojoResult;
  battleType: BattleType | undefined;
<<<<<<< HEAD
  private battleIsClaimable: ClaimStatus | undefined;
  private configManager: ClientConfigManager;
=======
>>>>>>> cff9d59f

  constructor(battleEntityId: ID, dojo: DojoResult) {
    this.battleEntityId = battleEntityId;
    this.dojo = dojo;
    this.configManager = ClientConfigManager.instance();
  }

  public getUpdatedBattle(currentTimestamp: number) {
    const battle = this.getBattle();
    if (!battle) return;

    const battleClone = structuredClone(battle);

    if (this.isSiege(currentTimestamp)) {
      return battleClone;
    }

    this.updateHealth(battleClone, currentTimestamp);

    battleClone.defence_army.troops = this.getUpdatedTroops(
      battleClone.defence_army_health,
      battleClone.defence_army.troops,
    );
    battleClone.attack_army.troops = this.getUpdatedTroops(
      battleClone.attack_army_health,
      battleClone.attack_army.troops,
    );
    return battleClone;
  }

  public isBattle(): boolean {
    const battle = this.getBattle();
    return battle !== undefined;
  }

  public isResourcesLocked(nextBlockTimestamp: number): boolean {
    return this.isBattleOngoing(nextBlockTimestamp!) && !this.isSiege(nextBlockTimestamp!);
  }

  public getElapsedTime(currentTimestamp: number): number {
    const battle = this.getBattle();

    if (!battle) return 0;

    if (this.isSiege(currentTimestamp)) {
      return 0;
    }

    const lastUpdated = battle.last_updated < battle.start_at ? Number(battle.start_at) : Number(battle.last_updated);

    const durationSinceLastUpdate = currentTimestamp - lastUpdated;
    if (Number(battle.duration_left) >= durationSinceLastUpdate) {
      return durationSinceLastUpdate;
    } else {
      return Number(battle.duration_left);
    }
  }

  public getTimeLeft(currentTimestamp: number): Date | undefined {
    const battle = this.getBattle();

    if (!battle) {
      return undefined;
    }

    if (this.isSiege(currentTimestamp)) {
      return new Date(Number(battle.start_at) - currentTimestamp + Number(battle.duration_left));
    }

    const date = new Date(0);

    const durationSinceLastUpdate = currentTimestamp - Number(battle.last_updated);
    if (Number(battle.duration_left) > durationSinceLastUpdate) {
      date.setSeconds(Number(battle.duration_left) - durationSinceLastUpdate);
      return date;
    } else {
      return undefined;
    }
  }

  public isSiege(currentTimestamp: number): boolean {
    const battle = this.getBattle();
    if (!battle) {
      return false;
    }
    return battle?.duration_left !== 0n && battle?.start_at > currentTimestamp;
  }

  public getSiegeTimeLeft(currentTimestamp: number): Date {
    const battle = this.getBattle();

    const date = new Date(0);

    if (battle) {
      const secondsLeft = Math.max(Number(battle.start_at) - currentTimestamp, 0);
      date.setSeconds(secondsLeft);
    }
    return date;
  }

  public deleteBattle() {
    removeComponent(this.dojo.setup.components.Battle, getEntityIdFromKeys([BigInt(this.battleEntityId)]));
    this.dojo.network.world.deleteEntity(getEntityIdFromKeys([BigInt(this.battleEntityId)]));
    this.battleEntityId = 0;
  }

  public isBattleOngoing(currentTimestamp: number): boolean {
    const battle = this.getBattle();

    const timeSinceLastUpdate = this.getElapsedTime(currentTimestamp);

    return battle ? timeSinceLastUpdate < battle.duration_left : false;
  }

  public getBattle(): ComponentValue<ClientComponents["Battle"]["schema"]> | undefined {
    return getComponentValue(this.dojo.setup.components.Battle, getEntityIdFromKeys([BigInt(this.battleEntityId)]));
  }

  public getUpdatedArmy(
    army: ArmyInfo | undefined,
    updatedBattle: ComponentValue<ClientComponents["Battle"]["schema"]> | undefined,
  ) {
    if (!army) return;

    if (!updatedBattle) return army;

    const cloneArmy = structuredClone(army);

    let battle_army, battle_army_lifetime;
    if (army.battle_side === BattleSide[BattleSide.Defence]) {
      battle_army = updatedBattle.defence_army;
      battle_army_lifetime = updatedBattle.defence_army_lifetime;
    } else {
      battle_army = updatedBattle.attack_army;
      battle_army_lifetime = updatedBattle.attack_army_lifetime;
    }

    cloneArmy.troops.knight_count =
      cloneArmy.troops.knight_count === 0n
        ? 0n
        : BigInt(
            Math.floor(
              Number(cloneArmy.troops.knight_count) *
                this.getRemainingPercentageOfTroops(
                  battle_army.troops.knight_count,
                  battle_army_lifetime.troops.knight_count,
                ),
            ),
          );

    cloneArmy.troops.paladin_count =
      cloneArmy.troops.paladin_count === 0n
        ? 0n
        : BigInt(
            Math.floor(
              Number(cloneArmy.troops.paladin_count) *
                this.getRemainingPercentageOfTroops(
                  battle_army.troops.paladin_count,
                  battle_army_lifetime.troops.paladin_count,
                ),
            ),
          );

    cloneArmy.troops.crossbowman_count =
      cloneArmy.troops.crossbowman_count === 0n
        ? 0n
        : BigInt(
            Math.floor(
              Number(cloneArmy.troops.crossbowman_count) *
                this.getRemainingPercentageOfTroops(
                  battle_army.troops.crossbowman_count,
                  battle_army_lifetime.troops.crossbowman_count,
                ),
            ),
          );

    cloneArmy.health.current = this.getTroopFullHealth(cloneArmy.troops);

    return cloneArmy;
  }

  public isClaimable(
    currentTimestamp: number,
    selectedArmy: ArmyInfo | undefined,
    structure: Structure | undefined,
    defender: ArmyInfo | undefined,
  ): ClaimStatus {
    if (!selectedArmy) return ClaimStatus.NoSelectedArmy;

    if (this.isBattleOngoing(currentTimestamp)) {
      return ClaimStatus.BattleOngoing;
    }

    if (!structure) {
      return ClaimStatus.NoStructureToClaim;
    }

    if (this.getBattleType(structure) !== BattleType.Structure) {
      return ClaimStatus.NoStructureToClaim;
    }

    if (defender === undefined) {
      return ClaimStatus.Claimable;
    }

    const updatedBattle = this.getUpdatedBattle(currentTimestamp);
    if (updatedBattle && updatedBattle.defence_army_health.current > 0n) {
      return ClaimStatus.BattleOngoing;
    }

    if (defender.health.current > 0n) {
      return ClaimStatus.DefenderPresent;
    }

    if (structure.isMine) {
      return ClaimStatus.StructureIsMine;
    }

    if (selectedArmy.health.current <= 0n) {
      return ClaimStatus.SelectedArmyIsDead;
    }

    return ClaimStatus.Claimable;
  }

  public isRaidable(
    currentTimestamp: number,
    currentArmiesTick: number,
    selectedArmy: ArmyInfo | undefined,
    structure: Structure | undefined,
  ): RaidStatus {
    if (!selectedArmy) return RaidStatus.NoArmy;

    if (!structure) return RaidStatus.NoStructureToClaim;

    if (this.isBattleOngoing(currentTimestamp) && selectedArmy.battle_id !== this.battleEntityId) {
      return RaidStatus.ArmyNotInBattle;
    }

    if (this.getBattleType(structure) === BattleType.Hex) {
      return RaidStatus.NoStructureToClaim;
    }

    if (structure.isMine) return RaidStatus.OwnStructure;

    const staminaManager = new StaminaManager(this.dojo.setup, selectedArmy.entity_id);
    if (staminaManager.getStamina(currentArmiesTick).amount === 0) return RaidStatus.NoStamina;

    return RaidStatus.isRaidable;
  }

  public isAttackable(
    selectedArmy: ArmyInfo | undefined,
    defender: ArmyInfo | undefined,
    currentTimestamp: number,
  ): BattleStartStatus {
    if (!defender) return BattleStartStatus.NothingToAttack;

    if (!this.isBattle() && defender.health.current > 0n) return BattleStartStatus.BattleStart;

    if (
      this.isSiege(currentTimestamp) &&
      selectedArmy?.isMine &&
      selectedArmy?.battle_side === BattleSide[BattleSide.Defence] &&
      selectedArmy?.protectee
    ) {
      return BattleStartStatus.ForceStart;
    }

    return BattleStartStatus.CantStart;
  }

  public isLeavable(currentTimestamp: number, selectedArmy: ArmyInfo | undefined): LeaveStatus {
    if (!this.isBattle()) return LeaveStatus.NoBattleToLeave;

    if (!selectedArmy) return LeaveStatus.NoArmyInBattle;

    if (selectedArmy.protectee && this.isBattleOngoing(currentTimestamp)) return LeaveStatus.DefenderCantLeaveOngoing;

    return LeaveStatus.Leave;
  }

  public isEmpty(): boolean {
    return (
      runQuery([
        Has(this.dojo.setup.components.Army),
        HasValue(this.dojo.setup.components.Army, { battle_id: this.battleEntityId }),
      ]).size === 0
    );
  }

  public async pillageStructure(raider: ArmyInfo, structureEntityId: ID) {
    if (this.battleEntityId !== 0 && this.battleEntityId === raider.battle_id) {
      await this.dojo.setup.systemCalls.battle_leave_and_pillage({
        signer: this.dojo.account.account,
        army_id: raider.entity_id,
        battle_id: this.battleEntityId,
        structure_id: structureEntityId,
      });
    } else {
      await this.dojo.setup.systemCalls.battle_pillage({
        signer: this.dojo.account.account,
        army_id: raider.entity_id,
        structure_id: structureEntityId,
      });
    }
  }

  public getBattleType(structure: Structure | undefined): BattleType {
    if (this.battleType) return this.battleType;

    if (!structure) {
      this.battleType = BattleType.Hex;
      return this.battleType;
    }

    this.battleType = BattleType.Structure;
    return this.battleType;
  }

  public getWinner(currentTimestamp: number, ownArmySide: string): BattleStatus {
    const battle = this.getUpdatedBattle(currentTimestamp);
    if (!battle) return BattleStatus.BattleStart;

    if (battle.attack_army_health.current > 0 && battle.defence_army_health.current > 0)
      return BattleStatus.BattleOngoing;

    if (ownArmySide === BattleSide[BattleSide.None]) {
      return BattleStatus.BattleEnded;
    }

    const { ownArmyHealth, opponentArmyHealth } =
      ownArmySide === BattleSide[BattleSide.Attack]
        ? { ownArmyHealth: battle.attack_army_health.current, opponentArmyHealth: battle.defence_army_health.current }
        : { ownArmyHealth: battle.defence_army_health.current, opponentArmyHealth: battle.attack_army_health.current };

    return ownArmyHealth > opponentArmyHealth ? BattleStatus.UserWon : BattleStatus.UserLost;
  }

  private getTroopFullHealth(troops: ComponentValue<ClientComponents["Army"]["schema"]["troops"]>): bigint {
    const troopHealth = this.configManager.getTroopConfig().health;

    let totalKnightHealth = troopHealth * Number(troops.knight_count);
    let totalPaladinHealth = troopHealth * Number(troops.paladin_count);
    let totalCrossbowmanHealth = troopHealth * Number(troops.crossbowman_count);

    return BigInt(
      Math.floor(
        (totalKnightHealth + totalPaladinHealth + totalCrossbowmanHealth) /
          EternumGlobalConfig.resources.resourceMultiplier,
      ),
    );
  }

  private getUpdatedTroops = (
    health: Health,
    currentTroops: ComponentValue<ClientComponents["Army"]["schema"]["troops"]>,
  ): ComponentValue<ClientComponents["Army"]["schema"]["troops"]> => {
    if (health.current > health.lifetime) {
      return {
        knight_count: 0n,
        paladin_count: 0n,
        crossbowman_count: 0n,
      };
    }

    if (health.lifetime === 0n) {
      return {
        knight_count: 0n,
        paladin_count: 0n,
        crossbowman_count: 0n,
      };
    }

    let knight_count = (health.current * currentTroops.knight_count) / health.lifetime;
    let paladin_count = (health.current * currentTroops.paladin_count) / health.lifetime;
    let crossbowman_count = (health.current * currentTroops.crossbowman_count) / health.lifetime;

    if (knight_count < EternumGlobalConfig.resources.resourcePrecision) {
      knight_count = 0n;
    }
    if (paladin_count < EternumGlobalConfig.resources.resourcePrecision) {
      paladin_count = 0n;
    }
    if (crossbowman_count < EternumGlobalConfig.resources.resourcePrecision) {
      crossbowman_count = 0n;
    }

    return {
      knight_count,
      paladin_count,
      crossbowman_count,
    };
  };

  private updateHealth(battle: ComponentValue<ClientComponents["Battle"]["schema"]>, currentTimestamp: number) {
    const durationPassed: number = this.getElapsedTime(currentTimestamp);

    const troopHealth = this.configManager.getTroopConfig().health;

    const attackDelta = this.attackingDelta(battle);
    const defenceDelta = this.defendingDelta(battle);

    battle.attack_army_health.current = this.getUdpdatedHealth(defenceDelta, battle.attack_army_health, durationPassed);
    if (battle.attack_army_health.current < multiplyByPrecision(troopHealth)) {
      battle.attack_army_health.current = 0n;
    }

    battle.defence_army_health.current = this.getUdpdatedHealth(
      attackDelta,
      battle.defence_army_health,
      durationPassed,
    );
    if (battle.defence_army_health.current < multiplyByPrecision(troopHealth)) {
      battle.defence_army_health.current = 0n;
    }
  }

  private getUdpdatedHealth(
    delta: bigint,
    health: ComponentValue<ClientComponents["Battle"]["schema"]["defence_army_health"]>,
    durationPassed: number,
  ) {
    const damagesDone = this.damagesDone(delta, durationPassed);
    return this.getCurrentHealthAfterDamage(health, damagesDone);
  }

  private attackingDelta(battle: ComponentValue<Components["Battle"]["schema"]>) {
    return battle.attack_delta;
  }

  private defendingDelta(battle: ComponentValue<Components["Battle"]["schema"]>) {
    return battle.defence_delta;
  }

  private damagesDone(delta: bigint, durationPassed: number): bigint {
    return delta * BigInt(durationPassed);
  }

  private getCurrentHealthAfterDamage(health: ComponentValue<Components["Health"]["schema"]>, damages: bigint) {
    return damages > health.current ? 0n : health.current - damages;
  }

  private getRemainingPercentageOfTroops(current_troops: bigint, lifetime_troops: bigint) {
    if (lifetime_troops === 0n) return 0;
    return Number(current_troops) / Number(lifetime_troops);
  }
}<|MERGE_RESOLUTION|>--- conflicted
+++ resolved
@@ -68,11 +68,8 @@
   battleEntityId: ID;
   dojo: DojoResult;
   battleType: BattleType | undefined;
-<<<<<<< HEAD
   private battleIsClaimable: ClaimStatus | undefined;
   private configManager: ClientConfigManager;
-=======
->>>>>>> cff9d59f
 
   constructor(battleEntityId: ID, dojo: DojoResult) {
     this.battleEntityId = battleEntityId;
