--- conflicted
+++ resolved
@@ -6,11 +6,8 @@
 import { ComponentValue, Components, Has, HasValue, getComponentValue, runQuery } from "@dojoengine/recs";
 import { getEntityIdFromKeys } from "@dojoengine/utils";
 import { ClientComponents } from "../createClientComponents";
-<<<<<<< HEAD
 import { ClientConfigManager } from "./ClientConfigManager";
-=======
 import { StaminaManager } from "./StaminaManager";
->>>>>>> 0acaab56
 
 export enum BattleType {
   Hex,
