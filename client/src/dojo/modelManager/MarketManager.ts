import { getEntityIdFromKeys } from "@/ui/utils/utils";
<<<<<<< HEAD
import { ContractAddress, ID, ResourcesIds } from "@bibliothecadao/eternum";
import { Component, OverridableComponent, getComponentValue } from "@dojoengine/recs";
import { ClientComponents } from "../createClientComponents";
=======
import { ContractAddress, EternumGlobalConfig, ID, ResourcesIds } from "@bibliothecadao/eternum";
import { getComponentValue } from "@dojoengine/recs";
>>>>>>> 0acaab56
import { SetupResult } from "../setup";
import { ClientConfigManager } from "./ClientConfigManager";

export class MarketManager {
  bankEntityId: ID;
  player: ContractAddress;
  resourceId: ResourcesIds;

  constructor(
    private setup: SetupResult,
    bankEntityId: ID,
    player: ContractAddress,
    resourceId: ResourcesIds,
  ) {
    this.bankEntityId = bankEntityId;
    this.resourceId = resourceId;
    this.player = player;
  }

  public canRemoveLiquidity(shares: number) {
    const liquidity = this.getTotalLiquidity();
    return liquidity >= shares;
  }

  public getLiquidity() {
    return getComponentValue(
      this.setup.components.Liquidity,
      getEntityIdFromKeys([BigInt(this.bankEntityId), this.player, BigInt(this.resourceId)]),
    );
  }

  public getMarket() {
    return getComponentValue(
      this.setup.components.Market,
      getEntityIdFromKeys([BigInt(this.bankEntityId), BigInt(this.resourceId)]),
    );
  }

  public getSharesScaled = () => {
    const liquidity = this.getLiquidity();
    if (!liquidity) return 0;
    return Math.floor(Number(liquidity.shares.mag) / 2 ** 64);
  };

  public getMyLpPercentage = () => {
    const myShares = this.getSharesScaled();
    const totalShares = this.getTotalSharesScaled();
    if (totalShares === 0) return 0;
    return myShares / totalShares;
  };

  public getSharesUnscaled = () => {
    const liquidity = this.getLiquidity();
    if (!liquidity) return 0n;
    return liquidity.shares.mag;
  };

  public getMarketPrice = () => {
    const market = this.getMarket();
    if (!market) return 0;
    return Number(market.lords_amount) / Number(market.resource_amount);
  };

  public quoteResource = (lordsAmount: number) => {
    const [reserveLordsAmount, reserveResourceAmount] = this.getReserves();

    let resourceOptimal = (reserveResourceAmount * lordsAmount) / reserveLordsAmount;

    return resourceOptimal;
  };

  public quoteLords = (resourceAmount: number) => {
    const [reserveLordsAmount, reserveResourceAmount] = this.getReserves();

    let lordsOptimal = (reserveLordsAmount * resourceAmount) / reserveResourceAmount;

    return lordsOptimal;
  };

  public getOutputAmount(inputAmount: number, inputReserve: bigint, outputReserve: bigint, feeRateNum: number) {
    const config = ClientConfigManager.instance();
    const lpFeesDenominator = config.getBankConfig().lpFeesDenominator;

    // Ensure reserves are not zero and input amount is valid
    if (inputReserve < 0n || outputReserve < 0n) {
      throw new Error("Reserves must be >= zero");
    }
    if (inputAmount < 0) {
      throw new Error("Input amount must be >= zero");
    }

    // Calculate the input amount after fee
    const feeRateDenom = lpFeesDenominator;
    const inputAmountWithFee = BigInt(inputAmount) * BigInt(feeRateDenom - feeRateNum);

    // Calculate output amount based on the constant product formula with fee
    // (x + Δx) * (y - Δy) = k, where k = x * y
    // Solving for Δy and including the fee:
    // Δy = y - (x * y) / (x + Δx * (1 - fee))

    const numerator = BigInt(inputAmountWithFee) * BigInt(outputReserve);
    const denominator = BigInt(inputReserve) * BigInt(feeRateDenom) + inputAmountWithFee;

    // Subtract 1 to round down the result, ensuring the exchange rate is maintained
    return numerator / denominator;
  }

  public getInputPrice(inputAmount: number, inputReserve: bigint, outputReserve: bigint, feeRateNum: number) {
    const config = ClientConfigManager.instance();
    const lpFeesDenominator = config.getBankConfig().lpFeesDenominator;

    // Ensure reserves are not zero and input amount is valid
    if (inputReserve < 0 || outputReserve < 0) {
      throw new Error("Reserves must be >= zero");
    }
    if (inputAmount < 0) {
      throw new Error("Input amount must be >= zero");
    }

    // Calculate the input amount after fee
    const feeRateDenom = lpFeesDenominator;
    const inputAmountWithFee = BigInt(inputAmount) * BigInt(feeRateDenom - feeRateNum);

    // Calculate output amount based on the constant product formula with fee
    // (x + Δx) * (y - Δy) = k, where k = x * y
    // Solving for Δy:
    // Δy = (y * Δx) / (x + Δx)
    const numerator = BigInt(outputReserve) * inputAmountWithFee;
    const denominator = BigInt(inputReserve) * BigInt(feeRateDenom) + inputAmountWithFee;

    // Round down the result
    return numerator / denominator;
  }
  public buyResource = (lordsAmount: number, feeRateNum: number) => {
    const market = this.getMarket();
    if (!market) return 0;

    let outputAmount = this.getOutputAmount(lordsAmount, market.lords_amount, market.resource_amount, feeRateNum);
    return Number(outputAmount);
  };

  public sellResource = (resourceAmount: number, feeRateNum: number) => {
    const market = this.getMarket();
    if (!market) return 0;

    let inputPrice = this.getInputPrice(resourceAmount, market.resource_amount, market.lords_amount, feeRateNum);
    return Number(inputPrice);
  };

  // price difference between swapping 1 resource and swapping N resources
  public slippage = (inputAmount: number, isSellingResource: boolean) => {
    const marketPrice = this.getMarketPrice();

    const outputAmount = isSellingResource ? this.sellResource(inputAmount, 0) : this.buyResource(inputAmount, 0);

    const executionPrice = outputAmount / inputAmount;
    const slippagePercentage = ((executionPrice - marketPrice) / marketPrice) * 100;

    return slippagePercentage;
  };

  public getMyLP() {
    const [reserveLordsAmount, reserveResourceAmount] = this.getReserves();
    const my_shares = this.getSharesUnscaled();
    const total_shares = this.getTotalSharesUnScaled();
    let lords_amount = Number((my_shares * BigInt(reserveLordsAmount)) / BigInt(total_shares));
    let resource_amount = Number((my_shares * BigInt(reserveResourceAmount)) / BigInt(total_shares));

    return [lords_amount, resource_amount];
  }

  public getMyFees(initial_lords_amount: number, initial_resource_amount: number) {
    const [current_lords_amount, current_resource_amount] = this.getMyLP();
    return [current_lords_amount - initial_lords_amount, current_resource_amount - initial_resource_amount];
  }

  public getTotalLiquidity() {
    const [lords_amount, resource_amount] = this.getReserves();
    return Math.floor(Math.sqrt(lords_amount * resource_amount));
  }

  public getTotalLiquidityUnscaled() {
    const liquidity = this.getTotalLiquidity();
    return BigInt(liquidity * 2 ** 64);
  }

  public getTotalSharesUnScaled() {
    const market = this.getMarket();
    if (!market) return 0;
    return market.total_shares.mag;
  }

  public getTotalSharesScaled() {
    const market = this.getMarket();
    if (!market) return 0;
    return Math.floor(Number(market.total_shares.mag) / 2 ** 64);
  }

  public hasLiquidity() {
    return this.getSharesScaled() > 0;
  }

  public getReserves() {
    const market = this.getMarket();
    return [Number(market?.lords_amount || 0n), Number(market?.resource_amount || 0n)];
  }
}<|MERGE_RESOLUTION|>--- conflicted
+++ resolved
@@ -1,12 +1,6 @@
 import { getEntityIdFromKeys } from "@/ui/utils/utils";
-<<<<<<< HEAD
 import { ContractAddress, ID, ResourcesIds } from "@bibliothecadao/eternum";
-import { Component, OverridableComponent, getComponentValue } from "@dojoengine/recs";
-import { ClientComponents } from "../createClientComponents";
-=======
-import { ContractAddress, EternumGlobalConfig, ID, ResourcesIds } from "@bibliothecadao/eternum";
 import { getComponentValue } from "@dojoengine/recs";
->>>>>>> 0acaab56
 import { SetupResult } from "../setup";
 import { ClientConfigManager } from "./ClientConfigManager";
 
@@ -15,12 +9,7 @@
   player: ContractAddress;
   resourceId: ResourcesIds;
 
-  constructor(
-    private setup: SetupResult,
-    bankEntityId: ID,
-    player: ContractAddress,
-    resourceId: ResourcesIds,
-  ) {
+  constructor(private setup: SetupResult, bankEntityId: ID, player: ContractAddress, resourceId: ResourcesIds) {
     this.bankEntityId = bankEntityId;
     this.resourceId = resourceId;
     this.player = player;
