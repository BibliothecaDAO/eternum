--- conflicted
+++ resolved
@@ -105,14 +105,9 @@
       intermediate_coord_y: 0,
     },
     capacity: { entity_id: ARMY_ENTITY_ID, weight_gram: 10n },
-<<<<<<< HEAD
     weight: { entity_id: ARMY_ENTITY_ID, value: 0n },
-    arrivalTime: { entity_id: ARMY_ENTITY_ID, arrives_at: 0 },
-    stamina: { entity_id: ARMY_ENTITY_ID, amount: 1, last_refill_tick: 0 },
-=======
     arrivalTime: { entity_id: ARMY_ENTITY_ID, arrives_at: 0n },
     stamina: { entity_id: ARMY_ENTITY_ID, amount: 1, last_refill_tick: 0n },
->>>>>>> 47e99b22
     realm: {
       entity_id: ARMY_ENTITY_ID,
       realm_id: 1,
