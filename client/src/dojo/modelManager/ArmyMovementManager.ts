import { type HexPosition } from "@/types";
import { FELT_CENTER } from "@/ui/config";
import {
  computeExploreFoodCosts,
  computeTravelFoodCosts,
  getEntityIdFromKeys,
  multiplyByPrecision,
} from "@/ui/utils/utils";
import {
  CapacityConfigCategory,
  ContractAddress,
  ID,
  ResourcesIds,
  getDirectionBetweenAdjacentHexes,
  getNeighborHexes
} from "@bibliothecadao/eternum";
import { getComponentValue, type Entity } from "@dojoengine/recs";
import { uuid } from "@latticexyz/utils";
<<<<<<< HEAD
import { type SetupResult } from "../setup";
=======
import { type ClientComponents } from "../createClientComponents";
import { configManager, type SetupResult } from "../setup";
>>>>>>> ac53635d
import { ProductionManager } from "./ProductionManager";
import { StaminaManager } from "./StaminaManager";
import { getRemainingCapacity } from "./utils/ArmyMovementUtils";

export class TravelPaths {
  private readonly paths: Map<string, { path: HexPosition[]; isExplored: boolean }>;

  constructor() {
    this.paths = new Map();
  }

  set(key: string, value: { path: HexPosition[]; isExplored: boolean }): void {
    this.paths.set(key, value);
  }

  deleteAll(): void {
    this.paths.clear();
  }

  get(key: string): { path: HexPosition[]; isExplored: boolean } | undefined {
    return this.paths.get(key);
  }

  has(key: string): boolean {
    return this.paths.has(key);
  }

  values(): IterableIterator<{ path: HexPosition[]; isExplored: boolean }> {
    return this.paths.values();
  }

  getHighlightedHexes(): Array<{ col: number; row: number }> {
    return Array.from(this.paths.values()).map(({ path }) => ({
      col: path[path.length - 1].col - FELT_CENTER,
      row: path[path.length - 1].row - FELT_CENTER,
    }));
  }

  isHighlighted(row: number, col: number): boolean {
    return this.paths.has(TravelPaths.posKey({ col: col + FELT_CENTER, row: row + FELT_CENTER }));
  }

  getPaths(): Map<string, { path: HexPosition[]; isExplored: boolean }> {
    return this.paths;
  }

  static posKey(pos: HexPosition, normalized = false): string {
    const col = normalized ? pos.col + FELT_CENTER : pos.col;
    const row = normalized ? pos.row + FELT_CENTER : pos.row;
    return `${col},${row}`;
  }
}

export class ArmyMovementManager {
  private readonly entity: Entity;
  private readonly entityId: ID;
  private readonly address: ContractAddress;
  private readonly fishManager: ProductionManager;
  private readonly wheatManager: ProductionManager;
  private readonly staminaManager: StaminaManager;

  constructor(
    private readonly setup: SetupResult,
    entityId: ID,
  ) {
    this.entity = getEntityIdFromKeys([BigInt(entityId)]);
    this.entityId = entityId;
    this.address = ContractAddress(this.setup.network.burnerManager.account?.address || 0n);
    const entityOwnerId = getComponentValue(this.setup.components.EntityOwner, this.entity);
    this.wheatManager = new ProductionManager(this.setup, entityOwnerId!.entity_owner_id, ResourcesIds.Wheat);
    this.fishManager = new ProductionManager(this.setup, entityOwnerId!.entity_owner_id, ResourcesIds.Fish);
    this.staminaManager = new StaminaManager(this.setup, entityId);
  }

  private _canExplore(currentDefaultTick: number, currentArmiesTick: number): boolean {
    const stamina = this.staminaManager.getStamina(currentArmiesTick);

<<<<<<< HEAD
    if (stamina.amount < this.setup.configManager.getExploreStaminaCost()) {
=======
    if (stamina.amount < configManager.getStaminaExploreConfig()) {
>>>>>>> ac53635d
      return false;
    }

    const entityArmy = getComponentValue(this.setup.components.Army, this.entity);
    const exploreFoodCosts = computeExploreFoodCosts(entityArmy?.troops);
    const { wheat, fish } = this.getFood(currentDefaultTick);

    if (fish < exploreFoodCosts.fishPayAmount) {
      return false;
    }
    if (wheat < exploreFoodCosts.wheatPayAmount) {
      return false;
    }

    if (this._getArmyRemainingCapacity() < this.setup.configManager.getExploreReward()) {
      return false;
    }

    return true;
  }

  private readonly _calculateMaxTravelPossible = (currentDefaultTick: number, currentArmiesTick: number) => {
    const stamina = this.staminaManager.getStamina(currentArmiesTick);
<<<<<<< HEAD
    const maxStaminaSteps = Math.floor((stamina.amount || 0) / this.setup.configManager.getTravelStaminaCost());
=======
    const maxStaminaSteps = Math.floor((stamina.amount || 0) / configManager.getStaminaTravelConfig());
>>>>>>> ac53635d

    const entityArmy = getComponentValue(this.setup.components.Army, this.entity);
    const travelFoodCosts = computeTravelFoodCosts(entityArmy?.troops);

    const { wheat, fish } = this.getFood(currentDefaultTick);
    const maxTravelWheatSteps = Math.floor(wheat / multiplyByPrecision(travelFoodCosts.wheatPayAmount));
    const maxTravelFishSteps = Math.floor(fish / multiplyByPrecision(travelFoodCosts.fishPayAmount));
    const maxTravelSteps = Math.min(maxTravelWheatSteps, maxTravelFishSteps);
    return Math.min(maxStaminaSteps, maxTravelSteps);
  };

  private readonly _getCurrentPosition = () => {
    const position = getComponentValue(this.setup.components.Position, this.entity);
    return { col: position!.x, row: position!.y };
  };

  public getFood(currentDefaultTick: number) {
    const wheatBalance = this.wheatManager.balance(currentDefaultTick);
    const fishBalance = this.fishManager.balance(currentDefaultTick);

    return {
      wheat: wheatBalance,
      fish: fishBalance,
    };
  }

  public findPaths(
    exploredHexes: Map<number, Set<number>>,
    currentDefaultTick: number,
    currentArmiesTick: number,
  ): TravelPaths {
    const startPos = this._getCurrentPosition();
    const maxHex = this._calculateMaxTravelPossible(currentDefaultTick, currentArmiesTick);
    const canExplore = this._canExplore(currentDefaultTick, currentArmiesTick);

    const priorityQueue: Array<{ position: HexPosition; distance: number; path: HexPosition[] }> = [
      { position: startPos, distance: 0, path: [startPos] },
    ];
    const travelPaths = new TravelPaths();
    const shortestDistances = new Map<string, number>();

    while (priorityQueue.length > 0) {
      priorityQueue.sort((a, b) => a.distance - b.distance); // This makes the queue work as a priority queue
      const { position: current, distance, path } = priorityQueue.shift()!;
      const currentKey = TravelPaths.posKey(current);

      if (!shortestDistances.has(currentKey) || distance < shortestDistances.get(currentKey)!) {
        shortestDistances.set(currentKey, distance);
        const isExplored = exploredHexes.get(current.col - FELT_CENTER)?.has(current.row - FELT_CENTER) || false;
        if (path.length >= 2) {
          travelPaths.set(currentKey, { path, isExplored });
        }
        if (!isExplored) continue;

        const neighbors = getNeighborHexes(current.col, current.row); // This function needs to be defined
        for (const { col, row } of neighbors) {
          const neighborKey = TravelPaths.posKey({ col, row });
          const nextDistance = distance + 1;
          const nextPath = [...path, { col, row }];

          const isExplored = exploredHexes.get(col - FELT_CENTER)?.has(row - FELT_CENTER) || false;
          if ((isExplored && nextDistance <= maxHex) || (!isExplored && canExplore && nextDistance === 1)) {
            if (!shortestDistances.has(neighborKey) || nextDistance < shortestDistances.get(neighborKey)!) {
              priorityQueue.push({ position: { col, row }, distance: nextDistance, path: nextPath });
            }
          }
        }
      }
    }

    return travelPaths;
  }

  public isMine = () => {
    const entityOwner = getComponentValue(this.setup.components.EntityOwner, this.entity);
    let owner = getComponentValue(this.setup.components.Owner, this.entity);
    if (!owner && entityOwner?.entity_owner_id) {
      owner = getComponentValue(
        this.setup.components.Owner,
        getEntityIdFromKeys([BigInt(entityOwner.entity_owner_id)]),
      );
    }
    return owner?.address === this.address;
  };

  private readonly _optimisticStaminaUpdate = (overrideId: string, cost: number, currentArmiesTick: number) => {
    const stamina = this.staminaManager.getStamina(currentArmiesTick);

    // substract the costs
    this.setup.components.Stamina.addOverride(overrideId, {
      entity: this.entity,
      value: {
        entity_id: stamina.entity_id,
        last_refill_tick: stamina.last_refill_tick,
        amount: stamina.amount - cost,
      },
    });
  };

  private readonly _optimisticTileUpdate = (overrideId: string, col: number, row: number) => {
    const entity = getEntityIdFromKeys([BigInt(col), BigInt(row)]);

    this.setup.components.Tile.addOverride(overrideId, {
      entity,
      value: {
        col,
        row,
        explored_by_id: this.entityId,
        explored_at: BigInt(Math.floor(Date.now() / 1000)),
        biome: "None",
      },
    });
  };

  private readonly _optimisticPositionUpdate = (overrideId: string, col: number, row: number) => {
    this.setup.components.Position.addOverride(overrideId, {
      entity: this.entity,
      value: {
        entity_id: this.entityId,
        x: col,
        y: row,
      },
    });
  };

  private readonly _optimisticExplore = (col: number, row: number, currentArmiesTick: number) => {
    const overrideId = uuid();

    this._optimisticStaminaUpdate(overrideId, this.setup.configManager.getExploreStaminaCost(), currentArmiesTick);
    this._optimisticTileUpdate(overrideId, col, row);
    this._optimisticPositionUpdate(overrideId, col, row);

    return overrideId;
  };

  private readonly _findDirection = (path: HexPosition[]) => {
    if (path.length !== 2) return undefined;

    const startPos = { col: path[0].col, row: path[0].row };
    const endPos = { col: path[1].col, row: path[1].row };
    return getDirectionBetweenAdjacentHexes(startPos, endPos);
  };

  private readonly _exploreHex = async (path: HexPosition[], currentArmiesTick: number) => {
    const direction = this._findDirection(path);
    if (direction === undefined || direction === null) return;

    const overrideId = this._optimisticExplore(path[1].col, path[1].row, currentArmiesTick);

    this.setup.systemCalls
      .explore({
        unit_id: this.entityId,
        direction,
        signer: this.setup.network.burnerManager.account!,
      })
      .catch((e) => {
        this.setup.components.Position.removeOverride(overrideId);
        this.setup.components.Tile.removeOverride(overrideId);
      })
      .then(() => {
        this.setup.components.Stamina.removeOverride(overrideId);
      });
  };

  private readonly _optimisticTravelHex = (col: number, row: number, pathLength: number, currentArmiesTick: number) => {
    const overrideId = uuid();

    this._optimisticStaminaUpdate(
      overrideId,
      this.setup.configManager.getTravelStaminaCost() * pathLength,
      currentArmiesTick,
    );

    this.setup.components.Position.addOverride(overrideId, {
      entity: this.entity,
      value: {
        entity_id: this.entityId,
        x: col,
        y: row,
      },
    });
    return overrideId;
  };

  private readonly _travelToHex = async (path: HexPosition[], currentArmiesTick: number) => {
    const overrideId = this._optimisticTravelHex(
      path[path.length - 1].col,
      path[path.length - 1].row,
      path.length - 1,
      currentArmiesTick,
    );

    const directions = path
      .map((_, i) => {
        if (path[i + 1] === undefined) return undefined;
        return this._findDirection([
          { col: path[i].col, row: path[i].row },
          { col: path[i + 1].col, row: path[i + 1].row },
        ]);
      })
      .filter((d) => d !== undefined) as number[];

    this.setup.systemCalls
      .travel_hex({
        signer: this.setup.network.burnerManager.account!,
        travelling_entity_id: this.entityId,
        directions,
      })
      .catch(() => {
        this.setup.components.Position.removeOverride(overrideId);
      })
      .then(() => {
        this.setup.components.Stamina.removeOverride(overrideId);
      });
  };

  public moveArmy = (path: HexPosition[], isExplored: boolean, currentArmiesTick: number) => {
    if (!isExplored) {
      this._exploreHex(path, currentArmiesTick);
    } else {
      this._travelToHex(path, currentArmiesTick);
    }
  };

  private readonly _getArmyRemainingCapacity = () => {
    const armyCapacity = getComponentValue(
      this.setup.components.CapacityConfig,
      getEntityIdFromKeys([BigInt(CapacityConfigCategory.Army)]),
    );
    const armyWeight = getComponentValue(this.setup.components.Weight, this.entity);
    const armyEntity = getComponentValue(this.setup.components.Army, this.entity);

    if (!armyEntity || !armyCapacity) return 0n;

    return getRemainingCapacity(armyEntity, armyCapacity, armyWeight);
  };
}<|MERGE_RESOLUTION|>--- conflicted
+++ resolved
@@ -12,16 +12,11 @@
   ID,
   ResourcesIds,
   getDirectionBetweenAdjacentHexes,
-  getNeighborHexes
+  getNeighborHexes,
 } from "@bibliothecadao/eternum";
 import { getComponentValue, type Entity } from "@dojoengine/recs";
 import { uuid } from "@latticexyz/utils";
-<<<<<<< HEAD
-import { type SetupResult } from "../setup";
-=======
-import { type ClientComponents } from "../createClientComponents";
 import { configManager, type SetupResult } from "../setup";
->>>>>>> ac53635d
 import { ProductionManager } from "./ProductionManager";
 import { StaminaManager } from "./StaminaManager";
 import { getRemainingCapacity } from "./utils/ArmyMovementUtils";
@@ -99,11 +94,7 @@
   private _canExplore(currentDefaultTick: number, currentArmiesTick: number): boolean {
     const stamina = this.staminaManager.getStamina(currentArmiesTick);
 
-<<<<<<< HEAD
-    if (stamina.amount < this.setup.configManager.getExploreStaminaCost()) {
-=======
-    if (stamina.amount < configManager.getStaminaExploreConfig()) {
->>>>>>> ac53635d
+    if (stamina.amount < configManager.getExploreStaminaCost()) {
       return false;
     }
 
@@ -118,7 +109,7 @@
       return false;
     }
 
-    if (this._getArmyRemainingCapacity() < this.setup.configManager.getExploreReward()) {
+    if (this._getArmyRemainingCapacity() < configManager.getExploreReward()) {
       return false;
     }
 
@@ -127,11 +118,7 @@
 
   private readonly _calculateMaxTravelPossible = (currentDefaultTick: number, currentArmiesTick: number) => {
     const stamina = this.staminaManager.getStamina(currentArmiesTick);
-<<<<<<< HEAD
-    const maxStaminaSteps = Math.floor((stamina.amount || 0) / this.setup.configManager.getTravelStaminaCost());
-=======
-    const maxStaminaSteps = Math.floor((stamina.amount || 0) / configManager.getStaminaTravelConfig());
->>>>>>> ac53635d
+    const maxStaminaSteps = Math.floor((stamina.amount || 0) / configManager.getTravelStaminaCost());
 
     const entityArmy = getComponentValue(this.setup.components.Army, this.entity);
     const travelFoodCosts = computeTravelFoodCosts(entityArmy?.troops);
@@ -260,7 +247,7 @@
   private readonly _optimisticExplore = (col: number, row: number, currentArmiesTick: number) => {
     const overrideId = uuid();
 
-    this._optimisticStaminaUpdate(overrideId, this.setup.configManager.getExploreStaminaCost(), currentArmiesTick);
+    this._optimisticStaminaUpdate(overrideId, configManager.getExploreStaminaCost(), currentArmiesTick);
     this._optimisticTileUpdate(overrideId, col, row);
     this._optimisticPositionUpdate(overrideId, col, row);
 
@@ -299,11 +286,7 @@
   private readonly _optimisticTravelHex = (col: number, row: number, pathLength: number, currentArmiesTick: number) => {
     const overrideId = uuid();
 
-    this._optimisticStaminaUpdate(
-      overrideId,
-      this.setup.configManager.getTravelStaminaCost() * pathLength,
-      currentArmiesTick,
-    );
+    this._optimisticStaminaUpdate(overrideId, configManager.getTravelStaminaCost() * pathLength, currentArmiesTick);
 
     this.setup.components.Position.addOverride(overrideId, {
       entity: this.entity,
