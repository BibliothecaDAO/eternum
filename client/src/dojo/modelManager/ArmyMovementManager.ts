--- conflicted
+++ resolved
@@ -10,21 +10,12 @@
   CapacityConfigCategory,
   ContractAddress,
   EternumGlobalConfig,
-<<<<<<< HEAD
-  NEIGHBOR_OFFSETS_EVEN,
-  NEIGHBOR_OFFSETS_ODD,
-=======
-  ID,
->>>>>>> b70b4cd4
   ResourcesIds,
   TravelTypes,
   WORLD_CONFIG_ID,
   getDirectionBetweenAdjacentHexes,
   getNeighborHexes,
-<<<<<<< HEAD
   type ID,
-=======
->>>>>>> b70b4cd4
 } from "@bibliothecadao/eternum";
 import { getComponentValue, type ComponentValue, type Entity } from "@dojoengine/recs";
 import { uuid } from "@latticexyz/utils";
@@ -287,17 +278,7 @@
 
     const startPos = { col: path[0].col, row: path[0].row };
     const endPos = { col: path[1].col, row: path[1].row };
-<<<<<<< HEAD
-    const neighborOffsets = startPos.row % 2 === 0 ? NEIGHBOR_OFFSETS_EVEN : NEIGHBOR_OFFSETS_ODD;
-
-    for (const offset of neighborOffsets) {
-      if (startPos.col + offset.i === endPos.col && startPos.row + offset.j === endPos.row) {
-        return offset.direction;
-      }
-    }
-=======
     return getDirectionBetweenAdjacentHexes(startPos, endPos);
->>>>>>> b70b4cd4
   };
 
   private readonly _exploreHex = async (path: HexPosition[], currentArmiesTick: number) => {
