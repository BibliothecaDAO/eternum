import { type HexPosition } from "@/types";
import { FELT_CENTER } from "@/ui/config";
import { getEntityIdFromKeys } from "@/ui/utils/utils";
import {
  CapacityConfigCategory,
  ContractAddress,
  EternumGlobalConfig,
  ID,
  ResourcesIds,
<<<<<<< HEAD
  TravelTypes,
  WORLD_CONFIG_ID,
=======
  getDirectionBetweenAdjacentHexes,
>>>>>>> 21d4f7c0
  getNeighborHexes,
} from "@bibliothecadao/eternum";
import { getComponentValue, type ComponentValue, type Entity } from "@dojoengine/recs";
import { uuid } from "@latticexyz/utils";
import { type ClientComponents } from "../createClientComponents";
import { type SetupResult } from "../setup";
import { ProductionManager } from "./ProductionManager";
import { StaminaManager } from "./StaminaManager";
import { getRemainingCapacity } from "./utils/ArmyMovementUtils";

export class TravelPaths {
  private readonly paths: Map<string, { path: HexPosition[]; isExplored: boolean }>;

  constructor() {
    this.paths = new Map();
  }

  set(key: string, value: { path: HexPosition[]; isExplored: boolean }): void {
    this.paths.set(key, value);
  }

  deleteAll(): void {
    this.paths.clear();
  }

  get(key: string): { path: HexPosition[]; isExplored: boolean } | undefined {
    return this.paths.get(key);
  }

  has(key: string): boolean {
    return this.paths.has(key);
  }

  values(): IterableIterator<{ path: HexPosition[]; isExplored: boolean }> {
    return this.paths.values();
  }

  getHighlightedHexes(): Array<{ col: number; row: number }> {
    return Array.from(this.paths.values()).map(({ path }) => ({
      col: path[path.length - 1].col - FELT_CENTER,
      row: path[path.length - 1].row - FELT_CENTER,
    }));
  }

  isHighlighted(row: number, col: number): boolean {
    return this.paths.has(TravelPaths.posKey({ col: col + FELT_CENTER, row: row + FELT_CENTER }));
  }

  getPaths(): Map<string, { path: HexPosition[]; isExplored: boolean }> {
    return this.paths;
  }

  static posKey(pos: HexPosition, normalized = false): string {
    const col = normalized ? pos.col + FELT_CENTER : pos.col;
    const row = normalized ? pos.row + FELT_CENTER : pos.row;
    return `${col},${row}`;
  }
}

export class ArmyMovementManager {
  private readonly entity: Entity;
  private readonly entityId: ID;
  private readonly address: ContractAddress;
  private readonly fishManager: ProductionManager;
  private readonly wheatManager: ProductionManager;
  private readonly staminaManager: StaminaManager;
  private readonly entityQuantity: ComponentValue<ClientComponents["Quantity"]["schema"]>;

  constructor(private readonly setup: SetupResult, entityId: ID) {
    this.entity = getEntityIdFromKeys([BigInt(entityId)]);
    this.entityId = entityId;
    this.address = ContractAddress(this.setup.network.burnerManager.account?.address || 0n);
    const entityOwnerId = getComponentValue(this.setup.components.EntityOwner, this.entity);
    this.entityQuantity = getComponentValue(this.setup.components.Quantity, this.entity) ?? { entity_id: 0, value: 0n };
    this.wheatManager = new ProductionManager(this.setup, entityOwnerId!.entity_owner_id, ResourcesIds.Wheat);
    this.fishManager = new ProductionManager(this.setup, entityOwnerId!.entity_owner_id, ResourcesIds.Fish);
    this.staminaManager = new StaminaManager(this.setup, entityId);
  }

  private _canExplore(currentDefaultTick: number, currentArmiesTick: number): boolean {
    const stamina = this.staminaManager.getStamina(currentArmiesTick);

    // TODO: move to a global Class which is initalised only once on load
    const staminaConfig = getComponentValue(
      this.setup.components.TravelStaminaCostConfig,
      getEntityIdFromKeys([WORLD_CONFIG_ID, BigInt(TravelTypes.Explore)]),
    );

    if (stamina.amount < this.setup.configManager.getStaminaExploreConfig()) {
      return false;
    }
    const { wheat, fish } = this.getFood(currentDefaultTick);

    const wheatPayAmount =
      EternumGlobalConfig.exploration.exploreWheatBurn *
      EternumGlobalConfig.resources.resourcePrecision *
      Number(this.entityQuantity.value);
    const fishPayAmount =
      EternumGlobalConfig.exploration.exploreFishBurn *
      EternumGlobalConfig.resources.resourcePrecision *
      Number(this.entityQuantity.value);

    if (fish < fishPayAmount) {
      return false;
    }
    if (wheat < wheatPayAmount) {
      return false;
    }

    if (this._getArmyRemainingCapacity() < EternumGlobalConfig.exploration.reward) {
      return false;
    }

    return true;
  }

  private readonly _calculateMaxTravelPossible = (currentDefaultTick: number, currentArmiesTick: number) => {
    const stamina = this.staminaManager.getStamina(currentArmiesTick);
    const maxStaminaSteps = Math.floor((stamina.amount || 0) / this.setup.configManager.getStaminaTravelConfig());

    const travelWheatPayAmountPerStep =
      EternumGlobalConfig.exploration.travelWheatBurn *
      EternumGlobalConfig.resources.resourcePrecision *
      Number(this.entityQuantity.value);
    const travelFishPayAmountPerStep =
      EternumGlobalConfig.exploration.travelFishBurn *
      EternumGlobalConfig.resources.resourcePrecision *
      Number(this.entityQuantity.value);
    const { wheat, fish } = this.getFood(currentDefaultTick);
    const maxTravelWheatSteps = Math.floor(wheat / travelWheatPayAmountPerStep);
    const maxTravelFishSteps = Math.floor(fish / travelFishPayAmountPerStep);
    const maxTravelSteps = Math.min(maxTravelWheatSteps, maxTravelFishSteps);
    return Math.min(maxStaminaSteps, maxTravelSteps);
  };

  private readonly _getCurrentPosition = () => {
    const position = getComponentValue(this.setup.components.Position, this.entity);
    return { col: position!.x, row: position!.y };
  };

  public getFood(currentDefaultTick: number) {
    const wheatBalance = this.wheatManager.balance(currentDefaultTick);
    const fishBalance = this.fishManager.balance(currentDefaultTick);

    return {
      wheat: wheatBalance,
      fish: fishBalance,
    };
  }

  public findPaths(
    exploredHexes: Map<number, Set<number>>,
    currentDefaultTick: number,
    currentArmiesTick: number,
  ): TravelPaths {
    const startPos = this._getCurrentPosition();
    const maxHex = this._calculateMaxTravelPossible(currentDefaultTick, currentArmiesTick);
    const canExplore = this._canExplore(currentDefaultTick, currentArmiesTick);

    const priorityQueue: Array<{ position: HexPosition; distance: number; path: HexPosition[] }> = [
      { position: startPos, distance: 0, path: [startPos] },
    ];
    const travelPaths = new TravelPaths();
    const shortestDistances = new Map<string, number>();

    while (priorityQueue.length > 0) {
      priorityQueue.sort((a, b) => a.distance - b.distance); // This makes the queue work as a priority queue
      const { position: current, distance, path } = priorityQueue.shift()!;
      const currentKey = TravelPaths.posKey(current);

      if (!shortestDistances.has(currentKey) || distance < shortestDistances.get(currentKey)!) {
        shortestDistances.set(currentKey, distance);
        const isExplored = exploredHexes.get(current.col - FELT_CENTER)?.has(current.row - FELT_CENTER) || false;
        if (path.length >= 2) {
          travelPaths.set(currentKey, { path, isExplored });
        }
        if (!isExplored) continue;

        const neighbors = getNeighborHexes(current.col, current.row); // This function needs to be defined
        for (const { col, row } of neighbors) {
          const neighborKey = TravelPaths.posKey({ col, row });
          const nextDistance = distance + 1;
          const nextPath = [...path, { col, row }];

          const isExplored = exploredHexes.get(col - FELT_CENTER)?.has(row - FELT_CENTER) || false;
          if ((isExplored && nextDistance <= maxHex) || (!isExplored && canExplore && nextDistance === 1)) {
            if (!shortestDistances.has(neighborKey) || nextDistance < shortestDistances.get(neighborKey)!) {
              priorityQueue.push({ position: { col, row }, distance: nextDistance, path: nextPath });
            }
          }
        }
      }
    }

    return travelPaths;
  }

  public isMine = () => {
    const entityOwner = getComponentValue(this.setup.components.EntityOwner, this.entity);
    let owner = getComponentValue(this.setup.components.Owner, this.entity);
    if (!owner && entityOwner?.entity_owner_id) {
      owner = getComponentValue(
        this.setup.components.Owner,
        getEntityIdFromKeys([BigInt(entityOwner.entity_owner_id)]),
      );
    }
    return owner?.address === this.address;
  };

  private readonly _optimisticStaminaUpdate = (overrideId: string, cost: number, currentArmiesTick: number) => {
    const stamina = this.staminaManager.getStamina(currentArmiesTick);

    // substract the costs
    this.setup.components.Stamina.addOverride(overrideId, {
      entity: this.entity,
      value: {
        entity_id: stamina.entity_id,
        last_refill_tick: stamina.last_refill_tick,
        amount: stamina.amount - cost,
      },
    });
  };

  private readonly _optimisticTileUpdate = (overrideId: string, col: number, row: number) => {
    const entity = getEntityIdFromKeys([BigInt(col), BigInt(row)]);

    this.setup.components.Tile.addOverride(overrideId, {
      entity,
      value: {
        col,
        row,
        explored_by_id: this.entityId,
        explored_at: BigInt(Math.floor(Date.now() / 1000)),
        biome: "None",
      },
    });
  };

  private readonly _optimisticPositionUpdate = (overrideId: string, col: number, row: number) => {
    this.setup.components.Position.addOverride(overrideId, {
      entity: this.entity,
      value: {
        entity_id: this.entityId,
        x: col,
        y: row,
      },
    });
  };

  private readonly _optimisticExplore = (col: number, row: number, currentArmiesTick: number) => {
    const overrideId = uuid();

    this._optimisticStaminaUpdate(overrideId, EternumGlobalConfig.stamina.exploreCost, currentArmiesTick);
    this._optimisticTileUpdate(overrideId, col, row);
    this._optimisticPositionUpdate(overrideId, col, row);

    return overrideId;
  };

  private readonly _findDirection = (path: HexPosition[]) => {
    if (path.length !== 2) return undefined;

    const startPos = { col: path[0].col, row: path[0].row };
    const endPos = { col: path[1].col, row: path[1].row };
    return getDirectionBetweenAdjacentHexes(startPos, endPos);
  };

  private readonly _exploreHex = async (path: HexPosition[], currentArmiesTick: number) => {
    const direction = this._findDirection(path);
    if (direction === undefined || direction === null) return;

    const overrideId = this._optimisticExplore(path[1].col, path[1].row, currentArmiesTick);

    this.setup.systemCalls
      .explore({
        unit_id: this.entityId,
        direction,
        signer: this.setup.network.burnerManager.account!,
      })
      .catch((e) => {
        this.setup.components.Position.removeOverride(overrideId);
        this.setup.components.Tile.removeOverride(overrideId);
      })
      .then(() => {
        this.setup.components.Stamina.removeOverride(overrideId);
      });
  };

  private readonly _optimisticTravelHex = (col: number, row: number, pathLength: number, currentArmiesTick: number) => {
    const overrideId = uuid();

    this._optimisticStaminaUpdate(overrideId, EternumGlobalConfig.stamina.travelCost * pathLength, currentArmiesTick);

    this.setup.components.Position.addOverride(overrideId, {
      entity: this.entity,
      value: {
        entity_id: this.entityId,
        x: col,
        y: row,
      },
    });
    return overrideId;
  };

  private readonly _travelToHex = async (path: HexPosition[], currentArmiesTick: number) => {
    const overrideId = this._optimisticTravelHex(
      path[path.length - 1].col,
      path[path.length - 1].row,
      path.length - 1,
      currentArmiesTick,
    );

    const directions = path
      .map((_, i) => {
        if (path[i + 1] === undefined) return undefined;
        return this._findDirection([
          { col: path[i].col, row: path[i].row },
          { col: path[i + 1].col, row: path[i + 1].row },
        ]);
      })
      .filter((d) => d !== undefined) as number[];

    this.setup.systemCalls
      .travel_hex({
        signer: this.setup.network.burnerManager.account!,
        travelling_entity_id: this.entityId,
        directions,
      })
      .catch(() => {
        this.setup.components.Position.removeOverride(overrideId);
      })
      .then(() => {
        this.setup.components.Stamina.removeOverride(overrideId);
      });
  };

  public moveArmy = (path: HexPosition[], isExplored: boolean, currentArmiesTick: number) => {
    if (!isExplored) {
      this._exploreHex(path, currentArmiesTick);
    } else {
      this._travelToHex(path, currentArmiesTick);
    }
  };

  private readonly _getArmyRemainingCapacity = () => {
    const armyCapacity = getComponentValue(
      this.setup.components.CapacityConfig,
      getEntityIdFromKeys([BigInt(CapacityConfigCategory.Army)]),
    );
    const armyWeight = getComponentValue(this.setup.components.Weight, this.entity);
    const armyEntity = getComponentValue(this.setup.components.Army, this.entity);

    if (!armyEntity || !armyCapacity) return 0n;

    return getRemainingCapacity(armyEntity, armyCapacity, armyWeight);
  };
}<|MERGE_RESOLUTION|>--- conflicted
+++ resolved
@@ -7,12 +7,9 @@
   EternumGlobalConfig,
   ID,
   ResourcesIds,
-<<<<<<< HEAD
   TravelTypes,
   WORLD_CONFIG_ID,
-=======
   getDirectionBetweenAdjacentHexes,
->>>>>>> 21d4f7c0
   getNeighborHexes,
 } from "@bibliothecadao/eternum";
 import { getComponentValue, type ComponentValue, type Entity } from "@dojoengine/recs";
