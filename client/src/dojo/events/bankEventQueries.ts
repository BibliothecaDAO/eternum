--- conflicted
+++ resolved
@@ -1,13 +1,8 @@
 import { Event, client, getEventsQuery } from "./graphqlClient";
 import { SWAP_EVENT } from "@bibliothecadao/eternum";
 
-<<<<<<< HEAD
-const MAX_EVENTS = 5000;
-const ADMIN_BANK_ENTITY_ID = "0xde0b6b3a763fffe"; //999999999999999998n;
-=======
 export const MAX_EVENTS = 5000;
 export const ADMIN_BANK_ENTITY_ID = "0x3b9ac9fe"; //999999998n;
->>>>>>> fd05be0c
 
 export interface BankStatsInterface {
   ownerTotalLordsFees: number;
