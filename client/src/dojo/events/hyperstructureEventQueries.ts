--- conflicted
+++ resolved
@@ -1,21 +1,10 @@
-<<<<<<< HEAD
-import { HYPERSTRUCTURE_CO_OWNER_CHANGE, HYPERSTRUCTURE_FINISHED_EVENT } from "@bibliothecadao/eternum";
+import { HYPERSTRUCTURE_CO_OWNER_CHANGE, HYPERSTRUCTURE_FINISHED_EVENT, ID } from "@bibliothecadao/eternum";
 import { Event } from "./graphqlClient";
-=======
-import { HYPERSTRUCTURE_FINISHED_EVENT, ID } from "@bibliothecadao/eternum";
-import { Event, client, getEventsQuery } from "./graphqlClient";
->>>>>>> 47e99b22
 
 const MAX_EVENTS = 5000;
 
-<<<<<<< HEAD
 export interface HyperstructureFinishedEventInterface {
-  createdAt: string;
-  hyperstructureEntityId: bigint;
-=======
-export interface HyperstructureEventInterface {
   hyperstructureEntityId: ID;
->>>>>>> 47e99b22
   timestamp: number;
 }
 
@@ -69,21 +58,13 @@
 	}
 	}
 `;
-
-	
-
 }
 
 export function parseHyperstructureFinishedEventData(eventData: Event): HyperstructureFinishedEventInterface {
   const [hyperstructureEntityId, timestamp] = eventData.data;
 
   return {
-<<<<<<< HEAD
-    createdAt: eventData.createdAt,
-    hyperstructureEntityId: BigInt(hyperstructureEntityId),
-=======
-    hyperstructureEntityId: hyperstructureEntityId,
->>>>>>> 47e99b22
+    hyperstructureEntityId: ID(hyperstructureEntityId),
     timestamp: Number(timestamp),
   };
 }