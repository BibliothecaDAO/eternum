--- conflicted
+++ resolved
@@ -1,5 +1,4 @@
 import { Components, Schema, setComponent } from "@latticexyz/recs";
-<<<<<<< HEAD
 import {SetupNetworkResult } from "./setupNetwork";
 import {Event, number} from 'starknet';
 import { getEntityIdFromKeys } from "@dojoengine/core/dist/utils";
@@ -9,11 +8,6 @@
 // @note: trying to get a high enough number so that it won't be an existing entity id
 // TODO: if you call multiple systems at the same time it might be a problem
 const LOW_ENTITY_ID = 9999999999;
-=======
-import { SetupNetworkResult } from "./setupNetwork";
-import { Event, number } from 'starknet';
-import { getEntityIdFromKeys } from "../utils/utils";
->>>>>>> e7a39448
 
 export type SystemCalls = ReturnType<typeof createSystemCalls>;
 
@@ -45,7 +39,6 @@
         setComponentsFromEvents(contractComponents, events);
     }
 
-<<<<<<< HEAD
     const make_fungible_order = async ({maker_id, maker_entity_types, maker_quantities, taker_entity_types, taker_quantities}: {maker_id: number.BigNumberish, maker_entity_types: number.BigNumberish[], maker_quantities: number.BigNumberish[], taker_entity_types: number.BigNumberish[], taker_quantities: number.BigNumberish[]}) => {
         const expires_at = Date.now()/1000 + 2628000;
 
@@ -114,17 +107,6 @@
             Trade.removeOverride(overrideId);
             Status.removeOverride(overrideId);
         }
-=======
-    const make_fungible_order = async ({ maker_id, maker_entity_types, maker_quantities, taker_entity_types, taker_quantities }: { maker_id: number.BigNumberish, maker_entity_types: number.BigNumberish[], maker_quantities: number.BigNumberish[], taker_entity_types: number.BigNumberish[], taker_quantities: number.BigNumberish[] }) => {
-        const tx = await execute("MakeFungibleOrder", [maker_id, maker_entity_types.length, ...maker_entity_types, maker_quantities.length, ...maker_quantities, 0, taker_entity_types.length, ...taker_entity_types, taker_quantities.length, ...taker_quantities, 1, Date.now() / 1000 + 2628000]);
-        const receipt = await provider.provider.waitForTransaction(tx.transaction_hash, 500);
-        const events = getEvents(receipt);
-        setComponentsFromEvents(contractComponents, events);
-        // DISCUSS: trade_id NEEDED to continue to next step
-        // DISCUSS: but for optimistic rendering just create a new uuid ? 
-        let trade_id = getEntityIdFromEvents(events, "Trade");
-        return trade_id;
->>>>>>> e7a39448
     }
 
     const take_fungible_order = async ({ taker_id, trade_id }: { taker_id: number.BigNumberish, trade_id: number.BigNumberish }) => {
