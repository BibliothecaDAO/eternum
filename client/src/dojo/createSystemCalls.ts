--- conflicted
+++ resolved
@@ -1,6 +1,5 @@
 import { Components, Schema, setComponent } from "@latticexyz/recs";
 import { SetupNetworkResult } from "./setupNetwork";
-<<<<<<< HEAD
 import { Event } from "starknet";
 import { getEntityIdFromKeys, padAddress } from "../utils/utils";
 import {
@@ -24,197 +23,13 @@
   TransferResourcesProps,
   TravelProps,
 } from "@bibliothecadao/eternum";
-=======
-import { Account, AllowArray, Call, Event, num } from "starknet";
-import { getEntityIdFromKeys } from "../utils/utils";
-
-const LABOR_SYSTEMS = "0x49f2774476b6a119a5cf30927c0f4c88503c90659f6fccd2de2ed4ca8dfcce1";
-const TRADE_SYSTEMS = "0x484e890ec6628a7d099bc545be049fc62924ff6329ae20aa407ffd18be3ffba";
-const HYPERSTRUCTURE_SYSTEMS = "0x56aaf8eced85a21c3f4da811e57766f62907376fb32290b7b8f518b433dcfa8";
-const RESOURCE_SYSTEMS = "0x3aaa6ad1d188c320af8aacfdb43f59a00978c225ab8268ae6962a5cd6f4e1ff";
-const CARAVAN_SYSTEMS = "0x4a37f9e7e230616faee2a634bfce12ab4ccde30c166a6d9e8f60ab90fed7d14";
-const ROAD_SYSTEMS = "0x3e8d56fe6843cabc393363c0b871029a1799ff3754a93d63626adc316009bdf";
-const TRANSPORT_UNIT_SYSTEMS = "0x7fe4766dd6c4a161c09b612889f2f92a016e97a8964daabca07378cbb3606bd";
-const TRAVEL_SYSTEMS = "0x3315c2f50986e9fe9562cb73ec992cbddb8270b7747179d0919b54964e189c6";
-const TEST_REALM_SYSTEMS = "0x1996a879c5c85a15824d957865a95e3a94d097a09c19e97d93c46e713c0f75";
-const TEST_RESOURCE_SYSTEMS = "0x2ca9678b8934991b89f91e7092e4e56a8a585defddc494d3671b480a7eeb668";
-
-const WORLD_ADDRESS = import.meta.env.VITE_WORLD_ADDRESS;
-
-const UUID_OFFSET_CREATE_ORDER = 3;
-const UUID_OFFSET_CREATE_TRANSPORT_UNIT = 1;
-const UUID_OFFSET_CREATE_CARAVAN = 2;
-
-interface SystemSigner {
-  signer: Account;
-}
-
-export interface TravelProps extends SystemSigner {
-  travelling_entity_id: num.BigNumberish;
-  destination_coord_x: num.BigNumberish;
-  destination_coord_y: num.BigNumberish;
-}
-
-export interface CreateOrderProps {
-  maker_id: num.BigNumberish;
-  maker_entity_types: num.BigNumberish[];
-  maker_quantities: num.BigNumberish[];
-  taker_id: num.BigNumberish;
-  taker_entity_types: num.BigNumberish[];
-  taker_quantities: num.BigNumberish[];
-  signer: any;
-  caravan_id?: num.BigNumberish;
-  donkeys_quantity?: num.BigNumberish;
-}
-
-export interface InitializeHyperstructuresProps extends SystemSigner {
-  entity_id: num.BigNumberish;
-  hyperstructure_id: num.BigNumberish;
-}
-
-export interface InitializeHyperstructuresAndTravelProps extends SystemSigner {
-  entity_id: num.BigNumberish;
-  hyperstructure_id: num.BigNumberish;
-  destination_coord_x: num.BigNumberish;
-  destination_coord_y: num.BigNumberish;
-}
-export interface FeedHyperstructureAndTravelBackPropos extends SystemSigner {
-  entity_id: num.BigNumberish;
-  destination_coord_x: num.BigNumberish;
-  destination_coord_y: num.BigNumberish;
-  resources: num.BigNumberish[];
-  hyperstructure_id: num.BigNumberish;
-}
-
-export interface SendResourcesToHyperstructureProps extends SystemSigner {
-  sending_entity_id: num.BigNumberish;
-  resources: num.BigNumberish[];
-  destination_coord_x: num.BigNumberish;
-  destination_coord_y: num.BigNumberish;
-  donkeys_quantity?: num.BigNumberish;
-  caravan_id?: num.BigNumberish;
-}
-
-export interface CompleteHyperStructureProps extends SystemSigner {
-  hyperstructure_id: num.BigNumberish;
-}
-
-export interface TransferResourcesProps extends SystemSigner {
-  sending_entity_id: num.BigNumberish;
-  receiving_entity_id: num.BigNumberish;
-  resources: num.BigNumberish[];
-}
-
-export interface PurchaseLaborProps extends SystemSigner {
-  entity_id: num.BigNumberish;
-  resource_type: num.BigNumberish;
-  multiplier: num.BigNumberish;
-  labor_units: num.BigNumberish;
-}
-
-export interface BuildLaborProps extends SystemSigner {
-  realm_id: num.BigNumberish;
-  resource_type: num.BigNumberish;
-  labor_units: num.BigNumberish;
-  multiplier: num.BigNumberish;
-}
-
-export interface PurchaseAndBuildLaborProps extends SystemSigner {
-  entity_id: num.BigNumberish;
-  resource_type: num.BigNumberish;
-  multiplier: num.BigNumberish;
-  labor_units: num.BigNumberish;
-}
-
-export interface HarvestLaborProps extends SystemSigner {
-  realm_id: num.BigNumberish; // TODO: this is entity id not realm id
-  resource_type: num.BigNumberish;
-}
-
-export interface MintResourcesProps extends SystemSigner {
-  entity_id: num.BigNumberish;
-  resources: num.BigNumberish[];
-}
-
-interface AcceptOrderProps extends SystemSigner {
-  taker_id: num.BigNumberish;
-  trade_id: num.BigNumberish;
-  caravan_id?: num.BigNumberish; // This is optional now
-  donkeys_quantity?: num.BigNumberish; // Also optional
-}
-
-export interface CancelFungibleOrderProps extends SystemSigner {
-  trade_id: num.BigNumberish;
-}
-
-export interface CreateFreeTransportUnitProps extends SystemSigner {
-  realm_id: num.BigNumberish;
-  quantity: num.BigNumberish;
-}
-
-export interface CreateCaravanProps extends SystemSigner {
-  entity_ids: num.BigNumberish[];
-}
-
-export interface AttachCaravanProps extends SystemSigner {
-  realm_id: num.BigNumberish;
-  trade_id: num.BigNumberish;
-  caravan_id: num.BigNumberish;
-}
-
-export interface CreateRoadProps extends SystemSigner {
-  creator_id: num.BigNumberish;
-  start_coord: {
-    x: num.BigNumberish;
-    y: num.BigNumberish;
-  };
-  end_coord: {
-    x: num.BigNumberish;
-    y: num.BigNumberish;
-  };
-  usage_count: num.BigNumberish;
-}
-
-export interface ClaimFungibleOrderProps extends SystemSigner {
-  entity_id: num.BigNumberish;
-  trade_id: num.BigNumberish;
-}
-
-// Interface definition
-export interface CreateRealmProps extends SystemSigner {
-  realm_id: num.BigNumberish;
-  owner: num.BigNumberish;
-  resource_types_packed: num.BigNumberish;
-  resource_types_count: num.BigNumberish;
-  cities: num.BigNumberish;
-  harbors: num.BigNumberish;
-  rivers: num.BigNumberish;
-  regions: num.BigNumberish;
-  wonder: num.BigNumberish;
-  order: num.BigNumberish;
-  position: {
-    x: num.BigNumberish;
-    y: num.BigNumberish;
-  };
-  resources: num.BigNumberish[];
-}
->>>>>>> cd3163f2
 
 export type SystemCalls = ReturnType<typeof createSystemCalls>;
 
 // NOTE: need to add waitForTransaction when connected to rinnigan
 export function createSystemCalls({ provider, contractComponents }: SetupNetworkResult) {
   const purchase_labor = async (props: PurchaseLaborProps) => {
-<<<<<<< HEAD
     setComponentsFromEvents(contractComponents, getEvents(await provider.purchase_labor(props)));
-=======
-    const { entity_id, resource_type, labor_units, multiplier, signer } = props;
-    await executeTransaction(signer, {
-      contractAddress: LABOR_SYSTEMS,
-      entrypoint: "purchase",
-      calldata: [WORLD_ADDRESS, entity_id, resource_type, (labor_units as number) * (multiplier as number)],
-    });
->>>>>>> cd3163f2
   };
 
   // Refactor the functions using the interfaces
@@ -258,26 +73,8 @@
     setComponentsFromEvents(contractComponents, getEvents(await provider.claim_fungible_order(props)));
   };
 
-<<<<<<< HEAD
   const purchase_and_build_labor = async (props: PurchaseLaborProps & BuildLaborProps) => {
     setComponentsFromEvents(contractComponents, getEvents(await provider.purchase_and_build_labor(props)));
-=======
-  const purchase_and_build_labor = async (props: PurchaseAndBuildLaborProps) => {
-    const { entity_id, resource_type, labor_units, multiplier, signer } = props;
-    let total_units = (labor_units as number) * (multiplier as number);
-    await executeTransaction(signer, [
-      {
-        contractAddress: LABOR_SYSTEMS,
-        entrypoint: "purchase",
-        calldata: [WORLD_ADDRESS, entity_id, resource_type, total_units],
-      },
-      {
-        contractAddress: LABOR_SYSTEMS,
-        entrypoint: "build",
-        calldata: [WORLD_ADDRESS, entity_id, resource_type, labor_units, multiplier],
-      },
-    ]);
->>>>>>> cd3163f2
   };
 
   const create_realm = async (props: CreateRealmProps) => {
