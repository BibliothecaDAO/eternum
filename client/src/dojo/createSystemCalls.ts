--- conflicted
+++ resolved
@@ -1,8 +1,7 @@
 import { Components, Schema, setComponent } from "@latticexyz/recs";
 import { SetupNetworkResult } from "./setupNetwork";
-<<<<<<< HEAD
-import { Event } from "starknet";
-import { getEntityIdFromKeys } from "../utils/utils";
+import { Account, AllowArray, Call, Event, num } from "starknet";
+import { getEntityIdFromKeys, padAddress } from "../utils/utils";
 import {
   AcceptOrderProps,
   AttachCaravanProps,
@@ -24,9 +23,7 @@
   TransferResourcesProps,
   TravelProps,
 } from "@bibliothecadao/eternum";
-=======
-import { Account, AllowArray, Call, Event, num } from "starknet";
-import { getEntityIdFromKeys, padAddress } from "../utils/utils";
+
 
 const LABOR_SYSTEMS = "0x49f2774476b6a119a5cf30927c0f4c88503c90659f6fccd2de2ed4ca8dfcce1";
 const TRADE_SYSTEMS = "0x484e890ec6628a7d099bc545be049fc62924ff6329ae20aa407ffd18be3ffba";
@@ -207,7 +204,6 @@
   };
   resources: num.BigNumberish[];
 }
->>>>>>> f774bc22
 
 export type SystemCalls = ReturnType<typeof createSystemCalls>;
 
@@ -315,11 +311,10 @@
     setComponentsFromEvents(contractComponents, getEvents(await provider.send_resources_to_hyperstructure(props)));
   };
 
-<<<<<<< HEAD
   const travel = async (props: TravelProps) => {
     setComponentsFromEvents(contractComponents, getEvents(await provider.travel(props)));
   };
-=======
+
   async function executeTransaction(signer: any, calls: AllowArray<Call>) {
     const tx = await provider.execute(signer, calls);
     console.log("tx hash:" + tx.transaction_hash);
@@ -328,7 +323,6 @@
     setComponentsFromEvents(contractComponents, events);
     return events;
   }
->>>>>>> f774bc22
 
   return {
     purchase_labor,
