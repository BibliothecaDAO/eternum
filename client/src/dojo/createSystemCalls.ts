import { Components, Schema, setComponent } from "@latticexyz/recs";
<<<<<<< HEAD
import { SetupNetworkResult } from "./setupNetwork";
import { Event, num } from 'starknet';
=======
import {SetupNetworkResult } from "./setupNetwork";
import {Event, number} from 'starknet';
import { uuid } from "@latticexyz/utils";
import { ClientComponents } from "./createClientComponents";
>>>>>>> f1d84dcf
import { getEntityIdFromKeys } from "../utils/utils";

// @note: trying to get a high enough number so that it won't be an existing entity id
// TODO: if you call multiple systems at the same time it might be a problem
const LOW_ENTITY_ID = 9999999999;

export type SystemCalls = ReturnType<typeof createSystemCalls>;

// NOTE: need to add waitForTransaction when connected to rinnigan
export function createSystemCalls(
    { execute, provider, contractComponents }: SetupNetworkResult,
    { Trade, Status, FungibleEntities, Resource }: ClientComponents,
) {
    // TODO: this is entity id not realm id 
    const build_labor = async ({ realm_id, resource_type, labor_units, multiplier }: { realm_id: num.BigNumberish, resource_type: num.BigNumberish, labor_units: num.BigNumberish, multiplier: num.BigNumberish }) => {
        const tx = await execute("BuildLabor", [realm_id, resource_type, labor_units, multiplier]);
        const receipt = await provider.provider.waitForTransaction(tx.transaction_hash);
        const events = getEvents(receipt);
        setComponentsFromEvents(contractComponents, events);
    }

    // TODO: this is entity id not realm id 
    const harvest_labor = async ({ realm_id, resource_type }: { realm_id: num.BigNumberish, resource_type: num.BigNumberish }) => {
        const tx = await execute("HarvestLabor", [realm_id, resource_type]);
        const receipt = await provider.provider.waitForTransaction(tx.transaction_hash);
        const events = getEvents(receipt);
        setComponentsFromEvents(contractComponents, events);
    }

    const mint_resources = async ({ entity_id, resource_type, amount }: { entity_id: num.BigNumberish, resource_type: num.BigNumberish, amount: num.BigNumberish }) => {
        const tx = await execute("MintResources", [entity_id, resource_type, amount]);
        const receipt = await provider.provider.waitForTransaction(tx.transaction_hash);
        const events = getEvents(receipt);
        setComponentsFromEvents(contractComponents, events);
    }

<<<<<<< HEAD
    const make_fungible_order = async ({ maker_id, maker_entity_types, maker_quantities, taker_entity_types, taker_quantities }: { maker_id: num.BigNumberish, maker_entity_types: num.BigNumberish[], maker_quantities: num.BigNumberish[], taker_entity_types: num.BigNumberish[], taker_quantities: num.BigNumberish[] }) => {
        const tx = await execute("MakeFungibleOrder", [maker_id, maker_entity_types.length, ...maker_entity_types, maker_quantities.length, ...maker_quantities, 0, taker_entity_types.length, ...taker_entity_types, taker_quantities.length, ...taker_quantities, 1, Date.now() / 1000 + 2628000]);
        const receipt = await provider.provider.waitForTransaction(tx.transaction_hash);
        const events = getEvents(receipt);
        setComponentsFromEvents(contractComponents, events);
        // DISCUSS: trade_id NEEDED to continue to next step
        // DISCUSS: but for optimistic rendering just create a new uuid ? 
        let trade_id = getEntityIdFromEvents(events, "Trade");
        return trade_id;
=======
    const make_fungible_order = async ({maker_id, maker_entity_types, maker_quantities, taker_entity_types, taker_quantities}: {maker_id: number.BigNumberish, maker_entity_types: number.BigNumberish[], maker_quantities: number.BigNumberish[], taker_entity_types: number.BigNumberish[], taker_quantities: number.BigNumberish[]}) => {
        const expires_at = Date.now()/1000 + 2628000;

        // optimisitc rendering of trade
        const overrideId = uuid();
        const trade_id = getEntityIdFromKeys([BigInt(LOW_ENTITY_ID)]);
        const maker_order_id = getEntityIdFromKeys([BigInt(LOW_ENTITY_ID + 1)]);
        const taker_order_id = getEntityIdFromKeys([BigInt(LOW_ENTITY_ID + 2)]);
        const key = getEntityIdFromKeys([BigInt(LOW_ENTITY_ID + 3)]);
        Trade.addOverride(
            overrideId, {
            entity: trade_id,
            value: { trade_id, maker_id, taker_id: 0, maker_order_id, taker_order_id, expires_at, claimed_by_maker: false, claimed_by_taker: false, taker_needs_caravan: true },
        });
        Status.addOverride(
            overrideId, {
                entity: trade_id,
                value: {value: 0}
            }
        );
        FungibleEntities.addOverride(
            overrideId, {
                entity: maker_order_id,
                value: {key, count: maker_quantities.length}
            }
        )
        FungibleEntities.addOverride(
            overrideId, {
                entity: taker_order_id,
                value: {key, count: taker_quantities.length}
            }
        )
        for (let i = 0; i < maker_quantities.length; i++) {
            Resource.addOverride(
                overrideId, {
                    entity: getEntityIdFromKeys([BigInt(LOW_ENTITY_ID + 1), BigInt(LOW_ENTITY_ID + 3), BigInt(i)]), 
                    value: {
                        resource_type: maker_entity_types[i],
                        balance: maker_quantities[i]
                    }
                }
            )
        }
        for (let i = 0; i < taker_quantities.length; i++) {
            Resource.addOverride(
                overrideId, {
                    entity: getEntityIdFromKeys([BigInt(LOW_ENTITY_ID + 2), BigInt(LOW_ENTITY_ID + 3), BigInt(i)]), 
                    value: {
                        resource_type: taker_entity_types[i],
                        balance: taker_quantities[i]
                    }
                }
            )
        }

        try {
            const tx = await execute("MakeFungibleOrder", [maker_id, maker_entity_types.length, ...maker_entity_types, maker_quantities.length, ...maker_quantities, 0, taker_entity_types.length, ...taker_entity_types, taker_quantities.length, ...taker_quantities, 1, expires_at]);
            const receipt = await provider.provider.waitForTransaction(tx.transaction_hash, 500);
            const events = getEvents(receipt);
            setComponentsFromEvents(contractComponents, events);
            // DISCUSS: trade_id NEEDED to continue to next step
            // DISCUSS: but for optimistic rendering just create a new uuid ? 
            let trade_id = getEntityIdFromEvents(events, "Trade");
            return trade_id;
        } finally {
            Trade.removeOverride(overrideId);
            Status.removeOverride(overrideId);
        }
>>>>>>> f1d84dcf
    }

    const take_fungible_order = async ({ taker_id, trade_id }: { taker_id: num.BigNumberish, trade_id: num.BigNumberish }) => {
        const tx = await execute("TakeFungibleOrder", [taker_id, trade_id]);
        const receipt = await provider.provider.waitForTransaction(tx.transaction_hash);
        const events = getEvents(receipt);
        setComponentsFromEvents(contractComponents, events);
    }

    const change_order_status = async ({ realm_id, trade_id, new_status }: { realm_id: num.BigNumberish, trade_id: num.BigNumberish, new_status: num.BigNumberish }) => {
        const tx = await execute("ChangeOrderStatus", [realm_id, trade_id, new_status]);
        const receipt = await provider.provider.waitForTransaction(tx.transaction_hash);
        const events = getEvents(receipt);
        setComponentsFromEvents(contractComponents, events);
    }

    const create_free_transport_unit = async ({ realm_id, quantity }: { realm_id: num.BigNumberish, quantity: num.BigNumberish }): Promise<number> => {
        const tx = await execute("CreateFreeTransportUnit", [realm_id, quantity]);
        const receipt = await provider.provider.waitForTransaction(tx.transaction_hash);
        const events = getEvents(receipt);
        setComponentsFromEvents(contractComponents, events);
        // TODO: use getEntityIdFromEvents
        return parseInt(events[1].data[2])
    }

    const create_caravan = async ({ entity_ids }: { entity_ids: num.BigNumberish[] }): Promise<number> => {
        const tx = await execute("CreateCaravan", [entity_ids.length, ...entity_ids]);
        const receipt = await provider.provider.waitForTransaction(tx.transaction_hash);
        const events = getEvents(receipt);
        setComponentsFromEvents(contractComponents, events);
        // TODO: use getEntityIdFromEvents
        const caravan_id = parseInt(events[2].data[2]);
        return caravan_id;
    }

    const attach_caravan = async ({ realm_id, trade_id, caravan_id }: { realm_id: num.BigNumberish, trade_id: num.BigNumberish, caravan_id: num.BigNumberish }) => {
        const tx = await execute("AttachCaravan", [realm_id, trade_id, caravan_id]);
        const receipt = await provider.provider.waitForTransaction(tx.transaction_hash);
        const events = getEvents(receipt);
        setComponentsFromEvents(contractComponents, events);
    }

    const claim_fungible_order = async ({ entity_id, trade_id }: { entity_id: num.BigNumberish, trade_id: num.BigNumberish }) => {
        const tx = await execute("ClaimFungibleOrder", [entity_id, trade_id]);
        const receipt = await provider.provider.waitForTransaction(tx.transaction_hash);
        const events = getEvents(receipt);
        setComponentsFromEvents(contractComponents, events);
    }

    const create_realm = async ({ realm_id, owner, resource_types_packed, resource_types_count, cities, harbors, rivers, regions, wonder, order, position }: { realm_id: num.BigNumberish, owner: num.BigNumberish, resource_types_packed: num.BigNumberish, resource_types_count: num.BigNumberish, cities: num.BigNumberish, harbors: num.BigNumberish, rivers: num.BigNumberish, regions: num.BigNumberish, wonder: num.BigNumberish, order: num.BigNumberish, position: { x: num.BigNumberish, y: num.BigNumberish } }) => {
        const tx = await execute("CreateRealm", [realm_id, owner, resource_types_packed, resource_types_count, cities, harbors, rivers, regions, wonder, order, position.x, position.y]);
        const receipt = await provider.provider.waitForTransaction(tx.transaction_hash);
        const events = getEvents(receipt);
        setComponentsFromEvents(contractComponents, events);
        let realm_entity_id: number = 0;
        // TODO: use getEntityIdFromEvents
        for (const event of events) {
            // if component change is Realm (hex), take entity_id
            if (event.data[0] === '0x5265616c6d') {
                realm_entity_id = parseInt(event.data[2]);
            }
        }
        return realm_entity_id;
    }

    return {
        build_labor,
        harvest_labor,
        mint_resources,
        make_fungible_order,
        take_fungible_order,
        claim_fungible_order,
        change_order_status,
        create_free_transport_unit,
        create_caravan,
        attach_caravan,
        create_realm,
    };
}

export function getEvents(receipt: any): any[] {
    return receipt.events.filter((event: any) => {
        return event.keys.length === 1 &&
            event.keys[0] === import.meta.env.VITE_EVENT_KEY;
    });
}

export function setComponentsFromEvents(components: Components, events: Event[]) {
    events.forEach((event) => setComponentFromEvent(components, event.data));
}

export function setComponentFromEvent(components: Components, eventData: string[]) {
    // retrieve the component name
    const componentName = hexToAscii(eventData[0]);

    // retrieve the component from name
    const component = components[componentName];

    // get keys
    const keysNumber = parseInt(eventData[1]);
    let index = 2 + keysNumber + 1;

    const keys = eventData.slice(2, 2 + keysNumber).map((key) => BigInt(key));

    // get entityIndex from keys
    const entityIndex = getEntityIdFromKeys(keys);

    // get values
    let numberOfValues = parseInt(eventData[index++]);

    // get values
    const values = eventData.slice(index, index + numberOfValues);

    // create component object from values with schema
    const componentValues = Object.keys(component.schema).reduce((acc: Schema, key, index) => {
        const value = values[index];
        acc[key] = Number(value);
        return acc;
    }, {});

    // set component
    setComponent(component, entityIndex, componentValues);

}

function hexToAscii(hex: string) {
    var str = '';
    for (var n = 2; n < hex.length; n += 2) {
        str += String.fromCharCode(parseInt(hex.substr(n, 2), 16));
    }
    return str;
}

function asciiToHex(ascii: string) {
    var hex = '';
    for (var i = 0; i < ascii.length; i++) {
        var charCode = ascii.charCodeAt(i);
        hex += charCode.toString(16).padStart(2, '0');
    }
    return `0x${hex}`;
}

function getEntityIdFromEvents(events: Event[], componentName: string): number {
    let entityId = 0;
    const event = events.find((event) => {
        return event.data[0] === asciiToHex(componentName);
    });
    if (event) {
        entityId = parseInt(event.data[2]);
    }
    return entityId;
}<|MERGE_RESOLUTION|>--- conflicted
+++ resolved
@@ -1,18 +1,93 @@
 import { Components, Schema, setComponent } from "@latticexyz/recs";
-<<<<<<< HEAD
 import { SetupNetworkResult } from "./setupNetwork";
-import { Event, num } from 'starknet';
-=======
-import {SetupNetworkResult } from "./setupNetwork";
-import {Event, number} from 'starknet';
+import { Account, Event, num } from 'starknet';
 import { uuid } from "@latticexyz/utils";
 import { ClientComponents } from "./createClientComponents";
->>>>>>> f1d84dcf
 import { getEntityIdFromKeys } from "../utils/utils";
 
 // @note: trying to get a high enough number so that it won't be an existing entity id
 // TODO: if you call multiple systems at the same time it might be a problem
 const LOW_ENTITY_ID = 9999999999;
+
+interface SystemSigner {
+    signer: Account
+}
+
+interface BuildLaborProps extends SystemSigner {
+    realm_id: num.BigNumberish;
+    resource_type: num.BigNumberish;
+    labor_units: num.BigNumberish;
+    multiplier: num.BigNumberish;
+}
+
+interface HarvestLaborProps extends SystemSigner {
+    realm_id: num.BigNumberish;  // TODO: this is entity id not realm id
+    resource_type: num.BigNumberish;
+}
+
+interface MintResourcesProps extends SystemSigner {
+    entity_id: num.BigNumberish;
+    resource_type: num.BigNumberish;
+    amount: num.BigNumberish;
+}
+
+interface TakeFungibleOrderProps extends SystemSigner {
+    taker_id: num.BigNumberish;
+    trade_id: num.BigNumberish;
+}
+
+interface ChangeOrderStatusProps extends SystemSigner {
+    realm_id: num.BigNumberish;
+    trade_id: num.BigNumberish;
+    new_status: num.BigNumberish;
+}
+
+interface CreateFreeTransportUnitProps extends SystemSigner {
+    realm_id: num.BigNumberish;
+    quantity: num.BigNumberish;
+}
+
+interface CreateCaravanProps extends SystemSigner {
+    entity_ids: num.BigNumberish[];
+}
+
+interface AttachCaravanProps extends SystemSigner {
+    realm_id: num.BigNumberish;
+    trade_id: num.BigNumberish;
+    caravan_id: num.BigNumberish;
+}
+
+interface ClaimFungibleOrderProps extends SystemSigner {
+    entity_id: num.BigNumberish;
+    trade_id: num.BigNumberish;
+}
+
+// Interface definition
+interface CreateRealmProps extends SystemSigner {
+    realm_id: num.BigNumberish;
+    owner: num.BigNumberish;
+    resource_types_packed: num.BigNumberish;
+    resource_types_count: num.BigNumberish;
+    cities: num.BigNumberish;
+    harbors: num.BigNumberish;
+    rivers: num.BigNumberish;
+    regions: num.BigNumberish;
+    wonder: num.BigNumberish;
+    order: num.BigNumberish;
+    position: {
+        x: num.BigNumberish;
+        y: num.BigNumberish;
+    };
+}
+
+interface MakeFungibleOrderProps extends SystemSigner {
+    maker_id: num.BigNumberish;
+    maker_entity_types: num.BigNumberish[];
+    maker_quantities: num.BigNumberish[];
+    taker_entity_types: num.BigNumberish[];
+    taker_quantities: num.BigNumberish[];
+}
+
 
 export type SystemCalls = ReturnType<typeof createSystemCalls>;
 
@@ -21,42 +96,38 @@
     { execute, provider, contractComponents }: SetupNetworkResult,
     { Trade, Status, FungibleEntities, Resource }: ClientComponents,
 ) {
-    // TODO: this is entity id not realm id 
-    const build_labor = async ({ realm_id, resource_type, labor_units, multiplier }: { realm_id: num.BigNumberish, resource_type: num.BigNumberish, labor_units: num.BigNumberish, multiplier: num.BigNumberish }) => {
-        const tx = await execute("BuildLabor", [realm_id, resource_type, labor_units, multiplier]);
-        const receipt = await provider.provider.waitForTransaction(tx.transaction_hash);
-        const events = getEvents(receipt);
-        setComponentsFromEvents(contractComponents, events);
-    }
-
-    // TODO: this is entity id not realm id 
-    const harvest_labor = async ({ realm_id, resource_type }: { realm_id: num.BigNumberish, resource_type: num.BigNumberish }) => {
-        const tx = await execute("HarvestLabor", [realm_id, resource_type]);
-        const receipt = await provider.provider.waitForTransaction(tx.transaction_hash);
-        const events = getEvents(receipt);
-        setComponentsFromEvents(contractComponents, events);
-    }
-
-    const mint_resources = async ({ entity_id, resource_type, amount }: { entity_id: num.BigNumberish, resource_type: num.BigNumberish, amount: num.BigNumberish }) => {
-        const tx = await execute("MintResources", [entity_id, resource_type, amount]);
-        const receipt = await provider.provider.waitForTransaction(tx.transaction_hash);
-        const events = getEvents(receipt);
-        setComponentsFromEvents(contractComponents, events);
-    }
-
-<<<<<<< HEAD
-    const make_fungible_order = async ({ maker_id, maker_entity_types, maker_quantities, taker_entity_types, taker_quantities }: { maker_id: num.BigNumberish, maker_entity_types: num.BigNumberish[], maker_quantities: num.BigNumberish[], taker_entity_types: num.BigNumberish[], taker_quantities: num.BigNumberish[] }) => {
-        const tx = await execute("MakeFungibleOrder", [maker_id, maker_entity_types.length, ...maker_entity_types, maker_quantities.length, ...maker_quantities, 0, taker_entity_types.length, ...taker_entity_types, taker_quantities.length, ...taker_quantities, 1, Date.now() / 1000 + 2628000]);
-        const receipt = await provider.provider.waitForTransaction(tx.transaction_hash);
-        const events = getEvents(receipt);
-        setComponentsFromEvents(contractComponents, events);
-        // DISCUSS: trade_id NEEDED to continue to next step
-        // DISCUSS: but for optimistic rendering just create a new uuid ? 
-        let trade_id = getEntityIdFromEvents(events, "Trade");
-        return trade_id;
-=======
-    const make_fungible_order = async ({maker_id, maker_entity_types, maker_quantities, taker_entity_types, taker_quantities}: {maker_id: number.BigNumberish, maker_entity_types: number.BigNumberish[], maker_quantities: number.BigNumberish[], taker_entity_types: number.BigNumberish[], taker_quantities: number.BigNumberish[]}) => {
-        const expires_at = Date.now()/1000 + 2628000;
+    // Refactor the functions using the interfaces
+    const build_labor = async (props: BuildLaborProps) => {
+        const { realm_id, resource_type, labor_units, multiplier } = props;
+        const tx = await execute(props.signer, "BuildLabor", [realm_id, resource_type, labor_units, multiplier]);
+        const receipt = await provider.provider.waitForTransaction(tx.transaction_hash);
+        const events = getEvents(receipt);
+        setComponentsFromEvents(contractComponents, events);
+    }
+
+    const harvest_labor = async (props: HarvestLaborProps) => {
+        const { realm_id, resource_type } = props;
+        const tx = await execute(props.signer, "HarvestLabor", [realm_id, resource_type]);
+        const receipt = await provider.provider.waitForTransaction(tx.transaction_hash);
+        const events = getEvents(receipt);
+        setComponentsFromEvents(contractComponents, events);
+    }
+
+    const mint_resources = async (props: MintResourcesProps) => {
+        const { entity_id, resource_type, amount } = props;
+        const tx = await execute(props.signer, "MintResources", [entity_id, resource_type, amount]);
+        const receipt = await provider.provider.waitForTransaction(tx.transaction_hash);
+        const events = getEvents(receipt);
+        setComponentsFromEvents(contractComponents, events);
+    }
+
+    const make_fungible_order = async (props: MakeFungibleOrderProps): Promise<num.BigNumberish> => {
+        const {
+            maker_id, maker_entity_types, maker_quantities,
+            taker_entity_types, taker_quantities, signer
+        } = props;
+
+        const expires_at = Date.now() / 1000 + 2628000;
 
         // optimisitc rendering of trade
         const overrideId = uuid();
@@ -71,48 +142,48 @@
         });
         Status.addOverride(
             overrideId, {
-                entity: trade_id,
-                value: {value: 0}
-            }
+            entity: trade_id,
+            value: { value: 0 }
+        }
         );
         FungibleEntities.addOverride(
             overrideId, {
-                entity: maker_order_id,
-                value: {key, count: maker_quantities.length}
-            }
+            entity: maker_order_id,
+            value: { key, count: maker_quantities.length }
+        }
         )
         FungibleEntities.addOverride(
             overrideId, {
-                entity: taker_order_id,
-                value: {key, count: taker_quantities.length}
-            }
+            entity: taker_order_id,
+            value: { key, count: taker_quantities.length }
+        }
         )
         for (let i = 0; i < maker_quantities.length; i++) {
             Resource.addOverride(
                 overrideId, {
-                    entity: getEntityIdFromKeys([BigInt(LOW_ENTITY_ID + 1), BigInt(LOW_ENTITY_ID + 3), BigInt(i)]), 
-                    value: {
-                        resource_type: maker_entity_types[i],
-                        balance: maker_quantities[i]
-                    }
+                entity: getEntityIdFromKeys([BigInt(LOW_ENTITY_ID + 1), BigInt(LOW_ENTITY_ID + 3), BigInt(i)]),
+                value: {
+                    resource_type: maker_entity_types[i],
+                    balance: maker_quantities[i]
                 }
+            }
             )
         }
         for (let i = 0; i < taker_quantities.length; i++) {
             Resource.addOverride(
                 overrideId, {
-                    entity: getEntityIdFromKeys([BigInt(LOW_ENTITY_ID + 2), BigInt(LOW_ENTITY_ID + 3), BigInt(i)]), 
-                    value: {
-                        resource_type: taker_entity_types[i],
-                        balance: taker_quantities[i]
-                    }
+                entity: getEntityIdFromKeys([BigInt(LOW_ENTITY_ID + 2), BigInt(LOW_ENTITY_ID + 3), BigInt(i)]),
+                value: {
+                    resource_type: taker_entity_types[i],
+                    balance: taker_quantities[i]
                 }
+            }
             )
         }
 
         try {
-            const tx = await execute("MakeFungibleOrder", [maker_id, maker_entity_types.length, ...maker_entity_types, maker_quantities.length, ...maker_quantities, 0, taker_entity_types.length, ...taker_entity_types, taker_quantities.length, ...taker_quantities, 1, expires_at]);
-            const receipt = await provider.provider.waitForTransaction(tx.transaction_hash, 500);
+            const tx = await execute(signer, "MakeFungibleOrder", [maker_id, maker_entity_types.length, ...maker_entity_types, maker_quantities.length, ...maker_quantities, 0, taker_entity_types.length, ...taker_entity_types, taker_quantities.length, ...taker_quantities, 1, expires_at]);
+            const receipt = await provider.provider.waitForTransaction(tx.transaction_hash);
             const events = getEvents(receipt);
             setComponentsFromEvents(contractComponents, events);
             // DISCUSS: trade_id NEEDED to continue to next step
@@ -123,25 +194,28 @@
             Trade.removeOverride(overrideId);
             Status.removeOverride(overrideId);
         }
->>>>>>> f1d84dcf
-    }
-
-    const take_fungible_order = async ({ taker_id, trade_id }: { taker_id: num.BigNumberish, trade_id: num.BigNumberish }) => {
-        const tx = await execute("TakeFungibleOrder", [taker_id, trade_id]);
-        const receipt = await provider.provider.waitForTransaction(tx.transaction_hash);
-        const events = getEvents(receipt);
-        setComponentsFromEvents(contractComponents, events);
-    }
-
-    const change_order_status = async ({ realm_id, trade_id, new_status }: { realm_id: num.BigNumberish, trade_id: num.BigNumberish, new_status: num.BigNumberish }) => {
-        const tx = await execute("ChangeOrderStatus", [realm_id, trade_id, new_status]);
-        const receipt = await provider.provider.waitForTransaction(tx.transaction_hash);
-        const events = getEvents(receipt);
-        setComponentsFromEvents(contractComponents, events);
-    }
-
-    const create_free_transport_unit = async ({ realm_id, quantity }: { realm_id: num.BigNumberish, quantity: num.BigNumberish }): Promise<number> => {
-        const tx = await execute("CreateFreeTransportUnit", [realm_id, quantity]);
+    }
+
+    const take_fungible_order = async (props: TakeFungibleOrderProps) => {
+        const { taker_id, trade_id, signer } = props;
+        const tx = await execute(signer, "TakeFungibleOrder", [taker_id, trade_id]);
+        const receipt = await provider.provider.waitForTransaction(tx.transaction_hash);
+        const events = getEvents(receipt);
+        setComponentsFromEvents(contractComponents, events);
+    }
+
+    const change_order_status = async (props: ChangeOrderStatusProps) => {
+        const { realm_id, trade_id, new_status, signer } = props;
+        const tx = await execute(signer, "ChangeOrderStatus", [realm_id, trade_id, new_status]);
+        const receipt = await provider.provider.waitForTransaction(tx.transaction_hash);
+        const events = getEvents(receipt);
+        setComponentsFromEvents(contractComponents, events);
+    }
+
+    const create_free_transport_unit = async (props: CreateFreeTransportUnitProps): Promise<number> => {
+        const { realm_id, quantity, signer } = props;
+
+        const tx = await execute(signer, "CreateFreeTransportUnit", [realm_id, quantity]);
         const receipt = await provider.provider.waitForTransaction(tx.transaction_hash);
         const events = getEvents(receipt);
         setComponentsFromEvents(contractComponents, events);
@@ -149,8 +223,9 @@
         return parseInt(events[1].data[2])
     }
 
-    const create_caravan = async ({ entity_ids }: { entity_ids: num.BigNumberish[] }): Promise<number> => {
-        const tx = await execute("CreateCaravan", [entity_ids.length, ...entity_ids]);
+    const create_caravan = async (props: CreateCaravanProps): Promise<number> => {
+        const { entity_ids, signer } = props;
+        const tx = await execute(signer, "CreateCaravan", [entity_ids.length, ...entity_ids]);
         const receipt = await provider.provider.waitForTransaction(tx.transaction_hash);
         const events = getEvents(receipt);
         setComponentsFromEvents(contractComponents, events);
@@ -159,25 +234,37 @@
         return caravan_id;
     }
 
-    const attach_caravan = async ({ realm_id, trade_id, caravan_id }: { realm_id: num.BigNumberish, trade_id: num.BigNumberish, caravan_id: num.BigNumberish }) => {
-        const tx = await execute("AttachCaravan", [realm_id, trade_id, caravan_id]);
-        const receipt = await provider.provider.waitForTransaction(tx.transaction_hash);
-        const events = getEvents(receipt);
-        setComponentsFromEvents(contractComponents, events);
-    }
-
-    const claim_fungible_order = async ({ entity_id, trade_id }: { entity_id: num.BigNumberish, trade_id: num.BigNumberish }) => {
-        const tx = await execute("ClaimFungibleOrder", [entity_id, trade_id]);
-        const receipt = await provider.provider.waitForTransaction(tx.transaction_hash);
-        const events = getEvents(receipt);
-        setComponentsFromEvents(contractComponents, events);
-    }
-
-    const create_realm = async ({ realm_id, owner, resource_types_packed, resource_types_count, cities, harbors, rivers, regions, wonder, order, position }: { realm_id: num.BigNumberish, owner: num.BigNumberish, resource_types_packed: num.BigNumberish, resource_types_count: num.BigNumberish, cities: num.BigNumberish, harbors: num.BigNumberish, rivers: num.BigNumberish, regions: num.BigNumberish, wonder: num.BigNumberish, order: num.BigNumberish, position: { x: num.BigNumberish, y: num.BigNumberish } }) => {
-        const tx = await execute("CreateRealm", [realm_id, owner, resource_types_packed, resource_types_count, cities, harbors, rivers, regions, wonder, order, position.x, position.y]);
-        const receipt = await provider.provider.waitForTransaction(tx.transaction_hash);
-        const events = getEvents(receipt);
-        setComponentsFromEvents(contractComponents, events);
+    const attach_caravan = async (props: AttachCaravanProps) => {
+        const { realm_id, trade_id, caravan_id, signer } = props;
+        const tx = await execute(signer, "AttachCaravan", [realm_id, trade_id, caravan_id]);
+        const receipt = await provider.provider.waitForTransaction(tx.transaction_hash);
+        const events = getEvents(receipt);
+        setComponentsFromEvents(contractComponents, events);
+    }
+
+    const claim_fungible_order = async (props: ClaimFungibleOrderProps) => {
+        const { entity_id, trade_id, signer } = props;
+        const tx = await execute(signer, "ClaimFungibleOrder", [entity_id, trade_id]);
+        const receipt = await provider.provider.waitForTransaction(tx.transaction_hash);
+        const events = getEvents(receipt);
+        setComponentsFromEvents(contractComponents, events);
+    }
+
+    const create_realm = async (props: CreateRealmProps): Promise<number> => {
+        const {
+            realm_id, owner, resource_types_packed, resource_types_count,
+            cities, harbors, rivers, regions, wonder, order, position, signer
+        } = props;
+
+        const tx = await execute(signer, "CreateRealm", [
+            realm_id, owner, resource_types_packed, resource_types_count,
+            cities, harbors, rivers, regions, wonder, order, position.x, position.y
+        ]);
+
+        const receipt = await provider.provider.waitForTransaction(tx.transaction_hash);
+        const events = getEvents(receipt);
+        setComponentsFromEvents(contractComponents, events);
+
         let realm_entity_id: number = 0;
         // TODO: use getEntityIdFromEvents
         for (const event of events) {
@@ -188,7 +275,6 @@
         }
         return realm_entity_id;
     }
-
     return {
         build_labor,
         harvest_labor,
