--- conflicted
+++ resolved
@@ -1,6 +1,6 @@
 import { uuid } from "@latticexyz/utils";
 import { ClientComponents } from "./createClientComponents";
-import { getEntityIdFromKeys, multiplyByPrecision } from "../utils/utils";
+import { getEntityIdFromKeys } from "../utils/utils";
 import { Type, getComponentValue } from "@latticexyz/recs";
 import {
   BuildLaborProps,
@@ -12,10 +12,7 @@
 } from "./createSystemCalls";
 import { Resource } from "../types";
 import { LaborCostInterface } from "../hooks/helpers/useLabor";
-<<<<<<< HEAD
-=======
 import { LABOR_CONFIG } from "../constants/labor";
->>>>>>> 4c5c9302
 
 export const HIGH_ENTITY_ID = 9999999999;
 
@@ -214,28 +211,13 @@
       const overrideId = uuid();
       const resource_id = getEntityIdFromKeys([BigInt(realmEntityId), BigInt(resourceId)]);
 
-<<<<<<< HEAD
-      // TODO: put in config file
-      let laborConfig = {
-        base_food_per_cycle: 14000,
-        base_labor_units: 7200,
-        base_resources_per_cycle: 21,
-      };
-
-=======
->>>>>>> 4c5c9302
       for (let i = 0; i < costResources.length; i++) {
         let costId = getEntityIdFromKeys([BigInt(realmEntityId), BigInt(costResources[i].resourceId)]);
         let currentResource = getComponentValue(Resource, costId) || {
           balance: 0,
         };
         let balance =
-<<<<<<< HEAD
-          currentResource.balance -
-          (laborUnits as number) * (multiplier as number) * multiplyByPrecision(costResources[i].amount);
-=======
           currentResource.balance - (laborUnits as number) * (multiplier as number) * costResources[i].amount;
->>>>>>> 4c5c9302
         Resource.addOverride(overrideId, {
           entity: costId,
           value: {
