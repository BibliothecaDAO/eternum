--- conflicted
+++ resolved
@@ -28,15 +28,7 @@
       order_by: [],
     });
 
-<<<<<<< HEAD
-    // console.log("entities", entities);
-
-    if (logging) console.log(`Fetched ${entities} entities`);
-
-    setEntities(entities, components);
-=======
     setEntities(entities, components, logging);
->>>>>>> a4e62aa0
 
     if (Object.keys(entities).length < limit) {
       continueFetching = false;
@@ -66,19 +58,11 @@
   entityID: string,
   position?: { x: number; y: number },
 ) => {
-<<<<<<< HEAD
   // await getEntities(client, { ...(entityQueryOneKey(entityID) as Clause) }, components, 1000, false);
 
   // await getEntities(client, { ...(entityQueryTwoKey(entityID) as Clause) }, components, 1000, false);
 
   // await getEntities(client, { ...(entityQueryThreeKey(entityID) as Clause) }, components, 1000, false);
-=======
-  await getEntities(client, { ...(entityQueryOneKey(entityID) as Clause) }, components, 30_000, false);
-
-  await getEntities(client, { ...(entityQueryTwoKey(entityID) as Clause) }, components, 30_000, false);
-
-  await getEntities(client, { ...(entityQueryThreeKey(entityID) as Clause) }, components, 30_000, false);
->>>>>>> a4e62aa0
 
   const positionClause: EntityKeysClause = {
     Keys: {
@@ -88,7 +72,6 @@
     },
   };
 
-<<<<<<< HEAD
   await getEntities(client, {
     Composite: {
       operator: "Or",
@@ -119,9 +102,6 @@
       ]
     }
   }, components, 1000, false);
-=======
-  await getEntities(client, positionClause, components, 30_000, false);
->>>>>>> a4e62aa0
 
   //   const newSubscriptions = [
   //     { ...entityQueryOneKey(entityID) },
