--- conflicted
+++ resolved
@@ -4,7 +4,7 @@
   WORLD_CONFIG_ID,
 } from "@bibliothecadao/eternum";
 import { DojoConfig } from "@dojoengine/core";
-import { getEntities, getSyncEntities, getSyncEvents, syncEntities } from "@dojoengine/state";
+import { getEntities, getSyncEvents, syncEntities } from "@dojoengine/state";
 import { Clause } from "@dojoengine/torii-client";
 import { createClientComponents } from "./createClientComponents";
 import { createSystemCalls } from "./createSystemCalls";
@@ -55,15 +55,11 @@
     network.toriiClient,
     { Composite: { operator: "Or", clauses: configClauses } },
     network.contractComponents as any,
-<<<<<<< HEAD
   );
 
-=======
-    40_000,
-    false,
-  );
-
-  const clauses: Clause[] = [
+  // fetch all existing entities from torii
+  await getEntities(
+    network.toriiClient,
     {
       Keys: {
         keys: [undefined],
@@ -71,31 +67,12 @@
         models: [],
       },
     },
-  ];
-
->>>>>>> bcc3895c
-  // fetch all existing entities from torii
-  await getSyncEntities(
-    network.toriiClient,
     network.contractComponents as any,
-<<<<<<< HEAD
-    {
-      Keys: {
-        keys: [undefined],
-        pattern_matching: "FixedLen",
-        models: [],
-      },
-    },
-=======
-    { Composite: { operator: "Or", clauses } },
->>>>>>> bcc3895c
-    [],
     40_000,
     false,
   );
 
   const sync = await syncEntities(network.toriiClient, network.contractComponents as any, [], false);
-<<<<<<< HEAD
 
   configManager.setDojo(components);
 
@@ -149,40 +126,11 @@
     false,
     false,
   );
-=======
-  const syncObject = {
-    sync,
-    clauses: [...clauses],
-  };
-
-  configManager.setDojo(components);
-
-  const getFilteredEvents = (eventKeys: (keyof (typeof network.contractComponents)["events"])[]) => {
-    return eventKeys.map((key) => network.contractComponents["events"][key]);
-  };
-
-  const filteredEvents = getFilteredEvents([
-    // "BattleStartData",
-    // "BattleJoinData",
-    // "BattleLeaveData",
-    "BattlePillageData",
-    "GameEnded",
-    "AcceptOrder",
-    "TrophyProgression",
-    "SwapEvent",
-    "LiquidityEvent",
-    "HyperstructureFinished",
-    "HyperstructureContribution",
-  ]) as any;
-
-  const eventSync = getSyncEvents(network.toriiClient, filteredEvents as any, undefined, [], 20_000, false, false);
->>>>>>> bcc3895c
 
   return {
     network,
     components,
     systemCalls,
-    syncObject,
     sync,
     eventSync,
   };
