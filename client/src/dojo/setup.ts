--- conflicted
+++ resolved
@@ -15,10 +15,6 @@
   const systemCalls = createSystemCalls(network);
 
   // fetch all existing entities from torii
-<<<<<<< HEAD
-  const sync = await getSyncEntities(network.toriiClient, network.contractComponents as any, undefined, [], 20_000);
-  const eventSync = getSyncEvents(network.toriiClient, network.contractComponents.events as any, undefined, [], 20_000);
-=======
   const sync = await getSyncEntities(network.toriiClient, network.contractComponents as any, undefined, [], 10_000);
   const eventSync = getSyncEvents(
     network.toriiClient,
@@ -29,7 +25,6 @@
     false,
     false,
   );
->>>>>>> c55e346d
 
   configManager.setDojo(components);
 
