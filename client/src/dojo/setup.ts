--- conflicted
+++ resolved
@@ -1,11 +1,7 @@
 import {
   BUILDING_CATEGORY_POPULATION_CONFIG_ID,
-<<<<<<< HEAD
   HYPERSTRUCTURE_CONFIG_ID,
   WORLD_CONFIG_ID,
-=======
-  WORLD_CONFIG_ID
->>>>>>> e7c3dee2
 } from "@bibliothecadao/eternum";
 import { DojoConfig } from "@dojoengine/core";
 import { getSyncEntities, getSyncEvents, syncEntities } from "@dojoengine/state";
@@ -53,7 +49,6 @@
         models: [],
       },
     },
-<<<<<<< HEAD
     {
       Keys: {
         keys: [HYPERSTRUCTURE_CONFIG_ID.toString(), undefined],
@@ -61,10 +56,6 @@
         models: [],
       },
     },
-=======
-
-
->>>>>>> e7c3dee2
   ];
 
   // fetch all existing entities from torii
