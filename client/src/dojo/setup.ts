--- conflicted
+++ resolved
@@ -144,7 +144,6 @@
   ];
 
   // fetch all existing entities from torii
-<<<<<<< HEAD
   const sync = await getSyncEntities(
     network.toriiClient,
     network.contractComponents as any,
@@ -159,9 +158,6 @@
     clauses: [...clauses],
   };
 
-=======
-  const sync = await getSyncEntities(network.toriiClient, network.contractComponents as any, undefined, [], 20_000);
->>>>>>> 32dd7ab9
   const eventSync = getSyncEvents(
     network.toriiClient,
     network.contractComponents.events as any,
