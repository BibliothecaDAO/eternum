--- conflicted
+++ resolved
@@ -12,10 +12,7 @@
         Status: overridableComponent(contractComponents.Status),
         FungibleEntities: overridableComponent(contractComponents.FungibleEntities),
         Resource: overridableComponent(contractComponents.Resource),
-<<<<<<< HEAD
         Labor: overridableComponent(contractComponents.Labor),
-=======
         OrderResource: overridableComponent(contractComponents.OrderResource),
->>>>>>> 73c247d6
     };
 }