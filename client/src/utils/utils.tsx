import { forwardRef, useMemo, useLayoutEffect } from "react";
import { Vector2 } from "three";
import { useThree } from "@react-three/fiber";
import { BlendFunction } from "postprocessing";
import { EntityIndex, setComponent, Component, Schema, Components } from "@latticexyz/recs";
import { poseidonHashMany } from "micro-starknet";

const isRef = (ref: any) => !!ref.current;

export const resolveRef = (ref: any) => (isRef(ref) ? ref.current : ref);

export const currencyFormat = (num: any) => {
  return num.toFixed(2).replace(/(\d)(?=(\d{3})+(?!\d))/g, "$1,");
};

export const wrapEffect = (effectImpl: any, defaultBlendMode = BlendFunction.ALPHA) =>
  forwardRef(function Wrap({ blendFunction, opacity, ...props }: any, ref) {
    const invalidate = useThree((state) => state.invalidate);
    const effect = useMemo(() => new effectImpl(props), [props]);

    useLayoutEffect(() => {
      effect.blendMode.blendFunction = !blendFunction && blendFunction !== 0 ? defaultBlendMode : blendFunction;
      if (opacity !== undefined) effect.blendMode.opacity.value = opacity;
      invalidate();
    }, [blendFunction, effect.blendMode, opacity]);
    return <primitive ref={ref} object={effect} dispose={null} />;
  });

export const useVector2 = (props: any, key: any) => {
  const vec = props[key];
  return useMemo(() => {
    if (vec instanceof Vector2) {
      return new Vector2().set(vec.x, vec.y);
    } else if (Array.isArray(vec)) {
      const [x, y] = vec;
      return new Vector2().set(x, y);
    }
  }, [vec]);
};

export function isValidArray(input: any): input is any[] {
  return Array.isArray(input) && input != null;
}

export function extractAndCleanKey(keys: (string | null)[]): bigint[] {
  return keys.filter((value) => value !== null && value !== "").map((key) => BigInt(key as string));
}

export type Entity = {
  __typename?: "Entity";
  keys?: (string | null)[] | null | undefined;
  components?: any | null[];
};

export function setComponentFromEntity(entity: Entity | null, componentName: string, components: Components) {
  if (entity) {
    let component = components[componentName];
    let rawComponentValues = entity?.components?.find((component: any) => {
      return component?.__typename === componentName;
    });
    if (rawComponentValues) {
      // setting the component values
      let keys = entity?.keys ? extractAndCleanKey(entity.keys) : [];
      let entityId = getEntityIdFromKeys(keys);
      // TODO: issue is that torii returns all numbers as strings, need to fix in torii
      // so here i am transforming to a number each time (but it will cause problem for fields that are not numbers)
      const componentValues = Object.keys(component.schema).reduce((acc: Schema, key) => {
        const value = rawComponentValues[key];
        acc[key] = Number(value);
        return acc;
      }, {});
      setComponent(component, entityId, componentValues);
    }
  }
}

export const numberToHex = (num: number) => {
  return "0x" + num.toString(16);
};

export function getFirstComponentByType(entities: any[] | null | undefined, typename: string): any | null {
  if (!isValidArray(entities)) return null;

  for (let entity of entities) {
    if (isValidArray(entity?.components)) {
      const foundComponent = entity.components.find((comp: any) => comp.__typename === typename);
      if (foundComponent) return foundComponent;
    }
  }

  return null;
}

export function strTofelt252Felt(str: string): string {
  const encoder = new TextEncoder();
  const strB = encoder.encode(str);
  return BigInt(
    strB.reduce((memo, byte) => {
      memo += byte.toString(16);
      return memo;
    }, "0x"),
  ).toString();
}

export function getAllComponentNames(manifest: any): any {
  return manifest.components.map((component: any) => component.name);
}

export function getAllComponentNamesAsFelt(manifest: any): any {
  return manifest.components.map((component: any) => strTofelt252Felt(component.name));
}

export function getAllSystemNames(manifest: any): any {
  return manifest.systems.map((system: any) => system.name);
}

export function getAllSystemNamesAsFelt(manifest: any): any {
  return manifest.systems.map((system: any) => strTofelt252Felt(system.name));
}

// DISCUSSION: MUD expects Numbers, but entities in Starknet are BigInts (from poseidon hash)
// so I am converting them to Numbers here, but it means that there is a bigger risk of collisions
export function getEntityIdFromKeys(keys: bigint[]): EntityIndex {
  if (keys.length === 1) {
    return parseInt(keys[0].toString()) as EntityIndex;
  }
  // calculate the poseidon hash of the keys
  let poseidon = poseidonHashMany([BigInt(keys.length), ...keys]);
  return parseInt(poseidon.toString()) as EntityIndex;
}

export function setComponentFromEntitiesQuery(component: Component, entities: bigint[]) {
  let index = 0;

  // Retrieve the number of entityIds
  const numEntityIds = Number(entities[index++]);

  // Retrieve entityIds
  const entityIds = entities.slice(index, index + numEntityIds);
  index += numEntityIds;

  // Retrieve the number of entities with component values
  const numEntities = Number(entities[index++]);

  for (let i = 0; i < numEntities; i++) {
    // Retrieve the number of component values for the current entity
    const numValues = Number(entities[index++]);

    // Retrieve entity's component values
    const valueArray = entities.slice(index, index + numValues);
    const componentValues = Object.keys(component.schema).reduce((acc: Schema, key, index) => {
      const value = valueArray[index];
      acc[key] = Number(value);
      return acc;
    }, {});

    const entityIndex = parseInt(entityIds[i].toString()) as EntityIndex;
    setComponent(component, entityIndex, componentValues);

    index += numValues;
  }
}

export function setComponentFromEntitiesGraphqlQuery(component: Component, entities: Entity[]) {
  entities.forEach((entity) => {
    const keys = entity?.keys?.filter((key) => key !== null).map((key) => BigInt(key as string)) as bigint[];
    const entityIndex = getEntityIdFromKeys(keys);
    entity.components.forEach((comp: any) => {
      if (comp.__typename === component.metadata?.name) {
        const componentValues = Object.keys(component.schema).reduce((acc: Schema, key) => {
          const value = comp[key];
          acc[key] = Number(value);
          return acc;
        }, {});
        setComponent(component, entityIndex, componentValues);
      }
    });
  });
}

export function setComponentFromEvent(components: Components, eventData: string[]) {
  // retrieve the component name
  const componentName = hex_to_ascii(eventData[0]);

  // retrieve the component from name
  const component = components[componentName];

  // get keys
  const keysNumber = parseInt(eventData[1]);
  let index = 2 + keysNumber + 1;

  const keys = eventData.slice(2, 2 + keysNumber).map((key) => BigInt(key));

  // get entityIndex from keys
  const entityIndex = getEntityIdFromKeys(keys);

  // get values
  let numberOfValues = parseInt(eventData[index++]);

  // get values
  const values = eventData.slice(index, index + numberOfValues);

  // create component object from values with schema
  const componentValues = Object.keys(component.schema).reduce((acc: Schema, key, index) => {
    const value = values[index];
    acc[key] = Number(value);
    return acc;
  }, {});

  // set component
  setComponent(component, entityIndex, componentValues);
}

function hex_to_ascii(hex: string) {
  var str = "";
  for (var n = 2; n < hex.length; n += 2) {
    str += String.fromCharCode(parseInt(hex.substr(n, 2), 16));
  }
  return str;
}

export const formatTimeLeft = (seconds: number) => {
  const hours = Math.floor(seconds / 3600);
  const minutes = Math.floor((seconds % 3600) / 60);

  return `${hours}h:${minutes}m`;
};

<<<<<<< HEAD
export function displayAddress(string: string) {
  if (string === undefined) return "unknown";
  return string.substring(0, 6) + "..." + string.substring(string.length - 4);
}
=======
export const formatTimeLeftDaysHoursMinutes = (seconds: number) => {
  const days = Math.floor(seconds / 86400);
  const hours = Math.floor((seconds % 86400) / 3600);
  const minutes = Math.floor((seconds % 3600) / 60);

  return `${days} days ${hours}h:${minutes}m`;
};
>>>>>>> ff9e8b8e
<|MERGE_RESOLUTION|>--- conflicted
+++ resolved
@@ -226,17 +226,15 @@
   return `${hours}h:${minutes}m`;
 };
 
-<<<<<<< HEAD
 export function displayAddress(string: string) {
   if (string === undefined) return "unknown";
   return string.substring(0, 6) + "..." + string.substring(string.length - 4);
 }
-=======
+
 export const formatTimeLeftDaysHoursMinutes = (seconds: number) => {
   const days = Math.floor(seconds / 86400);
   const hours = Math.floor((seconds % 86400) / 3600);
   const minutes = Math.floor((seconds % 3600) / 60);
 
   return `${days} days ${hours}h:${minutes}m`;
-};
->>>>>>> ff9e8b8e
+};