#!/bin/bash


cd contracts

echo "----- Building World -----"
sozo build

echo "----- Migrating World -----"
sozo migrate apply --name eternum

bun --env-file=../client/.env.development ../config/index.ts

echo "----- Auth and World Contracts: Set 0.1s ----- "
source scripts/env_variables.sh dev
./scripts/set_config.sh --interval 0.1 --mode dev
<<<<<<< HEAD
./scripts/set_config_npc.sh --interval 0.1
=======
>>>>>>> 97eae051

echo "-----  Started indexer ----- "
torii --world 0x177a3f3d912cf4b55f0f74eccf3b7def7c6144efeba033e9f21d9cdb0230c64<|MERGE_RESOLUTION|>--- conflicted
+++ resolved
@@ -14,10 +14,8 @@
 echo "----- Auth and World Contracts: Set 0.1s ----- "
 source scripts/env_variables.sh dev
 ./scripts/set_config.sh --interval 0.1 --mode dev
-<<<<<<< HEAD
+
 ./scripts/set_config_npc.sh --interval 0.1
-=======
->>>>>>> 97eae051
 
 echo "-----  Started indexer ----- "
 torii --world 0x177a3f3d912cf4b55f0f74eccf3b7def7c6144efeba033e9f21d9cdb0230c64