--- conflicted
+++ resolved
@@ -8,8 +8,4 @@
 cd contracts
 
 # Run katana with the disable-fee option
-<<<<<<< HEAD
-katana --invoke-max-steps 25000000 --disable-fee --allowed-origins "*" --block-time 2500  --dev
-=======
-katana --invoke-max-steps 25000000 --disable-fee --allowed-origins "*" --block-time 30000 --dev 
->>>>>>> 47da8e00
+katana --invoke-max-steps 25000000 --disable-fee --allowed-origins "*" --block-time 2500  --dev