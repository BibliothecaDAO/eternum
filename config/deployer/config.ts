import {
  ADMIN_BANK_ENTITY_ID,
  BRIDGE_FEE_DENOMINATOR,
  BuildingType,
  CapacityConfig,
  EternumProvider,
  HexGrid,
  ResourcesIds,
  ResourceTier,
  scaleResourceCostMinMax,
  scaleResourceInputs,
  scaleResourceOutputs,
  scaleResourceProductionByLaborParams,
  scaleResources,
  type Config as EternumConfig,
  type ResourceInputs,
  type ResourceOutputs,
  type ResourceWhitelistConfig,
} from "@bibliothecadao/eternum";

import chalk from "chalk";

import fs from "fs";
import { Account } from "starknet";
import type { Chain } from "utils/utils";
import { addCommas, hourMinutesSeconds, inGameAmount, shortHexAddress } from "../utils/formatting";

interface Config {
  account: Account;
  provider: EternumProvider;
  config: EternumConfig;
}

export class GameConfigDeployer {
  public globalConfig: EternumConfig;

  constructor(config: EternumConfig) {
    this.globalConfig = config;
  }

  async setupAll(account: Account, provider: EternumProvider) {
    await this.setupNonBank(account, provider);
    // await this.setupBank(account, provider);
  }

  async setupNonBank(account: Account, provider: EternumProvider) {
    const config = { account, provider, config: this.globalConfig };
    await setWorldConfig(config);
    await setProductionConfig(config);
    await setResourceBridgeWhitelistConfig(config);
    await setTradeConfig(config);
    await setStartingResourcesConfig(config);
    await setSeasonConfig(config);
    await setVRFConfig(config);
    await setResourceBridgeFeesConfig(config);
    await setBuildingCategoryPopConfig(config);
    await setPopulationConfig(config);
    await setBuildingConfig(config);
    await setWeightConfig(config);
    await setBattleConfig(config);
    await setTroopConfig(config);
    await setRealmUpgradeConfig(config);
    await setStructureMaxLevelConfig(config);
    await setupGlobals(config);
    await setCapacityConfig(config);
    await setSpeedConfig(config);
    await setHyperstructureConfig(config);
    await setBuildingGeneralConfig(config);
    await setSettlementConfig(config);
  }

  async setupBank(account: Account, provider: EternumProvider) {
    const config = { account, provider, config: this.globalConfig };
    await createBanks(config);
    await mintResources(config);
    await addLiquidity(config);
  }

  getResourceBuildingCostsScaled(): ResourceInputs {
    return scaleResourceInputs(
      this.globalConfig.buildings.resourceBuildingCosts,
      this.globalConfig.resources.resourcePrecision,
    );
  }

  getResourceOutputsScaled(): ResourceOutputs {
    return scaleResourceOutputs(
      this.globalConfig.resources.resourceOutputs,
      this.globalConfig.resources.resourcePrecision,
    );
  }

  getBuildingCostsScaled(): ResourceInputs {
    return scaleResourceInputs(
      this.globalConfig.buildings.otherBuildingCosts,
      this.globalConfig.resources.resourcePrecision,
    );
  }

  getResourceInputsScaled(): ResourceInputs {
    return scaleResourceInputs(
      this.globalConfig.resources.resourceInputs,
      this.globalConfig.resources.resourcePrecision,
    );
  }

  getHyperstructureConstructionCostsScaled(): { resource: number; amount: number }[] {
    return scaleResources(
      this.globalConfig.hyperstructures.hyperstructureConstructionCosts,
      this.globalConfig.resources.resourcePrecision,
    );
  }

  getHyperstructureCreationCostsScaled(): { resource: number; amount: number }[] {
    return scaleResources(
      this.globalConfig.hyperstructures.hyperstructureCreationCosts,
      this.globalConfig.resources.resourcePrecision,
    );
  }

  getHyperstructureTotalCostsScaled(): { resource: number; amount: number }[] {
    return scaleResources(
      this.globalConfig.hyperstructures.hyperstructureTotalCosts,
      this.globalConfig.resources.resourcePrecision,
    );
  }
}

export const setStartingResourcesConfig = async (config: Config) => {
  console.log(
    chalk.cyan(`
  🏆 Starting Resources Configuration 
  ═══════════════════════════════`),
  );

  const calldataArray = [];
  for (const elem of Object.values(config.config.startingResources)) {
    const calldata = {
      resource: elem.resource,
      amount: elem.amount * config.config.resources.resourcePrecision,
    };

    console.log(
      chalk.cyan(`
    ✧ Resource ${chalk.yellow(ResourcesIds[calldata.resource])}:`),
    );

    console.log(chalk.cyan(`      ∙ ${chalk.cyan(inGameAmount(calldata.amount, config.config))}`));

    calldataArray.push(calldata);
  }

  const tx = await config.provider.set_starting_resources_config({
    signer: config.account,
    startingResources: calldataArray,
  });

  console.log(chalk.gray(`\n    ⚡ Transaction: ${tx.statusReceipt}\n`));
};

export const setWorldConfig = async (config: Config) => {
  console.log(
    chalk.cyan(`
   🌎 WORLD CONFIGURATION ⚡
  ━━━━━━━━━━━━━━━━━━━━━━━━━━━━━━━━━━━━━━━━━`),
  );
  console.log(
    chalk.cyan(`
    ┌─ ${chalk.yellow(`Admin Address`)}
    │  ${chalk.gray(`${config.account.address}`)}
    └────────────────────────────────`),
  );

  const tx = await config.provider.set_world_config({
    signer: config.account,
    admin_address: config.account.address,
  });

  console.log(
    chalk.cyan(`
    ${chalk.green("✨ Configuration successfully deployed")}
    ${chalk.gray("Transaction:")} ${chalk.white(tx.statusReceipt)}
    ━━━━━━━━━━━━━━━━━━━━━━━━━━━━━━━━━━━━━━━━━
  `),
  );
};

export const setProductionConfig = async (config: Config) => {
  console.log(
    chalk.cyan(`
  ⚡ RESOURCE PRODUCTION CONFIGURATION ⚡
  ━━━━━━━━━━━━━━━━━━━━━━━━━━━━━━━━━━━━━━━━━`),
  );

  const calldataArray = [];
  const scaledResourceInputs = scaleResourceInputs(
    config.config.resources.resourceInputs,
    config.config.resources.resourcePrecision,
  );
  const scaledResourceOutputs = scaleResourceOutputs(
    config.config.resources.resourceOutputs,
    config.config.resources.resourcePrecision,
  );

  const scaledResourceProductionByLaborParams = scaleResourceProductionByLaborParams(
    config.config.resources.resourceProductionByLaborParams,
    config.config.resources.resourcePrecision,
  );

  for (const resourceId of Object.keys(scaledResourceInputs) as unknown as ResourcesIds[]) {
    const outputAmountPerBuildingPerTick = scaledResourceOutputs[resourceId];
    const predefinedResourceBurnCost = scaledResourceInputs[resourceId];
    const resourceProductionByLaborParams = scaledResourceProductionByLaborParams[resourceId];
    const calldata = {
      resource_type: resourceId,
      realm_output_per_tick: outputAmountPerBuildingPerTick,
      village_output_per_tick: outputAmountPerBuildingPerTick / 2,
      predefined_resource_burn_cost: predefinedResourceBurnCost,
      labor_burn_strategy: resourceProductionByLaborParams,
    };

    calldataArray.push(calldata);

    console.log(
      chalk.cyan(`
    ┌─ ${chalk.yellow(ResourcesIds[calldata.resource_type])}
    │  ${chalk.gray(`${ResourcesIds[calldata.resource_type]} produced per tick, per building for realm:`)} ${chalk.white(`${inGameAmount(calldata.realm_output_per_tick, config.config)} ${chalk.yellow(ResourcesIds[calldata.resource_type])}`)}
    │  ${chalk.gray(`${ResourcesIds[calldata.resource_type]} produced per tick, per building for village:`)} ${chalk.white(`${inGameAmount(calldata.village_output_per_tick, config.config)} ${chalk.yellow(ResourcesIds[calldata.resource_type])}`)}
    │  ${chalk.gray(`Using Labor Burn Production Strategy:`)}
    │     ${chalk.gray(``)} ${
      calldata.labor_burn_strategy.resource_rarity === 0
        ? chalk.red("Cannot be produced with labor")
        : `
    │     ${chalk.gray(`Resource Rarity:`)} ${chalk.white(` ${calldata.labor_burn_strategy.resource_rarity}`)}
    │     ${chalk.gray(`Depreciation Rate:`)} ${chalk.white(` ${(calldata.labor_burn_strategy.depreciation_percent_num / calldata.labor_burn_strategy.depreciation_percent_denom) * 100}%`)}
    │     ${chalk.gray(`Wheat Burn Per Labor:`)} ${chalk.white(inGameAmount(calldata.labor_burn_strategy.wheat_burn_per_labor, config.config))}
    │     ${chalk.gray(`Fish Burn Per Labor:`)} ${chalk.white(inGameAmount(calldata.labor_burn_strategy.fish_burn_per_labor, config.config))}`
    }
    │  ${chalk.gray(``)}
    │  ${chalk.gray(`Using Multiple Resource Burn Production Strategy:`)}
    │  ${
      calldata.predefined_resource_burn_cost.length > 0
        ? chalk.gray(` Cost of producing 1 ${ResourcesIds[calldata.resource_type]}:`) +
          calldata.predefined_resource_burn_cost
            .map(
              (c) => `
    │       ${chalk.white(`${inGameAmount(c.amount, config.config)} ${ResourcesIds[c.resource]}`)}`,
            )
            .join("")
        : `    ${chalk.blue("Can't be produced with multiple resources")}`
    }
    └────────────────────────────────`),
    );
  }

  const tx = await config.provider.set_production_config({ signer: config.account, calls: calldataArray });

  console.log(
    chalk.cyan(`
    ${chalk.green("✨ Configuration successfully deployed")}
    ${chalk.gray("Transaction:")} ${chalk.white(tx.statusReceipt)}
    ━━━━━━━━━━━━━━━━━━━━━━━━━━━━━━━━━━━━━━━━━
  `),
  );
};

export const setResourceBridgeWhitelistConfig = async (config: Config) => {
  console.log(chalk.cyan("\n⚡ BRIDGE WHITELIST CONFIGURATION"));
  console.log(chalk.gray("━━━━━━━━━━━━━━━━━━━━━━━━━━━━━━━━━━━━━━━━━━━━━━"));

  let resourceWhitelistConfigs: ResourceWhitelistConfig[] = [];
  for (const [resourceName, resourceData] of Object.entries(config.config.setup!.addresses.resources)) {
    const [resourceId, tokenAddress] = resourceData as unknown as [string, string];
    const data = {
      token: tokenAddress,
      resource_type: resourceId,
    };
    resourceWhitelistConfigs.push(data);

    console.log(
      chalk.yellow("     ➔ ") +
        chalk.white(resourceName.padEnd(12)) +
        chalk.gray("[") +
        chalk.cyan(`#${data.resource_type}`.padEnd(4)) +
        chalk.gray("]") +
        chalk.gray(" ⟶  ") +
        chalk.white(shortHexAddress(data.token)),
    );
  }

  const tx = await config.provider.set_resource_bridge_whitlelist_config({
    signer: config.account,
    resource_whitelist_configs: resourceWhitelistConfigs,
  });

  console.log(chalk.gray("━━━━━━━━━━━━━━━━━━━━━━━━━━━━━━━━━━━━━━━━━━━━━━"));
  console.log(chalk.green("✔ ") + chalk.white("Configuration complete ") + chalk.gray(tx.statusReceipt) + "\n");
};

export const setBuildingCategoryPopConfig = async (config: Config) => {
  console.log(
    chalk.cyan(`
  👥 Building Population Configuration
  ══════════════════════════════════`),
  );

  const calldataArray: { building_category: BuildingType; population: number; capacity: number }[] = [];
  const buildingPopulation = config.config.buildings.buildingPopulation;
  const buildingCapacity = config.config.buildings.buildingCapacity;

  for (const buildingId of Object.keys(buildingPopulation) as unknown as BuildingType[]) {
    if (buildingPopulation[buildingId] !== 0 || buildingCapacity[buildingId] !== 0) {
      const calldata = {
        building_category: buildingId,
        population: buildingPopulation[buildingId] ?? 0,
        capacity: buildingCapacity[buildingId] ?? 0,
      };

      console.log(
        chalk.cyan(`
    ┌─ ${chalk.yellow(BuildingType[calldata.building_category])}
    │  ${chalk.gray("Consumes")} ${chalk.white(calldata.population)} ${chalk.gray("population")}
    │  ${chalk.gray("Adds")} ${chalk.white(calldata.capacity)} ${chalk.gray("capacity")}
    └────────────────────────────────`),
      );

      calldataArray.push(calldata);
    }
  }

  const tx = await config.provider.set_building_category_pop_config({
    signer: config.account,
    calls: calldataArray,
  });

  console.log(chalk.green(`\n    ✔ Configuration complete `) + chalk.gray(tx.statusReceipt) + "\n");
};

export const setPopulationConfig = async (config: Config) => {
  const calldata = {
    signer: config.account,
    base_population: config.config.populationCapacity.basePopulation,
  };

  console.log(
    chalk.cyan(`
  👥 Population Configuration
  ══════════════════════════`),
  );

  console.log(
    chalk.cyan(`
    ┌─ ${chalk.yellow("Base Parameters")}
    │  ${chalk.gray("Starting Population:")}    ${chalk.white(calldata.base_population)}
    └────────────────────────────────`),
  );

  const tx = await config.provider.set_population_config(calldata);

  console.log(chalk.green(`\n    ✔ Configuration complete `) + chalk.gray(tx.statusReceipt) + "\n");
};

export const setBuildingGeneralConfig = async (config: Config) => {
  const calldata = {
    signer: config.account,
    base_cost_percent_increase: config.config.buildings.buildingFixedCostScalePercent,
  };

  console.log(
    chalk.cyan(`
  🏗️  Building General Configuration
  ══════════════════════════════════`),
  );

  console.log(
    chalk.cyan(`
    ┌─ ${chalk.yellow("Cost Parameters")}
    │  ${chalk.gray("Base Cost Increase:")}    ${chalk.white((calldata.base_cost_percent_increase / 10_000) * 100 + "%")}
    └────────────────────────────────`),
  );

  const tx = await config.provider.set_building_general_config(calldata);

  console.log(chalk.green(`\n   ✔ Configuration complete `) + chalk.gray(tx.statusReceipt) + "\n");
};

export const setBuildingConfig = async (config: Config) => {
  console.log(
    chalk.cyan(`
  🏗️  Building Configuration
  ═══════════════════════════`),
  );

  const calldataArray = [];
  const buildingResourceProduced = config.config.buildings.buildingResourceProduced;
  const buildingCosts = config.config.buildings.otherBuildingCosts;
  const scaledOtherBuildingCosts = scaleResourceInputs(buildingCosts, config.config.resources.resourcePrecision);
  const BUILDING_COST_DISPLAY_ROWS = 6;

  // Non Resource Building Config
  for (const buildingId of Object.keys(buildingResourceProduced) as unknown as BuildingType[]) {
    if (scaledOtherBuildingCosts[buildingId].length !== 0) {
      const costs = scaledOtherBuildingCosts[buildingId];
      const calldata = {
        building_category: buildingId,
        building_resource_type: buildingResourceProduced[buildingId] as ResourcesIds,
        cost_of_building: costs,
      };
      calldataArray.push(calldata);

      // buildingScalePercent only used for display logic. not part of the calldata
      const buildingScalePercent = config.config.buildings.buildingFixedCostScalePercent;
      console.log(
        chalk.cyan(`
    ┌─ ${chalk.yellow(BuildingType[buildingId])}
    │  ${chalk.gray("Produces:")} ${chalk.white(ResourcesIds[calldata.building_resource_type as ResourcesIds])}
    │  ${chalk.gray("Building Costs (with ")}${chalk.white((buildingScalePercent / 10_000) * 100 + "%")}${chalk.gray(" increase per building):")}
    │  
    │  ${chalk.gray("┌──────────")}${calldata.cost_of_building.map((c) => "─".repeat(12)).join("")}
    │  ${chalk.gray("│")} Building ${calldata.cost_of_building.map((c) => chalk.white(ResourcesIds[c.resource].padEnd(12))).join("")}
    │  ${chalk.gray("├──────────")}${calldata.cost_of_building.map((c) => "─".repeat(12)).join("")}${Array.from(
      { length: BUILDING_COST_DISPLAY_ROWS },
      (_, i) => {
        const buildingNum = i + 1;
        const costsStr = calldata.cost_of_building
          .map((c) => {
            const multiplier = Math.pow(1 + buildingScalePercent / 10_000, buildingNum - 1);
            return chalk.white(inGameAmount(c.amount * multiplier, config.config).padEnd(12));
          })
          .join("");
        return `
    │  ${chalk.yellow(("No #" + buildingNum).padEnd(8))}${chalk.gray("│")} ${costsStr}`;
      },
    ).join("")}
    │  ${chalk.gray("└──────────")}${calldata.cost_of_building.map((c) => "─".repeat(12)).join("")}
    └────────────────────────────────`),
      );
    }
  }

  // Resource Building Config
  const scaledResourceBuildingCosts = scaleResourceInputs(
    config.config.buildings.resourceBuildingCosts,
    config.config.resources.resourcePrecision,
  );
  for (const resourceId of Object.keys(scaledResourceBuildingCosts) as unknown as ResourcesIds[]) {
    const costs = scaledResourceBuildingCosts[resourceId];
    const calldata = {
      building_category: BuildingType.Resource,
      building_resource_type: resourceId,
      cost_of_building: costs,
    };

    const buildingScalePercent = config.config.buildings.buildingFixedCostScalePercent;
    console.log(
      chalk.cyan(`
    ┌─ ${chalk.yellow(ResourcesIds[resourceId])} Building
    │  ${chalk.gray("Produces:")} ${chalk.white(ResourcesIds[calldata.building_resource_type as ResourcesIds])}
    │  ${chalk.gray("Building Costs:")}${costs
      .map(
        (c) => `
    │     ${chalk.white(`${inGameAmount(c.amount, config.config)} ${ResourcesIds[c.resource]}`)}`,
      )
      .join("")}

    │  ${chalk.gray("┌──────────")}${calldata.cost_of_building.map((c) => "─".repeat(12)).join("")}
    │  ${chalk.gray("│")} Building ${calldata.cost_of_building.map((c) => chalk.white(ResourcesIds[c.resource].padEnd(12))).join("")}
    │  ${chalk.gray("├──────────")}${calldata.cost_of_building.map((c) => "─".repeat(12)).join("")}${Array.from(
      { length: BUILDING_COST_DISPLAY_ROWS },
      (_, i) => {
        const buildingNum = i + 1;
        const costsStr = calldata.cost_of_building
          .map((c) => {
            const multiplier = Math.pow(1 + buildingScalePercent / 10_000, buildingNum - 1);
            return chalk.white(inGameAmount(c.amount * multiplier, config.config).padEnd(12));
          })
          .join("");
        return `
    │  ${chalk.yellow(("No #" + buildingNum).padEnd(8))}${chalk.gray("│")} ${costsStr}`;
      },
    ).join("")}
    │  ${chalk.gray("└──────────")}${calldata.cost_of_building.map((c) => "─".repeat(12)).join("")}
    └────────────────────────────────`),
    );

    calldataArray.push(calldata);
  }

  const tx = await config.provider.set_building_config({ signer: config.account, calls: calldataArray });
  console.log(chalk.green(`\n    ✔ Configuration complete `) + chalk.gray(tx.statusReceipt) + "\n");
};

export const setRealmUpgradeConfig = async (config: Config) => {
  console.log(
    chalk.cyan(`
  🏰 Realm Upgrade Configuration
  ═══════════════════════════════`),
  );

  const calldataArray = [];
  const REALM_UPGRADE_COSTS_SCALED = scaleResourceInputs(
    config.config.realmUpgradeCosts,
    config.config.resources.resourcePrecision,
  );

  for (const level of Object.keys(REALM_UPGRADE_COSTS_SCALED) as unknown as number[]) {
    if (REALM_UPGRADE_COSTS_SCALED[level].length !== 0) {
      const costs = REALM_UPGRADE_COSTS_SCALED[level];
      const calldata = {
        level,
        cost_of_level: costs.map((cost) => ({
          ...cost,
          amount: cost.amount,
        })),
      };

      console.log(
        chalk.cyan(`
    ┌─ ${chalk.yellow(`Level ${calldata.level}`)}
    │  ${chalk.gray("Upgrade Costs:")}${calldata.cost_of_level
      .map(
        (c) => `
    │     ${chalk.white(`${inGameAmount(c.amount, config.config)} ${ResourcesIds[c.resource]}`)}`,
      )
      .join("")}
    └────────────────────────────────`),
      );

      calldataArray.push(calldata);
    }
  }

  const tx = await config.provider.set_structure_level_config({ signer: config.account, calls: calldataArray });
  console.log(chalk.green(`\n    ✔ Configuration complete `) + chalk.gray(tx.statusReceipt) + "\n");
};

export const setStructureMaxLevelConfig = async (config: Config) => {
  console.log(
    chalk.cyan(`
  👑 Realm Level Configuration
  ═══════════════════════════`),
  );

  const realm_max_level = config.config.realmMaxLevel - 1;
  const village_max_level = config.config.villageMaxLevel - 1;
  const calldata = {
    signer: config.account,
    realm_max_level,
    village_max_level,
  };

  console.log(
    chalk.cyan(`
    ┌─ ${chalk.yellow("Levels Cap")}
<<<<<<< HEAD
    │  ${chalk.gray(" Realm Maximum Level:")}     ${chalk.white(calldata.realm_max_level + 1)}
    │  ${chalk.gray(" Village Maximum Level:")}     ${chalk.white(calldata.village_max_level + 1)}
=======
    │  ${chalk.gray(" Realm Maximum Level:")}     ${chalk.white(calldata.realm_max_level)}
    │  ${chalk.gray(" Village Maximum Level:")}     ${chalk.white(calldata.village_max_level)}
>>>>>>> 2e1c8e6f
    └────────────────────────────────`),
  );

  const tx = await config.provider.set_structure_max_level_config(calldata);

  console.log(chalk.green(`\n    ✔ Configuration complete `) + chalk.gray(tx.statusReceipt) + "\n");
};

export const setWeightConfig = async (config: Config) => {
  console.log(
    chalk.cyan(`
  ⚖️  Resource Weight Configuration
  ═══════════════════════════════`),
  );

  console.log(
    chalk.cyan(`
    ┌─ ${chalk.yellow("Resource Weights")}`),
  );

  const calldataArray = Object.entries(config.config.resources.resourceWeightsGrams).map(([resourceId, weight]) => {
    const calldata = {
      entity_type: resourceId,
      weight_nanogram: weight,
    };
    console.log(
      chalk.cyan(
        `    │  ${chalk.gray(String(ResourcesIds[calldata.entity_type as keyof typeof ResourcesIds]).padEnd(12))} ${chalk.white(addCommas(calldata.weight_nanogram / 1000))} kg`,
      ),
    );
    return calldata;
  });
  console.log(chalk.cyan(`    └────────────────────────────────`));

  const tx = await config.provider.set_resource_weight_config({
    signer: config.account,
    calls: calldataArray,
  });

  console.log(chalk.green(`\n    ✔ Configuration complete `) + chalk.gray(tx.statusReceipt) + "\n");
};

export const setBattleConfig = async (config: Config) => {
  console.log(
    chalk.cyan(`
  ⚔️  Battle System Configuration
  ═══════════════════════════════`),
  );

  const { graceTickCount: regular_immunity_ticks, graceTickCountHyp: hyperstructure_immunity_ticks } =
    config.config.battle;

  const calldata = {
    signer: config.account,
    regular_immunity_ticks,
    hyperstructure_immunity_ticks,
  };

  console.log(
    chalk.cyan(`
    ┌─ ${chalk.yellow("Battle Parameters")}
    │  ${chalk.gray("Regular Immunity:")}      ${chalk.white(calldata.regular_immunity_ticks + " ticks")}
    │  ${chalk.gray("Structure Immunity:")}    ${chalk.white(calldata.hyperstructure_immunity_ticks + " ticks")}
    └────────────────────────────────`),
  );

  const tx = await config.provider.set_battle_config(calldata);

  console.log(chalk.green(`\n    ✔ Configuration complete `) + chalk.gray(tx.statusReceipt) + "\n");
};

export const setTroopConfig = async (config: Config) => {
  console.log(
    chalk.cyan(`
  ⚔️  Troop System Configuration
  ═══════════════════════════════`),
  );

  const {
    damage: {
      t1DamageValue: t1_damage_value,
      t2DamageMultiplier: t2_damage_multiplier,
      t3DamageMultiplier: t3_damage_multiplier,
      damageBiomeBonusNum: damage_biome_bonus_num,
      damageScalingFactor: damage_scaling_factor,
      damageBetaSmall: damage_beta_small,
      damageBetaLarge: damage_beta_large,
      damageC0: damage_c0,
      damageDelta: damage_delta,
    },
    stamina: {
      staminaGainPerTick: stamina_gain_per_tick,
      staminaInitial: stamina_initial,
      staminaBonusValue: stamina_bonus_value,
      staminaKnightMax: stamina_knight_max,
      staminaPaladinMax: stamina_paladin_max,
      staminaCrossbowmanMax: stamina_crossbowman_max,
      staminaAttackReq: stamina_attack_req,
      staminaAttackMax: stamina_attack_max,
      staminaExploreWheatCost: stamina_explore_wheat_cost,
      staminaExploreFishCost: stamina_explore_fish_cost,
      staminaExploreStaminaCost: stamina_explore_stamina_cost,
      staminaTravelWheatCost: stamina_travel_wheat_cost,
      staminaTravelFishCost: stamina_travel_fish_cost,
      staminaTravelStaminaCost: stamina_travel_stamina_cost,
    },
    limit: {
      explorerMaxPartyCount: explorer_max_party_count,
      explorerAndGuardMaxTroopCount: explorer_guard_max_troop_count,
      guardResurrectionDelay: guard_resurrection_delay,
      mercenariesTroopLowerBound: mercenaries_troop_lower_bound,
      mercenariesTroopUpperBound: mercenaries_troop_upper_bound,
    },
  } = config.config.troop;

  const calldata = {
    signer: config.account,
    damage_config: {
      t1_damage_value: t1_damage_value,
      t2_damage_multiplier: t2_damage_multiplier,
      t3_damage_multiplier: t3_damage_multiplier,
      damage_biome_bonus_num: damage_biome_bonus_num,
      damage_scaling_factor: damage_scaling_factor,
      damage_beta_small: damage_beta_small,
      damage_beta_large: damage_beta_large,
      damage_c0: damage_c0,
      damage_delta: damage_delta,
    },
    stamina_config: {
      stamina_gain_per_tick: stamina_gain_per_tick,
      stamina_initial: stamina_initial,
      stamina_bonus_value: stamina_bonus_value,
      stamina_knight_max: stamina_knight_max,
      stamina_paladin_max: stamina_paladin_max,
      stamina_crossbowman_max: stamina_crossbowman_max,
      stamina_attack_req: stamina_attack_req,
      stamina_attack_max: stamina_attack_max,
      stamina_explore_wheat_cost: stamina_explore_wheat_cost,
      stamina_explore_fish_cost: stamina_explore_fish_cost,
      stamina_explore_stamina_cost: stamina_explore_stamina_cost,
      stamina_travel_wheat_cost: stamina_travel_wheat_cost,
      stamina_travel_fish_cost: stamina_travel_fish_cost,
      stamina_travel_stamina_cost: stamina_travel_stamina_cost,
    },
    limit_config: {
      explorer_max_party_count: explorer_max_party_count,
      explorer_guard_max_troop_count: explorer_guard_max_troop_count,
      guard_resurrection_delay: guard_resurrection_delay,
      mercenaries_troop_lower_bound: mercenaries_troop_lower_bound,
      mercenaries_troop_upper_bound: mercenaries_troop_upper_bound,
    },
  };

  console.log(
    chalk.cyan(`
    ┌─ ${chalk.yellow("Damage Configuration")}
    │  ${chalk.gray("T1 Damage Value:")}      ${chalk.white(calldata.damage_config.t1_damage_value)}
    │  ${chalk.gray("T2 Damage Multiplier:")}     ${chalk.white(calldata.damage_config.t2_damage_multiplier)}
    │  ${chalk.gray("T3 Damage Multiplier:")}    ${chalk.white(calldata.damage_config.t3_damage_multiplier)}
    │  ${chalk.gray("Damage Biome Bonus:")}         ${chalk.white(calldata.damage_config.damage_biome_bonus_num)}
    │  ${chalk.gray("Damage Scaling Factor:")}         ${chalk.white(calldata.damage_config.damage_scaling_factor)}
    │  ${chalk.gray("Damage Beta Small:")}             ${chalk.white(calldata.damage_config.damage_beta_small)}
    │  ${chalk.gray("Damage Beta Large:")}             ${chalk.white(calldata.damage_config.damage_beta_large)}
    │  ${chalk.gray("Damage C0:")}             ${chalk.white(calldata.damage_config.damage_c0)}
    │  ${chalk.gray("Damage Delta:")}             ${chalk.white(calldata.damage_config.damage_delta)}
<<<<<<< HEAD
    │
    │  ${chalk.yellow("Stamina Configuration")}
    │  ${chalk.gray("Gain Per Tick:")}           ${chalk.white(calldata.stamina_config.stamina_gain_per_tick)}
    │  ${chalk.gray("Initial Stamina:")}         ${chalk.white(calldata.stamina_config.stamina_initial)}
    │  ${chalk.gray("Biome Bonus:")}             ${chalk.white(calldata.stamina_config.stamina_bonus_value)}
    │  ${chalk.gray("Knight Max Stamina:")}      ${chalk.white(calldata.stamina_config.stamina_knight_max)}
    │  ${chalk.gray("Paladin Max Stamina:")}     ${chalk.white(calldata.stamina_config.stamina_paladin_max)}
    │  ${chalk.gray("Crossbow Max Stamina:")}    ${chalk.white(calldata.stamina_config.stamina_crossbowman_max)}
    │  ${chalk.gray("Attack Requirement:")}       ${chalk.white(calldata.stamina_config.stamina_attack_req)}
    │  ${chalk.gray("Attack Max:")}              ${chalk.white(calldata.stamina_config.stamina_attack_max)}
    │  ${chalk.gray("Explore Wheat Cost:")}     ${chalk.white(calldata.stamina_config.stamina_explore_wheat_cost)}
    │  ${chalk.gray("Explore Fish Cost:")}        ${chalk.white(calldata.stamina_config.stamina_explore_fish_cost)}
    │  ${chalk.gray("Explore Stamina Cost:")}    ${chalk.white(calldata.stamina_config.stamina_explore_stamina_cost)}
    │  ${chalk.gray("Travel Wheat Cost:")}       ${chalk.white(calldata.stamina_config.stamina_travel_wheat_cost)}
    │  ${chalk.gray("Travel Fish Cost:")}        ${chalk.white(calldata.stamina_config.stamina_travel_fish_cost)}
    │  ${chalk.gray("Travel Stamina Cost:")}     ${chalk.white(calldata.stamina_config.stamina_travel_stamina_cost)}
    │
=======
    │
    │  ${chalk.yellow("Stamina Configuration")}
    │  ${chalk.gray("Gain Per Tick:")}           ${chalk.white(calldata.stamina_config.stamina_gain_per_tick)}
    │  ${chalk.gray("Initial Stamina:")}         ${chalk.white(calldata.stamina_config.stamina_initial)}
    │  ${chalk.gray("Biome Bonus:")}             ${chalk.white(calldata.stamina_config.stamina_bonus_value)}
    │  ${chalk.gray("Knight Max Stamina:")}      ${chalk.white(calldata.stamina_config.stamina_knight_max)}
    │  ${chalk.gray("Paladin Max Stamina:")}     ${chalk.white(calldata.stamina_config.stamina_paladin_max)}
    │  ${chalk.gray("Crossbow Max Stamina:")}    ${chalk.white(calldata.stamina_config.stamina_crossbowman_max)}
    │  ${chalk.gray("Attack Requirement:")}       ${chalk.white(calldata.stamina_config.stamina_attack_req)}
    │  ${chalk.gray("Attack Max:")}              ${chalk.white(calldata.stamina_config.stamina_attack_max)}
    │  ${chalk.gray("Explore Wheat Cost:")}     ${chalk.white(calldata.stamina_config.stamina_explore_wheat_cost)}
    │  ${chalk.gray("Explore Fish Cost:")}        ${chalk.white(calldata.stamina_config.stamina_explore_fish_cost)}
    │  ${chalk.gray("Explore Stamina Cost:")}    ${chalk.white(calldata.stamina_config.stamina_explore_stamina_cost)}
    │  ${chalk.gray("Travel Wheat Cost:")}       ${chalk.white(calldata.stamina_config.stamina_travel_wheat_cost)}
    │  ${chalk.gray("Travel Fish Cost:")}        ${chalk.white(calldata.stamina_config.stamina_travel_fish_cost)}
    │  ${chalk.gray("Travel Stamina Cost:")}     ${chalk.white(calldata.stamina_config.stamina_travel_stamina_cost)}
    │
>>>>>>> 2e1c8e6f
    │  ${chalk.yellow("Limit Configuration")}
    │  ${chalk.gray("Max Explorer Party:")}       ${chalk.white(calldata.limit_config.explorer_max_party_count)}
    │  ${chalk.gray("Max Explorer and Guard Troops:")}      ${chalk.white(calldata.limit_config.explorer_guard_max_troop_count)}
    │  ${chalk.gray("Guard Resurrection:")}       ${chalk.white(calldata.limit_config.guard_resurrection_delay)}
    │  ${chalk.gray("Mercenary Min:")}           ${chalk.white(calldata.limit_config.mercenaries_troop_lower_bound)}
    │  ${chalk.gray("Mercenary Max:")}           ${chalk.white(calldata.limit_config.mercenaries_troop_upper_bound)}
    └────────────────────────────────`),
  );

  const tx = await config.provider.set_troop_config(calldata);

  console.log(chalk.green(`\n    ✔ Configuration complete `) + chalk.gray(tx.statusReceipt) + "\n");
};

export const setupGlobals = async (config: Config) => {
  const bankCalldata = {
    signer: config.account,
    owner_fee_num: config.config.banks.ownerFeesNumerator,
    owner_fee_denom: config.config.banks.ownerFeesDenominator,
    lp_fee_num: config.config.banks.lpFeesNumerator,
    lp_fee_denom: config.config.banks.lpFeesDenominator,
  };
  console.log(
    chalk.cyan(`
  🌍 Global Configuration
  ═══════════════════════`),
  );

  // Bank Config
  console.log(
    chalk.cyan(`
    ┌─ ${chalk.yellow("Bank Parameters")}
    │  ${chalk.gray("LP Fee Rate:")}       ${chalk.white(`${bankCalldata.lp_fee_num}/${bankCalldata.lp_fee_denom}`)}
    │  ${chalk.gray("Owner Fee Rate:")}    ${chalk.white(`${bankCalldata.owner_fee_num}/${bankCalldata.owner_fee_denom}`)}
    └────────────────────────────────`),
  );

  const txBank = await config.provider.set_bank_config(bankCalldata);
  console.log(chalk.green(`    ✔ Bank configured `) + chalk.gray(txBank.statusReceipt));

  // Tick Configs

  const armiesTickCalldata = {
    signer: config.account,
    tick_interval_in_seconds: config.config.tick.armiesTickIntervalInSeconds,
  };

  console.log(
    chalk.cyan(`
    ┌─ ${chalk.yellow("Tick Intervals")}
    │  ${chalk.gray("Armies:")}            ${chalk.white(hourMinutesSeconds(armiesTickCalldata.tick_interval_in_seconds))}
    └────────────────────────────────`),
  );

  const txArmiesTick = await config.provider.set_tick_config(armiesTickCalldata);
  console.log(chalk.green(`    ✔ Armies tick configured `) + chalk.gray(txArmiesTick.statusReceipt));

  // Map Config
  const mapCalldata = {
    signer: config.account,
    reward_amount: config.config.exploration.reward,
    shards_mines_win_probability: config.config.exploration.shardsMinesWinProbability,
    shards_mines_fail_probability: config.config.exploration.shardsMinesFailProbability,
    hyps_win_prob: config.config.exploration.hyperstructureWinProbAtCenter,
    hyps_fail_prob: config.config.exploration.hyperstructureFailProbAtCenter,
    hyps_fail_prob_increase_p_hex: config.config.exploration.hyperstructureFailProbIncreasePerHexDistance,
    hyps_fail_prob_increase_p_fnd: config.config.exploration.hyperstructureFailProbIncreasePerHyperstructureFound,
    mine_wheat_grant_amount: config.config.exploration.shardsMineInitialWheatBalance,
    mine_fish_grant_amount: config.config.exploration.shardsMineInitialFishBalance,
  };

  let shardsMinesFailRate =
    (mapCalldata.shards_mines_fail_probability /
      (mapCalldata.shards_mines_fail_probability + mapCalldata.shards_mines_win_probability)) *
    100;
  let hyperstructureFailRateAtTheCenter =
    (mapCalldata.hyps_fail_prob / (mapCalldata.hyps_win_prob + mapCalldata.hyps_fail_prob)) * 100;
  let hyperstructureFailRateIncreasePerHex =
    (mapCalldata.hyps_fail_prob_increase_p_hex / (mapCalldata.hyps_win_prob + mapCalldata.hyps_fail_prob)) * 100;
  let hyperstructureFailRateIncreasePerHyperstructureFound =
    (mapCalldata.hyps_fail_prob_increase_p_fnd / (mapCalldata.hyps_win_prob + mapCalldata.hyps_fail_prob)) * 100;
  console.log(
    chalk.cyan(`
    ┌─ ${chalk.yellow("Map Parameters")}
    │  ${chalk.gray("Exploration Reward:")} ${chalk.white(mapCalldata.reward_amount)}
    │  ${chalk.gray("Shards Mines Fail Probability:")} ${chalk.white(shardsMinesFailRate) + "%"}
    │  ${chalk.gray("Hyperstructure Fail Probability At The Center:")} ${chalk.white(hyperstructureFailRateAtTheCenter) + "%"}
    │  ${chalk.gray("Hyperstructure Fail Probability Increase Per Hex:")} ${chalk.white(hyperstructureFailRateIncreasePerHex) + "%"}
    │  ${chalk.gray("Hyperstructure Fail Probability Increase Per Hyperstructure Found:")} ${chalk.white(hyperstructureFailRateIncreasePerHyperstructureFound) + "%"}
    │  ${chalk.gray("Shards Mines Reward Fail Rate:")}     ${chalk.white(((mapCalldata.shards_mines_fail_probability / (mapCalldata.shards_mines_fail_probability + mapCalldata.shards_mines_win_probability)) * 100).toFixed(2) + "%")}
    │  ${chalk.gray("Shards Mine Initial Wheat Balance:")} ${chalk.white(mapCalldata.mine_wheat_grant_amount)}
    │  ${chalk.gray("Shards Mine Initial Fish Balance:")} ${chalk.white(mapCalldata.mine_fish_grant_amount)}
    └────────────────────────────────`),
  );

  const txMap = await config.provider.set_map_config(mapCalldata);
  console.log(chalk.green(`    ✔ Map configured `) + chalk.gray(txMap.statusReceipt));
};

export const setCapacityConfig = async (config: Config) => {
  const calldata = {
    signer: config.account,
    structure_capacity: config.config.carryCapacityGram[CapacityConfig.Structure],
    troop_capacity: config.config.carryCapacityGram[CapacityConfig.Army],
    donkey_capacity: config.config.carryCapacityGram[CapacityConfig.Donkey],
    storehouse_boost_capacity: config.config.carryCapacityGram[CapacityConfig.Storehouse],
  };

  console.log(
    chalk.cyan(`
  📦 Carry Capacity Configuration
  ═══════════════════════════════`),
  );

  const capacities = [
    { name: "Structure", value: calldata.structure_capacity },
    { name: "Troops", value: calldata.troop_capacity },
    { name: "Donkeys", value: calldata.donkey_capacity },
    { name: "Storehouse Added Capacity Per Building", value: calldata.storehouse_boost_capacity },
  ];

  console.log(
    chalk.cyan(`
    ┌─ ${chalk.yellow("Max Weight Per Category")}${capacities
      .map(
        ({ name, value }) => `
    │  ${chalk.gray(name.padEnd(12))} ${chalk.white(addCommas(BigInt(value)))} ${chalk.gray("grams")} 
    │  ${chalk.gray("").padEnd(12)} ${chalk.gray("i.e (")} ${chalk.white(addCommas(BigInt(value) / BigInt(1000)))} ${chalk.gray("kg")} ${chalk.gray(")")}`,
      )
      .join("")}
    └────────────────────────────────`),
  );

  const tx = await config.provider.set_capacity_config(calldata);
  console.log(chalk.green(`\n    ✔ Capacity configured `) + chalk.gray(tx.statusReceipt) + "\n");
};

export const setTradeConfig = async (config: Config) => {
  const calldata = {
    signer: config.account,
    max_count: config.config.trade.maxCount,
  };

  console.log(
    chalk.cyan(`
    ┌─ ${chalk.yellow("Trade Configuration")}
    │  ${chalk.gray("Max Count:")} ${chalk.white(calldata.max_count)}
    └────────────────────────────────`),
  );

  const tx = await config.provider.set_trade_config(calldata);
  console.log(chalk.green(`\n    ✔ Trade configured `) + chalk.gray(tx.statusReceipt) + "\n");
};

export const setSeasonConfig = async (config: Config) => {
  console.log(
    chalk.cyan(`
  🎮 Season Configuration
  ═══════════════════════`),
  );

  const now = Math.floor(new Date().getTime() / 1000);
  const startAt = now + config.config.season.startAfterSeconds;

  const seasonCalldata = {
    signer: config.account,
    season_pass_address: config.config.setup!.addresses.seasonPass,
    realms_address: config.config.setup!.addresses.realms,
    lords_address: config.config.setup!.addresses.lords,
    start_at: startAt,
  };

  const seasonBridgeCalldata = {
    signer: config.account,
    close_after_end_seconds: config.config.season.bridgeCloseAfterEndSeconds,
  };

  console.log(
    chalk.cyan(`
    ┌─ ${chalk.yellow("Season Parameters")}
    │  ${chalk.gray("Start Time:")}   ${chalk.white(
      new Date(seasonCalldata.start_at * 1000).toLocaleString("en-US", {
        dateStyle: "full",
        timeStyle: "short",
        timeZone: "UTC",
      }),
    )} UTC
    │  ${chalk.gray("Bridge Closes:")}   ${chalk.white(hourMinutesSeconds(seasonBridgeCalldata.close_after_end_seconds))} after game ends
    │
    │  ${chalk.yellow("Contract Addresses")}
    │  ${chalk.gray("Season Pass:")}       ${chalk.white(shortHexAddress(seasonCalldata.season_pass_address))}
    │  ${chalk.gray("Realms:")}            ${chalk.white(shortHexAddress(seasonCalldata.realms_address))}
    │  ${chalk.gray("LORDS:")}             ${chalk.white(shortHexAddress(seasonCalldata.lords_address))}
    └────────────────────────────────`),
  );

  const setSeasonTx = await config.provider.set_season_config(seasonCalldata);
  const setSeasonBridgeTx = await config.provider.set_season_bridge_config(seasonBridgeCalldata);

  console.log(chalk.green(`    ✔ Season configured `) + chalk.gray(setSeasonTx.statusReceipt));
  console.log(chalk.green(`    ✔ Bridge configured `) + chalk.gray(setSeasonBridgeTx.statusReceipt) + "\n");
};

export const setVRFConfig = async (config: Config) => {
  if (config.config.setup?.chain !== "mainnet" && config.config.setup?.chain !== "sepolia") {
    console.log(chalk.yellow("    ⚠ Skipping VRF configuration for slot or local environment"));
    return;
  }

  console.log(
    chalk.cyan(`
  🎲 VRF Configuration
  ═══════════════════════`),
  );

  if (BigInt(config.config.vrf.vrfProviderAddress) === BigInt(0)) {
    console.log(
      chalk.cyan(`
    ┌─ ${chalk.yellow("Status")}
    │  ${chalk.gray("Provider:")}          ${chalk.red("Not configured")}
    └────────────────────────────────`),
    );
    return;
  }

  const vrfCalldata = {
    signer: config.account,
    vrf_provider_address: config.config.vrf.vrfProviderAddress,
  };

  console.log(
    chalk.cyan(`
    ┌─ ${chalk.yellow("VRF Provider")}
    │  ${chalk.gray("Address:")}           ${chalk.white(shortHexAddress(vrfCalldata.vrf_provider_address))}
    └────────────────────────────────`),
  );

  const tx = await config.provider.set_vrf_config(vrfCalldata);
  console.log(chalk.green(`    ✔ VRF configured `) + chalk.gray(tx.statusReceipt) + "\n");
};

export const setResourceBridgeFeesConfig = async (config: Config) => {
  const bridgeFeesCalldata = {
    signer: config.account,
    velords_fee_on_dpt_percent: config.config.bridge.velords_fee_on_dpt_percent,
    velords_fee_on_wtdr_percent: config.config.bridge.velords_fee_on_wtdr_percent,
    season_pool_fee_on_dpt_percent: config.config.bridge.season_pool_fee_on_dpt_percent,
    season_pool_fee_on_wtdr_percent: config.config.bridge.season_pool_fee_on_wtdr_percent,
    client_fee_on_dpt_percent: config.config.bridge.client_fee_on_dpt_percent,
    client_fee_on_wtdr_percent: config.config.bridge.client_fee_on_wtdr_percent,
    velords_fee_recipient: config.config.bridge.velords_fee_recipient,
    season_pool_fee_recipient: config.config.bridge.season_pool_fee_recipient,
    max_bank_fee_dpt_percent: config.config.bridge.max_bank_fee_dpt_percent,
    max_bank_fee_wtdr_percent: config.config.bridge.max_bank_fee_wtdr_percent,
  };
  console.log(
    chalk.cyan(`
  🌉 Bridge Fees Configuration
  ══════════════════════════`),
  );

  const fees = {
    deposits: {
      "veLORDS Deposit": (bridgeFeesCalldata.velords_fee_on_dpt_percent / BRIDGE_FEE_DENOMINATOR) * 100 + "%",
      "Season Pool Deposit": (bridgeFeesCalldata.season_pool_fee_on_dpt_percent / BRIDGE_FEE_DENOMINATOR) * 100 + "%",
      "Client Deposit": (bridgeFeesCalldata.client_fee_on_dpt_percent / BRIDGE_FEE_DENOMINATOR) * 100 + "%",
      "Max Bank Fee on Deposit": (bridgeFeesCalldata.max_bank_fee_dpt_percent / BRIDGE_FEE_DENOMINATOR) * 100 + "%",
    },
    withdrawals: {
      "veLORDS Withdraw": (bridgeFeesCalldata.velords_fee_on_wtdr_percent / BRIDGE_FEE_DENOMINATOR) * 100 + "%",
      "Season Pool Withdraw": (bridgeFeesCalldata.season_pool_fee_on_wtdr_percent / BRIDGE_FEE_DENOMINATOR) * 100 + "%",
      "Client Withdraw": (bridgeFeesCalldata.client_fee_on_wtdr_percent / BRIDGE_FEE_DENOMINATOR) * 100 + "%",
      "Max Bank Fee on Withdraw": (bridgeFeesCalldata.max_bank_fee_wtdr_percent / BRIDGE_FEE_DENOMINATOR) * 100 + "%",
    },
  };

  console.log(
    chalk.cyan(`
    ┌─ ${chalk.yellow("Deposit Fee Structure")}${Object.entries(fees.deposits)
      .map(
        ([name, value]) => `
    │  ${chalk.gray(name.padEnd(20))} ${chalk.white(value)}`,
      )
      .join("")}
    │
    │  ${chalk.yellow("Withdrawal Fee Structure")}${Object.entries(fees.withdrawals)
      .map(
        ([name, value]) => `
    │  ${chalk.gray(name.padEnd(20))} ${chalk.white(value)}`,
      )
      .join("")}
    │
    │  ${chalk.yellow("Recipients")}
    │  ${chalk.gray("veLORDS:")}          ${chalk.white(shortHexAddress(config.config.bridge.velords_fee_recipient.toString()))}
    │  ${chalk.gray("Season Pool:")}      ${chalk.white(shortHexAddress(config.config.bridge.season_pool_fee_recipient.toString()))}
    └────────────────────────────────`),
  );

  const tx = await config.provider.set_resource_bridge_fees_config(bridgeFeesCalldata);
  console.log(chalk.green(`\n    ✔ Configuration complete `) + chalk.gray(tx.statusReceipt) + "\n");
};

export const setSpeedConfig = async (config: Config) => {
  console.log(
    chalk.cyan(`
  🏃 Movement Speed Configuration
  ════════════════════════════`),
  );

  const donkeySpeed = config.config.speed.donkey;
  const donkeyCalldata = {
    signer: config.account,
    sec_per_km: donkeySpeed,
  };

  console.log(
    chalk.cyan(`
    ┌─ ${chalk.yellow("Donkey Travel Speed")}
    │  ${chalk.gray("Speed:")} ${chalk.white(donkeySpeed.toString())} ${chalk.gray("seconds/km")}
    └────────────────────────────────`),
  );

  const tx = await config.provider.set_donkey_speed_config(donkeyCalldata);
  console.log(chalk.green(` ✔ Donkey speed configured `) + chalk.gray(tx.statusReceipt));
};

export const setHyperstructureConfig = async (config: Config) => {
  console.log(
    chalk.cyan(`
  🏛️  Hyperstructure Configuration
  ═══════════════════════════════`),
  );

  const {
    hyperstructurePointsPerCycle,
    hyperstructurePointsOnCompletion,
    hyperstructureTimeBetweenSharesChangeSeconds,
    hyperstructurePointsForWin,
    hyperstructureTotalCosts,
  } = config.config.hyperstructures;

  const costs = scaleResourceCostMinMax(hyperstructureTotalCosts, config.config.resources.resourcePrecision);

  const hyperstructureCalldata = {
    signer: config.account,
    resources_for_completion: costs,
    time_between_shares_change: hyperstructureTimeBetweenSharesChangeSeconds,
    points_per_cycle: hyperstructurePointsPerCycle,
    points_for_win: hyperstructurePointsForWin,
    points_on_completion: hyperstructurePointsOnCompletion,
  };

  console.log(
    chalk.cyan(`
    ┌─ ${chalk.yellow("Points System")}
    │  ${chalk.gray("Per Cycle:")}        ${chalk.white(addCommas(hyperstructureCalldata.points_per_cycle))}
    │  ${chalk.gray("On Completion:")}    ${chalk.white(addCommas(hyperstructureCalldata.points_on_completion))}
    │  ${chalk.gray("For Win:")}          ${chalk.white(addCommas(hyperstructureCalldata.points_for_win))}
    │
    │  ${chalk.yellow("Timing")}
    │  ${chalk.gray("Minimum Time Between Share Changes:")}     ${chalk.white(hourMinutesSeconds(hyperstructureCalldata.time_between_shares_change))}
    │
    │  ${chalk.yellow("Resource Tier")}${hyperstructureCalldata.resources_for_completion
      .map(
        (c) => `
    │  ${chalk.gray(ResourceTier[c.resource_tier].padEnd(12))} ${chalk.white(inGameAmount(c.min_amount, config.config))} ${chalk.gray("to")} ${chalk.white(inGameAmount(c.max_amount, config.config))}`,
      )
      .join("")}
    └────────────────────────────────`),
  );
  const tx = await config.provider.set_hyperstructure_config(hyperstructureCalldata);

  console.log(chalk.green(`\n    ✔ Configuration complete `) + chalk.gray(tx.statusReceipt) + "\n");
};

export const setSettlementConfig = async (config: Config) => {
  console.log(
    chalk.cyan(`
  🏘️  Settlement Configuration
  ═══════════════════════════`),
  );

  const {
    center,
    base_distance,
    min_first_layer_distance,
    points_placed,
    current_layer,
    current_side,
    current_point_on_side,
  } = config.config.settlement;

  const calldata = {
    signer: config.account,
    center,
    base_distance,
    min_first_layer_distance,
    points_placed,
    current_layer,
    current_side,
    current_point_on_side,
  };

  console.log(
    chalk.cyan(`
    ┌─ ${chalk.yellow("Layout Parameters")}
    │  ${chalk.gray("Center:")}            ${chalk.white(`(${calldata.center}, ${calldata.center})`)}
    │  ${chalk.gray("Base Distance:")}     ${chalk.white(calldata.base_distance)}
    │  ${chalk.gray("Min First Layer:")}   ${chalk.white(calldata.min_first_layer_distance)}
    │
    │  ${chalk.yellow("Current State")}
    │  ${chalk.gray("Points Placed:")}     ${chalk.white(calldata.points_placed)}
    │  ${chalk.gray("Current Layer:")}     ${chalk.white(calldata.current_layer)}
    │  ${chalk.gray("Current Side:")}      ${chalk.white(calldata.current_side)}
    │  ${chalk.gray("Point on Side:")}     ${chalk.white(calldata.current_point_on_side)}
    └────────────────────────────────`),
  );

  const tx = await config.provider.set_settlement_config(calldata);

  console.log(chalk.green(`\n    ✔ Configuration complete `) + chalk.gray(tx.statusReceipt) + "\n");
};

export const createBanks = async (config: Config) => {
  console.log(
    chalk.cyan(`
  🏦 Bank Creation
  ═══════════════════════`),
  );

  let banks = [];
  let bank_coords = [];
  // Find coordinates x steps from center in each direction
  const stepsFromCenter = 80;
  const distantCoordinates = HexGrid.findHexCoordsfromCenter(stepsFromCenter);
  for (const [_, coord] of Object.entries(distantCoordinates)) {
    bank_coords.push({ x: coord.x, y: coord.y });
  }

  for (let i = 0; i < config.config.banks.maxNumBanks; i++) {
    banks.push({
      name: `${config.config.banks.name} ${i + 1}`,
      coord: bank_coords[i],
      guard_slot: 0, // delta
      troop_tier: 1, // T2
      troop_type: 2, // Crossbowman
    });
  }

  let calldata = {
    signer: config.account,
    banks,
  };

  let guard_slot_names = ["Delta", "Charlie", "Bravo", "Alpha"];
  let troop_tier_names = ["T1", "T2", "T3"];
  let troop_type_names = ["Knight", "Paladin", "Crossbowman"];

  for (const bank of calldata.banks) {
    console.log("\n");
    console.log(
      chalk.cyan(`
    ┌─ ${chalk.yellow("Bank Parameters")}
    │  ${chalk.gray("Name:")}              ${chalk.white(bank.name)}
    │  ${chalk.gray("Location:")}          ${chalk.white(`(${bank.coord.x}, ${bank.coord.y})`)}
    │  ${chalk.gray("Guard Slot:")}        ${chalk.white(guard_slot_names[bank.guard_slot])}
    │  ${chalk.gray("Troop Tier:")}        ${chalk.white(troop_tier_names[bank.troop_tier])}
    │  ${chalk.gray("Troop Type:")}        ${chalk.white(troop_type_names[bank.troop_type])}
    └────────────────────────────────`),
    );
  }

  const tx = await config.provider.create_banks(calldata);
  console.log(chalk.green(`\n    ✔ Banks created successfully `) + chalk.gray(tx.statusReceipt) + "\n");
};

export const mintResources = async (config: Config) => {
  console.log(
    chalk.cyan(`
  💰 Minting Resources
  ══════════════════════════`),
  );

  const { ammStartingLiquidity, lordsLiquidityPerResource } = config.config.banks;
  const ammResourceIds = Object.keys(ammStartingLiquidity).map(Number);
  const totalResourceCount = ammResourceIds.length;

  // Mint LORDS
  const lordsAmount = config.config.resources.resourcePrecision * lordsLiquidityPerResource * totalResourceCount;
  console.log(
    chalk.cyan(`
    ┌─ ${chalk.yellow("Minting LORDS")}
    │  ${chalk.gray("Amount:")} ${chalk.white(inGameAmount(lordsAmount, config.config))}
    │  ${chalk.gray("To:")} ${chalk.white(`Bank #${ADMIN_BANK_ENTITY_ID}`)}
    └────────────────────────────────`),
  );

  await config.provider.mint_resources({
    signer: config.account,
    receiver_id: ADMIN_BANK_ENTITY_ID,
    resources: [ResourcesIds.Lords, lordsAmount],
  });

  // Mint other resources
  console.log(
    chalk.cyan(`
    ┌─ ${chalk.yellow("Minting Resources")}`),
  );

  const resources = ammResourceIds.flatMap((resourceId) => {
    const amount =
      ammStartingLiquidity[resourceId as keyof typeof ammStartingLiquidity]! *
      config.config.resources.resourcePrecision;
    console.log(
      chalk.cyan(
        `    │  ${chalk.gray(ResourcesIds[resourceId].padEnd(12))} ${chalk.white(inGameAmount(amount, config.config))}`,
      ),
    );
    return [resourceId, amount];
  });

  console.log(chalk.cyan(`    └────────────────────────────────`));

  await config.provider.mint_resources({
    signer: config.account,
    receiver_id: ADMIN_BANK_ENTITY_ID,
    resources,
  });

  console.log(chalk.green(`\n    ✔ Resources minted successfully\n`));
};

export const addLiquidity = async (config: Config) => {
  console.log(
    chalk.cyan(`
  💧 Adding Initial Liquidity
  ══════════════════════════`),
  );

  const { ammStartingLiquidity, lordsLiquidityPerResource } = config.config.banks;
  let calls = [];

  for (const [resourceId, amount] of Object.entries(ammStartingLiquidity)) {
    const resourceAmount = amount * config.config.resources.resourcePrecision;
    const lordsAmount = lordsLiquidityPerResource * config.config.resources.resourcePrecision;

    const calldata = {
      resource_type: resourceId,
      resource_amount: resourceAmount,
      lords_amount: lordsAmount,
    };

    console.log(
      chalk.cyan(`
    ┌─ ${chalk.yellow(ResourcesIds[calldata.resource_type as keyof typeof ResourcesIds])} Pool
    │  ${chalk.gray("Resource Amount:")} ${chalk.white(inGameAmount(calldata.resource_amount, config.config))}
    │  ${chalk.gray("LORDS Amount:")}    ${chalk.white(inGameAmount(calldata.lords_amount, config.config))}
    └────────────────────────────────`),
    );

    calls.push(calldata);
  }

  try {
    const tx = await config.provider.add_liquidity({
      signer: config.account,
      bank_entity_id: ADMIN_BANK_ENTITY_ID,
      entity_id: ADMIN_BANK_ENTITY_ID,
      calls,
    });
    console.log(chalk.green(`\n    ✔ Liquidity added successfully `) + chalk.gray(tx.statusReceipt) + "\n");
  } catch (e) {
    console.log(chalk.red(`\n    ✖ Failed to add liquidity: `) + chalk.gray(e) + "\n");
  }
};

export const nodeReadConfig = async (chain: Chain) => {
  try {
    let path = "./environments/data";
    switch (chain) {
      case "sepolia":
        path += "/sepolia.json"; // as any to avoid type errors
        break;
      case "mainnet":
        path += "/mainnet.json";
        break;
      case "slot":
        path += "/slot.json";
        break;
      case "local":
        path += "/local.json";
        break;
      default:
        throw new Error(`Invalid chain: ${chain}`);
    }

    const config = JSON.parse(fs.readFileSync(path, "utf8"));
    return config.configuration as any; // as any to avoid type errors
  } catch (error) {
    throw new Error(`Failed to load configuration for chain ${chain}: ${error}`);
  }
};<|MERGE_RESOLUTION|>--- conflicted
+++ resolved
@@ -552,13 +552,8 @@
   console.log(
     chalk.cyan(`
     ┌─ ${chalk.yellow("Levels Cap")}
-<<<<<<< HEAD
     │  ${chalk.gray(" Realm Maximum Level:")}     ${chalk.white(calldata.realm_max_level + 1)}
     │  ${chalk.gray(" Village Maximum Level:")}     ${chalk.white(calldata.village_max_level + 1)}
-=======
-    │  ${chalk.gray(" Realm Maximum Level:")}     ${chalk.white(calldata.realm_max_level)}
-    │  ${chalk.gray(" Village Maximum Level:")}     ${chalk.white(calldata.village_max_level)}
->>>>>>> 2e1c8e6f
     └────────────────────────────────`),
   );
 
@@ -724,7 +719,6 @@
     │  ${chalk.gray("Damage Beta Large:")}             ${chalk.white(calldata.damage_config.damage_beta_large)}
     │  ${chalk.gray("Damage C0:")}             ${chalk.white(calldata.damage_config.damage_c0)}
     │  ${chalk.gray("Damage Delta:")}             ${chalk.white(calldata.damage_config.damage_delta)}
-<<<<<<< HEAD
     │
     │  ${chalk.yellow("Stamina Configuration")}
     │  ${chalk.gray("Gain Per Tick:")}           ${chalk.white(calldata.stamina_config.stamina_gain_per_tick)}
@@ -742,25 +736,6 @@
     │  ${chalk.gray("Travel Fish Cost:")}        ${chalk.white(calldata.stamina_config.stamina_travel_fish_cost)}
     │  ${chalk.gray("Travel Stamina Cost:")}     ${chalk.white(calldata.stamina_config.stamina_travel_stamina_cost)}
     │
-=======
-    │
-    │  ${chalk.yellow("Stamina Configuration")}
-    │  ${chalk.gray("Gain Per Tick:")}           ${chalk.white(calldata.stamina_config.stamina_gain_per_tick)}
-    │  ${chalk.gray("Initial Stamina:")}         ${chalk.white(calldata.stamina_config.stamina_initial)}
-    │  ${chalk.gray("Biome Bonus:")}             ${chalk.white(calldata.stamina_config.stamina_bonus_value)}
-    │  ${chalk.gray("Knight Max Stamina:")}      ${chalk.white(calldata.stamina_config.stamina_knight_max)}
-    │  ${chalk.gray("Paladin Max Stamina:")}     ${chalk.white(calldata.stamina_config.stamina_paladin_max)}
-    │  ${chalk.gray("Crossbow Max Stamina:")}    ${chalk.white(calldata.stamina_config.stamina_crossbowman_max)}
-    │  ${chalk.gray("Attack Requirement:")}       ${chalk.white(calldata.stamina_config.stamina_attack_req)}
-    │  ${chalk.gray("Attack Max:")}              ${chalk.white(calldata.stamina_config.stamina_attack_max)}
-    │  ${chalk.gray("Explore Wheat Cost:")}     ${chalk.white(calldata.stamina_config.stamina_explore_wheat_cost)}
-    │  ${chalk.gray("Explore Fish Cost:")}        ${chalk.white(calldata.stamina_config.stamina_explore_fish_cost)}
-    │  ${chalk.gray("Explore Stamina Cost:")}    ${chalk.white(calldata.stamina_config.stamina_explore_stamina_cost)}
-    │  ${chalk.gray("Travel Wheat Cost:")}       ${chalk.white(calldata.stamina_config.stamina_travel_wheat_cost)}
-    │  ${chalk.gray("Travel Fish Cost:")}        ${chalk.white(calldata.stamina_config.stamina_travel_fish_cost)}
-    │  ${chalk.gray("Travel Stamina Cost:")}     ${chalk.white(calldata.stamina_config.stamina_travel_stamina_cost)}
-    │
->>>>>>> 2e1c8e6f
     │  ${chalk.yellow("Limit Configuration")}
     │  ${chalk.gray("Max Explorer Party:")}       ${chalk.white(calldata.limit_config.explorer_max_party_count)}
     │  ${chalk.gray("Max Explorer and Guard Troops:")}      ${chalk.white(calldata.limit_config.explorer_guard_max_troop_count)}
