--- conflicted
+++ resolved
@@ -54,13 +54,8 @@
     ...CommonEternumGlobalConfig.season,
     bridgeCloseAfterEndSeconds: 60 * 60 * 1, // 1 hour after season end
 
-<<<<<<< HEAD
-    startSettlingAfterSeconds: 1, // 2 hours
-    startMainAfterSeconds: 2, // 3 hours
-=======
     startSettlingAfterSeconds: 60 * 20, // 20 minutes
     startMainAfterSeconds: 60 * 35, // 35 minutes
->>>>>>> 81eaebf9
   },
   battle: {
     ...CommonEternumGlobalConfig.battle,
