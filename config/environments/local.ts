/**
 * Local environment configuration for Eternum.
 * Extends the common configuration with development-specific settings.
 *
 * @module LocalEnvironment
 * @see {@link CommonEternumGlobalConfig} for base configuration
 */

import { BuildingType, RealmLevels, ResourcesIds, ResourceTier, type Config } from "@bibliothecadao/eternum";
import { EternumGlobalConfig as CommonEternumGlobalConfig } from "./_shared_";
import { multiplyStartingResources } from "./utils/resource";

/**
 * Configuration specific to the local development environment.
 * Overrides specific values from the common configuration while inheriting defaults.
 */
export const LocalEternumGlobalConfig: Config = {
  ...CommonEternumGlobalConfig,
  tick: {
    ...CommonEternumGlobalConfig.tick,
    // 5 minutes
    armiesTickIntervalInSeconds: 300,
  },
  // no stamina cost
  troop: {
    ...CommonEternumGlobalConfig.troop,
    limit: {
      ...CommonEternumGlobalConfig.troop.limit,
      mercenariesTroopLowerBound: 100,
      mercenariesTroopUpperBound: 200,
    },
    stamina: {
      ...CommonEternumGlobalConfig.troop.stamina,
      staminaTravelStaminaCost: 0,
      staminaExploreStaminaCost: 0,
    },
  },
  exploration: {
    ...CommonEternumGlobalConfig.exploration,
    shardsMinesWinProbability: 2_000,
    shardsMinesFailProbability: 10_000,
    hyperstructureWinProbAtCenter: 20_000,
    hyperstructureFailProbAtCenter: 100_000,
    hyperstructureFailProbIncreasePerHexDistance: 20,
  },
  // cheap hyperstructures
  hyperstructures: {
    ...CommonEternumGlobalConfig.hyperstructures,
    hyperstructureTotalCosts: [
      { resource_tier: ResourceTier.Lords, min_amount: 500, max_amount: 500 },
      { resource_tier: ResourceTier.Common, min_amount: 120_000, max_amount: 120_000 },
    ],
  },
  // no grace period
  battle: {
    ...CommonEternumGlobalConfig.battle,
    graceTickCount: 0,
    graceTickCountHyp: 0,
    delaySeconds: 0,
  },
  // starting resources x1000
  startingResources: [
    ...multiplyStartingResources(1000).filter((resource) => resource.resource !== ResourcesIds.AncientFragment),
    ...[{ resource: ResourcesIds.AncientFragment, amount: 1_000_000_000 }],
<<<<<<< HEAD
    ...[{ resource: ResourcesIds.Labor, amount: 1_000_000_000 }],
  },
=======
  ],
>>>>>>> 79dfbd08
  speed: {
    ...CommonEternumGlobalConfig.speed,
    // 1 second per km
    donkey: 0,
  },
  season: {
    ...CommonEternumGlobalConfig.season,
    startSettlingAfterSeconds: 59, // 1 minute
    startMainAfterSeconds: 60,
  },
  realmUpgradeCosts: {
    ...CommonEternumGlobalConfig.realmUpgradeCosts,
    [RealmLevels.Settlement]: [],
    [RealmLevels.City]: [
      { resource: ResourcesIds.Wheat, amount: 1 },
      { resource: ResourcesIds.Fish, amount: 1 },
    ],
    [RealmLevels.Kingdom]: [
      { resource: ResourcesIds.ColdIron, amount: 1 },
      { resource: ResourcesIds.Hartwood, amount: 1 },
      { resource: ResourcesIds.Diamonds, amount: 1 },
      { resource: ResourcesIds.Sapphire, amount: 1 },
      { resource: ResourcesIds.DeepCrystal, amount: 1 },
      { resource: ResourcesIds.Wheat, amount: 1 },
      { resource: ResourcesIds.Fish, amount: 1 },
    ],
    [RealmLevels.Empire]: [
      { resource: ResourcesIds.AlchemicalSilver, amount: 1 },
      { resource: ResourcesIds.Adamantine, amount: 1 },
      { resource: ResourcesIds.Mithral, amount: 1 },
      { resource: ResourcesIds.Dragonhide, amount: 1 },
      { resource: ResourcesIds.Wheat, amount: 1 },
      { resource: ResourcesIds.Fish, amount: 1 },
    ],
  },
  buildings: {
    ...CommonEternumGlobalConfig.buildings,
    buildingCosts: {
      ...CommonEternumGlobalConfig.buildings.buildingCosts,
      [BuildingType.WorkersHut]: [
        { resource: ResourcesIds.Labor, amount: 1 },
        { resource: ResourcesIds.Wood, amount: 1 },
        { resource: ResourcesIds.Stone, amount: 1 },
        { resource: ResourcesIds.Coal, amount: 1 },
        { resource: ResourcesIds.Copper, amount: 1 },
      ],
    },
  },
};

export default LocalEternumGlobalConfig;<|MERGE_RESOLUTION|>--- conflicted
+++ resolved
@@ -62,12 +62,8 @@
   startingResources: [
     ...multiplyStartingResources(1000).filter((resource) => resource.resource !== ResourcesIds.AncientFragment),
     ...[{ resource: ResourcesIds.AncientFragment, amount: 1_000_000_000 }],
-<<<<<<< HEAD
     ...[{ resource: ResourcesIds.Labor, amount: 1_000_000_000 }],
-  },
-=======
   ],
->>>>>>> 79dfbd08
   speed: {
     ...CommonEternumGlobalConfig.speed,
     // 1 second per km
