--- conflicted
+++ resolved
@@ -63,11 +63,7 @@
   speed: {
     ...CommonEternumGlobalConfig.speed,
     // 1 second per km
-<<<<<<< HEAD
-    donkey: 1,
-=======
     donkey: 0,
->>>>>>> 2e1c8e6f
   },
   season: {
     ...CommonEternumGlobalConfig.season,
