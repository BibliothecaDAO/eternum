--- conflicted
+++ resolved
@@ -10,13 +10,8 @@
     "max_spawn_lords_amount": 10
   },
   "village": {
-<<<<<<< HEAD
-    "village_pass_nft_address": "0x50799b38bed13d7f0e735a120ac7474f7fb675ebe8e6ea9488dec2b84179ddc",
-    "village_mint_initial_recipient": "0x077b8Ed8356a7C1F0903Fc4bA6E15F9b09CF437ce04f21B2cBf32dC2790183d0"
-=======
     "village_pass_nft_address": "0x7ce83857ef878e3ccedb48c982c78c6978c5d50483904d07f38834546548aa4",
     "village_mint_initial_recipient": "0x054f2b25070d70d49f1c1f7c10Ef2639889fDAc15894D3FBa1a03caF5603eCA3"
->>>>>>> cddff553
   },
   "resources": {
     "resourcePrecision": 1000000000,
@@ -2032,13 +2027,8 @@
     "hyperstructurePointsForWin": "9620000000000"
   },
   "season": {
-<<<<<<< HEAD
-    "startSettlingAfterSeconds": 1,
-    "startMainAfterSeconds": 2,
-=======
     "startSettlingAfterSeconds": 1200,
     "startMainAfterSeconds": 2100,
->>>>>>> cddff553
     "bridgeCloseAfterEndSeconds": 3600
   },
   "bridge": {
@@ -2049,11 +2039,7 @@
     "client_fee_on_dpt_percent": 200,
     "client_fee_on_wtdr_percent": 200,
     "velords_fee_recipient": "0x045c587318c9ebcf2fbe21febf288ee2e3597a21cd48676005a5770a50d433c5",
-<<<<<<< HEAD
-    "season_pool_fee_recipient": "0x2c3ea2f035a282bbc63ece67767060388271a463ad8ab09068de04e858ce974",
-=======
     "season_pool_fee_recipient": "0x6ea55d406f5d26edbf8b5e865ecf0777431a093eaa2207117857f432fab8447",
->>>>>>> cddff553
     "realm_fee_dpt_percent": 500,
     "realm_fee_wtdr_percent": 500
   },
@@ -2198,140 +2184,14 @@
   "setup": {
     "chain": "sepolia",
     "addresses": {
-<<<<<<< HEAD
-      "seasonPass": "0x5b35bdf1dd29d4f72bf4141178111c63bdd9eeb32e7a39c55f05e4cf123faab",
-      "realms": "0x773b3236bd6d4fc69ddda19eeab2648841a4723cd901c797716aaf6e6d93330",
-      "lords": "0x7c5f72678b68fd66553d3374eb59b0dcc716b7df48e84762fa2135a8e499572",
-      "villagePass": "0x50799b38bed13d7f0e735a120ac7474f7fb675ebe8e6ea9488dec2b84179ddc",
-=======
       "seasonPass": "0x59484f4ecc818f5953b614ac1de7d83b94bd5af537202e44cd2125bccf07bfc",
       "realms": "0x233818083e4af46078f415d1249d2292d2ade046010d5ae61d1fd1f6de9a099",
       "lords": "0xc091ab9bb3e0494d2eae6972bf4d2dc0517eb01e42e14a2fb3af2b8a803b8",
       "villagePass": "0x7ce83857ef878e3ccedb48c982c78c6978c5d50483904d07f38834546548aa4",
->>>>>>> cddff553
       "marketplace": "0x07e2ddb0c8ea9b9d357352445776f62ab7a1e635a7bee9f137483f302edb59dd",
       "resources": {
         "STONE": [
           1,
-<<<<<<< HEAD
-          "0x16d6d43395760db7671e5f3b4781ea6c99e6ba282985431064c0f05b2d5049e"
-        ],
-        "COAL": [
-          2,
-          "0x5ca5130588536557b18c0c6c529f47dcdacaf585a777ceb90c63da2b9bacc78"
-        ],
-        "WOOD": [
-          3,
-          "0x19600193c5c86925ef97410ddd0c23f09bc5d1cae7b8b0afd899a8b1b24001b"
-        ],
-        "COPPER": [
-          4,
-          "0x68dd75095977d9e1571fdad3ff04ab4e1538b30030877004fe046227ccd900d"
-        ],
-        "IRONWOOD": [
-          5,
-          "0x17e25bc056fb7033f77dd7026ea4b28d83ae721e40852dfe9bf31e1adfef076"
-        ],
-        "OBSIDIAN": [
-          6,
-          "0x43ce0d264876473cf838963679b5c03cdb2b98689fde263e61f1828e2755a90"
-        ],
-        "GOLD": [
-          7,
-          "0x5e39f72019fede50664805fbb3a21016ee54b15f9387c8b9d0235582cd53cc4"
-        ],
-        "SILVER": [
-          8,
-          "0x6871ed0972794829f4aa0f272bfacae83bf9b70378f98aea6bcc6ab8edcba5f"
-        ],
-        "MITHRAL": [
-          9,
-          "0x1025537a152b48dba4687f7ada63e0d9e27790edac0d6369e71221383202223"
-        ],
-        "ALCHEMICALSILVER": [
-          10,
-          "0x109e42f5c053b5a7a85f06320dcc6b4b6f778f3b3ffa5d4479871d23e27ed2a"
-        ],
-        "COLDIRON": [
-          11,
-          "0x6acadc90a80d3dc45c66e11e260cefa5d65dad15b7407206dd47acac6663598"
-        ],
-        "DEEPCRYSTAL": [
-          12,
-          "0x2efc514aa2698fca5b5e75e319172d5a9bb2b14c7c6430a71e65d07304b63b9"
-        ],
-        "RUBY": [
-          13,
-          "0x4ed9e9465b25d90b2a48a1ef46de77e6af5bbf6ea9f7ff8d0254557f3dd0bbe"
-        ],
-        "DIAMONDS": [
-          14,
-          "0x3f58718eeb0eb7f6a93da49bed44cb2d2163fe5e22c76a9bd99e951d13ed327"
-        ],
-        "HARTWOOD": [
-          15,
-          "0xb8ffb41db0a33909a468e946f1a9d6b234340985a37256d981263800c16ed"
-        ],
-        "IGNIUM": [
-          16,
-          "0x56f1618494327e5629e0a75cb070396e1f8f4e6a106226cc3c23498dbe40aa1"
-        ],
-        "TWILIGHTQUARTZ": [
-          17,
-          "0x43f706ca4af8bebd5e927e2879880cedec25ff460be600445aa148badc62f24"
-        ],
-        "TRUEICE": [
-          18,
-          "0x4ccd9e710fd72188a1bd275febd3a8eb86d07da129b635687ef3b868c6bb183"
-        ],
-        "ADAMANTINE": [
-          19,
-          "0x7907068036073ea493c201cfb4e5103a465282df53a65919dc281efe2e3b1ee"
-        ],
-        "SAPPHIRE": [
-          20,
-          "0x181373f2ee59402f6cfd1c4872752cb497db5743278e187b799d46e97aca432"
-        ],
-        "ETHEREALSILICA": [
-          21,
-          "0x292b83726c91fb1e6b4b7419211041246224911065cc52db9806acd59d70675"
-        ],
-        "DRAGONHIDE": [
-          22,
-          "0x24c6437e37a35f89b74d9321059bfe603ce427ca41557ccf0cf476425ea755a"
-        ],
-        "ANCIENTFRAGMENT": [
-          24,
-          "0x1b7aea945a9f56807790fecce6fe9dffd1f32913248fdf193ce9741d1e05242"
-        ],
-        "DONKEY": [
-          25,
-          "0x250b04eba9509aa9587dcb3cab049a39272d9142c23fd20a1637516795faf10"
-        ],
-        "KNIGHT": [
-          26,
-          "0x30b571a392fe73d64a8fbcb10012157df701e975a63eba4b308b81d359d8ab8"
-        ],
-        "CROSSBOWMAN": [
-          29,
-          "0x21f927e012580ab5886d912f56fc43d903e74e9548a323cefbf410e4957a25b"
-        ],
-        "PALADIN": [
-          32,
-          "0x246c2d944e90a941c7bb345efe2e6d2acc7f6d31e79934535b91c479eab85ed"
-        ],
-        "WHEAT": [
-          35,
-          "0x67d5a9b23b232b951f2a48ae0af9b81147ccaaeebce57a75afd824e6ac6eb2e"
-        ],
-        "FISH": [
-          36,
-          "0x415ae0dd8b2ee761c96cb19c3ecf5990d6fb4bf426cf605f0351682c0349c26"
-        ],
-        "LORDS": [
-          37,
-          "0x7c5f72678b68fd66553d3374eb59b0dcc716b7df48e84762fa2135a8e499572"
-=======
           "0x77aaefd5ae9695ec608173c07ba0b71c50f6b4c2e1c5ae9970038722f68af34"
         ],
         "COAL": [
@@ -2449,20 +2309,14 @@
         "LORDS": [
           37,
           "0xc091ab9bb3e0494d2eae6972bf4d2dc0517eb01e42e14a2fb3af2b8a803b8"
->>>>>>> cddff553
         ]
       }
     },
     "manifest": {
       "world": {
         "class_hash": "0x75fc75bcd1a7f8b4bf64b74978b0f89c8cee44bb755c1dae6f82284756451ec",
-<<<<<<< HEAD
-        "address": "0x4e2023f1c633ccb98a5c7b40bd23c01742c10a635a04dbfd0417944a3d7d042",
-        "seed": "eternum-sepolia-quest.13",
-=======
         "address": "0x2a9df60830aa88fe768c26b12043318fd1a7e951c851a96dd64d542c86e0daf",
         "seed": "eternum-sepolia.1002446",
->>>>>>> cddff553
         "name": "Eternum Sepolia",
         "entrypoints": [
           "uuid",
@@ -3772,11 +3626,7 @@
       },
       "contracts": [
         {
-<<<<<<< HEAD
-          "address": "0x489e8209c6f36e386b2a6bb7d3542e4493e6d0c3ce996d90033ca215ba10394",
-=======
           "address": "0x3954ab79a2db4c6812a911640f66e08f884fa20a85edd05ee71d52252af8c1f",
->>>>>>> cddff553
           "class_hash": "0x6f634ae9cd8bd5ac94309bcbf7a14c981c906fa9c9bdffe723103420b6821e3",
           "abi": [
             {
@@ -4233,11 +4083,7 @@
           ]
         },
         {
-<<<<<<< HEAD
-          "address": "0x7bae1d410747598135b12e8856e5eacb161547a85ae207676e5a4d9416d756f",
-=======
           "address": "0x13d8a75615fe7fa93159161ac18474c43f3009955d72d817b54b8a57111584",
->>>>>>> cddff553
           "class_hash": "0x29e257fab0de7d6e464b2a042cfea66c192bb0afe317c816451d9942e6d5fca",
           "abi": [
             {
@@ -4489,11 +4335,7 @@
           ]
         },
         {
-<<<<<<< HEAD
-          "address": "0x77af0dffe385711a0fc8e3ae1cc578d1385510765547e868e01269bdf4e371f",
-=======
           "address": "0x6270d02640e6b26a542424a4e10af62c9d777e8ddd03a58f18ec7255ff026c7",
->>>>>>> cddff553
           "class_hash": "0x2d166c96540b45eb33d4147b24ff7ccd00acaf7c3145481364186c74ab7940",
           "abi": [
             {
@@ -6040,11 +5882,7 @@
           ]
         },
         {
-<<<<<<< HEAD
-          "address": "0x72b8fc4595971f1e3ca0ecea2d6262b19285116c68eeedddcd236c09f5e68eb",
-=======
           "address": "0x2be7bffae7919f395b257635b9bf465c8883e8825ea6bf3843c6b38c6e5bd15",
->>>>>>> cddff553
           "class_hash": "0x3193df5e630883e7e8e507ac40304a5e829254ce2ae301d2d3088da94351e67",
           "abi": [
             {
@@ -6258,11 +6096,7 @@
           ]
         },
         {
-<<<<<<< HEAD
-          "address": "0x3d220e9aa4576f98725d3173cb87a04b89af43e23a69578e6f48a8a7b6d34ab",
-=======
           "address": "0x24b8359fb2c8cc9cc5272f06c675059748f0361048f1845bd2732f69de229b9",
->>>>>>> cddff553
           "class_hash": "0x65909389b21c1ee7d5cfdbe7c5167ef2f438d809a8d6b27f196918c18bf99b9",
           "abi": [
             {
@@ -7348,11 +7182,7 @@
           ]
         },
         {
-<<<<<<< HEAD
-          "address": "0x42f6d08c3b9ddb2b438660f7d15218373cfcaffbe45cec6940c2067b420dc65",
-=======
           "address": "0x6d93e6bccb9127d8bb2e412883cb16dfe589d1aa35de7be978a5020792b4a29",
->>>>>>> cddff553
           "class_hash": "0x241adac0909488690833c517319732541018b029d6a7c730ed15e0606fbbf33",
           "abi": [
             {
@@ -7621,11 +7451,7 @@
           ]
         },
         {
-<<<<<<< HEAD
-          "address": "0x2137276c94b2d0a11ed271605f07a87e14e33dd7d129288452db1a220300b76",
-=======
           "address": "0xfb46a68d00a5a0dea1f8313f9206313a5c08d4563b5d9b66d4047f6110c062",
->>>>>>> cddff553
           "class_hash": "0x7865ca2764c70c1306a47dc570e001344b16635d17cee45194e9ba117a395c",
           "abi": [
             {
@@ -8082,11 +7908,7 @@
           ]
         },
         {
-<<<<<<< HEAD
-          "address": "0x310eb921ce260e15afbdf765c8c05a8c2543f7f90318dee46651e0a618ae4",
-=======
           "address": "0x5aa8377796dae1ea76baafc8834b71783781259f68841eb9ce1ab00c57047dc",
->>>>>>> cddff553
           "class_hash": "0x6b7fdf0af38be95bc464f7537f76fe981a86d4b8aef9d909027fd661dc39cae",
           "abi": [
             {
@@ -8402,11 +8224,7 @@
           ]
         },
         {
-<<<<<<< HEAD
-          "address": "0x1cd716153738fc39547979eafcaab853935d35a0a2617cff1b240aa4cd81771",
-=======
           "address": "0x312ca2903d34c681a850afbf3a342f31597d8caeffdffa71af6ce26aeb985a7",
->>>>>>> cddff553
           "class_hash": "0x5551fec499e8aeadc655b1d9fa5aedcb67709698c52543d2f741a491fa47ff6",
           "abi": [
             {
@@ -8647,11 +8465,7 @@
           ]
         },
         {
-<<<<<<< HEAD
-          "address": "0x13a74bd8e9416159500f6a06e85c93bf40c2894ba9ef96f70e105c83f2da43b",
-=======
           "address": "0x235e26f51b87ba4537b454071474822ed4c1bd5f9160ee217636dcae618b760",
->>>>>>> cddff553
           "class_hash": "0x2ff27fba5fca1b357ee6aeafa3d8aaf86d3ecbb71c0e43ecde2ab561b281141",
           "abi": [
             {
@@ -9108,11 +8922,7 @@
           ]
         },
         {
-<<<<<<< HEAD
-          "address": "0x4b19a396cca6e2362c8ca2a8de72e18dbf5bf2094ff73cf9f79e385d2d35171",
-=======
           "address": "0x49f17146099bdbe61a982c8427d454bb9255247ceb167e18ee11122841ef6eb",
->>>>>>> cddff553
           "class_hash": "0x373265870f00973c058838a0f5a0de32ad30a33d7c8de23580e153d121d827c",
           "abi": [
             {
@@ -9312,11 +9122,7 @@
           ]
         },
         {
-<<<<<<< HEAD
-          "address": "0x615e47a41216c4c86f47e76384c30be189208fc6ca4a914b5aa5d3426c04829",
-=======
           "address": "0x83b90590f2e1fb08e868b2d58c28c75b9110e09684ca6ab98d85640dbcb7a9",
->>>>>>> cddff553
           "class_hash": "0x750a452f3eed9dd87fb184081021b7436e94687b214436cce1d408be5e6a732",
           "abi": [
             {
@@ -9537,11 +9343,7 @@
           ]
         },
         {
-<<<<<<< HEAD
-          "address": "0x56ee3d6a62a7da120c8e35a27a1430f7296dad105a4114a8d81834b7217726d",
-=======
           "address": "0x4e14c2dc7e3e38e18357655f93e5eacc8aaae58ffc51db8f75162f1e5cd152e",
->>>>>>> cddff553
           "class_hash": "0x37195f7a03c5593cdade25d9f234987ff66a332bf44b0707d8b1548d2bad742",
           "abi": [
             {
@@ -10134,11 +9936,7 @@
           ]
         },
         {
-<<<<<<< HEAD
-          "address": "0x76568949f27b274485f7aef56e52b5f1db015becb201e4fa085a7f9060ef118",
-=======
           "address": "0x30e231465f6d3f6492e380758c35535122e5f02d618c63b4bea7e0224a9cbf2",
->>>>>>> cddff553
           "class_hash": "0x4e675f9c486dbe63315fe13f6adf251c8b01cc65cc9d19758bd284e9c47d68b",
           "abi": [
             {
@@ -10719,11 +10517,7 @@
           ]
         },
         {
-<<<<<<< HEAD
-          "address": "0x6be199deb0a425fe9875fff528b6ad4d5aa4caccdd0a053bd8b527017554278",
-=======
           "address": "0x1ecd73c719fddd2de9be99109f741a9ce1dd464ddf7f97f197c495869163ca7",
->>>>>>> cddff553
           "class_hash": "0x25cd22561c832b13a299713cb72b4d89a34ea98b28d6d1f7405db99a25a086c",
           "abi": [
             {
@@ -10961,11 +10755,7 @@
           ]
         },
         {
-<<<<<<< HEAD
-          "address": "0x234545ece42d62454362d19f29c80d527e0596c9140d051fa5c6c3eeb6a1f0",
-=======
           "address": "0x527715b2f31bfb22831fa21926c2b54c2c1d6b10f3d0491e5a01b418de41dbe",
->>>>>>> cddff553
           "class_hash": "0x6a585a63655b334700a3c7a0cc5ccea71100547e163233a5ee59a6775ec2d8b",
           "abi": [
             {
@@ -11199,11 +10989,7 @@
           ]
         },
         {
-<<<<<<< HEAD
-          "address": "0x18d20e1590b623d100fbe9b5db3d4df4b1b818aae79191ca4cd54a398f3002d",
-=======
           "address": "0x2fc887178b3a612dcd165f8dd640501953738818befe56dded8bb5dcff8c6e7",
->>>>>>> cddff553
           "class_hash": "0x13c701124561a8f69c3d17fca2ba4b0bb635a0c6ddc9df7c001d831eabe13eb",
           "abi": [
             {
@@ -11483,11 +11269,7 @@
           ]
         },
         {
-<<<<<<< HEAD
-          "address": "0x5c9684de1d82d53bbbfbb302d46fa4fa35614b7752f386618ca23291cf4d50b",
-=======
           "address": "0x5ded5a1929afbfa89184e051323db0315b5f44fb8b1f73700bf3e57767060d3",
->>>>>>> cddff553
           "class_hash": "0x380b821ee8db44747546d0783dd3dbedbdee1b55b5d6effa3d511930a25ca17",
           "abi": [
             {
@@ -11852,11 +11634,7 @@
           ]
         },
         {
-<<<<<<< HEAD
-          "address": "0x2c3ea2f035a282bbc63ece67767060388271a463ad8ab09068de04e858ce974",
-=======
           "address": "0x6ea55d406f5d26edbf8b5e865ecf0777431a093eaa2207117857f432fab8447",
->>>>>>> cddff553
           "class_hash": "0x21c63625f664fdc07f2ef23dd8bc8973debb347953fb1e0d86d08de3c75cc0a",
           "abi": [
             {
@@ -12067,11 +11845,7 @@
           ]
         },
         {
-<<<<<<< HEAD
-          "address": "0xc3d4e9deae046f7a6e1cbdd96e35bd4dc1641339b7f5b22dcf7f5a64476de2",
-=======
           "address": "0x24070b6854f80d418b31d0b32858b1dbfee080f45f50c36f2f6ee499c80bb53",
->>>>>>> cddff553
           "class_hash": "0x6ee86eb1ab02129d6444e7a5520e3128c0c7b3be9c7c4f5f4eb1bd705626c24",
           "abi": [
             {
@@ -12271,11 +12045,7 @@
           ]
         },
         {
-<<<<<<< HEAD
-          "address": "0x58d7e36ccb29ec4d01c8dd0eb459fedce530b5f64336ec81f313a7a3c3ad3b2",
-=======
           "address": "0x6ebd391907517bb9df23053339ad25b6770fe66120e125440a7995e84640375",
->>>>>>> cddff553
           "class_hash": "0x246d8324787ad03feca125d77389372e479088974a9312d28889bbd8321219",
           "abi": [
             {
@@ -12512,11 +12282,7 @@
           ]
         },
         {
-<<<<<<< HEAD
-          "address": "0x1faffd4c1821c22c9e055cbd4caca135fe84fdc22d17cd1333619dde834bcf9",
-=======
           "address": "0x77f855da7addf5a215f06f42a8d5f01662e251b041fed66496e3ab17ea5730d",
->>>>>>> cddff553
           "class_hash": "0x6acdcee999592efe93fc84451af4ff68643a14778d8124b0dbbc63caeb65e17",
           "abi": [
             {
@@ -12782,11 +12548,7 @@
           ]
         },
         {
-<<<<<<< HEAD
-          "address": "0x6822aaec6a36814ec23e5033f772477cbdcfaf48356d0970af8bdf4609b544b",
-=======
           "address": "0x74c6927e50c3bd00bbed583d29a4d2bec13370db75481cd15e92606121abada",
->>>>>>> cddff553
           "class_hash": "0x1ed8750eff2a23b1c7aba2c88e5d59bbb3f93ce3bc9765dcde0025ca325492d",
           "abi": [
             {
@@ -13106,11 +12868,7 @@
           ]
         },
         {
-<<<<<<< HEAD
-          "address": "0x263d557899b75cc69ff8eeb49817a5ed9ff604ac48d1456840eea21cd77ecac",
-=======
           "address": "0x231e60df8f521992ad87f871670c57ddfd8ff2fd27382fe173a17fe4bcc1567",
->>>>>>> cddff553
           "class_hash": "0x8478c42869f75108273da41ffe564b13aceb2eb206a0040ec4ebac05dbd288",
           "abi": [
             {
@@ -13581,11 +13339,7 @@
           ]
         },
         {
-<<<<<<< HEAD
-          "address": "0x34310490cea4c25d980b6534cdcf81632ac9317273551d5b9b5bf10171bd07c",
-=======
           "address": "0x62a4f86dcbb3c4421c59eaa08c2f2630876bde5c8a2de591d9566e28f0876d4",
->>>>>>> cddff553
           "class_hash": "0x788b81b3a27f63105ed647c6cbf78421a73a51e0325788fd06955e45a7c2cde",
           "abi": [
             {
@@ -13891,11 +13645,7 @@
           ]
         },
         {
-<<<<<<< HEAD
-          "address": "0x69f895ea395d43fbde4f3d972c227bd04fa99c565f0b040a60ece777efa869b",
-=======
           "address": "0x7d8de68a2f383130dbf165e86f2f1e307d2b5042393cccab94e915b1d7c9ed5",
->>>>>>> cddff553
           "class_hash": "0x7a3f65b46a0cad0ebf7a248e6cc8a372c4e1bf43fd75c70ace90364be7c690c",
           "abi": [
             {
@@ -14352,11 +14102,7 @@
           ]
         },
         {
-<<<<<<< HEAD
-          "address": "0x76092e153b7f2f5f1ca836a0bc306a73770a751a1d133d6629ba9c624a5c0d4",
-=======
           "address": "0x45706369ea36ab7708ee54d7ef6b43d8a13cd3509408065f1027883d7c32b52",
->>>>>>> cddff553
           "class_hash": "0x3dbe73c20b6cce25d0ee7b4d5e69e152f31d82ff8a66bcc6a324e62bd581e35",
           "abi": [
             {
@@ -14608,11 +14354,7 @@
           ]
         },
         {
-<<<<<<< HEAD
-          "address": "0x6c6e139e895714db478bf949db69140993ae9cacc5e2d083404c0e9729451f0",
-=======
           "address": "0x74e355c0d39948d5e6bfb926097e7d69694156041360b2f128813fcb524f858",
->>>>>>> cddff553
           "class_hash": "0x3be35026ecc7f2e0e9c266d5b79083788112335b2c7e5d54f35927ee8d26bd",
           "abi": [
             {
