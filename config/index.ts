import devManifest from "../contracts/manifests/dev/deployment/manifest.json";
import productionManifest from "../contracts/manifests/prod/deployment/manifest.json";

<<<<<<< HEAD
import { EternumConfig, EternumProvider } from "@bibliothecadao/eternum";
=======
import { EternumConfig, EternumGlobalConfig, EternumProvider } from "@bibliothecadao/eternum";
>>>>>>> b70b4cd4
import { Account } from "starknet";

if (
  !process.env.VITE_PUBLIC_MASTER_ADDRESS ||
  !process.env.VITE_PUBLIC_MASTER_PRIVATE_KEY ||
  !process.env.VITE_PUBLIC_NODE_URL
) {
  throw new Error("VITE_PUBLIC_MASTER_ADDRESS is required");
}

const VITE_PUBLIC_MASTER_ADDRESS = process.env.VITE_PUBLIC_MASTER_ADDRESS;
const VITE_PUBLIC_MASTER_PRIVATE_KEY = process.env.VITE_PUBLIC_MASTER_PRIVATE_KEY;

const manifest = process.env.VITE_PUBLIC_DEV === "true" ? devManifest : productionManifest;

// Bug in bun we have to use http://127.0.0.1:5050/
const nodeUrl = process.env.VITE_PUBLIC_DEV === "true" ? "http://127.0.0.1:5050/" : process.env.VITE_PUBLIC_NODE_URL;

const isDev = process.env.VITE_PUBLIC_DEV === "true";

if (!isDev) {
  const userConfirmation = prompt(
    "You are about to set the configuration for a non-development environment. Are you sure you want to proceed? (yes/no)",
  );
  if (userConfirmation?.toLowerCase() !== "yes") {
    console.log("Configuration setup cancelled.");
    process.exit(0);
  }
}

console.log("Setting up config...");
const provider = new EternumProvider(manifest, nodeUrl);
console.log("Provider set up");
const account = new Account(provider.provider, VITE_PUBLIC_MASTER_ADDRESS, VITE_PUBLIC_MASTER_PRIVATE_KEY);
console.log("Account set up");

<<<<<<< HEAD
export const config = new EternumConfig();
=======
const setupConfig = process.env.VITE_PUBLIC_DEV
  ? {
      ...EternumGlobalConfig,
      stamina: {
        travelCost: 0,
        exploreCost: 0,
      },
      battle: {
        graceTickCount: 0,
        delaySeconds: 0,
      },
    }
  : EternumGlobalConfig;

export const config = new EternumConfig(setupConfig);
>>>>>>> b70b4cd4

await config.setup(account, provider);<|MERGE_RESOLUTION|>--- conflicted
+++ resolved
@@ -1,11 +1,7 @@
 import devManifest from "../contracts/manifests/dev/deployment/manifest.json";
 import productionManifest from "../contracts/manifests/prod/deployment/manifest.json";
 
-<<<<<<< HEAD
-import { EternumConfig, EternumProvider } from "@bibliothecadao/eternum";
-=======
 import { EternumConfig, EternumGlobalConfig, EternumProvider } from "@bibliothecadao/eternum";
->>>>>>> b70b4cd4
 import { Account } from "starknet";
 
 if (
@@ -42,9 +38,6 @@
 const account = new Account(provider.provider, VITE_PUBLIC_MASTER_ADDRESS, VITE_PUBLIC_MASTER_PRIVATE_KEY);
 console.log("Account set up");
 
-<<<<<<< HEAD
-export const config = new EternumConfig();
-=======
 const setupConfig = process.env.VITE_PUBLIC_DEV
   ? {
       ...EternumGlobalConfig,
@@ -60,6 +53,5 @@
   : EternumGlobalConfig;
 
 export const config = new EternumConfig(setupConfig);
->>>>>>> b70b4cd4
 
 await config.setup(account, provider);