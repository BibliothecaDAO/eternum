{
  "name": "@bibliothecadao/eternum",
  "version": "0.1.0",
  "description": "Eternum SDK for Starknet & Dojo",
  "type": "module",
  "scripts": {
    "build": "tsup",
    "test": "vitest"
  },
  "exports": {
    ".": {
      "import": "./dist/index.js",
      "types": "./dist/index.d.ts"
    }
  },
  "author": "Loaf",
  "license": "MIT",
  "main": "./dist/index.js",
  "dependencies": {
<<<<<<< HEAD
    "@dojoengine/core": "1.0.0-alpha.21",
=======
    "@dojoengine/core": "1.0.0-alpha.22",
>>>>>>> 81651758
    "eventemitter3": "^5.0.1",
    "vitest": "^2.0.5"
  },
  "peerDependencies": {
    "starknet": "6.11.0"
  },
  "devDependencies": {
    "tsup": "^8.0.2",
    "typescript": "^5.4.4"
  }
}<|MERGE_RESOLUTION|>--- conflicted
+++ resolved
@@ -17,11 +17,7 @@
   "license": "MIT",
   "main": "./dist/index.js",
   "dependencies": {
-<<<<<<< HEAD
-    "@dojoengine/core": "1.0.0-alpha.21",
-=======
     "@dojoengine/core": "1.0.0-alpha.22",
->>>>>>> 81651758
     "eventemitter3": "^5.0.1",
     "vitest": "^2.0.5"
   },
