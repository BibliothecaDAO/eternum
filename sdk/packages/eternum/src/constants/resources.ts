--- conflicted
+++ resolved
@@ -1,9 +1,9 @@
-<<<<<<< HEAD
-import { ResourceInputs, ResourceOutputs, Resources } from "../types";
-=======
+
+// import { ResourceInputs, ResourceOutputs, Resources } from "../types";
+
 import { Resource, Resources } from "../types";
 import { EternumGlobalConfig } from "./global";
->>>>>>> 0f111b62
+
 import { BuildingType, StructureType } from "./structures";
 
 export const findResourceById = (value: number) => {
@@ -343,8 +343,7 @@
   Fish = 255,
 }
 
-<<<<<<< HEAD
-=======
+
 // weight that determines the amount of resources need to finish the hyperstructure
 export const HyperstructureResourceMultipliers: { [key in ResourcesIds]?: number } = {
   [ResourcesIds.Wood]: 1.0,
@@ -407,7 +406,7 @@
   ],
 };
 
->>>>>>> 0f111b62
+
 // if it's labor, then remove 28 to get the icon resource id
 export const getIconResourceId = (resourceId: number, isLabor: boolean) => {
   return isLabor ? resourceId - 28 : resourceId;
