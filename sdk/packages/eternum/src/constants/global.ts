import { ResourcesIds } from "./resources";

export const EternumGlobalConfig = {
  stamina: {
    travelCost: 5,
    exploreCost: 15,
  },
  resources: {
    resourcePrecision: 1000,
    resourceMultiplier: 1000,
    resourceAmountPerTick: 10,
    foodPerTick: 30,
    donkeysPerTick: 3,
    knightsPerTick: 2,
    crossbowmenPerTick: 2,
    paladinPerTick: 2,
    startingResourcesInputProductionFactor: 4,
    startingResources: [
      { resourceId: ResourcesIds.Wheat, amount: 1500 },
      { resourceId: ResourcesIds.Fish, amount: 1500 },
    ],
  },
  banks: {
    lordsCost: 1000,
<<<<<<< HEAD
    // 30% fee
    lpFees: 5534023222112865484,
    // 10% fee
    ownerFees: 1844674407370955160,
=======
    lpFeesNumerator: 1, 
    lpFeesDenominator: 100, // 1%
    ownerFeesNumerator: 1, 
    ownerFeesDenominator: 100, // 1%  
>>>>>>> 8dd1034a
  },
  weights: {
    resource: 1000,
    currency: 1,
    food: 100,
  },
  populationCapacity: {
    workerHuts: 5,
  },
  exploration: {
    wheatBurn: 100,
    fishBurn: 100,
    reward: 750,
    shardsMinesFailProbability: 99000,
  },
  tick: {
    defaultTickIntervalInSeconds: 1,
    armiesTickIntervalInSeconds: 7200, // 2hrs
  },
  carryCapacity: {
    donkey: 100,
    army: 10,
  },
  speed: {
    donkey: 60,
    army: 1,
  },
  troop: {
    // The 7,200 health value makes battles last up to 20hours at a maximum.
    // This max will be reached if both armies are very similar in strength and health
    // To reduce max battle time by 4x for example, change the health to (7,200 / 4)
    // which will make the max battle time = 5 hours.
    health: 7_200,
    knightStrength: 1,
    paladinStrength: 1,
    crossbowmanStrength: 1,
    advantagePercent: 1000,
    disadvantagePercent: 1000,
    // By setting the divisor to 8, the max health that can be taken from the weaker army
    // during pillage is 100 / 8 = 12.5% . Adjust this value to change that.
    //
    // The closer the armies are in strength and health, the closer they both
    // get to losing 12.5% each. If an army is far stronger than the order,
    // they lose a small precentage (it goes closer to 0% health loss) while the
    // weak army's loss is closer to 12.5%
    pillageHealthDivisor: 8,
    healthPrecision: 1000000n,
  },
};

export const WORLD_CONFIG_ID = 999999999999999999n;
export const U32_MAX = 4294967295;
export const MAX_NAME_LENGTH = 31;
export const ONE_MONTH = 2628000;

// Buildings
export const BASE_POPULATION_CAPACITY = 5;
export const STOREHOUSE_CAPACITY = 10000000;

// Points
export const HYPERSTRUCTURE_POINTS_PER_CYCLE = 10;

// Entity Types
export const DONKEY_ENTITY_TYPE = 256;
export const REALM_ENTITY_TYPE = 257;
export const ARMY_ENTITY_TYPE = 258;<|MERGE_RESOLUTION|>--- conflicted
+++ resolved
@@ -22,17 +22,10 @@
   },
   banks: {
     lordsCost: 1000,
-<<<<<<< HEAD
-    // 30% fee
-    lpFees: 5534023222112865484,
-    // 10% fee
-    ownerFees: 1844674407370955160,
-=======
-    lpFeesNumerator: 1, 
+    lpFeesNumerator: 1,
     lpFeesDenominator: 100, // 1%
-    ownerFeesNumerator: 1, 
-    ownerFeesDenominator: 100, // 1%  
->>>>>>> 8dd1034a
+    ownerFeesNumerator: 1,
+    ownerFeesDenominator: 100, // 1%
   },
   weights: {
     resource: 1000,
