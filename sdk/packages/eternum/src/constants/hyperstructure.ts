import { ResourcesIds } from ".";
import { ResourceCost } from "../types";

export const HYPERSTRUCTURE_CREATION_COSTS: ResourceCost[] = [
  {
    resource: ResourcesIds.AncientFragment,
    amount: 1000,
  },
];

export const HYPERSTRUCTURE_CONSTRUCTION_COSTS: ResourceCost[] = [
  { resource: ResourcesIds.Wood, amount: 2000 },
  { resource: ResourcesIds.Stone, amount: 2000 },
  { resource: ResourcesIds.Coal, amount: 2000 },
  { resource: ResourcesIds.Copper, amount: 1000 },
  { resource: ResourcesIds.Obsidian, amount: 1000 },
  { resource: ResourcesIds.Silver, amount: 1000 },
  { resource: ResourcesIds.Ironwood, amount: 1000 },
  { resource: ResourcesIds.ColdIron, amount: 700 },
  { resource: ResourcesIds.Gold, amount: 700 },
  { resource: ResourcesIds.Hartwood, amount: 700 },
  { resource: ResourcesIds.Diamonds, amount: 700 },
  { resource: ResourcesIds.Sapphire, amount: 700 },
  { resource: ResourcesIds.Ruby, amount: 500 },
  { resource: ResourcesIds.DeepCrystal, amount: 500 },
  { resource: ResourcesIds.Ignium, amount: 300 },
  { resource: ResourcesIds.EtherealSilica, amount: 300 },
  { resource: ResourcesIds.TrueIce, amount: 300 },
  { resource: ResourcesIds.TwilightQuartz, amount: 300 },
  { resource: ResourcesIds.AlchemicalSilver, amount: 300 },
  { resource: ResourcesIds.Adamantine, amount: 300 },
  { resource: ResourcesIds.Mithral, amount: 300 },
  { resource: ResourcesIds.Dragonhide, amount: 300 },
];

export const HYPERSTRUCTURE_TOTAL_COSTS: ResourceCost[] = [
  ...HYPERSTRUCTURE_CONSTRUCTION_COSTS,
  ...HYPERSTRUCTURE_CREATION_COSTS,
<<<<<<< HEAD
];

// Weight that determines the amount of resources needed to finish the hyperstructure
export const HYPERSTRUCTURE_RESOURCE_MULTIPLIERS: { [key in ResourcesIds]?: number } = {
  [ResourcesIds.Stone]: 1.27,
  [ResourcesIds.Coal]: 1.31,
  [ResourcesIds.Wood]: 1.0,
  [ResourcesIds.Copper]: 1.9,
  [ResourcesIds.Ironwood]: 4.25,
  [ResourcesIds.Obsidian]: 2.26,
  [ResourcesIds.Gold]: 5.49,
  [ResourcesIds.Silver]: 2.88,
  [ResourcesIds.Mithral]: 135.53,
  [ResourcesIds.AlchemicalSilver]: 53.92,
  [ResourcesIds.ColdIron]: 5.24,
  [ResourcesIds.DeepCrystal]: 20.98,
  [ResourcesIds.Ruby]: 20.98,
  [ResourcesIds.Diamonds]: 16.72,
  [ResourcesIds.Hartwood]: 8.44,
  [ResourcesIds.Ignium]: 29.15,
  [ResourcesIds.TwilightQuartz]: 45.18,
  [ResourcesIds.TrueIce]: 36.06,
  [ResourcesIds.Adamantine]: 91.2,
  [ResourcesIds.Sapphire]: 20.3,
  [ResourcesIds.EtherealSilica]: 30.95,
  [ResourcesIds.Dragonhide]: 217.92,
  [ResourcesIds.AncientFragment]: 20.98,
};
=======
];
>>>>>>> 34a4a72b
<|MERGE_RESOLUTION|>--- conflicted
+++ resolved
@@ -36,35 +36,4 @@
 export const HYPERSTRUCTURE_TOTAL_COSTS: ResourceCost[] = [
   ...HYPERSTRUCTURE_CONSTRUCTION_COSTS,
   ...HYPERSTRUCTURE_CREATION_COSTS,
-<<<<<<< HEAD
-];
-
-// Weight that determines the amount of resources needed to finish the hyperstructure
-export const HYPERSTRUCTURE_RESOURCE_MULTIPLIERS: { [key in ResourcesIds]?: number } = {
-  [ResourcesIds.Stone]: 1.27,
-  [ResourcesIds.Coal]: 1.31,
-  [ResourcesIds.Wood]: 1.0,
-  [ResourcesIds.Copper]: 1.9,
-  [ResourcesIds.Ironwood]: 4.25,
-  [ResourcesIds.Obsidian]: 2.26,
-  [ResourcesIds.Gold]: 5.49,
-  [ResourcesIds.Silver]: 2.88,
-  [ResourcesIds.Mithral]: 135.53,
-  [ResourcesIds.AlchemicalSilver]: 53.92,
-  [ResourcesIds.ColdIron]: 5.24,
-  [ResourcesIds.DeepCrystal]: 20.98,
-  [ResourcesIds.Ruby]: 20.98,
-  [ResourcesIds.Diamonds]: 16.72,
-  [ResourcesIds.Hartwood]: 8.44,
-  [ResourcesIds.Ignium]: 29.15,
-  [ResourcesIds.TwilightQuartz]: 45.18,
-  [ResourcesIds.TrueIce]: 36.06,
-  [ResourcesIds.Adamantine]: 91.2,
-  [ResourcesIds.Sapphire]: 20.3,
-  [ResourcesIds.EtherealSilica]: 30.95,
-  [ResourcesIds.Dragonhide]: 217.92,
-  [ResourcesIds.AncientFragment]: 20.98,
-};
-=======
-];
->>>>>>> 34a4a72b
+];