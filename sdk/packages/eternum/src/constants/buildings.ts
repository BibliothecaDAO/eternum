--- conflicted
+++ resolved
@@ -128,8 +128,6 @@
     { resource: ResourcesIds.Stone, amount: 150 },
     { resource: ResourcesIds.Sapphire, amount: 20 },
   ],
-<<<<<<< HEAD
-=======
 };
 
 // Approx creation of a building per Realm
@@ -150,5 +148,4 @@
   [BuildingType.WatchTower]: 0,
   [BuildingType.Walls]: 0,
   [BuildingType.Storehouse]: 3,
->>>>>>> b70b4cd4
 };