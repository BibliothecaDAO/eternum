import { RPCProvider, getContractByName } from "@dojoengine/core";
import {
  AcceptOrderProps,
  AttachCaravanProps,
  BuildLaborProps,
  CancelFungibleOrderProps,
  CompleteHyperStructureProps,
  CreateCaravanProps,
  CreateFreeTransportUnitProps,
  CreateOrderProps,
  CreateRealmProps,
  CreateRoadProps,
  FeedHyperstructureAndTravelBackPropos,
  HarvestLaborProps,
  InitializeHyperstructuresAndTravelProps,
  InitializeHyperstructuresProps,
  MintResourcesProps,
  PurchaseLaborProps,
  SendResourcesToHyperstructureProps,
  TransferResourcesProps,
  TravelProps,
  OffloadResourcesProps,
  CreateSoldiersProps,
  DetachSoldiersProps,
  AttackProps,
  StealProps,
  LevelUpProps,
<<<<<<< HEAD
  MergeSoldiersProps,
  CreateAndMergeSoldiersProps,
  HealSoldiersProps,
=======
  SetAddressNameProps,
>>>>>>> e7a2e261
} from "../types";
import { Call } from "starknet";

const UUID_OFFSET_CREATE_CARAVAN = 2;

export class EternumProvider extends RPCProvider {
  constructor(world_address: string, url?: string, manifest: any = undefined) {
    super(world_address, manifest, url);
  }

  public async purchase_labor(props: PurchaseLaborProps): Promise<any> {
    const { signer, entity_id, resource_type, labor_units, multiplier } = props;

    const tx = await this.executeMulti(signer, {
      contractAddress: getContractByName(this.manifest, "labor_systems"),
      calldata: {
        world: this.getWorldAddress(),
        entity_id,
        resource_type,
        labor_units: (labor_units as number) * (multiplier as number),
      },
      entrypoint: "purchase",
    });

    return await this.provider.waitForTransaction(tx.transaction_hash, {
      retryInterval: 500,
    });
  }

  // Refactor the functions using the interfaces
  public async build_labor(props: BuildLaborProps) {
    const { entity_id, resource_type, labor_units, multiplier, signer } = props;
    const tx = await this.executeMulti(signer, {
      contractAddress: getContractByName(this.manifest, "labor_systems"),
      entrypoint: "build",
      calldata: [this.getWorldAddress(), entity_id, resource_type, labor_units, multiplier],
    });

    return await this.provider.waitForTransaction(tx.transaction_hash, {
      retryInterval: 500,
    });
  }

  public async harvest_labor(props: HarvestLaborProps) {
    const { realm_id, resource_type, signer } = props;
    const tx = await this.executeMulti(signer, {
      contractAddress: getContractByName(this.manifest, "labor_systems"),
      entrypoint: "harvest",
      calldata: [this.getWorldAddress(), realm_id, resource_type],
    });
    return await this.provider.waitForTransaction(tx.transaction_hash, {
      retryInterval: 500,
    });
  }

  public async mint_resources(props: MintResourcesProps) {
    const { entity_id, resources, signer } = props;
    const tx = await this.executeMulti(signer, {
      contractAddress: getContractByName(this.manifest, "test_resource_systems"),
      entrypoint: "mint",
      calldata: [this.getWorldAddress(), entity_id, resources.length / 2, ...resources],
    });
    return await this.provider.waitForTransaction(tx.transaction_hash, {
      retryInterval: 500,
    });
  }

  public async create_order(props: CreateOrderProps) {
    const uuid = await this.uuid();
    const {
      maker_id,
      maker_gives_resource_types,
      maker_gives_resource_amounts,
      taker_id,
      taker_gives_resource_types,
      taker_gives_resource_amounts,
      signer,
      maker_transport_id,
      donkeys_quantity,
    } = props;

    const expires_at = Math.floor(Date.now() / 1000 + 2628000);
    let transactions: Call[] = [];

    // If no caravan_id is provided, create a new caravan
    let final_caravan_id = maker_transport_id || 0;
    if (!maker_transport_id && donkeys_quantity) {
      final_caravan_id = uuid + UUID_OFFSET_CREATE_CARAVAN;

      transactions.push(
        {
          contractAddress: getContractByName(this.manifest, "transport_unit_systems"),
          entrypoint: "create_free_unit",
          calldata: [this.getWorldAddress(), maker_id, donkeys_quantity],
        },
        {
          contractAddress: getContractByName(this.manifest, "caravan_systems"),
          entrypoint: "create",
          calldata: [this.getWorldAddress(), [uuid].length, ...[uuid]],
        },
      );
    }

    // // Common transaction for creating an order
    transactions.push({
      contractAddress: getContractByName(this.manifest, "trade_systems"),
      entrypoint: "create_order",
      calldata: [
        this.getWorldAddress(),
        maker_id,
        maker_gives_resource_types.length,
        ...maker_gives_resource_types,
        maker_gives_resource_amounts.length,
        ...maker_gives_resource_amounts,
        final_caravan_id,
        taker_id,
        taker_gives_resource_types.length,
        ...taker_gives_resource_types,
        taker_gives_resource_amounts.length,
        ...taker_gives_resource_amounts,
        expires_at,
      ],
    });

    const tx = await this.executeMulti(signer, transactions);
    return await this.provider.waitForTransaction(tx.transaction_hash, {
      retryInterval: 500,
    });
  }

  public async accept_order(props: AcceptOrderProps) {
    const { taker_id, trade_id, donkeys_quantity, signer, caravan_id } = props;

    let transactions: Call[] = [];
    let final_caravan_id = caravan_id;

    // If no caravan_id, create a new caravan
    if (!caravan_id && donkeys_quantity) {
      const transport_unit_ids = await this.uuid();
      final_caravan_id = transport_unit_ids + UUID_OFFSET_CREATE_CARAVAN;

      transactions.push(
        {
          contractAddress: getContractByName(this.manifest, "transport_unit_systems"),
          entrypoint: "create_free_unit",
          calldata: [this.getWorldAddress(), taker_id, donkeys_quantity],
        },
        {
          contractAddress: getContractByName(this.manifest, "caravan_systems"),
          entrypoint: "create",
          calldata: [this.getWorldAddress(), [transport_unit_ids].length, ...[transport_unit_ids]],
        },
      );
    }

    if (final_caravan_id) {
      // Common transactions
      transactions.push({
        contractAddress: getContractByName(this.manifest, "trade_systems"),
        entrypoint: "accept_order",
        calldata: [this.getWorldAddress(), taker_id, final_caravan_id, trade_id],
      });
    }

    const tx = await this.executeMulti(signer, transactions);
    return await this.provider.waitForTransaction(tx.transaction_hash, {
      retryInterval: 500,
    });
  }

  public async cancel_fungible_order(props: CancelFungibleOrderProps) {
    const { trade_id, signer } = props;
    const tx = await this.executeMulti(signer, {
      contractAddress: getContractByName(this.manifest, "trade_systems"),
      entrypoint: "cancel_order",
      calldata: [this.getWorldAddress(), trade_id],
    });
    return await this.provider.waitForTransaction(tx.transaction_hash, {
      retryInterval: 500,
    });
  }

  public async offload_chest(props: OffloadResourcesProps) {
    const { entity_id, entity_index_in_inventory, receiving_entity_id, transport_id, signer } = props;
    const tx = await this.executeMulti(signer, {
      contractAddress: getContractByName(this.manifest, "resource_systems"),
      entrypoint: "offload_chest",
      calldata: [this.getWorldAddress(), entity_id, entity_index_in_inventory, receiving_entity_id, transport_id],
    });
    return await this.provider.waitForTransaction(tx.transaction_hash, {
      retryInterval: 500,
    });
  }

  public async create_free_transport_unit(props: CreateFreeTransportUnitProps) {
    const { realm_id, quantity, signer } = props;
    const tx = await this.executeMulti(signer, {
      contractAddress: getContractByName(this.manifest, "transport_unit_systems"),
      entrypoint: "create_free_unit",
      calldata: [this.getWorldAddress(), realm_id, quantity],
    });
    return await this.provider.waitForTransaction(tx.transaction_hash, {
      retryInterval: 500,
    });
  }

  public async create_caravan(props: CreateCaravanProps) {
    const { entity_ids, signer } = props;
    const tx = await this.executeMulti(signer, {
      contractAddress: getContractByName(this.manifest, "caravan_systems"),
      entrypoint: "create",
      calldata: [this.getWorldAddress(), entity_ids.length, ...entity_ids],
    });
    return await this.provider.waitForTransaction(tx.transaction_hash, {
      retryInterval: 500,
    });
  }

  public async attach_caravan(props: AttachCaravanProps) {
    const { realm_id, trade_id, caravan_id, signer } = props;
    const tx = await this.executeMulti(signer, {
      contractAddress: getContractByName(this.manifest, "trade_systems"),
      entrypoint: "attach_caravan",
      calldata: [this.getWorldAddress(), realm_id, trade_id, caravan_id],
    });
    return await this.provider.waitForTransaction(tx.transaction_hash, {
      retryInterval: 500,
    });
  }

  public async purchase_and_build_labor(props: PurchaseLaborProps & BuildLaborProps) {
    const { entity_id, resource_type, labor_units, multiplier, signer } = props;
    const tx = await this.executeMulti(signer, [
      {
        contractAddress: getContractByName(this.manifest, "labor_systems"),
        entrypoint: "purchase",
        calldata: [this.getWorldAddress(), entity_id, resource_type, (labor_units as number) * (multiplier as number)],
      },
      {
        contractAddress: getContractByName(this.manifest, "labor_systems"),
        entrypoint: "build",
        calldata: [this.getWorldAddress(), entity_id, resource_type, labor_units, multiplier],
      },
    ]);
    return await this.provider.waitForTransaction(tx.transaction_hash, {
      retryInterval: 500,
    });
  }

  public async create_realm(props: CreateRealmProps) {
    const {
      realm_id,
      owner,
      resource_types_packed,
      resource_types_count,
      cities,
      harbors,
      rivers,
      regions,
      wonder,
      order,
      position,
      resources,
      signer,
    } = props;

    const uuid = await this.uuid();

    const tx = await this.executeMulti(signer, [
      {
        contractAddress: getContractByName(this.manifest, "test_realm_systems"),
        entrypoint: "create",
        calldata: [
          this.getWorldAddress(),
          realm_id,
          owner,
          resource_types_packed,
          resource_types_count,
          cities,
          harbors,
          rivers,
          regions,
          wonder,
          order,
          2,
          position.x,
          position.y,
        ],
      },
      {
        contractAddress: getContractByName(this.manifest, "test_resource_systems"),
        entrypoint: "mint",
        calldata: [this.getWorldAddress(), uuid, resources.length / 2, ...resources],
      },
    ]);
    return await this.provider.waitForTransaction(tx.transaction_hash, {
      retryInterval: 500,
    });
  }

  public async create_road(props: CreateRoadProps) {
    const { creator_id, start_coord, end_coord, usage_count, signer } = props;
    const tx = await this.executeMulti(signer, {
      contractAddress: getContractByName(this.manifest, "road_systems"),
      entrypoint: "create",
      calldata: [
        this.getWorldAddress(),
        creator_id,
        start_coord.x,
        start_coord.y,
        end_coord.x,
        end_coord.y,
        usage_count,
      ],
    });
    return await this.provider.waitForTransaction(tx.transaction_hash, {
      retryInterval: 500,
    });
  }

  public async transfer_resources(props: TransferResourcesProps) {
    const { sending_entity_id, receiving_entity_id, resources, signer } = props;
    const tx = await this.executeMulti(signer, {
      contractAddress: getContractByName(this.manifest, "resource_systems"),
      entrypoint: "transfer",
      calldata: [this.getWorldAddress(), sending_entity_id, receiving_entity_id, resources.length / 2, ...resources],
    });
    return await this.provider.waitForTransaction(tx.transaction_hash, {
      retryInterval: 500,
    });
  }

  public async send_resources_to_hyperstructure(props: SendResourcesToHyperstructureProps) {
    const {
      sending_entity_id,
      resources,
      donkeys_quantity,
      destination_coord_x,
      destination_coord_y,
      signer,
      caravan_id,
    } = props;

    let transactions: Call[] = [];
    let final_caravan_id = caravan_id;

    // If no caravan_id, create a new caravan
    if (!caravan_id && donkeys_quantity) {
      const transport_unit_ids = await this.uuid();
      final_caravan_id = transport_unit_ids + UUID_OFFSET_CREATE_CARAVAN;

      transactions.push(
        {
          contractAddress: getContractByName(this.manifest, "transport_unit_systems"),
          entrypoint: "create_free_unit",
          calldata: [this.getWorldAddress(), sending_entity_id, donkeys_quantity],
        },
        {
          contractAddress: getContractByName(this.manifest, "caravan_systems"),
          entrypoint: "create",
          calldata: [this.getWorldAddress(), [transport_unit_ids].length, ...[transport_unit_ids]],
        },
      );
    }

    if (final_caravan_id) {
      // Common transactions
      transactions.push(
        {
          contractAddress: getContractByName(this.manifest, "resource_systems"),
          entrypoint: "transfer",
          calldata: [this.getWorldAddress(), sending_entity_id, final_caravan_id, resources.length / 2, ...resources],
        },
        {
          contractAddress: getContractByName(this.manifest, "travel_systems"),
          entrypoint: "travel",
          calldata: [this.getWorldAddress(), final_caravan_id, destination_coord_x, destination_coord_y],
        },
      );
    }

    const tx = await this.executeMulti(signer, transactions);
    return await this.provider.waitForTransaction(tx.transaction_hash, {
      retryInterval: 500,
    });
  }

  public feed_hyperstructure_and_travel_back = async (props: FeedHyperstructureAndTravelBackPropos) => {
    const { entity_id, resources, hyperstructure_id, destination_coord_x, destination_coord_y, signer } = props;

    const tx = await this.executeMulti(signer, [
      {
        contractAddress: getContractByName(this.manifest, "resource_systems"),
        entrypoint: "transfer",
        calldata: [this.getWorldAddress(), entity_id, hyperstructure_id, resources.length / 2, ...resources],
      },
      {
        contractAddress: getContractByName(this.manifest, "travel_systems"),
        entrypoint: "travel",
        calldata: [this.getWorldAddress(), entity_id, destination_coord_x, destination_coord_y],
      },
    ]);
    return await this.provider.waitForTransaction(tx.transaction_hash, {
      retryInterval: 500,
    });
  };

  public async initialize_hyperstructure_and_travel_back(props: InitializeHyperstructuresAndTravelProps) {
    const { entity_id, hyperstructure_id, destination_coord_x, destination_coord_y, signer } = props;

    const tx = await this.executeMulti(signer, [
      {
        contractAddress: getContractByName(this.manifest, "hyperstructure_systems"),
        entrypoint: "initialize",
        calldata: [this.getWorldAddress(), entity_id, hyperstructure_id],
      },
      {
        contractAddress: getContractByName(this.manifest, "travel_systems"),
        entrypoint: "travel",
        calldata: [this.getWorldAddress(), entity_id, destination_coord_x, destination_coord_y],
      },
    ]);
    return await this.provider.waitForTransaction(tx.transaction_hash, {
      retryInterval: 500,
    });
  }

  public async initialize_hyperstructure(props: InitializeHyperstructuresProps) {
    const { entity_id, hyperstructure_id, signer } = props;
    const tx = await this.executeMulti(signer, {
      contractAddress: getContractByName(this.manifest, "hyperstructure_systems"),
      entrypoint: "initialize",
      calldata: [this.getWorldAddress(), entity_id, hyperstructure_id],
    });
    return await this.provider.waitForTransaction(tx.transaction_hash, {
      retryInterval: 500,
    });
  }

  public async complete_hyperstructure(props: CompleteHyperStructureProps) {
    const { hyperstructure_id, signer } = props;
    const tx = await this.executeMulti(signer, {
      contractAddress: getContractByName(this.manifest, "hyperstructure_systems"),
      entrypoint: "complete",
      calldata: [this.getWorldAddress(), hyperstructure_id],
    });
    return await this.provider.waitForTransaction(tx.transaction_hash, {
      retryInterval: 500,
    });
  }

  public async travel(props: TravelProps) {
    const { travelling_entity_id, destination_coord_x, destination_coord_y, signer } = props;
    const tx = await this.executeMulti(signer, {
      contractAddress: getContractByName(this.manifest, "travel_systems"),
      entrypoint: "travel",
      calldata: [this.getWorldAddress(), travelling_entity_id, destination_coord_x, destination_coord_y],
    });
    return await this.provider.waitForTransaction(tx.transaction_hash, {
      retryInterval: 500,
    });
  }

  public async create_soldiers(props: CreateSoldiersProps) {
    const { realm_entity_id, quantity, signer } = props;
    const tx = await this.executeMulti(signer, {
      contractAddress: getContractByName(this.manifest, "combat_systems"),
      entrypoint: "create_soldiers",
      calldata: [this.getWorldAddress(), realm_entity_id, quantity],
    });
    return await this.provider.waitForTransaction(tx.transaction_hash, {
      retryInterval: 500,
    });
  }

  public async detach_soldiers(props: DetachSoldiersProps) {
    const { unit_id, detached_quantity, signer } = props;
    const tx = await this.executeMulti(signer, {
      contractAddress: getContractByName(this.manifest, "combat_systems"),
      entrypoint: "detach_soldiers",
      calldata: [this.getWorldAddress(), unit_id, detached_quantity],
    });
    return await this.provider.waitForTransaction(tx.transaction_hash, {
      retryInterval: 500,
    });
  }

  public async attack(props: AttackProps) {
    const { attacker_ids, target_id, signer } = props;
    const tx = await this.executeMulti(signer, {
      contractAddress: getContractByName(this.manifest, "combat_systems"),
      entrypoint: "attack",
      calldata: [this.getWorldAddress(), attacker_ids.length, ...attacker_ids, target_id],
    });
    return await this.provider.waitForTransaction(tx.transaction_hash, {
      retryInterval: 500,
    });
  }

  public async steal(props: StealProps) {
    const { attacker_id, target_id, signer } = props;
    const tx = await this.executeMulti(signer, {
      contractAddress: getContractByName(this.manifest, "combat_systems"),
      entrypoint: "steal",
      calldata: [this.getWorldAddress(), attacker_id, target_id],
    });
    return await this.provider.waitForTransaction(tx.transaction_hash, {
      retryInterval: 500,
    });
  }

  public async level_up(props: LevelUpProps) {
    const { realm_entity_id, signer } = props;
    const tx = await this.executeMulti(signer, {
      contractAddress: getContractByName(this.manifest, "leveling_systems"),
      entrypoint: "level_up",
      calldata: [this.getWorldAddress(), realm_entity_id],
    });
    return await this.provider.waitForTransaction(tx.transaction_hash, {
      retryInterval: 500,
    });
  }

  public async merge_soldiers(props: MergeSoldiersProps) {
    const { merge_into_unit_id, units, signer } = props;
    const tx = await this.executeMulti(signer, {
      contractAddress: getContractByName(this.manifest, "combat_systems"),
      entrypoint: "merge_soldiers",
      calldata: [this.getWorldAddress(), merge_into_unit_id, units.length / 2, ...units],
    });
    return await this.provider.waitForTransaction(tx.transaction_hash, {
      retryInterval: 500,
    });
  }

  public async create_and_merge_soldiers(props: CreateAndMergeSoldiersProps) {
    const { realm_entity_id, quantity, merge_into_unit_id, signer } = props;
    const uuid = await this.uuid();

    const units = [uuid, quantity];
    const tx = await this.executeMulti(signer, [
      {
        contractAddress: getContractByName(this.manifest, "combat_systems"),
        entrypoint: "create_soldiers",
        calldata: [this.getWorldAddress(), realm_entity_id, quantity],
      },
      {
        contractAddress: getContractByName(this.manifest, "combat_systems"),
        entrypoint: "merge_soldiers",
        calldata: [this.getWorldAddress(), merge_into_unit_id, units.length / 2, ...units],
      },
    ]);
    return await this.provider.waitForTransaction(tx.transaction_hash, {
      retryInterval: 500,
    });
  }

<<<<<<< HEAD
  public async heal_soldiers(props: HealSoldiersProps) {
    const { unit_id, health_amount, signer } = props;

    const tx = await this.executeMulti(signer, {
      contractAddress: getContractByName(this.manifest, "combat_systems"),
      entrypoint: "heal_soldiers",
      calldata: [this.getWorldAddress(), unit_id, health_amount],
    });
=======
  public async set_address_name(props: SetAddressNameProps) {
    const { name, signer } = props;
    const tx = await this.executeMulti(signer, {
      contractAddress: getContractByName(this.manifest, "name_systems"),
      entrypoint: "set_address_name",
      calldata: [this.getWorldAddress(), name],
    });

>>>>>>> e7a2e261
    return await this.provider.waitForTransaction(tx.transaction_hash, {
      retryInterval: 500,
    });
  }
}<|MERGE_RESOLUTION|>--- conflicted
+++ resolved
@@ -25,13 +25,10 @@
   AttackProps,
   StealProps,
   LevelUpProps,
-<<<<<<< HEAD
   MergeSoldiersProps,
   CreateAndMergeSoldiersProps,
   HealSoldiersProps,
-=======
   SetAddressNameProps,
->>>>>>> e7a2e261
 } from "../types";
 import { Call } from "starknet";
 
@@ -589,7 +586,6 @@
     });
   }
 
-<<<<<<< HEAD
   public async heal_soldiers(props: HealSoldiersProps) {
     const { unit_id, health_amount, signer } = props;
 
@@ -598,7 +594,12 @@
       entrypoint: "heal_soldiers",
       calldata: [this.getWorldAddress(), unit_id, health_amount],
     });
-=======
+
+    return await this.provider.waitForTransaction(tx.transaction_hash, {
+      retryInterval: 500,
+    });
+  }
+
   public async set_address_name(props: SetAddressNameProps) {
     const { name, signer } = props;
     const tx = await this.executeMulti(signer, {
@@ -607,7 +608,6 @@
       calldata: [this.getWorldAddress(), name],
     });
 
->>>>>>> e7a2e261
     return await this.provider.waitForTransaction(tx.transaction_hash, {
       retryInterval: 500,
     });
