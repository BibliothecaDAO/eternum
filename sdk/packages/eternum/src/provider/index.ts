--- conflicted
+++ resolved
@@ -29,11 +29,8 @@
   MergeSoldiersProps,
   CreateAndMergeSoldiersProps,
   HealSoldiersProps,
-<<<<<<< HEAD
-=======
   HarvestAllLaborProps,
   SwapBankAndTravelBackProps,
->>>>>>> 5db0cf80
 } from "../types";
 import { Call } from "starknet";
 
@@ -668,22 +665,6 @@
       entrypoint: "set_address_name",
       calldata: [this.getWorldAddress(), name],
     });
-<<<<<<< HEAD
-    return await this.provider.waitForTransaction(tx.transaction_hash, {
-      retryInterval: 500,
-    });
-  }
-
-  public async heal_soldiers(props: HealSoldiersProps) {
-    const { unit_id, health_amount, signer } = props;
-
-    const tx = await this.executeMulti(signer, {
-      contractAddress: getContractByName(this.manifest, "combat_systems"),
-      entrypoint: "heal_soldiers",
-      calldata: [this.getWorldAddress(), unit_id, health_amount],
-    });
-=======
->>>>>>> 5db0cf80
     return await this.provider.waitForTransaction(tx.transaction_hash, {
       retryInterval: 500,
     });
