import { DojoProvider } from "@dojoengine/core";
import * as SystemProps from "../types/provider";
import { Account, AccountInterface, AllowArray, Call, CallData } from "starknet";
import EventEmitter from "eventemitter3";

export const getContractByName = (manifest: any, name: string) => {
  const contract = manifest.contracts.find((contract: any) => contract.name.includes("::" + name));
  if (contract) {
    return contract.address;
  } else {
    return "";
  }
};

function ApplyEventEmitter<T extends new (...args: any[]) => {}>(Base: T) {
  return class extends Base {
    eventEmitter = new EventEmitter();

    emit(event: string, ...args: any[]) {
      this.eventEmitter.emit(event, ...args);
    }

    on(event: string, listener: (...args: any[]) => void) {
      this.eventEmitter.on(event, listener);
    }

    off(event: string, listener: (...args: any[]) => void) {
      this.eventEmitter.off(event, listener);
    }
  };
}
const EnhancedDojoProvider = ApplyEventEmitter(DojoProvider);

export class EternumProvider extends EnhancedDojoProvider {
  constructor(katana: any, url?: string) {
    super(katana, url);
    this.manifest = katana;

    this.getWorldAddress = function () {
      const worldAddress = this.manifest.world.address;
      return worldAddress;
    };
  }

  private async executeAndCheckTransaction(
    signer: Account | AccountInterface,
    transactionDetails: AllowArray<Call>,
  ): Promise<any> {
    const tx = await this.executeMulti(signer, transactionDetails);
    this.emit("transactionComplete", await this.waitForTransactionWithCheck(tx.transaction_hash));
    return await this.waitForTransactionWithCheck(tx.transaction_hash);
  }

  // Wrapper function to check for transaction errors
  async waitForTransactionWithCheck(transactionHash: string) {
    const receipt = await this.provider.waitForTransaction(transactionHash, {
      retryInterval: 500,
    });

    // Check if the transaction was reverted and throw an error if it was
    if (receipt.isReverted()) {
      throw new Error(`Transaction failed with reason: ${receipt.revert_reason}`);
    }

    return receipt;
  }

  public async create_order(props: SystemProps.CreateOrderProps) {
    const {
      maker_id,
      maker_gives_resource_types,
      maker_gives_resource_amounts,
      taker_id,
      taker_gives_resource_types,
      taker_gives_resource_amounts,
      signer,
      expires_at,
    } = props;

    let maker_gives_resource = maker_gives_resource_amounts.flatMap((amount, i) => {
      return [maker_gives_resource_types[i], amount];
    });

    let taker_gives_resource = taker_gives_resource_amounts.flatMap((amount, i) => {
      return [taker_gives_resource_types[i], amount];
    });

    const tx = await this.executeMulti(signer, [
      {
        contractAddress: getContractByName(this.manifest, "trade_systems"),
        entrypoint: "create_order",
        calldata: [
          this.getWorldAddress(),
          maker_id,
          maker_gives_resource_types.length,
          ...maker_gives_resource,
          taker_id,
          taker_gives_resource_types.length,
          ...taker_gives_resource,
          expires_at,
        ],
      },
    ]);
    return await this.waitForTransactionWithCheck(tx.transaction_hash);
  }

  public async mint_resources(props: SystemProps.MintResourcesProps) {
    const { receiver_id, resources } = props;

    const tx = await this.executeMulti(props.signer, {
      contractAddress: getContractByName(this.manifest, "test_resource_systems"),
      entrypoint: "mint",
      calldata: [receiver_id, resources.length / 2, ...resources],
    });

    return await this.waitForTransactionWithCheck(tx.transaction_hash);
  }

  public async accept_order(props: SystemProps.AcceptOrderProps) {
    const { taker_id, trade_id, signer } = props;

    const tx = await this.executeMulti(signer, [
      {
        contractAddress: getContractByName(this.manifest, "trade_systems"),
        entrypoint: "accept_order",
        calldata: [taker_id, trade_id],
      },
    ]);
    return await this.waitForTransactionWithCheck(tx.transaction_hash);
  }

  public async cancel_order(props: SystemProps.CancelOrderProps) {
    const { trade_id, signer } = props;
    const tx = await this.executeMulti(signer, {
      contractAddress: getContractByName(this.manifest, "trade_systems"),
      entrypoint: "cancel_order",
      calldata: [trade_id],
    });
    return await this.waitForTransactionWithCheck(tx.transaction_hash);
  }

  public async transfer_items_from_multiple(props: SystemProps.TransferItemsFromMultipleProps) {
    const { senders, signer } = props;

    let calldata = senders.flatMap((sender) => {
      return sender.indices.map((index) => {
        return {
          contractAddress: getContractByName(this.manifest, "resource_systems"),
          entrypoint: "transfer_item",
          calldata: [sender.sender_id, index, sender.receiver_id],
        };
      });
    });

    const tx = await this.executeMulti(signer, calldata);
    return await this.waitForTransactionWithCheck(tx.transaction_hash);
  }

  public async transfer_items(props: SystemProps.TransferItemsProps) {
    const { sender_id, indices, receiver_id, signer } = props;

    let calldata = indices.map((index) => {
      return {
        contractAddress: getContractByName(this.manifest, "resource_systems"),
        entrypoint: "transfer_item",
        calldata: [sender_id, index, receiver_id],
      };
    });

    // send request to transfer items in batches of `BATCH_SIZE`

    const BATCH_SIZE = 3;
    let batchCalldata = [];

    for (let i = 1; i <= calldata.length; i++) {
      batchCalldata.push(calldata[i - 1]);
      if (i % BATCH_SIZE == 0 || i == calldata.length) {
        const tx = await this.executeMulti(signer, batchCalldata);
        await this.waitForTransactionWithCheck(tx.transaction_hash);

        // reset batchCalldata
        batchCalldata = [];
      }
    }
  }

  public async create_realm(props: SystemProps.CreateRealmProps) {
    const {
      realm_id,
      resource_types_packed,
      resource_types_count,
      cities,
      harbors,
      rivers,
      regions,
      wonder,
      order,
      position,
      signer,
    } = props;

    const tx = await this.executeMulti(signer, [
      {
        contractAddress: getContractByName(this.manifest, "realm_systems"),
        entrypoint: "create",
        calldata: [
          realm_id,
          resource_types_packed,
          resource_types_count,
          cities,
          harbors,
          rivers,
          regions,
          wonder,
          order,
          2,
          position.x,
          position.y,
        ],
      },
    ]);
    return await this.waitForTransactionWithCheck(tx.transaction_hash);
  }

  create_multiple_realms = async (props: SystemProps.CreateMultipleRealmsProps) => {
    let { realms, signer } = props;

    let calldata = realms.flatMap((realm) => {
      const {
        realm_id,
        resource_types_packed,
        resource_types_count,
        cities,
        harbors,
        rivers,
        regions,
        wonder,
        order,
        position,
      } = realm;

      let calldata = [
        {
          contractAddress: getContractByName(this.manifest, "realm_systems"),
          entrypoint: "create",
          calldata: [
            realm_id,
            resource_types_packed,
            resource_types_count,
            cities,
            harbors,
            rivers,
            regions,
            wonder,
            order,
            2, // entity ID in position struct
            position.x,
            position.y,
          ],
        },
      ];

      return calldata;
    });

    const tx = await this.executeMulti(signer, calldata);
    return await this.waitForTransactionWithCheck(tx.transaction_hash);
  };

  public async create_road(props: SystemProps.CreateRoadProps) {
    const { creator_id, start_coord, end_coord, usage_count, signer } = props;
    const tx = await this.executeMulti(signer, {
      contractAddress: getContractByName(this.manifest, "road_systems"),
      entrypoint: "create",
      calldata: [
        this.getWorldAddress(),
        creator_id,
        start_coord.x,
        start_coord.y,
        end_coord.x,
        end_coord.y,
        usage_count,
      ],
    });
    return await this.waitForTransactionWithCheck(tx.transaction_hash);
  }

  public async transfer_resources(props: SystemProps.TransferResourcesProps) {
    const { sending_entity_id, receiving_entity_id, resources, signer } = props;
    const tx = await this.executeMulti(signer, {
      contractAddress: getContractByName(this.manifest, "resource_systems"),
      entrypoint: "transfer",
      calldata: [sending_entity_id, receiving_entity_id, resources.length / 2, ...resources],
    });
    return await this.waitForTransactionWithCheck(tx.transaction_hash);
  }

  public async send_resources(props: SystemProps.SendResourcesProps) {
    const { sender_entity_id, recipient_entity_id, resources, signer } = props;

    const tx = await this.executeMulti(signer, {
      contractAddress: getContractByName(this.manifest, "resource_systems"),
      entrypoint: "send",
      calldata: [sender_entity_id, recipient_entity_id, resources.length / 2, ...resources],
    });
    return await this.waitForTransactionWithCheck(tx.transaction_hash);
  }

  public async pickup_resources(props: SystemProps.PickupResourcesProps) {
    const { donkey_owner_entity_id, resource_owner_entity_id, resources, signer } = props;

    const tx = await this.executeMulti(signer, {
      contractAddress: getContractByName(this.manifest, "resource_systems"),
      entrypoint: "pickup",
      calldata: [donkey_owner_entity_id, resource_owner_entity_id, resources],
    });
    return await this.waitForTransactionWithCheck(tx.transaction_hash);
  }

  public async travel(props: SystemProps.TravelProps) {
    const { travelling_entity_id, destination_coord_x, destination_coord_y, signer } = props;
    const tx = await this.executeMulti(signer, {
      contractAddress: getContractByName(this.manifest, "travel_systems"),
      entrypoint: "travel",
      calldata: [travelling_entity_id, destination_coord_x, destination_coord_y],
    });
    return await this.waitForTransactionWithCheck(tx.transaction_hash);
  }

  public async travel_hex(props: SystemProps.TravelHexProps) {
    const { travelling_entity_id, directions, signer } = props;
    const tx = await this.executeMulti(signer, {
      contractAddress: getContractByName(this.manifest, "travel_systems"),
      entrypoint: "travel_hex",
      calldata: [travelling_entity_id, directions],
    });
    return await this.waitForTransactionWithCheck(tx.transaction_hash);
  }

  public async create_soldiers(props: SystemProps.CreateSoldiersProps) {
    const { realm_entity_id, quantity, signer } = props;
    const tx = await this.executeMulti(signer, {
      contractAddress: getContractByName(this.manifest, "combat_systems"),
      entrypoint: "create_soldiers",
      calldata: [realm_entity_id, quantity],
    });
    return await this.waitForTransactionWithCheck(tx.transaction_hash);
  }

  public async detach_soldiers(props: SystemProps.DetachSoldiersProps) {
    const { unit_id, detached_quantity, signer } = props;
    const tx = await this.executeMulti(signer, {
      contractAddress: getContractByName(this.manifest, "combat_systems"),
      entrypoint: "detach_soldiers",
      calldata: [unit_id, detached_quantity],
    });
    return await this.waitForTransactionWithCheck(tx.transaction_hash);
  }

  public async attack(props: SystemProps.AttackProps) {
    const { attacker_ids, target_id, signer } = props;
    const tx = await this.executeMulti(signer, {
      contractAddress: getContractByName(this.manifest, "combat_systems"),
      entrypoint: "attack",
      calldata: [attacker_ids.length, ...attacker_ids, target_id],
    });
    return await this.waitForTransactionWithCheck(tx.transaction_hash);
  }

  public async steal(props: SystemProps.StealProps) {
    const { attacker_id, target_id, signer } = props;
    const tx = await this.executeMulti(signer, {
      contractAddress: getContractByName(this.manifest, "combat_systems"),
      entrypoint: "steal",
      calldata: [attacker_id, target_id],
    });
    return await this.waitForTransactionWithCheck(tx.transaction_hash);
  }

  public async level_up_realm(props: SystemProps.LevelUpRealmProps) {
    const { realm_entity_id, signer } = props;

    return await this.executeAndCheckTransaction(signer, {
      contractAddress: getContractByName(this.manifest, "leveling_systems"),
      entrypoint: "level_up_realm",
      calldata: [realm_entity_id],
    });
  }

  public async merge_soldiers(props: SystemProps.MergeSoldiersProps) {
    const { merge_into_unit_id, units, signer } = props;

    return await this.executeAndCheckTransaction(signer, {
      contractAddress: getContractByName(this.manifest, "combat_systems"),
      entrypoint: "merge_soldiers",
      calldata: [merge_into_unit_id, units.length / 2, ...units],
    });
  }

  public async create_and_merge_soldiers(props: SystemProps.CreateAndMergeSoldiersProps) {
    const { realm_entity_id, quantity, merge_into_unit_id, signer } = props;
    const uuid = await this.uuid();

    const units = [uuid, quantity];

    return await this.executeAndCheckTransaction(signer, [
      {
        contractAddress: getContractByName(this.manifest, "combat_systems"),
        entrypoint: "create_soldiers",
        calldata: [realm_entity_id, quantity],
      },
      {
        contractAddress: getContractByName(this.manifest, "combat_systems"),
        entrypoint: "merge_soldiers",
        calldata: [merge_into_unit_id, units.length / 2, ...units],
      },
    ]);
  }

  public async heal_soldiers(props: SystemProps.HealSoldiersProps) {
    const { unit_id, health_amount, signer } = props;

    return await this.executeAndCheckTransaction(signer, {
      contractAddress: getContractByName(this.manifest, "combat_systems"),
      entrypoint: "heal_soldiers",
      calldata: [unit_id, health_amount],
    });
  }

  public async set_address_name(props: SystemProps.SetAddressNameProps) {
    const { name, signer } = props;

    return await this.executeAndCheckTransaction(signer, {
      contractAddress: getContractByName(this.manifest, "name_systems"),
      entrypoint: "set_address_name",
      calldata: [name],
    });
<<<<<<< HEAD
    return await this.waitForTransactionWithCheck(tx.transaction_hash);
  }

  public async set_entity_name(props: SystemProps.SetEntityNameProps) {
    const { entity_id, name, signer } = props;
    const tx = await this.executeMulti(signer, {
      contractAddress: getContractByName(this.manifest, "name_systems"),
      entrypoint: "set_entity_name",
      calldata: [entity_id, name],
    });
    return await this.waitForTransactionWithCheck(tx.transaction_hash);
  }

  public async create_labor_building(props: SystemProps.CreateLaborBuildingProps) {
    const { realm_entity_id, building_type } = props;

    const tx = await this.executeMulti(props.signer, {
      contractAddress: getContractByName(this.manifest, "buildings_systems"),
      entrypoint: "create",
      calldata: [realm_entity_id, building_type],
    });
    return await this.waitForTransactionWithCheck(tx.transaction_hash);
  }

  public async destroy_labor_building(props: SystemProps.DestroyLaborBuildingProps) {
    const { realm_entity_id } = props;

    const tx = await this.executeMulti(props.signer, {
      contractAddress: getContractByName(this.manifest, "buildings_systems"),
      entrypoint: "destroy",
      calldata: [realm_entity_id],
    });
    return await this.waitForTransactionWithCheck(tx.transaction_hash);
=======
>>>>>>> 1e255c80
  }

  public async explore(props: SystemProps.ExploreProps) {
    const { unit_id, direction, signer } = props;

    return await this.executeAndCheckTransaction(signer, {
      contractAddress: getContractByName(this.manifest, "map_systems"),
      entrypoint: "explore",
      calldata: [unit_id, direction],
    });
  }

  public async create_building(props: SystemProps.CreateBuildingProps) {
    const { entity_id, building_coord, building_category, produce_resource_type, signer } = props;

    return this.executeAndCheckTransaction(signer, {
      contractAddress: getContractByName(this.manifest, "building_systems"),
      entrypoint: "create",
      calldata: CallData.compile([
        entity_id,
        building_coord.x,
        building_coord.y,
        building_category,
        produce_resource_type,
      ]),
    });
  }

  public async destroy_building(props: SystemProps.DestroyBuildingProps) {
    const { entity_id, building_coord, signer } = props;

    return await this.executeAndCheckTransaction(signer, {
      contractAddress: getContractByName(this.manifest, "building_systems"),
      entrypoint: "destroy",
      calldata: [entity_id, building_coord.x, building_coord.y],
    });
  }

  public async create_bank(props: SystemProps.CreateBankProps) {
    const { realm_entity_id, coord, owner_fee_scaled, signer } = props;

    return await this.executeAndCheckTransaction(signer, {
      contractAddress: getContractByName(this.manifest, "bank_systems"),
      entrypoint: "create_bank",
      calldata: [realm_entity_id, coord, owner_fee_scaled],
    });
  }

  public async open_account(props: SystemProps.OpenAccountProps) {
    const { bank_entity_id, signer } = props;

    return await this.executeAndCheckTransaction(signer, {
      contractAddress: getContractByName(this.manifest, "bank_systems"),
      entrypoint: "open_account",
      calldata: [bank_entity_id],
    });
  }

  public async change_bank_owner_fee(props: SystemProps.ChangeBankOwnerFeeProps) {
    const { bank_entity_id, new_swap_fee_unscaled, signer } = props;

    return await this.executeAndCheckTransaction(signer, {
      contractAddress: getContractByName(this.manifest, "bank_systems"),
      entrypoint: "change_owner_fee",
      calldata: [bank_entity_id, new_swap_fee_unscaled],
    });
  }

  public async buy_resources(props: SystemProps.BuyResourcesProps) {
    const { bank_entity_id, resource_type, amount, signer } = props;

    return await this.executeAndCheckTransaction(signer, {
      contractAddress: getContractByName(this.manifest, "swap_systems"),
      entrypoint: "buy",
      calldata: [bank_entity_id, resource_type, amount],
    });
  }

  public async sell_resources(props: SystemProps.SellResourcesProps) {
    const { bank_entity_id, resource_type, amount, signer } = props;

    return await this.executeAndCheckTransaction(signer, {
      contractAddress: getContractByName(this.manifest, "swap_systems"),
      entrypoint: "sell",
      calldata: [bank_entity_id, resource_type, amount],
    });
  }

  public async add_liquidity(props: SystemProps.AddLiquidityProps) {
    const { bank_entity_id, resource_type, resource_amount, lords_amount, signer } = props;

    return await this.executeAndCheckTransaction(signer, {
      contractAddress: getContractByName(this.manifest, "liquidity_systems"),
      entrypoint: "add",
      calldata: [bank_entity_id, resource_type, resource_amount, lords_amount],
    });
  }

  public async remove_liquidity(props: SystemProps.RemoveLiquidityProps) {
    const { bank_entity_id, resource_type, shares, signer } = props;

    return await this.executeAndCheckTransaction(signer, {
      contractAddress: getContractByName(this.manifest, "liquidity_systems"),
      entrypoint: "remove",
      calldata: [bank_entity_id, resource_type, shares, false],
    });
  }

  public async create_army(props: SystemProps.CreateArmyProps) {
    const { owner_id, troops, signer } = props;

    console.log(owner_id, troops, signer);

    return await this.executeAndCheckTransaction(signer, {
      contractAddress: getContractByName(this.manifest, "combat_v2_systems"),
      entrypoint: "create_army",
      calldata: [owner_id, troops.knight_count, troops.paladin_count, troops.crossbowman_count],
    });
  }
}<|MERGE_RESOLUTION|>--- conflicted
+++ resolved
@@ -435,18 +435,16 @@
       entrypoint: "set_address_name",
       calldata: [name],
     });
-<<<<<<< HEAD
-    return await this.waitForTransactionWithCheck(tx.transaction_hash);
   }
 
   public async set_entity_name(props: SystemProps.SetEntityNameProps) {
     const { entity_id, name, signer } = props;
-    const tx = await this.executeMulti(signer, {
+
+    return await this.executeAndCheckTransaction(signer, {
       contractAddress: getContractByName(this.manifest, "name_systems"),
       entrypoint: "set_entity_name",
       calldata: [entity_id, name],
     });
-    return await this.waitForTransactionWithCheck(tx.transaction_hash);
   }
 
   public async create_labor_building(props: SystemProps.CreateLaborBuildingProps) {
@@ -469,8 +467,6 @@
       calldata: [realm_entity_id],
     });
     return await this.waitForTransactionWithCheck(tx.transaction_hash);
-=======
->>>>>>> 1e255c80
   }
 
   public async explore(props: SystemProps.ExploreProps) {
