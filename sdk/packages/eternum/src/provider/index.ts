import { DojoProvider } from "@dojoengine/core";
<<<<<<< HEAD
import { CairoCustomEnum } from "starknet";

import {
  ExploreProps,
  AcceptOrderProps,
  AttachCaravanProps,
  BuildLaborProps,
  CancelFungibleOrderProps,
  CreateCaravanProps,
  CreateFreeTransportUnitProps,
  CreateOrderProps,
  CreateRealmProps,
  CreateMultipleRealmsProps,
  CreateRoadProps,
  FeedHyperstructureAndTravelBackPropos,
  HarvestLaborProps,
  PurchaseLaborProps,
  SendResourcesToLocationProps,
  TransferResourcesProps,
  TravelProps,
  TravelHexProps,
  TransferItemsProps,
  TransferItemsFromMultipleProps,
  CreateSoldiersProps,
  DetachSoldiersProps,
  AttackProps,
  StealProps,
  LevelUpRealmProps,
  ControlHyperstructureProps,
  CompleteHyperstructureProps,
  SetAddressNameProps,
  MergeSoldiersProps,
  CreateAndMergeSoldiersProps,
  HealSoldiersProps,
  HarvestAllLaborProps,
  SwapBankAndTravelBackProps,
  MintResourcesProps,
  DisassembleCaravanAndReturnFreeUnitsProps,
  CreateLaborBuildingProps,
  DestroyLaborBuildingProps,
  CreateBuildingProps,
  DestroyBuildingProps,
} from "../types/provider";
=======

import * as SystemProps from "../types/provider";
>>>>>>> ac54af74
import { Call } from "starknet";
import { getBuildingType } from "../utils";

const UUID_OFFSET_CREATE_CARAVAN = 2;

export const getContractByName = (manifest: any, name: string) => {
  const contract = manifest.contracts.find((contract: any) => contract.name.includes("::" + name));
  if (contract) {
    return contract.address;
  } else {
    return "";
  }
};

export class EternumProvider extends DojoProvider {
  constructor(katana: any, url?: string) {
    super(katana, url);
    this.manifest = katana;

    this.getWorldAddress = function () {
      const worldAddress = this.manifest.world.address;
      return worldAddress;
    };
  }

  // Wrapper function to check for transaction errors
  async waitForTransactionWithCheck(transactionHash: string) {
    const receipt = await this.provider.waitForTransaction(transactionHash, {
      retryInterval: 500,
    });

    // Check if the transaction was reverted and throw an error if it was
    if (receipt.isReverted()) {
      throw new Error(`Transaction failed with reason: ${receipt.revert_reason}`);
    }

    return receipt;
  }

  public async purchase_labor(props: SystemProps.PurchaseLaborProps): Promise<any> {
    const { signer, entity_id, resource_type, labor_units, multiplier } = props;

    const tx = await this.executeMulti(signer, {
      contractAddress: getContractByName(this.manifest, "labor_systems"),
      calldata: {
        world: this.getWorldAddress(),
        entity_id,
        resource_type,
        labor_units: (labor_units as number) * (multiplier as number),
      },
      entrypoint: "purchase",
    });

    return await this.waitForTransactionWithCheck(tx.transaction_hash);
  }

  // Refactor the functions using the interfaces
  public async build_labor(props: SystemProps.BuildLaborProps) {
    const { entity_id, resource_type, labor_units, multiplier, signer } = props;
    const tx = await this.executeMulti(signer, {
      contractAddress: getContractByName(this.manifest, "labor_systems"),
      entrypoint: "build",
      calldata: [entity_id, resource_type, labor_units, multiplier],
    });

    return await this.waitForTransactionWithCheck(tx.transaction_hash);
  }

  public async harvest_labor(props: SystemProps.HarvestLaborProps) {
    const { realm_id, resource_type, signer } = props;
    const tx = await this.executeMulti(signer, {
      contractAddress: getContractByName(this.manifest, "labor_systems"),
      entrypoint: "harvest",
      calldata: [realm_id, resource_type],
    });
    return await this.waitForTransactionWithCheck(tx.transaction_hash);
  }

  public async harvest_all_labor(props: SystemProps.HarvestAllLaborProps) {
    const { entity_ids, signer } = props;

    const calldata = entity_ids.map((entity_id) => {
      return {
        contractAddress: getContractByName(this.manifest, "labor_systems"),
        entrypoint: "harvest",
        calldata: [...entity_id],
      };
    });

    const tx = await this.executeMulti(signer, calldata);
    return await this.waitForTransactionWithCheck(tx.transaction_hash);
  }

  public async create_order(props: SystemProps.CreateOrderProps) {
    const uuid = await this.uuid();
    const {
      maker_id,
      maker_gives_resource_types,
      maker_gives_resource_amounts,
      taker_id,
      taker_gives_resource_types,
      taker_gives_resource_amounts,
      signer,
      maker_transport_id,
      donkeys_quantity,
      expires_at,
    } = props;

    let maker_gives_resource = maker_gives_resource_amounts.flatMap((amount, i) => {
      return [maker_gives_resource_types[i], amount];
    });

    let taker_gives_resource = taker_gives_resource_amounts.flatMap((amount, i) => {
      return [taker_gives_resource_types[i], amount];
    });

    let transactions: Call[] = [];

    // If no caravan_id is provided, create a new caravan
    let final_caravan_id = maker_transport_id || 0;
    if (!maker_transport_id && donkeys_quantity) {
      final_caravan_id = uuid + UUID_OFFSET_CREATE_CARAVAN;

      transactions.push(
        {
          contractAddress: getContractByName(this.manifest, "transport_unit_systems"),
          entrypoint: "create_free_unit",
          calldata: [maker_id, donkeys_quantity],
        },
        {
          contractAddress: getContractByName(this.manifest, "caravan_systems"),
          entrypoint: "create",
          calldata: [[uuid].length, ...[uuid]],
        },
      );
    }

    // // Common transaction for creating an order
    transactions.push({
      contractAddress: getContractByName(this.manifest, "trade_systems"),
      entrypoint: "create_order",
      calldata: [
        this.getWorldAddress(),
        maker_id,
        maker_gives_resource_types.length,
        ...maker_gives_resource,
        final_caravan_id,
        taker_id,
        taker_gives_resource_types.length,
        ...taker_gives_resource,
        expires_at,
      ],
    });

    const tx = await this.executeMulti(signer, transactions);
    return await this.waitForTransactionWithCheck(tx.transaction_hash);
  }

  public async mint_resources(props: SystemProps.MintResourcesProps) {
    const { receiver_id, resources } = props;

    const tx = await this.executeMulti(props.signer, {
      contractAddress: getContractByName(this.manifest, "test_resource_systems"),
      entrypoint: "mint",
      calldata: [receiver_id, resources.length / 2, ...resources],
    });

    return await this.waitForTransactionWithCheck(tx.transaction_hash);
  }

  public async accept_order(props: SystemProps.AcceptOrderProps) {
    const { taker_id, trade_id, donkeys_quantity, caravan_id, signer } = props;

    let transactions: Call[] = [];
    let final_caravan_id = caravan_id;

    // If no caravan_id, create a new caravan
    if (!caravan_id && donkeys_quantity) {
      const transport_unit_ids = await this.uuid();
      final_caravan_id = transport_unit_ids + UUID_OFFSET_CREATE_CARAVAN;

      transactions.push(
        {
          contractAddress: getContractByName(this.manifest, "transport_unit_systems"),
          entrypoint: "create_free_unit",
          calldata: [taker_id, donkeys_quantity],
        },
        {
          contractAddress: getContractByName(this.manifest, "caravan_systems"),
          entrypoint: "create",
          calldata: [[transport_unit_ids].length, ...[transport_unit_ids]],
        },
      );
    }

    if (final_caravan_id) {
      // Common transactions
      transactions.push({
        contractAddress: getContractByName(this.manifest, "trade_systems"),
        entrypoint: "accept_order",
        calldata: [taker_id, final_caravan_id, trade_id],
      });
    }

    const tx = await this.executeMulti(signer, transactions);
    return await this.waitForTransactionWithCheck(tx.transaction_hash);
  }

  public async cancel_fungible_order(props: SystemProps.CancelFungibleOrderProps) {
    const { trade_id, signer } = props;
    const tx = await this.executeMulti(signer, {
      contractAddress: getContractByName(this.manifest, "trade_systems"),
      entrypoint: "cancel_order",
      calldata: [trade_id],
    });
    return await this.waitForTransactionWithCheck(tx.transaction_hash);
  }

  public async transfer_items_from_multiple(props: SystemProps.TransferItemsFromMultipleProps) {
    const { senders, signer } = props;

    let calldata = senders.flatMap((sender) => {
      return sender.indices.map((index) => {
        return {
          contractAddress: getContractByName(this.manifest, "resource_systems"),
          entrypoint: "transfer_item",
          calldata: [sender.sender_id, index, sender.receiver_id],
        };
      });
    });

    const tx = await this.executeMulti(signer, calldata);
    return await this.waitForTransactionWithCheck(tx.transaction_hash);
  }

  public async transfer_items(props: SystemProps.TransferItemsProps) {
    const { sender_id, indices, receiver_id, signer } = props;

    let calldata = indices.map((index) => {
      return {
        contractAddress: getContractByName(this.manifest, "resource_systems"),
        entrypoint: "transfer_item",
        calldata: [sender_id, index, receiver_id],
      };
    });

    // send request to transfer items in batches of `BATCH_SIZE`

    const BATCH_SIZE = 3;
    let batchCalldata = [];

    for (let i = 1; i <= calldata.length; i++) {
      batchCalldata.push(calldata[i - 1]);
      if (i % BATCH_SIZE == 0 || i == calldata.length) {
        const tx = await this.executeMulti(signer, batchCalldata);
        await this.waitForTransactionWithCheck(tx.transaction_hash);

        // reset batchCalldata
        batchCalldata = [];
      }
    }
  }

  public async create_free_transport_unit(props: SystemProps.CreateFreeTransportUnitProps) {
    const { realm_id, quantity, signer } = props;
    const tx = await this.executeMulti(signer, {
      contractAddress: getContractByName(this.manifest, "transport_unit_systems"),
      entrypoint: "create_free_unit",
      calldata: [realm_id, quantity],
    });
    return await this.waitForTransactionWithCheck(tx.transaction_hash);
  }

  public async create_caravan(props: SystemProps.CreateCaravanProps) {
    const { entity_ids, signer } = props;
    const tx = await this.executeMulti(signer, {
      contractAddress: getContractByName(this.manifest, "caravan_systems"),
      entrypoint: "create",
      calldata: [entity_ids.length, ...entity_ids],
    });
    return await this.waitForTransactionWithCheck(tx.transaction_hash);
  }

  public async disassemble_caravan_and_return_free_units(props: SystemProps.DisassembleCaravanAndReturnFreeUnitsProps) {
    const { caravan_id, unit_ids, signer } = props;
    const tx = await this.executeMulti(signer, [
      {
        contractAddress: getContractByName(this.manifest, "caravan_systems"),
        entrypoint: "disassemble",
        calldata: [caravan_id],
      },
      {
        contractAddress: getContractByName(this.manifest, "transport_unit_systems"),
        entrypoint: "return_free_units",
        calldata: [unit_ids.length, ...unit_ids],
      },
    ]);
    return await this.waitForTransactionWithCheck(tx.transaction_hash);
  }

  public async attach_caravan(props: SystemProps.AttachCaravanProps) {
    const { realm_id, trade_id, caravan_id, signer } = props;
    const tx = await this.executeMulti(signer, {
      contractAddress: getContractByName(this.manifest, "trade_systems"),
      entrypoint: "attach_caravan",
      calldata: [realm_id, trade_id, caravan_id],
    });
    return await this.waitForTransactionWithCheck(tx.transaction_hash);
  }

  public async purchase_and_build_labor(props: SystemProps.PurchaseLaborProps & SystemProps.BuildLaborProps) {
    const { entity_id, resource_type, labor_units, multiplier, signer } = props;
    const tx = await this.executeMulti(signer, [
      {
        contractAddress: getContractByName(this.manifest, "labor_systems"),
        entrypoint: "purchase",
        calldata: [entity_id, resource_type, (labor_units as number) * (multiplier as number)],
      },
      {
        contractAddress: getContractByName(this.manifest, "labor_systems"),
        entrypoint: "build",
        calldata: [entity_id, resource_type, labor_units, multiplier],
      },
    ]);
    return await this.waitForTransactionWithCheck(tx.transaction_hash);
  }

  public async create_realm(props: SystemProps.CreateRealmProps) {
    const {
      realm_id,
      resource_types_packed,
      resource_types_count,
      cities,
      harbors,
      rivers,
      regions,
      wonder,
      order,
      position,
      signer,
    } = props;

    const tx = await this.executeMulti(signer, [
      {
        contractAddress: getContractByName(this.manifest, "realm_systems"),
        entrypoint: "create",
        calldata: [
          realm_id,
          resource_types_packed,
          resource_types_count,
          cities,
          harbors,
          rivers,
          regions,
          wonder,
          order,
          2,
          position.x,
          position.y,
        ],
      },
    ]);
    return await this.waitForTransactionWithCheck(tx.transaction_hash);
  }

  create_multiple_realms = async (props: SystemProps.CreateMultipleRealmsProps) => {
    let { realms, signer } = props;

    let calldata = realms.flatMap((realm) => {
      const {
        realm_id,
        resource_types_packed,
        resource_types_count,
        cities,
        harbors,
        rivers,
        regions,
        wonder,
        order,
        position,
      } = realm;

      let calldata = [
        {
          contractAddress: getContractByName(this.manifest, "realm_systems"),
          entrypoint: "create",
          calldata: [
            realm_id,
            resource_types_packed,
            resource_types_count,
            cities,
            harbors,
            rivers,
            regions,
            wonder,
            order,
            2, // entity ID in position struct
            position.x,
            position.y,
          ],
        },
      ];

      return calldata;
    });

    const tx = await this.executeMulti(signer, calldata);
    return await this.waitForTransactionWithCheck(tx.transaction_hash);
  };

  public async create_road(props: SystemProps.CreateRoadProps) {
    const { creator_id, start_coord, end_coord, usage_count, signer } = props;
    const tx = await this.executeMulti(signer, {
      contractAddress: getContractByName(this.manifest, "road_systems"),
      entrypoint: "create",
      calldata: [
        this.getWorldAddress(),
        creator_id,
        start_coord.x,
        start_coord.y,
        end_coord.x,
        end_coord.y,
        usage_count,
      ],
    });
    return await this.waitForTransactionWithCheck(tx.transaction_hash);
  }

  public async transfer_resources(props: SystemProps.TransferResourcesProps) {
    const { sending_entity_id, receiving_entity_id, resources, signer } = props;
    const tx = await this.executeMulti(signer, {
      contractAddress: getContractByName(this.manifest, "resource_systems"),
      entrypoint: "transfer",
      calldata: [sending_entity_id, receiving_entity_id, resources.length / 2, ...resources],
    });
    return await this.waitForTransactionWithCheck(tx.transaction_hash);
  }

  public async send_resources_to_location(props: SystemProps.SendResourcesToLocationProps) {
    const {
      sending_entity_id,
      resources,
      donkeys_quantity,
      destination_coord_x,
      destination_coord_y,
      caravan_id,
      signer,
    } = props;

    let transactions: Call[] = [];
    let final_caravan_id = caravan_id;

    // If no caravan_id, create a new caravan
    if (!caravan_id && donkeys_quantity) {
      const transport_unit_ids = await this.uuid();
      final_caravan_id = transport_unit_ids + UUID_OFFSET_CREATE_CARAVAN;

      transactions.push(
        {
          contractAddress: getContractByName(this.manifest, "transport_unit_systems"),
          entrypoint: "create_free_unit",
          calldata: [sending_entity_id, donkeys_quantity],
        },
        {
          contractAddress: getContractByName(this.manifest, "caravan_systems"),
          entrypoint: "create",
          calldata: [[transport_unit_ids].length, ...[transport_unit_ids]],
        },
      );
    }

    if (final_caravan_id) {
      // Common transactions
      transactions.push(
        {
          contractAddress: getContractByName(this.manifest, "resource_systems"),
          entrypoint: "transfer",
          calldata: [sending_entity_id, final_caravan_id, resources.length / 2, ...resources],
        },
        {
          contractAddress: getContractByName(this.manifest, "travel_systems"),
          entrypoint: "travel",
          calldata: [final_caravan_id, destination_coord_x, destination_coord_y],
        },
      );
    }

    const tx = await this.executeMulti(signer, transactions);
    return await this.waitForTransactionWithCheck(tx.transaction_hash);
  }

  public swap_bank_and_travel_back = async (props: SystemProps.SwapBankAndTravelBackProps) => {
    const {
      sender_id,
      inventoryIndex,
      bank_id,
      resource_types,
      resource_amounts,
      indices,
      destination_coord_x,
      destination_coord_y,
      signer,
    } = props;

    const tx = await this.executeMulti(signer, [
      {
        contractAddress: getContractByName(this.manifest, "resource_systems"),
        entrypoint: "transfer_item",
        calldata: [sender_id, inventoryIndex, sender_id],
      },
      ...indices.map((index, i) => ({
        contractAddress: getContractByName(this.manifest, "bank_systems"),
        entrypoint: "swap",
        calldata: [bank_id, index, sender_id, resource_types[i], resource_amounts[i]],
      })),
      {
        contractAddress: getContractByName(this.manifest, "travel_systems"),
        entrypoint: "travel",
        calldata: [sender_id, destination_coord_x, destination_coord_y],
      },
    ]);
    return await this.waitForTransactionWithCheck(tx.transaction_hash);
  };

  public feed_hyperstructure_and_travel_back = async (props: SystemProps.FeedHyperstructureAndTravelBackPropos) => {
    const { entity_id, inventoryIndex, hyperstructure_id, destination_coord_x, destination_coord_y, signer } = props;

    const tx = await this.executeMulti(signer, [
      {
        contractAddress: getContractByName(this.manifest, "resource_systems"),
        entrypoint: "transfer_item",
        calldata: [entity_id, inventoryIndex, hyperstructure_id],
      },
      {
        contractAddress: getContractByName(this.manifest, "travel_systems"),
        entrypoint: "travel",
        calldata: [entity_id, destination_coord_x, destination_coord_y],
      },
    ]);
    return await this.waitForTransactionWithCheck(tx.transaction_hash);
  };

  public async travel(props: SystemProps.TravelProps) {
    const { travelling_entity_id, destination_coord_x, destination_coord_y, signer } = props;
    const tx = await this.executeMulti(signer, {
      contractAddress: getContractByName(this.manifest, "travel_systems"),
      entrypoint: "travel",
      calldata: [travelling_entity_id, destination_coord_x, destination_coord_y],
    });
    return await this.waitForTransactionWithCheck(tx.transaction_hash);
  }

  public async travel_hex(props: SystemProps.TravelHexProps) {
    const { travelling_entity_id, directions, signer } = props;
    const tx = await this.executeMulti(signer, {
      contractAddress: getContractByName(this.manifest, "travel_systems"),
      entrypoint: "travel_hex",
      calldata: [travelling_entity_id, directions],
    });
    return await this.waitForTransactionWithCheck(tx.transaction_hash);
  }

  public async create_soldiers(props: SystemProps.CreateSoldiersProps) {
    const { realm_entity_id, quantity, signer } = props;
    const tx = await this.executeMulti(signer, {
      contractAddress: getContractByName(this.manifest, "combat_systems"),
      entrypoint: "create_soldiers",
      calldata: [realm_entity_id, quantity],
    });
    return await this.waitForTransactionWithCheck(tx.transaction_hash);
  }

  public async detach_soldiers(props: SystemProps.DetachSoldiersProps) {
    const { unit_id, detached_quantity, signer } = props;
    const tx = await this.executeMulti(signer, {
      contractAddress: getContractByName(this.manifest, "combat_systems"),
      entrypoint: "detach_soldiers",
      calldata: [unit_id, detached_quantity],
    });
    return await this.waitForTransactionWithCheck(tx.transaction_hash);
  }

  public async attack(props: SystemProps.AttackProps) {
    const { attacker_ids, target_id, signer } = props;
    const tx = await this.executeMulti(signer, {
      contractAddress: getContractByName(this.manifest, "combat_systems"),
      entrypoint: "attack",
      calldata: [attacker_ids.length, ...attacker_ids, target_id],
    });
    return await this.waitForTransactionWithCheck(tx.transaction_hash);
  }

  public async steal(props: SystemProps.StealProps) {
    const { attacker_id, target_id, signer } = props;
    const tx = await this.executeMulti(signer, {
      contractAddress: getContractByName(this.manifest, "combat_systems"),
      entrypoint: "steal",
      calldata: [attacker_id, target_id],
    });
    return await this.waitForTransactionWithCheck(tx.transaction_hash);
  }

  public async control_hyperstructure(props: SystemProps.ControlHyperstructureProps) {
    const { hyperstructure_id, order_id, signer } = props;
    const tx = await this.executeMulti(signer, {
      contractAddress: getContractByName(this.manifest, "hyperstructure_systems"),
      entrypoint: "control",
      calldata: [hyperstructure_id, order_id],
    });
    return await this.waitForTransactionWithCheck(tx.transaction_hash);
  }

  public async complete_hyperstructure(props: SystemProps.CompleteHyperstructureProps) {
    const { hyperstructure_id, signer } = props;
    const tx = await this.executeMulti(signer, {
      contractAddress: getContractByName(this.manifest, "hyperstructure_systems"),
      entrypoint: "complete",
      calldata: [hyperstructure_id],
    });
    return await this.waitForTransactionWithCheck(tx.transaction_hash);
  }

  public async level_up_realm(props: SystemProps.LevelUpRealmProps) {
    const { realm_entity_id, signer } = props;
    const tx = await this.executeMulti(signer, {
      contractAddress: getContractByName(this.manifest, "leveling_systems"),
      entrypoint: "level_up_realm",
      calldata: [realm_entity_id],
    });
    return await this.waitForTransactionWithCheck(tx.transaction_hash);
  }

  public async merge_soldiers(props: SystemProps.MergeSoldiersProps) {
    const { merge_into_unit_id, units, signer } = props;
    const tx = await this.executeMulti(signer, {
      contractAddress: getContractByName(this.manifest, "combat_systems"),
      entrypoint: "merge_soldiers",
      calldata: [merge_into_unit_id, units.length / 2, ...units],
    });
    return await this.waitForTransactionWithCheck(tx.transaction_hash);
  }

  public async create_and_merge_soldiers(props: SystemProps.CreateAndMergeSoldiersProps) {
    const { realm_entity_id, quantity, merge_into_unit_id, signer } = props;
    const uuid = await this.uuid();

    const units = [uuid, quantity];
    const tx = await this.executeMulti(signer, [
      {
        contractAddress: getContractByName(this.manifest, "combat_systems"),
        entrypoint: "create_soldiers",
        calldata: [realm_entity_id, quantity],
      },
      {
        contractAddress: getContractByName(this.manifest, "combat_systems"),
        entrypoint: "merge_soldiers",
        calldata: [merge_into_unit_id, units.length / 2, ...units],
      },
    ]);
    return await this.waitForTransactionWithCheck(tx.transaction_hash);
  }

  public async heal_soldiers(props: SystemProps.HealSoldiersProps) {
    const { unit_id, health_amount, signer } = props;

    const tx = await this.executeMulti(signer, {
      contractAddress: getContractByName(this.manifest, "combat_systems"),
      entrypoint: "heal_soldiers",
      calldata: [unit_id, health_amount],
    });

    return await this.waitForTransactionWithCheck(tx.transaction_hash);
  }

  public async set_address_name(props: SystemProps.SetAddressNameProps) {
    const { name, signer } = props;
    const tx = await this.executeMulti(signer, {
      contractAddress: getContractByName(this.manifest, "name_systems"),
      entrypoint: "set_address_name",
      calldata: [name],
    });
    return await this.waitForTransactionWithCheck(tx.transaction_hash);
  }

  public async create_labor_building(props: SystemProps.CreateLaborBuildingProps) {
    const { realm_entity_id, building_type } = props;

    const tx = await this.executeMulti(props.signer, {
      contractAddress: getContractByName(this.manifest, "buildings_systems"),
      entrypoint: "create",
      calldata: [realm_entity_id, building_type],
    });
    return await this.waitForTransactionWithCheck(tx.transaction_hash);
  }

  public async destroy_labor_building(props: SystemProps.DestroyLaborBuildingProps) {
    const { realm_entity_id } = props;

    const tx = await this.executeMulti(props.signer, {
      contractAddress: getContractByName(this.manifest, "buildings_systems"),
      entrypoint: "destroy",
      calldata: [realm_entity_id],
    });
    return await this.waitForTransactionWithCheck(tx.transaction_hash);
  }

  public async explore(props: SystemProps.ExploreProps) {
    const { unit_id, direction, signer } = props;

    const tx = await this.executeMulti(signer, {
      contractAddress: getContractByName(this.manifest, "map_systems"),
      entrypoint: "explore",
      calldata: [unit_id, direction],
    });
    return await this.waitForTransactionWithCheck(tx.transaction_hash);
  }

  public async create_building(props: SystemProps.CreateBuildingProps) {
    const { entity_id, building_coord, building_category, produce_resource_type, signer } = props;

    const tx = await this.executeMulti(signer, {
      contractAddress: getContractByName(this.manifest, "building_systems"),
      entrypoint: "create",
      calldata: [
        entity_id,
        building_coord.x,
        building_coord.y,
        getBuildingType(building_category),
        produce_resource_type,
      ],
    });

    return await this.provider.waitForTransaction(tx.transaction_hash, {
      retryInterval: 500,
    });
  }

  public async destroy_building(props: SystemProps.DestroyBuildingProps) {
    const { entity_id, building_coord, signer } = props;

    const tx = await this.executeMulti(signer, {
      contractAddress: getContractByName(this.manifest, "building_systems"),
      entrypoint: "destroy",
      calldata: [entity_id, building_coord.x, building_coord.y],
    });
    return await this.provider.waitForTransaction(tx.transaction_hash, {
      retryInterval: 500,
    });
  }
}<|MERGE_RESOLUTION|>--- conflicted
+++ resolved
@@ -1,52 +1,5 @@
 import { DojoProvider } from "@dojoengine/core";
-<<<<<<< HEAD
-import { CairoCustomEnum } from "starknet";
-
-import {
-  ExploreProps,
-  AcceptOrderProps,
-  AttachCaravanProps,
-  BuildLaborProps,
-  CancelFungibleOrderProps,
-  CreateCaravanProps,
-  CreateFreeTransportUnitProps,
-  CreateOrderProps,
-  CreateRealmProps,
-  CreateMultipleRealmsProps,
-  CreateRoadProps,
-  FeedHyperstructureAndTravelBackPropos,
-  HarvestLaborProps,
-  PurchaseLaborProps,
-  SendResourcesToLocationProps,
-  TransferResourcesProps,
-  TravelProps,
-  TravelHexProps,
-  TransferItemsProps,
-  TransferItemsFromMultipleProps,
-  CreateSoldiersProps,
-  DetachSoldiersProps,
-  AttackProps,
-  StealProps,
-  LevelUpRealmProps,
-  ControlHyperstructureProps,
-  CompleteHyperstructureProps,
-  SetAddressNameProps,
-  MergeSoldiersProps,
-  CreateAndMergeSoldiersProps,
-  HealSoldiersProps,
-  HarvestAllLaborProps,
-  SwapBankAndTravelBackProps,
-  MintResourcesProps,
-  DisassembleCaravanAndReturnFreeUnitsProps,
-  CreateLaborBuildingProps,
-  DestroyLaborBuildingProps,
-  CreateBuildingProps,
-  DestroyBuildingProps,
-} from "../types/provider";
-=======
-
 import * as SystemProps from "../types/provider";
->>>>>>> ac54af74
 import { Call } from "starknet";
 import { getBuildingType } from "../utils";
 
