--- conflicted
+++ resolved
@@ -251,15 +251,6 @@
     workerHuts: number;
   };
   exploration: {
-<<<<<<< HEAD
-    // Food burn amount per unit during exploration
-    exploreWheatBurn: number;
-    exploreFishBurn: number;
-    // Food burn amount per unit during travel
-    travelWheatBurn: number;
-    travelFishBurn: number;
-=======
->>>>>>> b70b4cd4
     reward: number;
     shardsMinesFailProbability: number;
   };
@@ -317,8 +308,6 @@
       amount: number;
     }>;
   };
-<<<<<<< HEAD
-=======
   settlement: {
     radius: number;
     angle_scaled: number;
@@ -329,5 +318,4 @@
     min_angle_increase: number;
     max_angle_increase: number;
   };
->>>>>>> b70b4cd4
 }