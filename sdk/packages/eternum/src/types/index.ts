import { Account, num } from "starknet";

interface SystemSigner {
  signer: Account;
}

export interface CreateSoldiersProps extends SystemSigner {
  realm_entity_id: num.BigNumberish;
  quantity: num.BigNumberish;
}

export interface HealSoldiersProps extends SystemSigner {
  unit_id: num.BigNumberish;
  health_amount: num.BigNumberish;
}

export interface DetachSoldiersProps extends SystemSigner {
  unit_id: num.BigNumberish;
  detached_quantity: num.BigNumberish;
}

export interface AttackProps extends SystemSigner {
  attacker_ids: num.BigNumberish[];
  target_id: num.BigNumberish;
}

export interface MergeSoldiersProps extends SystemSigner {
  merge_into_unit_id: num.BigNumberish;
  units: num.BigNumberish[];
}

<<<<<<< HEAD
export interface CreateAndMergeSoldiersProps extends SystemSigner {
  realm_entity_id: num.BigNumberish;
  quantity: num.BigNumberish;
  merge_into_unit_id: num.BigNumberish;
=======
export interface SetAddressNameProps extends SystemSigner {
  name: string;
}

export interface AttackProps extends SystemSigner {
  attacker_ids: num.BigNumberish[];
  target_id: num.BigNumberish;
>>>>>>> e7a2e261
}

export interface StealProps extends SystemSigner {
  attacker_id: num.BigNumberish;
  target_id: num.BigNumberish;
}

export interface LevelUpProps extends SystemSigner {
  realm_entity_id: num.BigNumberish;
}

export interface TravelProps extends SystemSigner {
  travelling_entity_id: num.BigNumberish;
  destination_coord_x: num.BigNumberish;
  destination_coord_y: num.BigNumberish;
}

export interface CreateOrderProps {
  maker_id: num.BigNumberish;
  maker_gives_resource_types: num.BigNumberish[];
  maker_gives_resource_amounts: num.BigNumberish[];
  taker_id: num.BigNumberish;
  taker_gives_resource_types: num.BigNumberish[];
  taker_gives_resource_amounts: num.BigNumberish[];
  signer: any;
  maker_transport_id?: num.BigNumberish;
  donkeys_quantity?: num.BigNumberish;
}

export interface InitializeHyperstructuresProps extends SystemSigner {
  entity_id: num.BigNumberish;
  hyperstructure_id: num.BigNumberish;
}

export interface InitializeHyperstructuresAndTravelProps extends SystemSigner {
  entity_id: num.BigNumberish;
  hyperstructure_id: num.BigNumberish;
  destination_coord_x: num.BigNumberish;
  destination_coord_y: num.BigNumberish;
}
export interface FeedHyperstructureAndTravelBackPropos extends SystemSigner {
  entity_id: num.BigNumberish;
  destination_coord_x: num.BigNumberish;
  destination_coord_y: num.BigNumberish;
  resources: num.BigNumberish[];
  hyperstructure_id: num.BigNumberish;
}

export interface SendResourcesToHyperstructureProps extends SystemSigner {
  sending_entity_id: num.BigNumberish;
  resources: num.BigNumberish[];
  destination_coord_x: num.BigNumberish;
  destination_coord_y: num.BigNumberish;
  donkeys_quantity?: num.BigNumberish;
  caravan_id?: num.BigNumberish;
}

export interface CompleteHyperStructureProps extends SystemSigner {
  hyperstructure_id: num.BigNumberish;
}

export interface TransferResourcesProps extends SystemSigner {
  sending_entity_id: num.BigNumberish;
  receiving_entity_id: num.BigNumberish;
  resources: num.BigNumberish[];
}

export interface PurchaseLaborProps extends SystemSigner {
  entity_id: num.BigNumberish;
  resource_type: num.BigNumberish;
  labor_units: num.BigNumberish;
  multiplier: num.BigNumberish;
}

export interface BuildLaborProps extends SystemSigner {
  entity_id: num.BigNumberish;
  resource_type: num.BigNumberish;
  labor_units: num.BigNumberish;
  multiplier: num.BigNumberish;
}

export interface HarvestLaborProps extends SystemSigner {
  realm_id: num.BigNumberish; // TODO: this is entity id not realm id
  resource_type: num.BigNumberish;
}

export interface MintResourcesProps extends SystemSigner {
  entity_id: num.BigNumberish;
  resources: num.BigNumberish[];
}

export interface AcceptOrderProps extends SystemSigner {
  taker_id: num.BigNumberish;
  trade_id: num.BigNumberish;
  caravan_id?: num.BigNumberish; // This is optional now
  donkeys_quantity?: num.BigNumberish; // Also optional
}

export interface CancelFungibleOrderProps extends SystemSigner {
  trade_id: num.BigNumberish;
}

export interface CreateFreeTransportUnitProps extends SystemSigner {
  realm_id: num.BigNumberish;
  quantity: num.BigNumberish;
}

export interface CreateCaravanProps extends SystemSigner {
  entity_ids: num.BigNumberish[];
}

export interface AttachCaravanProps extends SystemSigner {
  realm_id: num.BigNumberish;
  trade_id: num.BigNumberish;
  caravan_id: num.BigNumberish;
}

export interface CreateRoadProps extends SystemSigner {
  creator_id: num.BigNumberish;
  start_coord: {
    x: num.BigNumberish;
    y: num.BigNumberish;
  };
  end_coord: {
    x: num.BigNumberish;
    y: num.BigNumberish;
  };
  usage_count: num.BigNumberish;
}

// Interface definition
export interface CreateRealmProps extends SystemSigner {
  realm_id: num.BigNumberish;
  owner: num.BigNumberish;
  resource_types_packed: num.BigNumberish;
  resource_types_count: num.BigNumberish;
  cities: num.BigNumberish;
  harbors: num.BigNumberish;
  rivers: num.BigNumberish;
  regions: num.BigNumberish;
  wonder: num.BigNumberish;
  order: num.BigNumberish;
  position: {
    x: num.BigNumberish;
    y: num.BigNumberish;
  };
  resources: num.BigNumberish[];
}

export interface OffloadResourcesProps extends SystemSigner {
  entity_id: num.BigNumberish;
  entity_index_in_inventory: num.BigNumberish;
  receiving_entity_id: num.BigNumberish;
  transport_id: num.BigNumberish;
}<|MERGE_RESOLUTION|>--- conflicted
+++ resolved
@@ -19,6 +19,10 @@
   detached_quantity: num.BigNumberish;
 }
 
+export interface SetAddressNameProps extends SystemSigner {
+  name: string;
+}
+
 export interface AttackProps extends SystemSigner {
   attacker_ids: num.BigNumberish[];
   target_id: num.BigNumberish;
@@ -29,20 +33,10 @@
   units: num.BigNumberish[];
 }
 
-<<<<<<< HEAD
 export interface CreateAndMergeSoldiersProps extends SystemSigner {
   realm_entity_id: num.BigNumberish;
   quantity: num.BigNumberish;
   merge_into_unit_id: num.BigNumberish;
-=======
-export interface SetAddressNameProps extends SystemSigner {
-  name: string;
-}
-
-export interface AttackProps extends SystemSigner {
-  attacker_ids: num.BigNumberish[];
-  target_id: num.BigNumberish;
->>>>>>> e7a2e261
 }
 
 export interface StealProps extends SystemSigner {
