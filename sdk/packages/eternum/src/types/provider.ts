--- conflicted
+++ resolved
@@ -543,13 +543,12 @@
   start_at: num.BigNumberish;
 }
 
-<<<<<<< HEAD
 export interface SetVRFConfigProps extends SystemSigner {
   vrf_provider_address: num.BigNumberish;
-=======
+}
+
 export interface SetSeasonBridgeConfigProps extends SystemSigner {
   close_after_end_seconds: num.BigNumberish;
->>>>>>> 1b0aa607
 }
 
 export interface SetResourceBridgeWhitelistConfigProps extends SystemSigner {
