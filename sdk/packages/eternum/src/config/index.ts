import { Account } from "starknet";
<<<<<<< HEAD
import { ARMY_ENTITY_TYPE, DONKEY_ENTITY_TYPE, EternumGlobalConfig, ResourcesIds } from "../constants";
=======
import {
  ARMY_ENTITY_TYPE,
  BASE_POPULATION_CAPACITY,
  BUILDING_CAPACITY,
  BUILDING_POPULATION,
  BUILDING_RESOURCE_PRODUCED,
  DONKEY_ENTITY_TYPE,
  EternumGlobalConfig,
  HYPERSTRUCTURE_TIME_BETWEEN_SHARES_CHANGE_S,
  ResourcesIds,
  STAMINA_REFILL_PER_TICK,
  TROOPS_STAMINAS,
  WEIGHTS_GRAM,
} from "../constants";
>>>>>>> 0f111b62
import { BuildingType } from "../constants/structures";
import { EternumProvider } from "../provider";
import { ResourceInputs, ResourceOutputs, TickIds, TravelTypes } from "../types";
import { scaleResourceInputs, scaleResourceOutputs, scaleResources, uniqueResourceInputs } from "../utils";
import { EternumConfig } from "../types/config";

export class ConfigManager {
  private static _instance: ConfigManager;
  private readonly config: EternumConfig;

  private constructor(customConfig: Partial<EternumConfig> = {}) {
    this.config = { ...EternumGlobalConfig, ...customConfig };
  }

  public static instance(customConfig: Partial<EternumConfig> = {}) {
    if (!ConfigManager._instance) {
      console.log("Create instance");
      ConfigManager._instance = new ConfigManager(customConfig);
    }
    console.log("Instance already exists");
    return ConfigManager._instance;
  }

  public getConfig(): EternumConfig {
    return { ...this.config };
  }

  public getResourcePrecision(): number {
    return this.config.resources.resourcePrecision;
  }

  public getResourceInputsScaled(): ResourceInputs {
    return scaleResourceInputs(this.config.RESOURCE_INPUTS, this.config.resources.resourceMultiplier);
  }

  public getResourceOutputsScaled(): ResourceOutputs {
    return scaleResourceOutputs(this.config.RESOURCE_OUTPUTS, this.config.resources.resourceMultiplier);
  }

  public getBuildingCostsScaled(): ResourceInputs {
    return scaleResourceInputs(this.config.BUILDING_COSTS, this.config.resources.resourceMultiplier);
  }

  public getStructureCostsScaled(): ResourceInputs {
    return scaleResourceInputs(this.config.STRUCTURE_COSTS, this.config.resources.resourceMultiplier);
  }

  public getResourceBuildingCostsScaled(): ResourceInputs {
    return scaleResourceInputs(this.config.RESOURCE_BUILDING_COSTS, this.config.resources.resourceMultiplier);
  }

  public getHyperstructureTotalCostsScaled(): { resource: number; amount: number }[] {
    const hyperstructure_total_costs = [
      ...this.config.HYPERSTRUCTURE_CONSTRUCTION_COSTS,
      ...this.config.HYPERSTRUCTURE_CREATION_COSTS,
    ];

    return scaleResources(hyperstructure_total_costs, this.config.resources.resourceMultiplier);
  }

  public getTotalContributableAmount(): number {
    return this.getHyperstructureTotalCostsScaled().reduce((total, { resource, amount }) => {
      return total + (this.config.ResourceMultipliers[resource] ?? 0) * amount;
    }, 0);
  }

  public getStartingResources = (resourcesOnRealm: number[]): ResourceInputs => {
    let QUEST_RESOURCES_SCALED: ResourceInputs = scaleResourceInputs(
      this.config.QUEST_RESOURCES,
      this.config.resources.resourceMultiplier,
    );
    return this.applyInputProductionFactor(QUEST_RESOURCES_SCALED, resourcesOnRealm);
  };

  public setConfigs = async (account: Account, provider: EternumProvider) => {
    await this.setProductionConfig(account, provider);
    await this.setBuildingCategoryPopConfig(account, provider);
    await this.setPopulationConfig(account, provider);
    await this.setBuildingConfig(account, provider);
    await this.setResourceBuildingConfig(account, provider);
    await this.setWeightConfig(account, provider);
    await this.setCombatConfig(account, provider);
    await this.setHyperstructureConfig(account, provider);
    await this.setStaminaConfig(account, provider);
    await this.setMercenariesConfig(account, provider);
    await this.setupGlobals(account, provider);
    await this.setCapacityConfig(account, provider);
    await this.setSpeedConfig(account, provider);
  };

  private applyInputProductionFactor = (questResources: ResourceInputs, resourcesOnRealm: number[]): ResourceInputs => {
    for (let resourceInput of uniqueResourceInputs(resourcesOnRealm).filter(
      (id) => id != ResourcesIds.Wheat && id != ResourcesIds.Fish,
    )) {
      for (let questType in questResources) {
        questResources[questType] = questResources[questType].map((questResource) => {
          if (questResource.resource === resourceInput) {
            return {
              ...questResource,
              amount: questResource.amount * this.config.resources.startingResourcesInputProductionFactor,
            };
          }
          return questResource;
        });
      }
    }
    return questResources;
  };

  private setProductionConfig = async (account: Account, provider: EternumProvider) => {
    const calldataArray = [];
    const resource_inputs_scaled = this.getResourceInputsScaled();
    const resource_outputs_scaled = this.getResourceOutputsScaled();

    for (const resourceId of Object.keys(resource_inputs_scaled) as unknown as ResourcesIds[]) {
      const calldata = {
        amount: resource_outputs_scaled[resourceId],
        resource_type: resourceId,
        cost: resource_inputs_scaled[resourceId].map((cost) => {
          return {
            ...cost,
            amount: cost.amount,
          };
        }),
      };

      calldataArray.push(calldata);
    }

    const tx = await provider.set_production_config({ signer: account, calls: calldataArray });

    console.log(`Configuring resource production ${tx.statusReceipt}...`);
  };

  private setBuildingCategoryPopConfig = async (account: Account, provider: EternumProvider) => {
    const calldataArray = [];

    for (const buildingId of Object.keys(this.config.BUILDING_POPULATION) as unknown as BuildingType[]) {
      const building_population = this.config.BUILDING_POPULATION[buildingId];
      const building_capacity = this.config.BUILDING_CAPACITY[buildingId];

      // if both 0, tx will fail
      if (building_population !== 0 || building_capacity !== 0) {
        const callData = {
          building_category: buildingId,
          population: building_population,
          capacity: building_capacity,
        };

        calldataArray.push(callData);
      }
    }

    const tx = await provider.set_building_category_pop_config({
      signer: account,
      calls: calldataArray,
    });

    console.log(`Configuring building category population ${tx.statusReceipt}...`);
  };

<<<<<<< HEAD
  private setPopulationConfig = async (account: Account, provider: EternumProvider) => {
    const tx = await provider.set_population_config({
      signer: account,
      base_population: this.config.basePopulationCapacity,
    });
=======
export const setWeightConfig = async (account: Account, provider: EternumProvider) => {
  const calldataArray = Object.entries(WEIGHTS_GRAM).map(([resourceId, weight]) => ({
    entity_type: resourceId,
    weight_gram: weight,
  }));
>>>>>>> 0f111b62

    console.log(`Configuring population config ${tx.statusReceipt}...`);
  };

  private setBuildingConfig = async (account: Account, provider: EternumProvider) => {
    const calldataArray = [];
    const buildingCostsScaled = this.getBuildingCostsScaled();

    for (const buildingId of Object.keys(this.config.BUILDING_RESOURCE_PRODUCED) as unknown as BuildingType[]) {
      if (buildingCostsScaled[buildingId].length !== 0) {
        const calldata = {
          building_category: buildingId,
          building_resource_type: this.config.BUILDING_RESOURCE_PRODUCED[buildingId],
          cost_of_building: buildingCostsScaled[buildingId].map((cost) => {
            return {
              ...cost,
              amount: cost.amount * this.config.resources.resourcePrecision,
            };
          }),
        };

        calldataArray.push(calldata);
      }
    }

    const tx = await provider.set_building_config({ signer: account, calls: calldataArray });

    console.log(`Configuring building cost config ${tx.statusReceipt}...`);
  };

  private setResourceBuildingConfig = async (account: Account, provider: EternumProvider) => {
    const calldataArray = [];
    const resourceBuildingCostsScaled = this.getResourceBuildingCostsScaled();

    for (const resourceId of Object.keys(resourceBuildingCostsScaled) as unknown as ResourcesIds[]) {
      const calldata = {
        building_category: BuildingType.Resource,
        building_resource_type: resourceId,
        cost_of_building: resourceBuildingCostsScaled[resourceId].map((cost) => {
          return {
            ...cost,
            amount: cost.amount * this.config.resources.resourcePrecision,
          };
        }),
      };

      calldataArray.push(calldata);
    }

    const tx = await provider.set_building_config({ signer: account, calls: calldataArray });

    console.log(`Configuring resource building cost config ${tx.statusReceipt}...`);
  };

  private setWeightConfig = async (account: Account, provider: EternumProvider) => {
    const calldataArray = Object.entries(this.config.WEIGHTS).map(([resourceId, weight]) => ({
      entity_type: resourceId,
      weight_gram: weight * this.config.resources.resourceMultiplier,
    }));

    const tx = await provider.set_weight_config({
      signer: account,
      calls: calldataArray,
    });

<<<<<<< HEAD
    console.log(`Configuring weight config  ${tx.statusReceipt}...`);
  };

  private setCombatConfig = async (account: Account, provider: EternumProvider) => {
    const {
      health: health,
      knightStrength: knight_strength,
      paladinStrength: paladin_strength,
      crossbowmanStrength: crossbowman_strength,
      advantagePercent: advantage_percent,
      disadvantagePercent: disadvantage_percent,
      pillageHealthDivisor: pillage_health_divisor,
      baseArmyNumberForStructure: army_free_per_structure,
      armyExtraPerMilitaryBuilding: army_extra_per_military_building,
  } = this.config.troop;

    const tx = await provider.set_troop_config({
      signer: account,
      config_id: 0,
      health,
      knight_strength,
      paladin_strength,
      crossbowman_strength,
      advantage_percent,
      disadvantage_percent,
      pillage_health_divisor,
      army_free_per_structure: army_free_per_structure,
      army_extra_per_military_building: army_extra_per_military_building,
=======
export const setCapacityConfig = async (account: Account, provider: EternumProvider) => {
  const txDonkey = await provider.set_capacity_config({
    signer: account,
    entity_type: DONKEY_ENTITY_TYPE,
    weight_gram: EternumGlobalConfig.carryCapacityGram.donkey,
>>>>>>> 0f111b62
  });

    console.log(`Configuring combat config ${tx.statusReceipt}...`);
  };

<<<<<<< HEAD
  private setupGlobals = async (account: Account, provider: EternumProvider) => {
    // Set the bank config
    const txBank = await provider.set_bank_config({
      signer: account,
      lords_cost: this.config.banks.lordsCost * this.config.resources.resourcePrecision,
      lp_fee_num: this.config.banks.lpFeesNumerator,
      lp_fee_denom: this.config.banks.lpFeesDenominator,
    });
=======
  const txArmy = await provider.set_capacity_config({
    signer: account,
    entity_type: ARMY_ENTITY_TYPE,
    weight_gram: EternumGlobalConfig.carryCapacityGram.army,
  });
>>>>>>> 0f111b62

    console.log(`Configuring bank config ${txBank.statusReceipt}...`);

    const txDefaultTick = await provider.set_tick_config({
      signer: account,
      tick_id: TickIds.Default,
      tick_interval_in_seconds: this.config.tick.defaultTickIntervalInSeconds,
    });
    console.log(`Configuring tick config ${txDefaultTick.statusReceipt}...`);

    const txArmiesTick = await provider.set_tick_config({
      signer: account,
      tick_id: TickIds.Armies,
      tick_interval_in_seconds: this.config.tick.armiesTickIntervalInSeconds,
    });

    console.log(`Configuring tick config ${txArmiesTick.statusReceipt}...`);

    const txExplore = await provider.set_exploration_config({
      signer: account,
      wheat_burn_amount: this.config.exploration.costs[ResourcesIds.Wheat] * this.config.resources.resourcePrecision,
      fish_burn_amount: this.config.exploration.costs[ResourcesIds.Fish] * this.config.resources.resourcePrecision,
      reward_amount: this.config.exploration.reward * this.config.resources.resourcePrecision,
      shards_mines_fail_probability: this.config.exploration.shardsMinesFailProbability,
    });

<<<<<<< HEAD
    console.log(`Configuring exploration config ${txExplore.statusReceipt}...`);
=======
export const setHyperstructureConfig = async (account: Account, provider: EternumProvider) => {
  const tx = await provider.set_hyperstructure_config({
    signer: account,
    time_between_shares_change: HYPERSTRUCTURE_TIME_BETWEEN_SHARES_CHANGE_S,
    resources_for_completion: HYPERSTRUCTURE_TOTAL_COSTS_SCALED.map((resource) => ({
      ...resource,
      amount: resource.amount * EternumGlobalConfig.resources.resourcePrecision,
    })),
  });
  console.log(`Configuring hyperstructure ${tx.statusReceipt}...`);
};
>>>>>>> 0f111b62

    const txExploreStaminaCost = await provider.set_travel_stamina_cost_config({
      signer: account,
      travel_type: TravelTypes.Explore,
      cost: this.config.staminaCost.explore,
    });
<<<<<<< HEAD
    console.log(`Configuring explore stamina cost config ${txExploreStaminaCost.statusReceipt}...`);

    const txTravelStaminaCost = await provider.set_travel_stamina_cost_config({
      signer: account,
      travel_type: TravelTypes.Travel,
      cost: this.config.staminaCost.travel,
    });

    console.log(`Configuring travel stamina cost config ${txTravelStaminaCost.statusReceipt}...`);
  };

  private setCapacityConfig = async (account: Account, provider: EternumProvider) => {
    const txDonkey = await provider.set_capacity_config({
      signer: account,
      entity_type: DONKEY_ENTITY_TYPE,
      weight_gram: this.config.carryCapacity.donkey * this.config.resources.resourcePrecision,
    });

    console.log(`Configuring capacity Donkey config ${txDonkey.statusReceipt}...`);

    const txArmy = await provider.set_capacity_config({
      signer: account,
      entity_type: ARMY_ENTITY_TYPE,
      weight_gram: this.config.carryCapacity.army * this.config.resources.resourcePrecision,
    });

    console.log(`Configuring capacity Army config ${txArmy.statusReceipt}...`);
  };

  private setSpeedConfig = async (account: Account, provider: EternumProvider) => {
    const txDonkey = await provider.set_speed_config({
      signer: account,
      entity_type: DONKEY_ENTITY_TYPE,
      sec_per_km: this.config.speed.donkey,
    });

    console.log(`Configuring speed Donkey config ${txDonkey.statusReceipt}...`);

    const txArmy = await provider.set_speed_config({
      signer: account,
      entity_type: ARMY_ENTITY_TYPE,
      sec_per_km: this.config.speed.army,
    });

    console.log(`Configuring speed Army config ${txArmy.statusReceipt}...`);
  };

  private setHyperstructureConfig = async (account: Account, provider: EternumProvider) => {
    const hyperstructureTotalCostsScaled = this.getHyperstructureTotalCostsScaled();

    const tx = await provider.set_hyperstructure_config({
      signer: account,
      resources_for_completion: hyperstructureTotalCostsScaled.map((resource) => ({
        ...resource,
        amount: resource.amount * this.config.resources.resourcePrecision,
      })),
    });
    console.log(`Configuring hyperstructure ${tx.statusReceipt}...`);
  };

  private setStaminaConfig = async (account: Account, provider: EternumProvider) => {
    for (const [unit_type, stamina] of Object.entries(this.config.TROOPS_STAMINAS)) {
      const tx = await provider.set_stamina_config({
        signer: account,
        unit_type: unit_type,
        max_stamina: stamina,
      });
      console.log(`Configuring staminas ${unit_type} ${tx.statusReceipt}...`);
    }
  };

  private setMercenariesConfig = async (account: Account, provider: EternumProvider) => {
    const tx = await provider.set_mercenaries_config({
      signer: account,
      troops: {
        knight_count:
          BigInt(this.config.mercenaries.troops.knight_count) * BigInt(this.config.resources.resourcePrecision),
        paladin_count:
          BigInt(this.config.mercenaries.troops.paladin_count) * BigInt(this.config.resources.resourcePrecision),
        crossbowman_count:
          BigInt(this.config.mercenaries.troops.crossbowman_count) * BigInt(this.config.resources.resourcePrecision),
      },
      rewards: this.config.mercenaries.rewards.map((reward) => ({
        resource: reward.resourceId,
        amount: reward.amount * this.config.resources.resourcePrecision * this.config.resources.resourceMultiplier,
      })),
    });
    console.log(`Configuring mercenaries ${tx.statusReceipt}...`);
  };
}
=======
    console.log(`Configuring staminas ${unit_type} ${tx.statusReceipt}...`);
  }
};

export const setStaminaRefillConfig = async (account: Account, provider: EternumProvider) => {
  const tx = await provider.set_stamina_refill_config({
    signer: account,
    amount_per_tick: STAMINA_REFILL_PER_TICK,
  });
  console.log(`Configuring stamina refill per tick to ${STAMINA_REFILL_PER_TICK} ${tx.statusReceipt}...`);
};

export const setMercenariesConfig = async (account: Account, provider: EternumProvider) => {
  const tx = await provider.set_mercenaries_config({
    signer: account,
    troops: {
      knight_count:
        BigInt(EternumGlobalConfig.mercenaries.troops.knight_count) *
        BigInt(EternumGlobalConfig.resources.resourcePrecision),
      paladin_count:
        BigInt(EternumGlobalConfig.mercenaries.troops.paladin_count) *
        BigInt(EternumGlobalConfig.resources.resourcePrecision),
      crossbowman_count:
        BigInt(EternumGlobalConfig.mercenaries.troops.crossbowman_count) *
        BigInt(EternumGlobalConfig.resources.resourcePrecision),
    },
    rewards: EternumGlobalConfig.mercenaries.rewards.map((reward) => ({
      resource: reward.resource,
      amount:
        reward.amount *
        EternumGlobalConfig.resources.resourcePrecision *
        EternumGlobalConfig.resources.resourceMultiplier,
    })),
  });
  console.log(`Configuring mercenaries ${tx.statusReceipt}...`);
};
>>>>>>> 0f111b62
<|MERGE_RESOLUTION|>--- conflicted
+++ resolved
@@ -1,7 +1,7 @@
 import { Account } from "starknet";
-<<<<<<< HEAD
-import { ARMY_ENTITY_TYPE, DONKEY_ENTITY_TYPE, EternumGlobalConfig, ResourcesIds } from "../constants";
-=======
+
+// import { ARMY_ENTITY_TYPE, DONKEY_ENTITY_TYPE, EternumGlobalConfig, ResourcesIds } from "../constants";
+
 import {
   ARMY_ENTITY_TYPE,
   BASE_POPULATION_CAPACITY,
@@ -16,7 +16,7 @@
   TROOPS_STAMINAS,
   WEIGHTS_GRAM,
 } from "../constants";
->>>>>>> 0f111b62
+
 import { BuildingType } from "../constants/structures";
 import { EternumProvider } from "../provider";
 import { ResourceInputs, ResourceOutputs, TickIds, TravelTypes } from "../types";
@@ -170,178 +170,131 @@
       }
     }
 
-    const tx = await provider.set_building_category_pop_config({
-      signer: account,
-      calls: calldataArray,
-    });
-
-    console.log(`Configuring building category population ${tx.statusReceipt}...`);
-  };
-
-<<<<<<< HEAD
-  private setPopulationConfig = async (account: Account, provider: EternumProvider) => {
-    const tx = await provider.set_population_config({
-      signer: account,
-      base_population: this.config.basePopulationCapacity,
-    });
-=======
+
+    // const tx = await provider.set_building_category_pop_config({
+
+  const tx = await provider.set_building_config({ signer: account, calls: calldataArray });
+
+  console.log(`Configuring resource building cost config ${tx.statusReceipt}...`);
+};
+
 export const setWeightConfig = async (account: Account, provider: EternumProvider) => {
   const calldataArray = Object.entries(WEIGHTS_GRAM).map(([resourceId, weight]) => ({
     entity_type: resourceId,
     weight_gram: weight,
   }));
->>>>>>> 0f111b62
-
-    console.log(`Configuring population config ${tx.statusReceipt}...`);
-  };
-
-  private setBuildingConfig = async (account: Account, provider: EternumProvider) => {
-    const calldataArray = [];
-    const buildingCostsScaled = this.getBuildingCostsScaled();
-
-    for (const buildingId of Object.keys(this.config.BUILDING_RESOURCE_PRODUCED) as unknown as BuildingType[]) {
-      if (buildingCostsScaled[buildingId].length !== 0) {
-        const calldata = {
-          building_category: buildingId,
-          building_resource_type: this.config.BUILDING_RESOURCE_PRODUCED[buildingId],
-          cost_of_building: buildingCostsScaled[buildingId].map((cost) => {
-            return {
-              ...cost,
-              amount: cost.amount * this.config.resources.resourcePrecision,
-            };
-          }),
-        };
-
-        calldataArray.push(calldata);
-      }
-    }
-
-    const tx = await provider.set_building_config({ signer: account, calls: calldataArray });
-
-    console.log(`Configuring building cost config ${tx.statusReceipt}...`);
-  };
-
-  private setResourceBuildingConfig = async (account: Account, provider: EternumProvider) => {
-    const calldataArray = [];
-    const resourceBuildingCostsScaled = this.getResourceBuildingCostsScaled();
-
-    for (const resourceId of Object.keys(resourceBuildingCostsScaled) as unknown as ResourcesIds[]) {
-      const calldata = {
-        building_category: BuildingType.Resource,
-        building_resource_type: resourceId,
-        cost_of_building: resourceBuildingCostsScaled[resourceId].map((cost) => {
-          return {
-            ...cost,
-            amount: cost.amount * this.config.resources.resourcePrecision,
-          };
-        }),
-      };
-
-      calldataArray.push(calldata);
-    }
-
-    const tx = await provider.set_building_config({ signer: account, calls: calldataArray });
-
-    console.log(`Configuring resource building cost config ${tx.statusReceipt}...`);
-  };
-
-  private setWeightConfig = async (account: Account, provider: EternumProvider) => {
-    const calldataArray = Object.entries(this.config.WEIGHTS).map(([resourceId, weight]) => ({
-      entity_type: resourceId,
-      weight_gram: weight * this.config.resources.resourceMultiplier,
-    }));
-
-    const tx = await provider.set_weight_config({
-      signer: account,
-      calls: calldataArray,
-    });
-
-<<<<<<< HEAD
-    console.log(`Configuring weight config  ${tx.statusReceipt}...`);
-  };
-
-  private setCombatConfig = async (account: Account, provider: EternumProvider) => {
-    const {
-      health: health,
-      knightStrength: knight_strength,
-      paladinStrength: paladin_strength,
-      crossbowmanStrength: crossbowman_strength,
-      advantagePercent: advantage_percent,
-      disadvantagePercent: disadvantage_percent,
-      pillageHealthDivisor: pillage_health_divisor,
-      baseArmyNumberForStructure: army_free_per_structure,
-      armyExtraPerMilitaryBuilding: army_extra_per_military_building,
-  } = this.config.troop;
-
-    const tx = await provider.set_troop_config({
-      signer: account,
-      config_id: 0,
-      health,
-      knight_strength,
-      paladin_strength,
-      crossbowman_strength,
-      advantage_percent,
-      disadvantage_percent,
-      pillage_health_divisor,
-      army_free_per_structure: army_free_per_structure,
-      army_extra_per_military_building: army_extra_per_military_building,
-=======
+
+  const tx = await provider.set_weight_config({
+    signer: account,
+    calls: calldataArray,
+  });
+
+  console.log(`Configuring weight config  ${tx.statusReceipt}...`);
+};
+
+export const setCombatConfig = async (account: Account, provider: EternumProvider) => {
+  const {
+    health: health,
+    knightStrength: knight_strength,
+    paladinStrength: paladin_strength,
+    crossbowmanStrength: crossbowman_strength,
+    advantagePercent: advantage_percent,
+    disadvantagePercent: disadvantage_percent,
+    pillageHealthDivisor: pillage_health_divisor,
+    baseArmyNumberForStructure: army_free_per_structure,
+    armyExtraPerMilitaryBuilding: army_extra_per_military_building,
+  } = EternumGlobalConfig.troop;
+
+  const tx = await provider.set_troop_config({
+    signer: account,
+    config_id: 0,
+    health,
+    knight_strength,
+    paladin_strength,
+    crossbowman_strength,
+    advantage_percent,
+    disadvantage_percent,
+    pillage_health_divisor: pillage_health_divisor,
+    army_free_per_structure: army_free_per_structure,
+    army_extra_per_military_building: army_extra_per_military_building,
+  });
+
+  console.log(`Configuring combat config ${tx.statusReceipt}...`);
+};
+
+export const setupGlobals = async (account: Account, provider: EternumProvider) => {
+  // Set the bank config
+  const txBank = await provider.set_bank_config({
+    signer: account,
+    lords_cost: EternumGlobalConfig.banks.lordsCost * EternumGlobalConfig.resources.resourcePrecision,
+    lp_fee_num: EternumGlobalConfig.banks.lpFeesNumerator,
+    lp_fee_denom: EternumGlobalConfig.banks.lpFeesDenominator,
+  });
+
+  console.log(`Configuring bank config ${txBank.statusReceipt}...`);
+
+  const txDefaultTick = await provider.set_tick_config({
+    signer: account,
+    tick_id: TickIds.Default,
+    tick_interval_in_seconds: EternumGlobalConfig.tick.defaultTickIntervalInSeconds,
+  });
+  console.log(`Configuring tick config ${txDefaultTick.statusReceipt}...`);
+
+  const txArmiesTick = await provider.set_tick_config({
+    signer: account,
+    tick_id: TickIds.Armies,
+    tick_interval_in_seconds: EternumGlobalConfig.tick.armiesTickIntervalInSeconds,
+  });
+
+  console.log(`Configuring tick config ${txArmiesTick.statusReceipt}...`);
+
+  const txExplore = await provider.set_exploration_config({
+    signer: account,
+    wheat_burn_amount: EternumGlobalConfig.exploration.wheatBurn * EternumGlobalConfig.resources.resourcePrecision,
+    fish_burn_amount: EternumGlobalConfig.exploration.fishBurn * EternumGlobalConfig.resources.resourcePrecision,
+    reward_amount: EternumGlobalConfig.exploration.reward * EternumGlobalConfig.resources.resourcePrecision,
+    shards_mines_fail_probability: EternumGlobalConfig.exploration.shardsMinesFailProbability,
+  });
+
+  console.log(`Configuring exploration config ${txExplore.statusReceipt}...`);
+};
+
 export const setCapacityConfig = async (account: Account, provider: EternumProvider) => {
   const txDonkey = await provider.set_capacity_config({
     signer: account,
     entity_type: DONKEY_ENTITY_TYPE,
     weight_gram: EternumGlobalConfig.carryCapacityGram.donkey,
->>>>>>> 0f111b62
-  });
-
-    console.log(`Configuring combat config ${tx.statusReceipt}...`);
-  };
-
-<<<<<<< HEAD
-  private setupGlobals = async (account: Account, provider: EternumProvider) => {
-    // Set the bank config
-    const txBank = await provider.set_bank_config({
-      signer: account,
-      lords_cost: this.config.banks.lordsCost * this.config.resources.resourcePrecision,
-      lp_fee_num: this.config.banks.lpFeesNumerator,
-      lp_fee_denom: this.config.banks.lpFeesDenominator,
-    });
-=======
+  });
+
+  console.log(`Configuring capacity Donkey config ${txDonkey.statusReceipt}...`);
+
   const txArmy = await provider.set_capacity_config({
     signer: account,
     entity_type: ARMY_ENTITY_TYPE,
     weight_gram: EternumGlobalConfig.carryCapacityGram.army,
   });
->>>>>>> 0f111b62
-
-    console.log(`Configuring bank config ${txBank.statusReceipt}...`);
-
-    const txDefaultTick = await provider.set_tick_config({
-      signer: account,
-      tick_id: TickIds.Default,
-      tick_interval_in_seconds: this.config.tick.defaultTickIntervalInSeconds,
-    });
-    console.log(`Configuring tick config ${txDefaultTick.statusReceipt}...`);
-
-    const txArmiesTick = await provider.set_tick_config({
-      signer: account,
-      tick_id: TickIds.Armies,
-      tick_interval_in_seconds: this.config.tick.armiesTickIntervalInSeconds,
-    });
-
-    console.log(`Configuring tick config ${txArmiesTick.statusReceipt}...`);
-
-    const txExplore = await provider.set_exploration_config({
-      signer: account,
-      wheat_burn_amount: this.config.exploration.costs[ResourcesIds.Wheat] * this.config.resources.resourcePrecision,
-      fish_burn_amount: this.config.exploration.costs[ResourcesIds.Fish] * this.config.resources.resourcePrecision,
-      reward_amount: this.config.exploration.reward * this.config.resources.resourcePrecision,
-      shards_mines_fail_probability: this.config.exploration.shardsMinesFailProbability,
-    });
-
-<<<<<<< HEAD
-    console.log(`Configuring exploration config ${txExplore.statusReceipt}...`);
-=======
+
+  console.log(`Configuring capacity Army config ${txArmy.statusReceipt}...`);
+};
+
+export const setSpeedConfig = async (account: Account, provider: EternumProvider) => {
+  const txDonkey = await provider.set_speed_config({
+    signer: account,
+    entity_type: DONKEY_ENTITY_TYPE,
+    sec_per_km: EternumGlobalConfig.speed.donkey,
+  });
+
+  console.log(`Configuring speed Donkey config ${txDonkey.statusReceipt}...`);
+
+  const txArmy = await provider.set_speed_config({
+    signer: account,
+    entity_type: ARMY_ENTITY_TYPE,
+    sec_per_km: EternumGlobalConfig.speed.army,
+  });
+
+  console.log(`Configuring speed Army config ${txArmy.statusReceipt}...`);
+};
+
 export const setHyperstructureConfig = async (account: Account, provider: EternumProvider) => {
   const tx = await provider.set_hyperstructure_config({
     signer: account,
@@ -353,108 +306,117 @@
   });
   console.log(`Configuring hyperstructure ${tx.statusReceipt}...`);
 };
->>>>>>> 0f111b62
-
-    const txExploreStaminaCost = await provider.set_travel_stamina_cost_config({
-      signer: account,
-      travel_type: TravelTypes.Explore,
-      cost: this.config.staminaCost.explore,
-    });
-<<<<<<< HEAD
-    console.log(`Configuring explore stamina cost config ${txExploreStaminaCost.statusReceipt}...`);
-
-    const txTravelStaminaCost = await provider.set_travel_stamina_cost_config({
-      signer: account,
-      travel_type: TravelTypes.Travel,
-      cost: this.config.staminaCost.travel,
-    });
-
-    console.log(`Configuring travel stamina cost config ${txTravelStaminaCost.statusReceipt}...`);
-  };
-
-  private setCapacityConfig = async (account: Account, provider: EternumProvider) => {
-    const txDonkey = await provider.set_capacity_config({
-      signer: account,
-      entity_type: DONKEY_ENTITY_TYPE,
-      weight_gram: this.config.carryCapacity.donkey * this.config.resources.resourcePrecision,
-    });
-
-    console.log(`Configuring capacity Donkey config ${txDonkey.statusReceipt}...`);
-
-    const txArmy = await provider.set_capacity_config({
-      signer: account,
-      entity_type: ARMY_ENTITY_TYPE,
-      weight_gram: this.config.carryCapacity.army * this.config.resources.resourcePrecision,
-    });
-
-    console.log(`Configuring capacity Army config ${txArmy.statusReceipt}...`);
-  };
-
-  private setSpeedConfig = async (account: Account, provider: EternumProvider) => {
-    const txDonkey = await provider.set_speed_config({
-      signer: account,
-      entity_type: DONKEY_ENTITY_TYPE,
-      sec_per_km: this.config.speed.donkey,
-    });
-
-    console.log(`Configuring speed Donkey config ${txDonkey.statusReceipt}...`);
-
-    const txArmy = await provider.set_speed_config({
-      signer: account,
-      entity_type: ARMY_ENTITY_TYPE,
-      sec_per_km: this.config.speed.army,
-    });
-
-    console.log(`Configuring speed Army config ${txArmy.statusReceipt}...`);
-  };
-
-  private setHyperstructureConfig = async (account: Account, provider: EternumProvider) => {
-    const hyperstructureTotalCostsScaled = this.getHyperstructureTotalCostsScaled();
-
-    const tx = await provider.set_hyperstructure_config({
-      signer: account,
-      resources_for_completion: hyperstructureTotalCostsScaled.map((resource) => ({
-        ...resource,
-        amount: resource.amount * this.config.resources.resourcePrecision,
-      })),
-    });
-    console.log(`Configuring hyperstructure ${tx.statusReceipt}...`);
-  };
-
-  private setStaminaConfig = async (account: Account, provider: EternumProvider) => {
-    for (const [unit_type, stamina] of Object.entries(this.config.TROOPS_STAMINAS)) {
-      const tx = await provider.set_stamina_config({
-        signer: account,
-        unit_type: unit_type,
-        max_stamina: stamina,
-      });
-      console.log(`Configuring staminas ${unit_type} ${tx.statusReceipt}...`);
-    }
-  };
-
-  private setMercenariesConfig = async (account: Account, provider: EternumProvider) => {
-    const tx = await provider.set_mercenaries_config({
-      signer: account,
-      troops: {
-        knight_count:
-          BigInt(this.config.mercenaries.troops.knight_count) * BigInt(this.config.resources.resourcePrecision),
-        paladin_count:
-          BigInt(this.config.mercenaries.troops.paladin_count) * BigInt(this.config.resources.resourcePrecision),
-        crossbowman_count:
-          BigInt(this.config.mercenaries.troops.crossbowman_count) * BigInt(this.config.resources.resourcePrecision),
-      },
-      rewards: this.config.mercenaries.rewards.map((reward) => ({
-        resource: reward.resourceId,
-        amount: reward.amount * this.config.resources.resourcePrecision * this.config.resources.resourceMultiplier,
-      })),
-    });
-    console.log(`Configuring mercenaries ${tx.statusReceipt}...`);
-  };
-}
-=======
-    console.log(`Configuring staminas ${unit_type} ${tx.statusReceipt}...`);
-  }
-};
+
+export const setStaminaConfig = async (account: Account, provider: EternumProvider) => {
+  for (const [unit_type, stamina] of Object.entries(TROOPS_STAMINAS)) {
+    const tx = await provider.set_stamina_config({
+
+      signer: account,
+      calls: calldataArray,
+    });
+
+
+  //   console.log(`Configuring building category population ${tx.statusReceipt}...`);
+  // };
+
+  // private setPopulationConfig = async (account: Account, provider: EternumProvider) => {
+  //   const tx = await provider.set_population_config({
+  //     signer: account,
+  //     base_population: this.config.basePopulationCapacity,
+  //   });
+
+  //   console.log(`Configuring population config ${tx.statusReceipt}...`);
+  // };
+
+  // private setBuildingConfig = async (account: Account, provider: EternumProvider) => {
+  //   const calldataArray = [];
+  //   const buildingCostsScaled = this.getBuildingCostsScaled();
+
+  //   for (const buildingId of Object.keys(this.config.BUILDING_RESOURCE_PRODUCED) as unknown as BuildingType[]) {
+  //     if (buildingCostsScaled[buildingId].length !== 0) {
+  //       const calldata = {
+  //         building_category: buildingId,
+  //         building_resource_type: this.config.BUILDING_RESOURCE_PRODUCED[buildingId],
+  //         cost_of_building: buildingCostsScaled[buildingId].map((cost) => {
+  //           return {
+  //             ...cost,
+  //             amount: cost.amount * this.config.resources.resourcePrecision,
+  //           };
+  //         }),
+  //       };
+
+  //       calldataArray.push(calldata);
+  //     }
+  //   }
+
+  //   const tx = await provider.set_building_config({ signer: account, calls: calldataArray });
+
+  //   console.log(`Configuring building cost config ${tx.statusReceipt}...`);
+  // };
+
+  // private setResourceBuildingConfig = async (account: Account, provider: EternumProvider) => {
+  //   const calldataArray = [];
+  //   const resourceBuildingCostsScaled = this.getResourceBuildingCostsScaled();
+
+  //   for (const resourceId of Object.keys(resourceBuildingCostsScaled) as unknown as ResourcesIds[]) {
+  //     const calldata = {
+  //       building_category: BuildingType.Resource,
+  //       building_resource_type: resourceId,
+  //       cost_of_building: resourceBuildingCostsScaled[resourceId].map((cost) => {
+  //         return {
+  //           ...cost,
+  //           amount: cost.amount * this.config.resources.resourcePrecision,
+  //         };
+  //       }),
+  //     };
+
+  //     calldataArray.push(calldata);
+  //   }
+
+  //   const tx = await provider.set_building_config({ signer: account, calls: calldataArray });
+
+  //   console.log(`Configuring resource building cost config ${tx.statusReceipt}...`);
+  // };
+
+  // private setWeightConfig = async (account: Account, provider: EternumProvider) => {
+  //   const calldataArray = Object.entries(this.config.WEIGHTS).map(([resourceId, weight]) => ({
+  //     entity_type: resourceId,
+  //     weight_gram: weight * this.config.resources.resourceMultiplier,
+  //   }));
+
+  //   const tx = await provider.set_weight_config({
+  //     signer: account,
+  //     calls: calldataArray,
+  //   });
+
+  //   console.log(`Configuring weight config  ${tx.statusReceipt}...`);
+  // };
+
+  // private setCombatConfig = async (account: Account, provider: EternumProvider) => {
+  //   const {
+  //     health: health,
+  //     knightStrength: knight_strength,
+  //     paladinStrength: paladin_strength,
+  //     crossbowmanStrength: crossbowman_strength,
+  //     advantagePercent: advantage_percent,
+  //     disadvantagePercent: disadvantage_percent,
+  //     pillageHealthDivisor: pillage_health_divisor,
+  //     baseArmyNumberForStructure: army_free_per_structure,
+  //     armyExtraPerMilitaryBuilding: army_extra_per_military_building,
+  // } = this.config.troop;
+
+  //   const tx = await provider.set_troop_config({
+  //     signer: account,
+  //     config_id: 0,
+  //     health,
+  //     knight_strength,
+  //     paladin_strength,
+  //     crossbowman_strength,
+  //     advantage_percent,
+  //     disadvantage_percent,
+  //     pillage_health_divisor,
+  //     army_free_per_structure: army_free_per_structure,
+  //     army_extra_per_military_building: army_extra_per_military_building,
 
 export const setStaminaRefillConfig = async (account: Account, provider: EternumProvider) => {
   const tx = await provider.set_stamina_refill_config({
@@ -485,7 +447,140 @@
         EternumGlobalConfig.resources.resourcePrecision *
         EternumGlobalConfig.resources.resourceMultiplier,
     })),
-  });
-  console.log(`Configuring mercenaries ${tx.statusReceipt}...`);
-};
->>>>>>> 0f111b62
+
+  });
+
+    console.log(`Configuring combat config ${tx.statusReceipt}...`);
+  };
+
+  private setupGlobals = async (account: Account, provider: EternumProvider) => {
+    // Set the bank config
+    const txBank = await provider.set_bank_config({
+      signer: account,
+      lords_cost: this.config.banks.lordsCost * this.config.resources.resourcePrecision,
+      lp_fee_num: this.config.banks.lpFeesNumerator,
+      lp_fee_denom: this.config.banks.lpFeesDenominator,
+    });
+
+    console.log(`Configuring bank config ${txBank.statusReceipt}...`);
+
+    const txDefaultTick = await provider.set_tick_config({
+      signer: account,
+      tick_id: TickIds.Default,
+      tick_interval_in_seconds: this.config.tick.defaultTickIntervalInSeconds,
+    });
+    console.log(`Configuring tick config ${txDefaultTick.statusReceipt}...`);
+
+    const txArmiesTick = await provider.set_tick_config({
+      signer: account,
+      tick_id: TickIds.Armies,
+      tick_interval_in_seconds: this.config.tick.armiesTickIntervalInSeconds,
+    });
+
+    console.log(`Configuring tick config ${txArmiesTick.statusReceipt}...`);
+
+    const txExplore = await provider.set_exploration_config({
+      signer: account,
+      wheat_burn_amount: this.config.exploration.costs[ResourcesIds.Wheat] * this.config.resources.resourcePrecision,
+      fish_burn_amount: this.config.exploration.costs[ResourcesIds.Fish] * this.config.resources.resourcePrecision,
+      reward_amount: this.config.exploration.reward * this.config.resources.resourcePrecision,
+      shards_mines_fail_probability: this.config.exploration.shardsMinesFailProbability,
+    });
+
+    console.log(`Configuring exploration config ${txExplore.statusReceipt}...`);
+
+    const txExploreStaminaCost = await provider.set_travel_stamina_cost_config({
+      signer: account,
+      travel_type: TravelTypes.Explore,
+      cost: this.config.staminaCost.explore,
+    });
+    console.log(`Configuring explore stamina cost config ${txExploreStaminaCost.statusReceipt}...`);
+
+    const txTravelStaminaCost = await provider.set_travel_stamina_cost_config({
+      signer: account,
+      travel_type: TravelTypes.Travel,
+      cost: this.config.staminaCost.travel,
+    });
+
+    console.log(`Configuring travel stamina cost config ${txTravelStaminaCost.statusReceipt}...`);
+  };
+
+  private setCapacityConfig = async (account: Account, provider: EternumProvider) => {
+    const txDonkey = await provider.set_capacity_config({
+      signer: account,
+      entity_type: DONKEY_ENTITY_TYPE,
+      weight_gram: this.config.carryCapacity.donkey * this.config.resources.resourcePrecision,
+    });
+
+    console.log(`Configuring capacity Donkey config ${txDonkey.statusReceipt}...`);
+
+    const txArmy = await provider.set_capacity_config({
+      signer: account,
+      entity_type: ARMY_ENTITY_TYPE,
+      weight_gram: this.config.carryCapacity.army * this.config.resources.resourcePrecision,
+    });
+
+    console.log(`Configuring capacity Army config ${txArmy.statusReceipt}...`);
+  };
+
+  private setSpeedConfig = async (account: Account, provider: EternumProvider) => {
+    const txDonkey = await provider.set_speed_config({
+      signer: account,
+      entity_type: DONKEY_ENTITY_TYPE,
+      sec_per_km: this.config.speed.donkey,
+    });
+
+    console.log(`Configuring speed Donkey config ${txDonkey.statusReceipt}...`);
+
+    const txArmy = await provider.set_speed_config({
+      signer: account,
+      entity_type: ARMY_ENTITY_TYPE,
+      sec_per_km: this.config.speed.army,
+    });
+
+    console.log(`Configuring speed Army config ${txArmy.statusReceipt}...`);
+  };
+
+  private setHyperstructureConfig = async (account: Account, provider: EternumProvider) => {
+    const hyperstructureTotalCostsScaled = this.getHyperstructureTotalCostsScaled();
+
+    const tx = await provider.set_hyperstructure_config({
+      signer: account,
+      resources_for_completion: hyperstructureTotalCostsScaled.map((resource) => ({
+        ...resource,
+        amount: resource.amount * this.config.resources.resourcePrecision,
+      })),
+    });
+    console.log(`Configuring hyperstructure ${tx.statusReceipt}...`);
+  };
+
+  private setStaminaConfig = async (account: Account, provider: EternumProvider) => {
+    for (const [unit_type, stamina] of Object.entries(this.config.TROOPS_STAMINAS)) {
+      const tx = await provider.set_stamina_config({
+        signer: account,
+        unit_type: unit_type,
+        max_stamina: stamina,
+      });
+      console.log(`Configuring staminas ${unit_type} ${tx.statusReceipt}...`);
+    }
+  };
+
+  private setMercenariesConfig = async (account: Account, provider: EternumProvider) => {
+    const tx = await provider.set_mercenaries_config({
+      signer: account,
+      troops: {
+        knight_count:
+          BigInt(this.config.mercenaries.troops.knight_count) * BigInt(this.config.resources.resourcePrecision),
+        paladin_count:
+          BigInt(this.config.mercenaries.troops.paladin_count) * BigInt(this.config.resources.resourcePrecision),
+        crossbowman_count:
+          BigInt(this.config.mercenaries.troops.crossbowman_count) * BigInt(this.config.resources.resourcePrecision),
+      },
+      rewards: this.config.mercenaries.rewards.map((reward) => ({
+        resource: reward.resourceId,
+        amount: reward.amount * this.config.resources.resourcePrecision * this.config.resources.resourceMultiplier,
+      })),
+    });
+    console.log(`Configuring mercenaries ${tx.statusReceipt}...`);
+  };
+}