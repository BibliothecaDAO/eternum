--- conflicted
+++ resolved
@@ -3,11 +3,8 @@
   ARMY_ENTITY_TYPE,
   BASE_POPULATION_CAPACITY,
   BUILDING_CAPACITY,
-<<<<<<< HEAD
   BUILDING_COSTS,
-=======
   BUILDING_FIXED_COST_SCALE_PERCENT,
->>>>>>> f507f401
   BUILDING_POPULATION,
   BUILDING_RESOURCE_PRODUCED,
   DONKEY_ENTITY_TYPE,
@@ -60,6 +57,7 @@
     await setStaminaConfig(config);
     await setStaminaRefillConfig(config);
     await setMercenariesConfig(config);
+    await setBuildingGeneralConfig(config);
   }
 
   getResourceBuildingCostsScaled(): ResourceInputs {
@@ -144,28 +142,22 @@
   console.log(`Configuring building category population ${tx.statusReceipt}...`);
 };
 
-<<<<<<< HEAD
 export const setPopulationConfig = async (config: Config) => {
   const tx = await config.provider.set_population_config({
     signer: config.account,
-=======
-export const setBuildingGeneralConfig = async (account: Account, provider: EternumProvider) => {
-  const tx = await provider.set_building_general_config({
-    signer: account,
+    base_population: BASE_POPULATION_CAPACITY,
+  });
+
+  console.log(`Configuring population config ${tx.statusReceipt}...`);
+};
+
+export const setBuildingGeneralConfig = async (config: Config) => {
+  const tx = await config.provider.set_building_general_config({
+    signer: config.account,
     base_cost_percent_increase: BUILDING_FIXED_COST_SCALE_PERCENT,
   });
 
   console.log(`Configuring building general config ${tx.statusReceipt}...`);
-};
-
-export const setPopulationConfig = async (account: Account, provider: EternumProvider) => {
-  const tx = await provider.set_population_config({
-    signer: account,
->>>>>>> f507f401
-    base_population: BASE_POPULATION_CAPACITY,
-  });
-
-  console.log(`Configuring population config ${tx.statusReceipt}...`);
 };
 
 export const setBuildingConfig = async (config: Config) => {
