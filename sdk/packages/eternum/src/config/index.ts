--- conflicted
+++ resolved
@@ -271,11 +271,6 @@
 };
 
 export const setWeightConfig = async (config: Config) => {
-<<<<<<< HEAD
-  console.log(config.config.resources);
-
-=======
->>>>>>> 85ac4ae7
   const calldataArray = Object.entries(config.config.resources.resourceWeightsGrams).map(([resourceId, weight]) => ({
     entity_type: resourceId,
     weight_gram: weight,
