--- conflicted
+++ resolved
@@ -12,11 +12,8 @@
   HYPERSTRUCTURE_CREATION_COSTS,
   HYPERSTRUCTURE_TIME_BETWEEN_SHARES_CHANGE_S,
   HYPERSTRUCTURE_TOTAL_COSTS,
-<<<<<<< HEAD
   REALM_MAX_LEVEL,
   REALM_UPGRADE_COSTS,
-=======
->>>>>>> b70b4cd4
   RESOURCE_BUILDING_COSTS,
   RESOURCE_INPUTS,
   RESOURCE_OUTPUTS,
@@ -61,11 +58,8 @@
     await setWeightConfig(config);
     await setBattleConfig(config);
     await setCombatConfig(config);
-<<<<<<< HEAD
     await setRealmUpgradeConfig(config);
     await setRealmMaxLevelConfig(config);
-=======
->>>>>>> b70b4cd4
     await setupGlobals(config);
     await setCapacityConfig(config);
     await setSpeedConfig(config);
@@ -74,10 +68,7 @@
     await setStaminaRefillConfig(config);
     await setMercenariesConfig(config);
     await setBuildingGeneralConfig(config);
-<<<<<<< HEAD
-=======
     await setSettlementConfig(config);
->>>>>>> b70b4cd4
   }
 
   getResourceBuildingCostsScaled(): ResourceInputs {
@@ -207,11 +198,7 @@
   console.log(`Configuring building cost config ${tx.statusReceipt}...`);
 };
 
-<<<<<<< HEAD
 export const setRealmUpgradeConfig = async (config: Config) => {
-=======
-export const setResourceBuildingConfig = async (config: Config) => {
->>>>>>> b70b4cd4
   const calldataArray = [];
   const REALM_UPGRADE_COSTS_SCALED = scaleResourceInputs(
     REALM_UPGRADE_COSTS,
@@ -233,7 +220,6 @@
     }
   }
 
-<<<<<<< HEAD
   const tx = await config.provider.set_realm_level_config({ signer: config.account, calls: calldataArray });
   console.log(`Configuring realm level cost config ${tx.statusReceipt}...`);
 };
@@ -251,8 +237,6 @@
 export const setResourceBuildingConfig = async (config: Config) => {
   const calldataArray = [];
 
-=======
->>>>>>> b70b4cd4
   const scaledBuildingCosts = scaleResourceInputs(RESOURCE_BUILDING_COSTS, config.config.resources.resourceMultiplier);
 
   for (const resourceId of Object.keys(scaledBuildingCosts) as unknown as ResourcesIds[]) {
@@ -369,13 +353,6 @@
   const txMap = await config.provider.set_map_config({
     signer: config.account,
     config_id: 0,
-<<<<<<< HEAD
-    explore_wheat_burn_amount: config.config.exploration.exploreWheatBurn * config.config.resources.resourcePrecision,
-    explore_fish_burn_amount: config.config.exploration.exploreFishBurn * config.config.resources.resourcePrecision,
-    travel_wheat_burn_amount: config.config.exploration.travelWheatBurn * config.config.resources.resourcePrecision,
-    travel_fish_burn_amount: config.config.exploration.travelFishBurn * config.config.resources.resourcePrecision,
-=======
->>>>>>> b70b4cd4
     reward_amount: config.config.exploration.reward * config.config.resources.resourcePrecision,
     shards_mines_fail_probability: config.config.exploration.shardsMinesFailProbability,
   });
