import { Account } from "starknet";

import {
  ARMY_ENTITY_TYPE,
  BUILDING_RESOURCE_PRODUCED,
  DONKEY_ENTITY_TYPE,
  EternumGlobalConfig,
  HYPERSTRUCTURE_TIME_BETWEEN_SHARES_CHANGE_S,
  RESOURCE_MULTIPLIER,
  RESOURCE_PRECISION,
  ResourcesIds,
  STAMINA_REFILL_PER_TICK,
} from "../constants";

import { BuildingType } from "../constants/structures";
import { EternumProvider } from "../provider";
import { TickIds, TravelTypes } from "../types";
import { scaleResourceInputs, scaleResourceOutputs, scaleResources } from "../utils";
import { EternumConfig } from "../types/config";

// Used to set the onchain configs w/ provided custom values.
// Use the ClientConfigManager to fetch modified values in the client.
export class ConfigManager {
  private readonly config: EternumConfig;

  constructor(customConfig: Partial<EternumConfig> = {}) {
    this.config = { ...EternumGlobalConfig, ...customConfig };
  }

  public setConfigs = async (account: Account, provider: EternumProvider) => {
    await this.setProductionConfig(account, provider);
    await this.setBuildingCategoryPopConfig(account, provider);
    await this.setPopulationConfig(account, provider);
    await this.setBuildingConfig(account, provider);
    await this.setResourceBuildingConfig(account, provider);
    await this.setWeightConfig(account, provider);
    await this.setCombatConfig(account, provider);
    await this.setHyperstructureConfig(account, provider);
    await this.setStaminaConfig(account, provider);
    await this.setStaminaRefillConfig(account, provider);
    await this.setMercenariesConfig(account, provider);
    await this.setupGlobals(account, provider);
    await this.setCapacityConfig(account, provider);
    await this.setSpeedConfig(account, provider);
  };

  private setProductionConfig = async (account: Account, provider: EternumProvider) => {
    const calldataArray = [];

    const resourceInputsScaled = scaleResourceInputs(this.config.RESOURCE_INPUTS, RESOURCE_MULTIPLIER);

    const resourceOutputsScaled = scaleResourceOutputs(this.config.RESOURCE_OUTPUTS, RESOURCE_MULTIPLIER);

    for (const resourceId of Object.keys(resourceInputsScaled) as unknown as ResourcesIds[]) {
      const calldata = {
        amount: resourceOutputsScaled[resourceId],
        resource_type: resourceId,
        cost: resourceInputsScaled[resourceId].map((cost) => {
          return {
            ...cost,
            amount: cost.amount,
          };
        }),
      };

      calldataArray.push(calldata);
    }

    const tx = await provider.set_production_config({ signer: account, calls: calldataArray });

    console.log(`Configuring resource production ${tx.statusReceipt}...`);
  };

  private setBuildingCategoryPopConfig = async (account: Account, provider: EternumProvider) => {
    const calldataArray = [];

    for (const buildingId of Object.keys(this.config.BUILDING_POPULATION) as unknown as BuildingType[]) {
      const buildingPopulation = this.config.BUILDING_POPULATION[buildingId];
      const buildingCapacity = this.config.BUILDING_CAPACITY[buildingId];

      // if both 0, tx will fail
      if (buildingPopulation !== 0 || buildingCapacity !== 0) {
        const callData = {
          building_category: buildingId,
          population: buildingPopulation,
          capacity: buildingCapacity,
        };

        calldataArray.push(callData);
      }
    }

    const tx = await provider.set_building_category_pop_config({
      signer: account,
      calls: calldataArray,
    });

    console.log(`Configuring building category population ${tx.statusReceipt}...`);
  };

  private setPopulationConfig = async (account: Account, provider: EternumProvider) => {
    const tx = await provider.set_population_config({
      signer: account,
      base_population: this.config.populationCapacity.base,
    });

    console.log(`Configuring population config ${tx.statusReceipt}...`);
  };

  private setBuildingConfig = async (account: Account, provider: EternumProvider) => {
    const calldataArray = [];
    const buildingCostsScaled = scaleResourceInputs(this.config.BUILDING_COSTS, RESOURCE_MULTIPLIER);

    for (const buildingId of Object.keys(BUILDING_RESOURCE_PRODUCED) as unknown as BuildingType[]) {
      if (buildingCostsScaled[buildingId].length !== 0) {
        const calldata = {
          building_category: buildingId,
          building_resource_type: BUILDING_RESOURCE_PRODUCED[buildingId],
          cost_of_building: buildingCostsScaled[buildingId].map((cost) => {
            return {
              ...cost,
              amount: cost.amount * RESOURCE_PRECISION,
            };
          }),
        };
        calldataArray.push(calldata);
      }
    }

    const tx = await provider.set_building_config({ signer: account, calls: calldataArray });

    console.log(`Configuring building cost config ${tx.statusReceipt}...`);
  };

  private setResourceBuildingConfig = async (account: Account, provider: EternumProvider) => {
    const calldataArray = [];
    const resourceBuildingCostsScaled = scaleResourceInputs(this.config.RESOURCE_BUILDING_COSTS, RESOURCE_MULTIPLIER);

    for (const resourceId of Object.keys(resourceBuildingCostsScaled) as unknown as ResourcesIds[]) {
      const calldata = {
        building_category: BuildingType.Resource,
        building_resource_type: resourceId,
        cost_of_building: resourceBuildingCostsScaled[resourceId].map((cost) => {
          return {
            ...cost,
            amount: cost.amount * RESOURCE_PRECISION,
          };
        }),
      };

      calldataArray.push(calldata);
    }

    const tx = await provider.set_building_config({ signer: account, calls: calldataArray });

    console.log(`Configuring resource building cost config ${tx.statusReceipt}...`);
  };

  private setWeightConfig = async (account: Account, provider: EternumProvider) => {
    const calldataArray = Object.entries(this.config.WEIGHTS_GRAM).map(([resourceId, weight]) => ({
      entity_type: resourceId,
      weight_gram: weight,
    }));

    const tx = await provider.set_weight_config({
      signer: account,
      calls: calldataArray,
    });

    console.log(`Configuring weight config  ${tx.statusReceipt}...`);
  };

  setCombatConfig = async (account: Account, provider: EternumProvider) => {
    const {
      health: health,
      knightStrength: knight_strength,
      paladinStrength: paladin_strength,
      crossbowmanStrength: crossbowman_strength,
      advantagePercent: advantage_percent,
      disadvantagePercent: disadvantage_percent,
      pillageHealthDivisor: pillage_health_divisor,
      baseArmyNumberForStructure: army_free_per_structure,
      armyExtraPerMilitaryBuilding: army_extra_per_military_building,
    } = this.config.troop;

    const tx = await provider.set_troop_config({
      signer: account,
      config_id: 0,
      health,
      knight_strength,
      paladin_strength,
      crossbowman_strength,
      advantage_percent,
      disadvantage_percent,
      pillage_health_divisor: pillage_health_divisor,
      army_free_per_structure: army_free_per_structure,
      army_extra_per_military_building: army_extra_per_military_building,
    });

    console.log(`Configuring combat config ${tx.statusReceipt}...`);
  };

<<<<<<< HEAD
  private setupGlobals = async (account: Account, provider: EternumProvider) => {
    // Set the bank config
    const txBank = await provider.set_bank_config({
=======
  const tx = await provider.set_building_config({ signer: account, calls: calldataArray });

  console.log(`Configuring resource building cost config ${tx.statusReceipt}...`);
};

export const setWeightConfig = async (account: Account, provider: EternumProvider) => {
  const calldataArray = Object.entries(WEIGHTS_GRAM).map(([resourceId, weight]) => ({
    entity_type: resourceId,
    weight_gram: weight,
  }));

  const tx = await provider.set_weight_config({
    signer: account,
    calls: calldataArray,
  });

  console.log(`Configuring weight config  ${tx.statusReceipt}...`);
};

export const setCombatConfig = async (account: Account, provider: EternumProvider) => {
  const {
    health: health,
    knightStrength: knight_strength,
    paladinStrength: paladin_strength,
    crossbowmanStrength: crossbowman_strength,
    advantagePercent: advantage_percent,
    disadvantagePercent: disadvantage_percent,
    maxTroopCount: max_troop_count,
    pillageHealthDivisor: pillage_health_divisor,
    baseArmyNumberForStructure: army_free_per_structure,
    armyExtraPerMilitaryBuilding: army_extra_per_military_building,
    battleLeaveSlashNum: battle_leave_slash_num,
    battleLeaveSlashDenom: battle_leave_slash_denom,
  } = EternumGlobalConfig.troop;

  const tx = await provider.set_troop_config({
    signer: account,
    config_id: 0,
    health,
    knight_strength,
    paladin_strength,
    crossbowman_strength,
    advantage_percent,
    disadvantage_percent,
    max_troop_count: max_troop_count * EternumGlobalConfig.resources.resourcePrecision,
    pillage_health_divisor: pillage_health_divisor,
    army_free_per_structure: army_free_per_structure,
    army_extra_per_military_building: army_extra_per_military_building,
    battle_leave_slash_num,
    battle_leave_slash_denom,
  });

  console.log(`Configuring combat config ${tx.statusReceipt}...`);
};

export const setupGlobals = async (account: Account, provider: EternumProvider) => {
  // Set the bank config
  const txBank = await provider.set_bank_config({
    signer: account,
    lords_cost: EternumGlobalConfig.banks.lordsCost * EternumGlobalConfig.resources.resourcePrecision,
    lp_fee_num: EternumGlobalConfig.banks.lpFeesNumerator,
    lp_fee_denom: EternumGlobalConfig.banks.lpFeesDenominator,
  });

  console.log(`Configuring bank config ${txBank.statusReceipt}...`);

  const txDefaultTick = await provider.set_tick_config({
    signer: account,
    tick_id: TickIds.Default,
    tick_interval_in_seconds: EternumGlobalConfig.tick.defaultTickIntervalInSeconds,
  });
  console.log(`Configuring tick config ${txDefaultTick.statusReceipt}...`);

  const txArmiesTick = await provider.set_tick_config({
    signer: account,
    tick_id: TickIds.Armies,
    tick_interval_in_seconds: EternumGlobalConfig.tick.armiesTickIntervalInSeconds,
  });

  console.log(`Configuring tick config ${txArmiesTick.statusReceipt}...`);

  const txExplore = await provider.set_exploration_config({
    signer: account,
    wheat_burn_amount: EternumGlobalConfig.exploration.wheatBurn * EternumGlobalConfig.resources.resourcePrecision,
    fish_burn_amount: EternumGlobalConfig.exploration.fishBurn * EternumGlobalConfig.resources.resourcePrecision,
    reward_amount: EternumGlobalConfig.exploration.reward * EternumGlobalConfig.resources.resourcePrecision,
    shards_mines_fail_probability: EternumGlobalConfig.exploration.shardsMinesFailProbability,
  });

  console.log(`Configuring exploration config ${txExplore.statusReceipt}...`);
};

export const setCapacityConfig = async (account: Account, provider: EternumProvider) => {
  const txDonkey = await provider.set_capacity_config({
    signer: account,
    entity_type: DONKEY_ENTITY_TYPE,
    weight_gram: EternumGlobalConfig.carryCapacityGram.donkey,
  });

  console.log(`Configuring capacity Donkey config ${txDonkey.statusReceipt}...`);

  const txArmy = await provider.set_capacity_config({
    signer: account,
    entity_type: ARMY_ENTITY_TYPE,
    weight_gram: EternumGlobalConfig.carryCapacityGram.army,
  });

  console.log(`Configuring capacity Army config ${txArmy.statusReceipt}...`);
};

export const setSpeedConfig = async (account: Account, provider: EternumProvider) => {
  const txDonkey = await provider.set_speed_config({
    signer: account,
    entity_type: DONKEY_ENTITY_TYPE,
    sec_per_km: EternumGlobalConfig.speed.donkey,
  });

  console.log(`Configuring speed Donkey config ${txDonkey.statusReceipt}...`);

  const txArmy = await provider.set_speed_config({
    signer: account,
    entity_type: ARMY_ENTITY_TYPE,
    sec_per_km: EternumGlobalConfig.speed.army,
  });

  console.log(`Configuring speed Army config ${txArmy.statusReceipt}...`);
};

export const setHyperstructureConfig = async (account: Account, provider: EternumProvider) => {
  const tx = await provider.set_hyperstructure_config({
    signer: account,
    time_between_shares_change: HYPERSTRUCTURE_TIME_BETWEEN_SHARES_CHANGE_S,
    resources_for_completion: HYPERSTRUCTURE_TOTAL_COSTS_SCALED.map((resource) => ({
      ...resource,
      amount: resource.amount * EternumGlobalConfig.resources.resourcePrecision,
    })),
  });
  console.log(`Configuring hyperstructure ${tx.statusReceipt}...`);
};

export const setStaminaConfig = async (account: Account, provider: EternumProvider) => {
  for (const [unit_type, stamina] of Object.entries(TROOPS_STAMINAS)) {
    const tx = await provider.set_stamina_config({
>>>>>>> 0acaab56
      signer: account,
      lords_cost: this.config.banks.lordsCost * RESOURCE_PRECISION,
      lp_fee_num: this.config.banks.lpFeesNumerator,
      lp_fee_denom: this.config.banks.lpFeesDenominator,
    });

    console.log(`Configuring bank config ${txBank.statusReceipt}...`);

    const txDefaultTick = await provider.set_tick_config({
      signer: account,
      tick_id: TickIds.Default,
      tick_interval_in_seconds: this.config.tick.defaultTickIntervalInSeconds,
    });
    console.log(`Configuring tick config ${txDefaultTick.statusReceipt}...`);

    const txArmiesTick = await provider.set_tick_config({
      signer: account,
      tick_id: TickIds.Armies,
      tick_interval_in_seconds: this.config.tick.armiesTickIntervalInSeconds,
    });

    console.log(`Configuring tick config ${txArmiesTick.statusReceipt}...`);

    // TODO: Explore config
    const txExplore = await provider.set_exploration_config({
      signer: account,
      wheat_burn_amount: this.config.exploration.burn[ResourcesIds.Wheat] * RESOURCE_PRECISION,
      fish_burn_amount: this.config.exploration.burn[ResourcesIds.Fish] * RESOURCE_PRECISION,
      reward_amount: this.config.exploration.reward * RESOURCE_PRECISION,
      shards_mines_fail_probability: this.config.exploration.shardsMinesFailProbability,
    });

    console.log(`Configuring exploration config ${txExplore.statusReceipt}...`);

    const txExploreStaminaCost = await provider.set_travel_stamina_cost_config({
      signer: account,
      travel_type: BigInt(TravelTypes.Explore),
      cost: this.config.staminaCost.explore,
    });
    console.log(`Configuring exploreStaminaCost config ${txExploreStaminaCost.statusReceipt}...`);

    const txTravelStaminaCost = await provider.set_travel_stamina_cost_config({
      signer: account,
      travel_type: TravelTypes.Travel,
      cost: this.config.staminaCost.travel,
    });

    console.log(`Configuring travel stamina cost config ${txTravelStaminaCost.statusReceipt}...`);
  };

  private setCapacityConfig = async (account: Account, provider: EternumProvider) => {
    const txDonkey = await provider.set_capacity_config({
      signer: account,
      entity_type: DONKEY_ENTITY_TYPE,
      weight_gram: this.config.carryCapacityGram.donkey,
    });

    console.log(`Configuring capacity Donkey config ${txDonkey.statusReceipt}...`);

    const txArmy = await provider.set_capacity_config({
      signer: account,
      entity_type: ARMY_ENTITY_TYPE,
      weight_gram: this.config.carryCapacityGram.army,
    });

    console.log(`Configuring capacity Army config ${txArmy.statusReceipt}...`);
  };

  private setSpeedConfig = async (account: Account, provider: EternumProvider) => {
    const txDonkey = await provider.set_speed_config({
      signer: account,
      entity_type: DONKEY_ENTITY_TYPE,
      sec_per_km: this.config.speed.donkey,
    });

    console.log(`Configuring speed Donkey config ${txDonkey.statusReceipt}...`);

    const txArmy = await provider.set_speed_config({
      signer: account,
      entity_type: ARMY_ENTITY_TYPE,
      sec_per_km: this.config.speed.army,
    });

    console.log(`Configuring speed Army config ${txArmy.statusReceipt}...`);
  };

  private setHyperstructureConfig = async (account: Account, provider: EternumProvider) => {
    const hyperstructureTotalCosts = [
      ...this.config.HYPERSTRUCTURE_CONSTRUCTION_COSTS,
      ...this.config.HYPERSTRUCTURE_CREATION_COSTS,
    ];

    const hyperstructureTotalCostsScaled = scaleResources(hyperstructureTotalCosts, RESOURCE_MULTIPLIER);

    const tx = await provider.set_hyperstructure_config({
      signer: account,
      time_between_shares_change: HYPERSTRUCTURE_TIME_BETWEEN_SHARES_CHANGE_S,
      resources_for_completion: hyperstructureTotalCostsScaled.map((resource) => ({
        ...resource,
        amount: resource.amount * RESOURCE_PRECISION,
      })),
    });
    console.log(`Configuring hyperstructure ${tx.statusReceipt}...`);
  };

  private setStaminaConfig = async (account: Account, provider: EternumProvider) => {
    for (const [unit_type, stamina] of Object.entries(this.config.TROOPS_STAMINAS)) {
      const tx = await provider.set_stamina_config({
        signer: account,
        unit_type: unit_type,
        max_stamina: stamina,
      });
      console.log(`Configuring staminas ${unit_type} ${tx.statusReceipt}...`);
    }
  };

  private setStaminaRefillConfig = async (account: Account, provider: EternumProvider) => {
    const tx = await provider.set_stamina_refill_config({
      signer: account,
      amount_per_tick: STAMINA_REFILL_PER_TICK,
    });
    console.log(`Configuring stamina refill per tick to ${STAMINA_REFILL_PER_TICK} ${tx.statusReceipt}...`);
  };

  private setMercenariesConfig = async (account: Account, provider: EternumProvider) => {
    const tx = await provider.set_mercenaries_config({
      signer: account,
      troops: {
        knight_count: BigInt(this.config.mercenaries.troops.knight_count) * BigInt(RESOURCE_PRECISION),
        paladin_count: BigInt(this.config.mercenaries.troops.paladin_count) * BigInt(RESOURCE_PRECISION),
        crossbowman_count: BigInt(this.config.mercenaries.troops.crossbowman_count) * BigInt(RESOURCE_PRECISION),
      },
      rewards: this.config.mercenaries.rewards.map((reward) => ({
        resource: reward.resourceId,
        amount: reward.amount * RESOURCE_PRECISION * RESOURCE_MULTIPLIER,
      })),
    });
    console.log(`Configuring mercenaries ${tx.statusReceipt}...`);
  };
}<|MERGE_RESOLUTION|>--- conflicted
+++ resolved
@@ -181,6 +181,9 @@
       pillageHealthDivisor: pillage_health_divisor,
       baseArmyNumberForStructure: army_free_per_structure,
       armyExtraPerMilitaryBuilding: army_extra_per_military_building,
+      maxTroopCount: max_troop_count,
+      battleLeaveSlashNum: battle_leave_slash_num,
+      battleLeaveSlashDenom: battle_leave_slash_denom,
     } = this.config.troop;
 
     const tx = await provider.set_troop_config({
@@ -192,163 +195,20 @@
       crossbowman_strength,
       advantage_percent,
       disadvantage_percent,
-      pillage_health_divisor: pillage_health_divisor,
-      army_free_per_structure: army_free_per_structure,
-      army_extra_per_military_building: army_extra_per_military_building,
+      pillage_health_divisor,
+      army_free_per_structure,
+      army_extra_per_military_building,
+      max_troop_count: max_troop_count,
+      battle_leave_slash_denom,
+      battle_leave_slash_num,
     });
 
     console.log(`Configuring combat config ${tx.statusReceipt}...`);
   };
 
-<<<<<<< HEAD
   private setupGlobals = async (account: Account, provider: EternumProvider) => {
     // Set the bank config
     const txBank = await provider.set_bank_config({
-=======
-  const tx = await provider.set_building_config({ signer: account, calls: calldataArray });
-
-  console.log(`Configuring resource building cost config ${tx.statusReceipt}...`);
-};
-
-export const setWeightConfig = async (account: Account, provider: EternumProvider) => {
-  const calldataArray = Object.entries(WEIGHTS_GRAM).map(([resourceId, weight]) => ({
-    entity_type: resourceId,
-    weight_gram: weight,
-  }));
-
-  const tx = await provider.set_weight_config({
-    signer: account,
-    calls: calldataArray,
-  });
-
-  console.log(`Configuring weight config  ${tx.statusReceipt}...`);
-};
-
-export const setCombatConfig = async (account: Account, provider: EternumProvider) => {
-  const {
-    health: health,
-    knightStrength: knight_strength,
-    paladinStrength: paladin_strength,
-    crossbowmanStrength: crossbowman_strength,
-    advantagePercent: advantage_percent,
-    disadvantagePercent: disadvantage_percent,
-    maxTroopCount: max_troop_count,
-    pillageHealthDivisor: pillage_health_divisor,
-    baseArmyNumberForStructure: army_free_per_structure,
-    armyExtraPerMilitaryBuilding: army_extra_per_military_building,
-    battleLeaveSlashNum: battle_leave_slash_num,
-    battleLeaveSlashDenom: battle_leave_slash_denom,
-  } = EternumGlobalConfig.troop;
-
-  const tx = await provider.set_troop_config({
-    signer: account,
-    config_id: 0,
-    health,
-    knight_strength,
-    paladin_strength,
-    crossbowman_strength,
-    advantage_percent,
-    disadvantage_percent,
-    max_troop_count: max_troop_count * EternumGlobalConfig.resources.resourcePrecision,
-    pillage_health_divisor: pillage_health_divisor,
-    army_free_per_structure: army_free_per_structure,
-    army_extra_per_military_building: army_extra_per_military_building,
-    battle_leave_slash_num,
-    battle_leave_slash_denom,
-  });
-
-  console.log(`Configuring combat config ${tx.statusReceipt}...`);
-};
-
-export const setupGlobals = async (account: Account, provider: EternumProvider) => {
-  // Set the bank config
-  const txBank = await provider.set_bank_config({
-    signer: account,
-    lords_cost: EternumGlobalConfig.banks.lordsCost * EternumGlobalConfig.resources.resourcePrecision,
-    lp_fee_num: EternumGlobalConfig.banks.lpFeesNumerator,
-    lp_fee_denom: EternumGlobalConfig.banks.lpFeesDenominator,
-  });
-
-  console.log(`Configuring bank config ${txBank.statusReceipt}...`);
-
-  const txDefaultTick = await provider.set_tick_config({
-    signer: account,
-    tick_id: TickIds.Default,
-    tick_interval_in_seconds: EternumGlobalConfig.tick.defaultTickIntervalInSeconds,
-  });
-  console.log(`Configuring tick config ${txDefaultTick.statusReceipt}...`);
-
-  const txArmiesTick = await provider.set_tick_config({
-    signer: account,
-    tick_id: TickIds.Armies,
-    tick_interval_in_seconds: EternumGlobalConfig.tick.armiesTickIntervalInSeconds,
-  });
-
-  console.log(`Configuring tick config ${txArmiesTick.statusReceipt}...`);
-
-  const txExplore = await provider.set_exploration_config({
-    signer: account,
-    wheat_burn_amount: EternumGlobalConfig.exploration.wheatBurn * EternumGlobalConfig.resources.resourcePrecision,
-    fish_burn_amount: EternumGlobalConfig.exploration.fishBurn * EternumGlobalConfig.resources.resourcePrecision,
-    reward_amount: EternumGlobalConfig.exploration.reward * EternumGlobalConfig.resources.resourcePrecision,
-    shards_mines_fail_probability: EternumGlobalConfig.exploration.shardsMinesFailProbability,
-  });
-
-  console.log(`Configuring exploration config ${txExplore.statusReceipt}...`);
-};
-
-export const setCapacityConfig = async (account: Account, provider: EternumProvider) => {
-  const txDonkey = await provider.set_capacity_config({
-    signer: account,
-    entity_type: DONKEY_ENTITY_TYPE,
-    weight_gram: EternumGlobalConfig.carryCapacityGram.donkey,
-  });
-
-  console.log(`Configuring capacity Donkey config ${txDonkey.statusReceipt}...`);
-
-  const txArmy = await provider.set_capacity_config({
-    signer: account,
-    entity_type: ARMY_ENTITY_TYPE,
-    weight_gram: EternumGlobalConfig.carryCapacityGram.army,
-  });
-
-  console.log(`Configuring capacity Army config ${txArmy.statusReceipt}...`);
-};
-
-export const setSpeedConfig = async (account: Account, provider: EternumProvider) => {
-  const txDonkey = await provider.set_speed_config({
-    signer: account,
-    entity_type: DONKEY_ENTITY_TYPE,
-    sec_per_km: EternumGlobalConfig.speed.donkey,
-  });
-
-  console.log(`Configuring speed Donkey config ${txDonkey.statusReceipt}...`);
-
-  const txArmy = await provider.set_speed_config({
-    signer: account,
-    entity_type: ARMY_ENTITY_TYPE,
-    sec_per_km: EternumGlobalConfig.speed.army,
-  });
-
-  console.log(`Configuring speed Army config ${txArmy.statusReceipt}...`);
-};
-
-export const setHyperstructureConfig = async (account: Account, provider: EternumProvider) => {
-  const tx = await provider.set_hyperstructure_config({
-    signer: account,
-    time_between_shares_change: HYPERSTRUCTURE_TIME_BETWEEN_SHARES_CHANGE_S,
-    resources_for_completion: HYPERSTRUCTURE_TOTAL_COSTS_SCALED.map((resource) => ({
-      ...resource,
-      amount: resource.amount * EternumGlobalConfig.resources.resourcePrecision,
-    })),
-  });
-  console.log(`Configuring hyperstructure ${tx.statusReceipt}...`);
-};
-
-export const setStaminaConfig = async (account: Account, provider: EternumProvider) => {
-  for (const [unit_type, stamina] of Object.entries(TROOPS_STAMINAS)) {
-    const tx = await provider.set_stamina_config({
->>>>>>> 0acaab56
       signer: account,
       lords_cost: this.config.banks.lordsCost * RESOURCE_PRECISION,
       lp_fee_num: this.config.banks.lpFeesNumerator,
