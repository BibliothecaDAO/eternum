/* eslint-disable */
import * as types from "./graphql";

/**
 * Map of all GraphQL operations in the project.
 *
 * This map has several performance disadvantages:
 * 1. It is not tree-shakeable, so it will include all operations in the project.
 * 2. It is not minifiable, so the string of a GraphQL query will be multiple times inside the bundle.
 * 3. It does not support dead code elimination, so it will add unused operations.
 *
 * Therefore it is highly recommended to use the babel or swc plugin for production.
 * Learn more about it here: https://the-guild.dev/graphql/codegen/plugins/presets/preset-client#reducing-bundle-size
 */
const documents = {
<<<<<<< HEAD
  "\n  query getAccountTokens($accountAddress: String!) {\n    tokenBalances(accountAddress: $accountAddress, limit: 8000) {\n      edges {\n        node {\n          tokenMetadata {\n            __typename\n            ... on ERC721__Token {\n              tokenId\n              metadataDescription\n              imagePath\n              contractAddress\n              metadata\n            }\n          }\n        }\n      }\n    }\n  }\n":
    types.GetAccountTokensDocument,
  '\n  query getRealmMints {\n    tokenTransfers(accountAddress: "0x037c6B561b367a85b68668e8663041b9E2F4199c346FBda97dc0c2167F7A6016", limit: 8000) {\n      edges {\n        node {\n          tokenMetadata {\n            __typename\n            ... on ERC721__Token {\n              tokenId\n              metadataDescription\n              imagePath\n              contractAddress\n              metadata\n            }\n          }\n        }\n      }\n    }\n  }\n':
    types.GetRealmMintsDocument,
=======
    "\n  query getAccountTokens($accountAddress: String!) {\n    tokenBalances(accountAddress: $accountAddress, limit: 8000) {\n      edges {\n        node {\n          tokenMetadata {\n            __typename\n            ... on ERC721__Token {\n              tokenId\n              metadataDescription\n              imagePath\n              contractAddress\n              metadata\n            }\n          }\n        }\n      }\n    }\n  }\n": types.GetAccountTokensDocument,
    "\n  query getERC721Mints {\n    tokenTransfers(accountAddress: \"0x0\", limit: 8000) {\n      edges {\n        node {\n          tokenMetadata {\n            __typename\n            ... on ERC721__Token {\n              tokenId\n              metadataDescription\n              imagePath\n              contractAddress\n              metadata\n            }\n          }\n        }\n      }\n    }\n  }\n": types.GetErc721MintsDocument,
>>>>>>> eebdc84b
};

/**
 * The graphql function is used to parse GraphQL queries into a document that can be used by GraphQL clients.
 */
export function graphql(
  source: "\n  query getAccountTokens($accountAddress: String!) {\n    tokenBalances(accountAddress: $accountAddress, limit: 8000) {\n      edges {\n        node {\n          tokenMetadata {\n            __typename\n            ... on ERC721__Token {\n              tokenId\n              metadataDescription\n              imagePath\n              contractAddress\n              metadata\n            }\n          }\n        }\n      }\n    }\n  }\n",
): typeof import("./graphql").GetAccountTokensDocument;
/**
 * The graphql function is used to parse GraphQL queries into a document that can be used by GraphQL clients.
 */
<<<<<<< HEAD
export function graphql(
  source: '\n  query getRealmMints {\n    tokenTransfers(accountAddress: "0x037c6B561b367a85b68668e8663041b9E2F4199c346FBda97dc0c2167F7A6016", limit: 8000) {\n      edges {\n        node {\n          tokenMetadata {\n            __typename\n            ... on ERC721__Token {\n              tokenId\n              metadataDescription\n              imagePath\n              contractAddress\n              metadata\n            }\n          }\n        }\n      }\n    }\n  }\n',
): typeof import("./graphql").GetRealmMintsDocument;
=======
export function graphql(source: "\n  query getERC721Mints {\n    tokenTransfers(accountAddress: \"0x0\", limit: 8000) {\n      edges {\n        node {\n          tokenMetadata {\n            __typename\n            ... on ERC721__Token {\n              tokenId\n              metadataDescription\n              imagePath\n              contractAddress\n              metadata\n            }\n          }\n        }\n      }\n    }\n  }\n"): typeof import('./graphql').GetErc721MintsDocument;

>>>>>>> eebdc84b

export function graphql(source: string) {
  return (documents as any)[source] ?? {};
}<|MERGE_RESOLUTION|>--- conflicted
+++ resolved
@@ -13,15 +13,10 @@
  * Learn more about it here: https://the-guild.dev/graphql/codegen/plugins/presets/preset-client#reducing-bundle-size
  */
 const documents = {
-<<<<<<< HEAD
   "\n  query getAccountTokens($accountAddress: String!) {\n    tokenBalances(accountAddress: $accountAddress, limit: 8000) {\n      edges {\n        node {\n          tokenMetadata {\n            __typename\n            ... on ERC721__Token {\n              tokenId\n              metadataDescription\n              imagePath\n              contractAddress\n              metadata\n            }\n          }\n        }\n      }\n    }\n  }\n":
     types.GetAccountTokensDocument,
-  '\n  query getRealmMints {\n    tokenTransfers(accountAddress: "0x037c6B561b367a85b68668e8663041b9E2F4199c346FBda97dc0c2167F7A6016", limit: 8000) {\n      edges {\n        node {\n          tokenMetadata {\n            __typename\n            ... on ERC721__Token {\n              tokenId\n              metadataDescription\n              imagePath\n              contractAddress\n              metadata\n            }\n          }\n        }\n      }\n    }\n  }\n':
-    types.GetRealmMintsDocument,
-=======
-    "\n  query getAccountTokens($accountAddress: String!) {\n    tokenBalances(accountAddress: $accountAddress, limit: 8000) {\n      edges {\n        node {\n          tokenMetadata {\n            __typename\n            ... on ERC721__Token {\n              tokenId\n              metadataDescription\n              imagePath\n              contractAddress\n              metadata\n            }\n          }\n        }\n      }\n    }\n  }\n": types.GetAccountTokensDocument,
-    "\n  query getERC721Mints {\n    tokenTransfers(accountAddress: \"0x0\", limit: 8000) {\n      edges {\n        node {\n          tokenMetadata {\n            __typename\n            ... on ERC721__Token {\n              tokenId\n              metadataDescription\n              imagePath\n              contractAddress\n              metadata\n            }\n          }\n        }\n      }\n    }\n  }\n": types.GetErc721MintsDocument,
->>>>>>> eebdc84b
+  '\n  query getERC721Mints {\n    tokenTransfers(accountAddress: "0x0", limit: 8000) {\n      edges {\n        node {\n          tokenMetadata {\n            __typename\n            ... on ERC721__Token {\n              tokenId\n              metadataDescription\n              imagePath\n              contractAddress\n              metadata\n            }\n          }\n        }\n      }\n    }\n  }\n':
+    types.GetErc721MintsDocument,
 };
 
 /**
@@ -33,14 +28,9 @@
 /**
  * The graphql function is used to parse GraphQL queries into a document that can be used by GraphQL clients.
  */
-<<<<<<< HEAD
 export function graphql(
-  source: '\n  query getRealmMints {\n    tokenTransfers(accountAddress: "0x037c6B561b367a85b68668e8663041b9E2F4199c346FBda97dc0c2167F7A6016", limit: 8000) {\n      edges {\n        node {\n          tokenMetadata {\n            __typename\n            ... on ERC721__Token {\n              tokenId\n              metadataDescription\n              imagePath\n              contractAddress\n              metadata\n            }\n          }\n        }\n      }\n    }\n  }\n',
-): typeof import("./graphql").GetRealmMintsDocument;
-=======
-export function graphql(source: "\n  query getERC721Mints {\n    tokenTransfers(accountAddress: \"0x0\", limit: 8000) {\n      edges {\n        node {\n          tokenMetadata {\n            __typename\n            ... on ERC721__Token {\n              tokenId\n              metadataDescription\n              imagePath\n              contractAddress\n              metadata\n            }\n          }\n        }\n      }\n    }\n  }\n"): typeof import('./graphql').GetErc721MintsDocument;
-
->>>>>>> eebdc84b
+  source: '\n  query getERC721Mints {\n    tokenTransfers(accountAddress: "0x0", limit: 8000) {\n      edges {\n        node {\n          tokenMetadata {\n            __typename\n            ... on ERC721__Token {\n              tokenId\n              metadataDescription\n              imagePath\n              contractAddress\n              metadata\n            }\n          }\n        }\n      }\n    }\n  }\n',
+): typeof import("./graphql").GetErc721MintsDocument;
 
 export function graphql(source: string) {
   return (documents as any)[source] ?? {};
