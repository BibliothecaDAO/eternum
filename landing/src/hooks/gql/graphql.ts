/* eslint-disable */
import { DocumentTypeDecoration } from "@graphql-typed-document-node/core";
export type Maybe<T> = T | null;
export type InputMaybe<T> = Maybe<T>;
export type Exact<T extends { [key: string]: unknown }> = { [K in keyof T]: T[K] };
export type MakeOptional<T, K extends keyof T> = Omit<T, K> & { [SubKey in K]?: Maybe<T[SubKey]> };
export type MakeMaybe<T, K extends keyof T> = Omit<T, K> & { [SubKey in K]: Maybe<T[SubKey]> };
export type MakeEmpty<T extends { [key: string]: unknown }, K extends keyof T> = { [_ in K]?: never };
export type Incremental<T> = T | { [P in keyof T]?: P extends " $fragmentName" | "__typename" ? T[P] : never };
/** All built-in and custom scalars, mapped to their actual values */
export type Scalars = {
  ID: { input: string; output: string };
  String: { input: string; output: string };
  Boolean: { input: boolean; output: boolean };
  Int: { input: number; output: number };
  Float: { input: number; output: number };
  ContractAddress: { input: any; output: any };
  Cursor: { input: any; output: any };
  DateTime: { input: any; output: any };
  Enum: { input: any; output: any };
  bool: { input: any; output: any };
  felt252: { input: any; output: any };
  u8: { input: any; output: any };
  u16: { input: any; output: any };
  u32: { input: any; output: any };
  u64: { input: any; output: any };
  u128: { input: any; output: any };
  u256: { input: any; output: any };
};

export enum OrderDirection {
  Asc = "ASC",
  Desc = "DESC",
}

export type World__ModelOrder = {
  direction: OrderDirection;
  field: World__ModelOrderField;
};

export enum World__ModelOrderField {
  ClassHash = "CLASS_HASH",
  Name = "NAME",
}

export type Darkshuffle_BattleEffectsOrder = {
  direction: OrderDirection;
  field: Darkshuffle_BattleEffectsOrderField;
};

export enum Darkshuffle_BattleEffectsOrderField {
  BattleId = "BATTLE_ID",
  EnemyMarks = "ENEMY_MARKS",
  HeroDmgReduction = "HERO_DMG_REDUCTION",
  NextBruteAttackBonus = "NEXT_BRUTE_ATTACK_BONUS",
  NextBruteHealthBonus = "NEXT_BRUTE_HEALTH_BONUS",
  NextHunterAttackBonus = "NEXT_HUNTER_ATTACK_BONUS",
  NextHunterHealthBonus = "NEXT_HUNTER_HEALTH_BONUS",
}

export type Darkshuffle_BattleEffectsWhereInput = {
  battle_id?: InputMaybe<Scalars["u32"]["input"]>;
  battle_idEQ?: InputMaybe<Scalars["u32"]["input"]>;
  battle_idGT?: InputMaybe<Scalars["u32"]["input"]>;
  battle_idGTE?: InputMaybe<Scalars["u32"]["input"]>;
  battle_idIN?: InputMaybe<Array<InputMaybe<Scalars["u32"]["input"]>>>;
  battle_idLIKE?: InputMaybe<Scalars["u32"]["input"]>;
  battle_idLT?: InputMaybe<Scalars["u32"]["input"]>;
  battle_idLTE?: InputMaybe<Scalars["u32"]["input"]>;
  battle_idNEQ?: InputMaybe<Scalars["u32"]["input"]>;
  battle_idNOTIN?: InputMaybe<Array<InputMaybe<Scalars["u32"]["input"]>>>;
  battle_idNOTLIKE?: InputMaybe<Scalars["u32"]["input"]>;
  enemy_marks?: InputMaybe<Scalars["u8"]["input"]>;
  enemy_marksEQ?: InputMaybe<Scalars["u8"]["input"]>;
  enemy_marksGT?: InputMaybe<Scalars["u8"]["input"]>;
  enemy_marksGTE?: InputMaybe<Scalars["u8"]["input"]>;
  enemy_marksIN?: InputMaybe<Array<InputMaybe<Scalars["u8"]["input"]>>>;
  enemy_marksLIKE?: InputMaybe<Scalars["u8"]["input"]>;
  enemy_marksLT?: InputMaybe<Scalars["u8"]["input"]>;
  enemy_marksLTE?: InputMaybe<Scalars["u8"]["input"]>;
  enemy_marksNEQ?: InputMaybe<Scalars["u8"]["input"]>;
  enemy_marksNOTIN?: InputMaybe<Array<InputMaybe<Scalars["u8"]["input"]>>>;
  enemy_marksNOTLIKE?: InputMaybe<Scalars["u8"]["input"]>;
  hero_dmg_reduction?: InputMaybe<Scalars["u8"]["input"]>;
  hero_dmg_reductionEQ?: InputMaybe<Scalars["u8"]["input"]>;
  hero_dmg_reductionGT?: InputMaybe<Scalars["u8"]["input"]>;
  hero_dmg_reductionGTE?: InputMaybe<Scalars["u8"]["input"]>;
  hero_dmg_reductionIN?: InputMaybe<Array<InputMaybe<Scalars["u8"]["input"]>>>;
  hero_dmg_reductionLIKE?: InputMaybe<Scalars["u8"]["input"]>;
  hero_dmg_reductionLT?: InputMaybe<Scalars["u8"]["input"]>;
  hero_dmg_reductionLTE?: InputMaybe<Scalars["u8"]["input"]>;
  hero_dmg_reductionNEQ?: InputMaybe<Scalars["u8"]["input"]>;
  hero_dmg_reductionNOTIN?: InputMaybe<Array<InputMaybe<Scalars["u8"]["input"]>>>;
  hero_dmg_reductionNOTLIKE?: InputMaybe<Scalars["u8"]["input"]>;
  next_brute_attack_bonus?: InputMaybe<Scalars["u8"]["input"]>;
  next_brute_attack_bonusEQ?: InputMaybe<Scalars["u8"]["input"]>;
  next_brute_attack_bonusGT?: InputMaybe<Scalars["u8"]["input"]>;
  next_brute_attack_bonusGTE?: InputMaybe<Scalars["u8"]["input"]>;
  next_brute_attack_bonusIN?: InputMaybe<Array<InputMaybe<Scalars["u8"]["input"]>>>;
  next_brute_attack_bonusLIKE?: InputMaybe<Scalars["u8"]["input"]>;
  next_brute_attack_bonusLT?: InputMaybe<Scalars["u8"]["input"]>;
  next_brute_attack_bonusLTE?: InputMaybe<Scalars["u8"]["input"]>;
  next_brute_attack_bonusNEQ?: InputMaybe<Scalars["u8"]["input"]>;
  next_brute_attack_bonusNOTIN?: InputMaybe<Array<InputMaybe<Scalars["u8"]["input"]>>>;
  next_brute_attack_bonusNOTLIKE?: InputMaybe<Scalars["u8"]["input"]>;
  next_brute_health_bonus?: InputMaybe<Scalars["u8"]["input"]>;
  next_brute_health_bonusEQ?: InputMaybe<Scalars["u8"]["input"]>;
  next_brute_health_bonusGT?: InputMaybe<Scalars["u8"]["input"]>;
  next_brute_health_bonusGTE?: InputMaybe<Scalars["u8"]["input"]>;
  next_brute_health_bonusIN?: InputMaybe<Array<InputMaybe<Scalars["u8"]["input"]>>>;
  next_brute_health_bonusLIKE?: InputMaybe<Scalars["u8"]["input"]>;
  next_brute_health_bonusLT?: InputMaybe<Scalars["u8"]["input"]>;
  next_brute_health_bonusLTE?: InputMaybe<Scalars["u8"]["input"]>;
  next_brute_health_bonusNEQ?: InputMaybe<Scalars["u8"]["input"]>;
  next_brute_health_bonusNOTIN?: InputMaybe<Array<InputMaybe<Scalars["u8"]["input"]>>>;
  next_brute_health_bonusNOTLIKE?: InputMaybe<Scalars["u8"]["input"]>;
  next_hunter_attack_bonus?: InputMaybe<Scalars["u8"]["input"]>;
  next_hunter_attack_bonusEQ?: InputMaybe<Scalars["u8"]["input"]>;
  next_hunter_attack_bonusGT?: InputMaybe<Scalars["u8"]["input"]>;
  next_hunter_attack_bonusGTE?: InputMaybe<Scalars["u8"]["input"]>;
  next_hunter_attack_bonusIN?: InputMaybe<Array<InputMaybe<Scalars["u8"]["input"]>>>;
  next_hunter_attack_bonusLIKE?: InputMaybe<Scalars["u8"]["input"]>;
  next_hunter_attack_bonusLT?: InputMaybe<Scalars["u8"]["input"]>;
  next_hunter_attack_bonusLTE?: InputMaybe<Scalars["u8"]["input"]>;
  next_hunter_attack_bonusNEQ?: InputMaybe<Scalars["u8"]["input"]>;
  next_hunter_attack_bonusNOTIN?: InputMaybe<Array<InputMaybe<Scalars["u8"]["input"]>>>;
  next_hunter_attack_bonusNOTLIKE?: InputMaybe<Scalars["u8"]["input"]>;
  next_hunter_health_bonus?: InputMaybe<Scalars["u8"]["input"]>;
  next_hunter_health_bonusEQ?: InputMaybe<Scalars["u8"]["input"]>;
  next_hunter_health_bonusGT?: InputMaybe<Scalars["u8"]["input"]>;
  next_hunter_health_bonusGTE?: InputMaybe<Scalars["u8"]["input"]>;
  next_hunter_health_bonusIN?: InputMaybe<Array<InputMaybe<Scalars["u8"]["input"]>>>;
  next_hunter_health_bonusLIKE?: InputMaybe<Scalars["u8"]["input"]>;
  next_hunter_health_bonusLT?: InputMaybe<Scalars["u8"]["input"]>;
  next_hunter_health_bonusLTE?: InputMaybe<Scalars["u8"]["input"]>;
  next_hunter_health_bonusNEQ?: InputMaybe<Scalars["u8"]["input"]>;
  next_hunter_health_bonusNOTIN?: InputMaybe<Array<InputMaybe<Scalars["u8"]["input"]>>>;
  next_hunter_health_bonusNOTLIKE?: InputMaybe<Scalars["u8"]["input"]>;
};

export type Darkshuffle_BattleOrder = {
  direction: OrderDirection;
  field: Darkshuffle_BattleOrderField;
};

export enum Darkshuffle_BattleOrderField {
  BattleId = "BATTLE_ID",
  Deck = "DECK",
  DeckIndex = "DECK_INDEX",
  GameId = "GAME_ID",
  Hand = "HAND",
  HeroEnergy = "HERO_ENERGY",
  HeroHealth = "HERO_HEALTH",
  MonsterAttack = "MONSTER_ATTACK",
  MonsterHealth = "MONSTER_HEALTH",
  MonsterId = "MONSTER_ID",
  MonsterType = "MONSTER_TYPE",
  Round = "ROUND",
}

export type Darkshuffle_BattleWhereInput = {
  battle_id?: InputMaybe<Scalars["u32"]["input"]>;
  battle_idEQ?: InputMaybe<Scalars["u32"]["input"]>;
  battle_idGT?: InputMaybe<Scalars["u32"]["input"]>;
  battle_idGTE?: InputMaybe<Scalars["u32"]["input"]>;
  battle_idIN?: InputMaybe<Array<InputMaybe<Scalars["u32"]["input"]>>>;
  battle_idLIKE?: InputMaybe<Scalars["u32"]["input"]>;
  battle_idLT?: InputMaybe<Scalars["u32"]["input"]>;
  battle_idLTE?: InputMaybe<Scalars["u32"]["input"]>;
  battle_idNEQ?: InputMaybe<Scalars["u32"]["input"]>;
  battle_idNOTIN?: InputMaybe<Array<InputMaybe<Scalars["u32"]["input"]>>>;
  battle_idNOTLIKE?: InputMaybe<Scalars["u32"]["input"]>;
  deck_index?: InputMaybe<Scalars["u8"]["input"]>;
  deck_indexEQ?: InputMaybe<Scalars["u8"]["input"]>;
  deck_indexGT?: InputMaybe<Scalars["u8"]["input"]>;
  deck_indexGTE?: InputMaybe<Scalars["u8"]["input"]>;
  deck_indexIN?: InputMaybe<Array<InputMaybe<Scalars["u8"]["input"]>>>;
  deck_indexLIKE?: InputMaybe<Scalars["u8"]["input"]>;
  deck_indexLT?: InputMaybe<Scalars["u8"]["input"]>;
  deck_indexLTE?: InputMaybe<Scalars["u8"]["input"]>;
  deck_indexNEQ?: InputMaybe<Scalars["u8"]["input"]>;
  deck_indexNOTIN?: InputMaybe<Array<InputMaybe<Scalars["u8"]["input"]>>>;
  deck_indexNOTLIKE?: InputMaybe<Scalars["u8"]["input"]>;
  game_id?: InputMaybe<Scalars["u32"]["input"]>;
  game_idEQ?: InputMaybe<Scalars["u32"]["input"]>;
  game_idGT?: InputMaybe<Scalars["u32"]["input"]>;
  game_idGTE?: InputMaybe<Scalars["u32"]["input"]>;
  game_idIN?: InputMaybe<Array<InputMaybe<Scalars["u32"]["input"]>>>;
  game_idLIKE?: InputMaybe<Scalars["u32"]["input"]>;
  game_idLT?: InputMaybe<Scalars["u32"]["input"]>;
  game_idLTE?: InputMaybe<Scalars["u32"]["input"]>;
  game_idNEQ?: InputMaybe<Scalars["u32"]["input"]>;
  game_idNOTIN?: InputMaybe<Array<InputMaybe<Scalars["u32"]["input"]>>>;
  game_idNOTLIKE?: InputMaybe<Scalars["u32"]["input"]>;
  hero_energy?: InputMaybe<Scalars["u8"]["input"]>;
  hero_energyEQ?: InputMaybe<Scalars["u8"]["input"]>;
  hero_energyGT?: InputMaybe<Scalars["u8"]["input"]>;
  hero_energyGTE?: InputMaybe<Scalars["u8"]["input"]>;
  hero_energyIN?: InputMaybe<Array<InputMaybe<Scalars["u8"]["input"]>>>;
  hero_energyLIKE?: InputMaybe<Scalars["u8"]["input"]>;
  hero_energyLT?: InputMaybe<Scalars["u8"]["input"]>;
  hero_energyLTE?: InputMaybe<Scalars["u8"]["input"]>;
  hero_energyNEQ?: InputMaybe<Scalars["u8"]["input"]>;
  hero_energyNOTIN?: InputMaybe<Array<InputMaybe<Scalars["u8"]["input"]>>>;
  hero_energyNOTLIKE?: InputMaybe<Scalars["u8"]["input"]>;
  hero_health?: InputMaybe<Scalars["u8"]["input"]>;
  hero_healthEQ?: InputMaybe<Scalars["u8"]["input"]>;
  hero_healthGT?: InputMaybe<Scalars["u8"]["input"]>;
  hero_healthGTE?: InputMaybe<Scalars["u8"]["input"]>;
  hero_healthIN?: InputMaybe<Array<InputMaybe<Scalars["u8"]["input"]>>>;
  hero_healthLIKE?: InputMaybe<Scalars["u8"]["input"]>;
  hero_healthLT?: InputMaybe<Scalars["u8"]["input"]>;
  hero_healthLTE?: InputMaybe<Scalars["u8"]["input"]>;
  hero_healthNEQ?: InputMaybe<Scalars["u8"]["input"]>;
  hero_healthNOTIN?: InputMaybe<Array<InputMaybe<Scalars["u8"]["input"]>>>;
  hero_healthNOTLIKE?: InputMaybe<Scalars["u8"]["input"]>;
  monster_attack?: InputMaybe<Scalars["u8"]["input"]>;
  monster_attackEQ?: InputMaybe<Scalars["u8"]["input"]>;
  monster_attackGT?: InputMaybe<Scalars["u8"]["input"]>;
  monster_attackGTE?: InputMaybe<Scalars["u8"]["input"]>;
  monster_attackIN?: InputMaybe<Array<InputMaybe<Scalars["u8"]["input"]>>>;
  monster_attackLIKE?: InputMaybe<Scalars["u8"]["input"]>;
  monster_attackLT?: InputMaybe<Scalars["u8"]["input"]>;
  monster_attackLTE?: InputMaybe<Scalars["u8"]["input"]>;
  monster_attackNEQ?: InputMaybe<Scalars["u8"]["input"]>;
  monster_attackNOTIN?: InputMaybe<Array<InputMaybe<Scalars["u8"]["input"]>>>;
  monster_attackNOTLIKE?: InputMaybe<Scalars["u8"]["input"]>;
  monster_health?: InputMaybe<Scalars["u8"]["input"]>;
  monster_healthEQ?: InputMaybe<Scalars["u8"]["input"]>;
  monster_healthGT?: InputMaybe<Scalars["u8"]["input"]>;
  monster_healthGTE?: InputMaybe<Scalars["u8"]["input"]>;
  monster_healthIN?: InputMaybe<Array<InputMaybe<Scalars["u8"]["input"]>>>;
  monster_healthLIKE?: InputMaybe<Scalars["u8"]["input"]>;
  monster_healthLT?: InputMaybe<Scalars["u8"]["input"]>;
  monster_healthLTE?: InputMaybe<Scalars["u8"]["input"]>;
  monster_healthNEQ?: InputMaybe<Scalars["u8"]["input"]>;
  monster_healthNOTIN?: InputMaybe<Array<InputMaybe<Scalars["u8"]["input"]>>>;
  monster_healthNOTLIKE?: InputMaybe<Scalars["u8"]["input"]>;
  monster_id?: InputMaybe<Scalars["u8"]["input"]>;
  monster_idEQ?: InputMaybe<Scalars["u8"]["input"]>;
  monster_idGT?: InputMaybe<Scalars["u8"]["input"]>;
  monster_idGTE?: InputMaybe<Scalars["u8"]["input"]>;
  monster_idIN?: InputMaybe<Array<InputMaybe<Scalars["u8"]["input"]>>>;
  monster_idLIKE?: InputMaybe<Scalars["u8"]["input"]>;
  monster_idLT?: InputMaybe<Scalars["u8"]["input"]>;
  monster_idLTE?: InputMaybe<Scalars["u8"]["input"]>;
  monster_idNEQ?: InputMaybe<Scalars["u8"]["input"]>;
  monster_idNOTIN?: InputMaybe<Array<InputMaybe<Scalars["u8"]["input"]>>>;
  monster_idNOTLIKE?: InputMaybe<Scalars["u8"]["input"]>;
  monster_type?: InputMaybe<Scalars["Enum"]["input"]>;
  round?: InputMaybe<Scalars["u8"]["input"]>;
  roundEQ?: InputMaybe<Scalars["u8"]["input"]>;
  roundGT?: InputMaybe<Scalars["u8"]["input"]>;
  roundGTE?: InputMaybe<Scalars["u8"]["input"]>;
  roundIN?: InputMaybe<Array<InputMaybe<Scalars["u8"]["input"]>>>;
  roundLIKE?: InputMaybe<Scalars["u8"]["input"]>;
  roundLT?: InputMaybe<Scalars["u8"]["input"]>;
  roundLTE?: InputMaybe<Scalars["u8"]["input"]>;
  roundNEQ?: InputMaybe<Scalars["u8"]["input"]>;
  roundNOTIN?: InputMaybe<Array<InputMaybe<Scalars["u8"]["input"]>>>;
  roundNOTLIKE?: InputMaybe<Scalars["u8"]["input"]>;
};

export type Darkshuffle_BoardOrder = {
  direction: OrderDirection;
  field: Darkshuffle_BoardOrderField;
};

export enum Darkshuffle_BoardOrderField {
  BattleId = "BATTLE_ID",
  Creature1 = "CREATURE1",
  Creature2 = "CREATURE2",
  Creature3 = "CREATURE3",
  Creature4 = "CREATURE4",
  Creature5 = "CREATURE5",
  Creature6 = "CREATURE6",
}

export type Darkshuffle_BoardWhereInput = {
  battle_id?: InputMaybe<Scalars["u32"]["input"]>;
  battle_idEQ?: InputMaybe<Scalars["u32"]["input"]>;
  battle_idGT?: InputMaybe<Scalars["u32"]["input"]>;
  battle_idGTE?: InputMaybe<Scalars["u32"]["input"]>;
  battle_idIN?: InputMaybe<Array<InputMaybe<Scalars["u32"]["input"]>>>;
  battle_idLIKE?: InputMaybe<Scalars["u32"]["input"]>;
  battle_idLT?: InputMaybe<Scalars["u32"]["input"]>;
  battle_idLTE?: InputMaybe<Scalars["u32"]["input"]>;
  battle_idNEQ?: InputMaybe<Scalars["u32"]["input"]>;
  battle_idNOTIN?: InputMaybe<Array<InputMaybe<Scalars["u32"]["input"]>>>;
  battle_idNOTLIKE?: InputMaybe<Scalars["u32"]["input"]>;
};

export type Darkshuffle_DonationOrder = {
  direction: OrderDirection;
  field: Darkshuffle_DonationOrderField;
};

export enum Darkshuffle_DonationOrderField {
  Address = "ADDRESS",
  Amount = "AMOUNT",
  Name = "NAME",
  SeasonId = "SEASON_ID",
  Social = "SOCIAL",
}

export type Darkshuffle_DonationWhereInput = {
  address?: InputMaybe<Scalars["ContractAddress"]["input"]>;
  addressEQ?: InputMaybe<Scalars["ContractAddress"]["input"]>;
  addressGT?: InputMaybe<Scalars["ContractAddress"]["input"]>;
  addressGTE?: InputMaybe<Scalars["ContractAddress"]["input"]>;
  addressIN?: InputMaybe<Array<InputMaybe<Scalars["ContractAddress"]["input"]>>>;
  addressLIKE?: InputMaybe<Scalars["ContractAddress"]["input"]>;
  addressLT?: InputMaybe<Scalars["ContractAddress"]["input"]>;
  addressLTE?: InputMaybe<Scalars["ContractAddress"]["input"]>;
  addressNEQ?: InputMaybe<Scalars["ContractAddress"]["input"]>;
  addressNOTIN?: InputMaybe<Array<InputMaybe<Scalars["ContractAddress"]["input"]>>>;
  addressNOTLIKE?: InputMaybe<Scalars["ContractAddress"]["input"]>;
  amount?: InputMaybe<Scalars["u256"]["input"]>;
  amountEQ?: InputMaybe<Scalars["u256"]["input"]>;
  amountGT?: InputMaybe<Scalars["u256"]["input"]>;
  amountGTE?: InputMaybe<Scalars["u256"]["input"]>;
  amountIN?: InputMaybe<Array<InputMaybe<Scalars["u256"]["input"]>>>;
  amountLIKE?: InputMaybe<Scalars["u256"]["input"]>;
  amountLT?: InputMaybe<Scalars["u256"]["input"]>;
  amountLTE?: InputMaybe<Scalars["u256"]["input"]>;
  amountNEQ?: InputMaybe<Scalars["u256"]["input"]>;
  amountNOTIN?: InputMaybe<Array<InputMaybe<Scalars["u256"]["input"]>>>;
  amountNOTLIKE?: InputMaybe<Scalars["u256"]["input"]>;
  name?: InputMaybe<Scalars["felt252"]["input"]>;
  nameEQ?: InputMaybe<Scalars["felt252"]["input"]>;
  nameGT?: InputMaybe<Scalars["felt252"]["input"]>;
  nameGTE?: InputMaybe<Scalars["felt252"]["input"]>;
  nameIN?: InputMaybe<Array<InputMaybe<Scalars["felt252"]["input"]>>>;
  nameLIKE?: InputMaybe<Scalars["felt252"]["input"]>;
  nameLT?: InputMaybe<Scalars["felt252"]["input"]>;
  nameLTE?: InputMaybe<Scalars["felt252"]["input"]>;
  nameNEQ?: InputMaybe<Scalars["felt252"]["input"]>;
  nameNOTIN?: InputMaybe<Array<InputMaybe<Scalars["felt252"]["input"]>>>;
  nameNOTLIKE?: InputMaybe<Scalars["felt252"]["input"]>;
  season_id?: InputMaybe<Scalars["u32"]["input"]>;
  season_idEQ?: InputMaybe<Scalars["u32"]["input"]>;
  season_idGT?: InputMaybe<Scalars["u32"]["input"]>;
  season_idGTE?: InputMaybe<Scalars["u32"]["input"]>;
  season_idIN?: InputMaybe<Array<InputMaybe<Scalars["u32"]["input"]>>>;
  season_idLIKE?: InputMaybe<Scalars["u32"]["input"]>;
  season_idLT?: InputMaybe<Scalars["u32"]["input"]>;
  season_idLTE?: InputMaybe<Scalars["u32"]["input"]>;
  season_idNEQ?: InputMaybe<Scalars["u32"]["input"]>;
  season_idNOTIN?: InputMaybe<Array<InputMaybe<Scalars["u32"]["input"]>>>;
  season_idNOTLIKE?: InputMaybe<Scalars["u32"]["input"]>;
  social?: InputMaybe<Scalars["felt252"]["input"]>;
  socialEQ?: InputMaybe<Scalars["felt252"]["input"]>;
  socialGT?: InputMaybe<Scalars["felt252"]["input"]>;
  socialGTE?: InputMaybe<Scalars["felt252"]["input"]>;
  socialIN?: InputMaybe<Array<InputMaybe<Scalars["felt252"]["input"]>>>;
  socialLIKE?: InputMaybe<Scalars["felt252"]["input"]>;
  socialLT?: InputMaybe<Scalars["felt252"]["input"]>;
  socialLTE?: InputMaybe<Scalars["felt252"]["input"]>;
  socialNEQ?: InputMaybe<Scalars["felt252"]["input"]>;
  socialNOTIN?: InputMaybe<Array<InputMaybe<Scalars["felt252"]["input"]>>>;
  socialNOTLIKE?: InputMaybe<Scalars["felt252"]["input"]>;
};

export type Darkshuffle_DraftOrder = {
  direction: OrderDirection;
  field: Darkshuffle_DraftOrderField;
};

export enum Darkshuffle_DraftOrderField {
  Cards = "CARDS",
  GameId = "GAME_ID",
  Options = "OPTIONS",
}

export type Darkshuffle_DraftWhereInput = {
  game_id?: InputMaybe<Scalars["u32"]["input"]>;
  game_idEQ?: InputMaybe<Scalars["u32"]["input"]>;
  game_idGT?: InputMaybe<Scalars["u32"]["input"]>;
  game_idGTE?: InputMaybe<Scalars["u32"]["input"]>;
  game_idIN?: InputMaybe<Array<InputMaybe<Scalars["u32"]["input"]>>>;
  game_idLIKE?: InputMaybe<Scalars["u32"]["input"]>;
  game_idLT?: InputMaybe<Scalars["u32"]["input"]>;
  game_idLTE?: InputMaybe<Scalars["u32"]["input"]>;
  game_idNEQ?: InputMaybe<Scalars["u32"]["input"]>;
  game_idNOTIN?: InputMaybe<Array<InputMaybe<Scalars["u32"]["input"]>>>;
  game_idNOTLIKE?: InputMaybe<Scalars["u32"]["input"]>;
};

export type Darkshuffle_GameEffectsOrder = {
  direction: OrderDirection;
  field: Darkshuffle_GameEffectsOrderField;
};

export enum Darkshuffle_GameEffectsOrderField {
  AllAttack = "ALL_ATTACK",
  BruteAttack = "BRUTE_ATTACK",
  BruteHealth = "BRUTE_HEALTH",
  CardDraw = "CARD_DRAW",
  FirstAttack = "FIRST_ATTACK",
  FirstCost = "FIRST_COST",
  FirstHealth = "FIRST_HEALTH",
  GameId = "GAME_ID",
  HeroCardHeal = "HERO_CARD_HEAL",
  HeroDmgReduction = "HERO_DMG_REDUCTION",
  HunterAttack = "HUNTER_ATTACK",
  HunterHealth = "HUNTER_HEALTH",
  MagicalAttack = "MAGICAL_ATTACK",
  MagicalHealth = "MAGICAL_HEALTH",
  PlayCreatureHeal = "PLAY_CREATURE_HEAL",
  StartBonusEnergy = "START_BONUS_ENERGY",
}

export type Darkshuffle_GameEffectsWhereInput = {
  all_attack?: InputMaybe<Scalars["u8"]["input"]>;
  all_attackEQ?: InputMaybe<Scalars["u8"]["input"]>;
  all_attackGT?: InputMaybe<Scalars["u8"]["input"]>;
  all_attackGTE?: InputMaybe<Scalars["u8"]["input"]>;
  all_attackIN?: InputMaybe<Array<InputMaybe<Scalars["u8"]["input"]>>>;
  all_attackLIKE?: InputMaybe<Scalars["u8"]["input"]>;
  all_attackLT?: InputMaybe<Scalars["u8"]["input"]>;
  all_attackLTE?: InputMaybe<Scalars["u8"]["input"]>;
  all_attackNEQ?: InputMaybe<Scalars["u8"]["input"]>;
  all_attackNOTIN?: InputMaybe<Array<InputMaybe<Scalars["u8"]["input"]>>>;
  all_attackNOTLIKE?: InputMaybe<Scalars["u8"]["input"]>;
  brute_attack?: InputMaybe<Scalars["u8"]["input"]>;
  brute_attackEQ?: InputMaybe<Scalars["u8"]["input"]>;
  brute_attackGT?: InputMaybe<Scalars["u8"]["input"]>;
  brute_attackGTE?: InputMaybe<Scalars["u8"]["input"]>;
  brute_attackIN?: InputMaybe<Array<InputMaybe<Scalars["u8"]["input"]>>>;
  brute_attackLIKE?: InputMaybe<Scalars["u8"]["input"]>;
  brute_attackLT?: InputMaybe<Scalars["u8"]["input"]>;
  brute_attackLTE?: InputMaybe<Scalars["u8"]["input"]>;
  brute_attackNEQ?: InputMaybe<Scalars["u8"]["input"]>;
  brute_attackNOTIN?: InputMaybe<Array<InputMaybe<Scalars["u8"]["input"]>>>;
  brute_attackNOTLIKE?: InputMaybe<Scalars["u8"]["input"]>;
  brute_health?: InputMaybe<Scalars["u8"]["input"]>;
  brute_healthEQ?: InputMaybe<Scalars["u8"]["input"]>;
  brute_healthGT?: InputMaybe<Scalars["u8"]["input"]>;
  brute_healthGTE?: InputMaybe<Scalars["u8"]["input"]>;
  brute_healthIN?: InputMaybe<Array<InputMaybe<Scalars["u8"]["input"]>>>;
  brute_healthLIKE?: InputMaybe<Scalars["u8"]["input"]>;
  brute_healthLT?: InputMaybe<Scalars["u8"]["input"]>;
  brute_healthLTE?: InputMaybe<Scalars["u8"]["input"]>;
  brute_healthNEQ?: InputMaybe<Scalars["u8"]["input"]>;
  brute_healthNOTIN?: InputMaybe<Array<InputMaybe<Scalars["u8"]["input"]>>>;
  brute_healthNOTLIKE?: InputMaybe<Scalars["u8"]["input"]>;
  card_draw?: InputMaybe<Scalars["u8"]["input"]>;
  card_drawEQ?: InputMaybe<Scalars["u8"]["input"]>;
  card_drawGT?: InputMaybe<Scalars["u8"]["input"]>;
  card_drawGTE?: InputMaybe<Scalars["u8"]["input"]>;
  card_drawIN?: InputMaybe<Array<InputMaybe<Scalars["u8"]["input"]>>>;
  card_drawLIKE?: InputMaybe<Scalars["u8"]["input"]>;
  card_drawLT?: InputMaybe<Scalars["u8"]["input"]>;
  card_drawLTE?: InputMaybe<Scalars["u8"]["input"]>;
  card_drawNEQ?: InputMaybe<Scalars["u8"]["input"]>;
  card_drawNOTIN?: InputMaybe<Array<InputMaybe<Scalars["u8"]["input"]>>>;
  card_drawNOTLIKE?: InputMaybe<Scalars["u8"]["input"]>;
  first_attack?: InputMaybe<Scalars["u8"]["input"]>;
  first_attackEQ?: InputMaybe<Scalars["u8"]["input"]>;
  first_attackGT?: InputMaybe<Scalars["u8"]["input"]>;
  first_attackGTE?: InputMaybe<Scalars["u8"]["input"]>;
  first_attackIN?: InputMaybe<Array<InputMaybe<Scalars["u8"]["input"]>>>;
  first_attackLIKE?: InputMaybe<Scalars["u8"]["input"]>;
  first_attackLT?: InputMaybe<Scalars["u8"]["input"]>;
  first_attackLTE?: InputMaybe<Scalars["u8"]["input"]>;
  first_attackNEQ?: InputMaybe<Scalars["u8"]["input"]>;
  first_attackNOTIN?: InputMaybe<Array<InputMaybe<Scalars["u8"]["input"]>>>;
  first_attackNOTLIKE?: InputMaybe<Scalars["u8"]["input"]>;
  first_cost?: InputMaybe<Scalars["u8"]["input"]>;
  first_costEQ?: InputMaybe<Scalars["u8"]["input"]>;
  first_costGT?: InputMaybe<Scalars["u8"]["input"]>;
  first_costGTE?: InputMaybe<Scalars["u8"]["input"]>;
  first_costIN?: InputMaybe<Array<InputMaybe<Scalars["u8"]["input"]>>>;
  first_costLIKE?: InputMaybe<Scalars["u8"]["input"]>;
  first_costLT?: InputMaybe<Scalars["u8"]["input"]>;
  first_costLTE?: InputMaybe<Scalars["u8"]["input"]>;
  first_costNEQ?: InputMaybe<Scalars["u8"]["input"]>;
  first_costNOTIN?: InputMaybe<Array<InputMaybe<Scalars["u8"]["input"]>>>;
  first_costNOTLIKE?: InputMaybe<Scalars["u8"]["input"]>;
  first_health?: InputMaybe<Scalars["u8"]["input"]>;
  first_healthEQ?: InputMaybe<Scalars["u8"]["input"]>;
  first_healthGT?: InputMaybe<Scalars["u8"]["input"]>;
  first_healthGTE?: InputMaybe<Scalars["u8"]["input"]>;
  first_healthIN?: InputMaybe<Array<InputMaybe<Scalars["u8"]["input"]>>>;
  first_healthLIKE?: InputMaybe<Scalars["u8"]["input"]>;
  first_healthLT?: InputMaybe<Scalars["u8"]["input"]>;
  first_healthLTE?: InputMaybe<Scalars["u8"]["input"]>;
  first_healthNEQ?: InputMaybe<Scalars["u8"]["input"]>;
  first_healthNOTIN?: InputMaybe<Array<InputMaybe<Scalars["u8"]["input"]>>>;
  first_healthNOTLIKE?: InputMaybe<Scalars["u8"]["input"]>;
  game_id?: InputMaybe<Scalars["u32"]["input"]>;
  game_idEQ?: InputMaybe<Scalars["u32"]["input"]>;
  game_idGT?: InputMaybe<Scalars["u32"]["input"]>;
  game_idGTE?: InputMaybe<Scalars["u32"]["input"]>;
  game_idIN?: InputMaybe<Array<InputMaybe<Scalars["u32"]["input"]>>>;
  game_idLIKE?: InputMaybe<Scalars["u32"]["input"]>;
  game_idLT?: InputMaybe<Scalars["u32"]["input"]>;
  game_idLTE?: InputMaybe<Scalars["u32"]["input"]>;
  game_idNEQ?: InputMaybe<Scalars["u32"]["input"]>;
  game_idNOTIN?: InputMaybe<Array<InputMaybe<Scalars["u32"]["input"]>>>;
  game_idNOTLIKE?: InputMaybe<Scalars["u32"]["input"]>;
  hero_card_heal?: InputMaybe<Scalars["bool"]["input"]>;
  hero_dmg_reduction?: InputMaybe<Scalars["u8"]["input"]>;
  hero_dmg_reductionEQ?: InputMaybe<Scalars["u8"]["input"]>;
  hero_dmg_reductionGT?: InputMaybe<Scalars["u8"]["input"]>;
  hero_dmg_reductionGTE?: InputMaybe<Scalars["u8"]["input"]>;
  hero_dmg_reductionIN?: InputMaybe<Array<InputMaybe<Scalars["u8"]["input"]>>>;
  hero_dmg_reductionLIKE?: InputMaybe<Scalars["u8"]["input"]>;
  hero_dmg_reductionLT?: InputMaybe<Scalars["u8"]["input"]>;
  hero_dmg_reductionLTE?: InputMaybe<Scalars["u8"]["input"]>;
  hero_dmg_reductionNEQ?: InputMaybe<Scalars["u8"]["input"]>;
  hero_dmg_reductionNOTIN?: InputMaybe<Array<InputMaybe<Scalars["u8"]["input"]>>>;
  hero_dmg_reductionNOTLIKE?: InputMaybe<Scalars["u8"]["input"]>;
  hunter_attack?: InputMaybe<Scalars["u8"]["input"]>;
  hunter_attackEQ?: InputMaybe<Scalars["u8"]["input"]>;
  hunter_attackGT?: InputMaybe<Scalars["u8"]["input"]>;
  hunter_attackGTE?: InputMaybe<Scalars["u8"]["input"]>;
  hunter_attackIN?: InputMaybe<Array<InputMaybe<Scalars["u8"]["input"]>>>;
  hunter_attackLIKE?: InputMaybe<Scalars["u8"]["input"]>;
  hunter_attackLT?: InputMaybe<Scalars["u8"]["input"]>;
  hunter_attackLTE?: InputMaybe<Scalars["u8"]["input"]>;
  hunter_attackNEQ?: InputMaybe<Scalars["u8"]["input"]>;
  hunter_attackNOTIN?: InputMaybe<Array<InputMaybe<Scalars["u8"]["input"]>>>;
  hunter_attackNOTLIKE?: InputMaybe<Scalars["u8"]["input"]>;
  hunter_health?: InputMaybe<Scalars["u8"]["input"]>;
  hunter_healthEQ?: InputMaybe<Scalars["u8"]["input"]>;
  hunter_healthGT?: InputMaybe<Scalars["u8"]["input"]>;
  hunter_healthGTE?: InputMaybe<Scalars["u8"]["input"]>;
  hunter_healthIN?: InputMaybe<Array<InputMaybe<Scalars["u8"]["input"]>>>;
  hunter_healthLIKE?: InputMaybe<Scalars["u8"]["input"]>;
  hunter_healthLT?: InputMaybe<Scalars["u8"]["input"]>;
  hunter_healthLTE?: InputMaybe<Scalars["u8"]["input"]>;
  hunter_healthNEQ?: InputMaybe<Scalars["u8"]["input"]>;
  hunter_healthNOTIN?: InputMaybe<Array<InputMaybe<Scalars["u8"]["input"]>>>;
  hunter_healthNOTLIKE?: InputMaybe<Scalars["u8"]["input"]>;
  magical_attack?: InputMaybe<Scalars["u8"]["input"]>;
  magical_attackEQ?: InputMaybe<Scalars["u8"]["input"]>;
  magical_attackGT?: InputMaybe<Scalars["u8"]["input"]>;
  magical_attackGTE?: InputMaybe<Scalars["u8"]["input"]>;
  magical_attackIN?: InputMaybe<Array<InputMaybe<Scalars["u8"]["input"]>>>;
  magical_attackLIKE?: InputMaybe<Scalars["u8"]["input"]>;
  magical_attackLT?: InputMaybe<Scalars["u8"]["input"]>;
  magical_attackLTE?: InputMaybe<Scalars["u8"]["input"]>;
  magical_attackNEQ?: InputMaybe<Scalars["u8"]["input"]>;
  magical_attackNOTIN?: InputMaybe<Array<InputMaybe<Scalars["u8"]["input"]>>>;
  magical_attackNOTLIKE?: InputMaybe<Scalars["u8"]["input"]>;
  magical_health?: InputMaybe<Scalars["u8"]["input"]>;
  magical_healthEQ?: InputMaybe<Scalars["u8"]["input"]>;
  magical_healthGT?: InputMaybe<Scalars["u8"]["input"]>;
  magical_healthGTE?: InputMaybe<Scalars["u8"]["input"]>;
  magical_healthIN?: InputMaybe<Array<InputMaybe<Scalars["u8"]["input"]>>>;
  magical_healthLIKE?: InputMaybe<Scalars["u8"]["input"]>;
  magical_healthLT?: InputMaybe<Scalars["u8"]["input"]>;
  magical_healthLTE?: InputMaybe<Scalars["u8"]["input"]>;
  magical_healthNEQ?: InputMaybe<Scalars["u8"]["input"]>;
  magical_healthNOTIN?: InputMaybe<Array<InputMaybe<Scalars["u8"]["input"]>>>;
  magical_healthNOTLIKE?: InputMaybe<Scalars["u8"]["input"]>;
  play_creature_heal?: InputMaybe<Scalars["u8"]["input"]>;
  play_creature_healEQ?: InputMaybe<Scalars["u8"]["input"]>;
  play_creature_healGT?: InputMaybe<Scalars["u8"]["input"]>;
  play_creature_healGTE?: InputMaybe<Scalars["u8"]["input"]>;
  play_creature_healIN?: InputMaybe<Array<InputMaybe<Scalars["u8"]["input"]>>>;
  play_creature_healLIKE?: InputMaybe<Scalars["u8"]["input"]>;
  play_creature_healLT?: InputMaybe<Scalars["u8"]["input"]>;
  play_creature_healLTE?: InputMaybe<Scalars["u8"]["input"]>;
  play_creature_healNEQ?: InputMaybe<Scalars["u8"]["input"]>;
  play_creature_healNOTIN?: InputMaybe<Array<InputMaybe<Scalars["u8"]["input"]>>>;
  play_creature_healNOTLIKE?: InputMaybe<Scalars["u8"]["input"]>;
  start_bonus_energy?: InputMaybe<Scalars["u8"]["input"]>;
  start_bonus_energyEQ?: InputMaybe<Scalars["u8"]["input"]>;
  start_bonus_energyGT?: InputMaybe<Scalars["u8"]["input"]>;
  start_bonus_energyGTE?: InputMaybe<Scalars["u8"]["input"]>;
  start_bonus_energyIN?: InputMaybe<Array<InputMaybe<Scalars["u8"]["input"]>>>;
  start_bonus_energyLIKE?: InputMaybe<Scalars["u8"]["input"]>;
  start_bonus_energyLT?: InputMaybe<Scalars["u8"]["input"]>;
  start_bonus_energyLTE?: InputMaybe<Scalars["u8"]["input"]>;
  start_bonus_energyNEQ?: InputMaybe<Scalars["u8"]["input"]>;
  start_bonus_energyNOTIN?: InputMaybe<Array<InputMaybe<Scalars["u8"]["input"]>>>;
  start_bonus_energyNOTLIKE?: InputMaybe<Scalars["u8"]["input"]>;
};

export type Darkshuffle_GameOrder = {
  direction: OrderDirection;
  field: Darkshuffle_GameOrderField;
};

export enum Darkshuffle_GameOrderField {
  Active = "ACTIVE",
  ActiveBattleId = "ACTIVE_BATTLE_ID",
  GameId = "GAME_ID",
  HeroHealth = "HERO_HEALTH",
  HeroXp = "HERO_XP",
  InBattle = "IN_BATTLE",
  InDraft = "IN_DRAFT",
  LastNodeId = "LAST_NODE_ID",
  MapDepth = "MAP_DEPTH",
  MapLevel = "MAP_LEVEL",
  MonstersSlain = "MONSTERS_SLAIN",
  Player = "PLAYER",
  PlayerName = "PLAYER_NAME",
  SeasonId = "SEASON_ID",
}

export type Darkshuffle_GameWhereInput = {
  active?: InputMaybe<Scalars["bool"]["input"]>;
  active_battle_id?: InputMaybe<Scalars["u32"]["input"]>;
  active_battle_idEQ?: InputMaybe<Scalars["u32"]["input"]>;
  active_battle_idGT?: InputMaybe<Scalars["u32"]["input"]>;
  active_battle_idGTE?: InputMaybe<Scalars["u32"]["input"]>;
  active_battle_idIN?: InputMaybe<Array<InputMaybe<Scalars["u32"]["input"]>>>;
  active_battle_idLIKE?: InputMaybe<Scalars["u32"]["input"]>;
  active_battle_idLT?: InputMaybe<Scalars["u32"]["input"]>;
  active_battle_idLTE?: InputMaybe<Scalars["u32"]["input"]>;
  active_battle_idNEQ?: InputMaybe<Scalars["u32"]["input"]>;
  active_battle_idNOTIN?: InputMaybe<Array<InputMaybe<Scalars["u32"]["input"]>>>;
  active_battle_idNOTLIKE?: InputMaybe<Scalars["u32"]["input"]>;
  game_id?: InputMaybe<Scalars["u32"]["input"]>;
  game_idEQ?: InputMaybe<Scalars["u32"]["input"]>;
  game_idGT?: InputMaybe<Scalars["u32"]["input"]>;
  game_idGTE?: InputMaybe<Scalars["u32"]["input"]>;
  game_idIN?: InputMaybe<Array<InputMaybe<Scalars["u32"]["input"]>>>;
  game_idLIKE?: InputMaybe<Scalars["u32"]["input"]>;
  game_idLT?: InputMaybe<Scalars["u32"]["input"]>;
  game_idLTE?: InputMaybe<Scalars["u32"]["input"]>;
  game_idNEQ?: InputMaybe<Scalars["u32"]["input"]>;
  game_idNOTIN?: InputMaybe<Array<InputMaybe<Scalars["u32"]["input"]>>>;
  game_idNOTLIKE?: InputMaybe<Scalars["u32"]["input"]>;
  hero_health?: InputMaybe<Scalars["u8"]["input"]>;
  hero_healthEQ?: InputMaybe<Scalars["u8"]["input"]>;
  hero_healthGT?: InputMaybe<Scalars["u8"]["input"]>;
  hero_healthGTE?: InputMaybe<Scalars["u8"]["input"]>;
  hero_healthIN?: InputMaybe<Array<InputMaybe<Scalars["u8"]["input"]>>>;
  hero_healthLIKE?: InputMaybe<Scalars["u8"]["input"]>;
  hero_healthLT?: InputMaybe<Scalars["u8"]["input"]>;
  hero_healthLTE?: InputMaybe<Scalars["u8"]["input"]>;
  hero_healthNEQ?: InputMaybe<Scalars["u8"]["input"]>;
  hero_healthNOTIN?: InputMaybe<Array<InputMaybe<Scalars["u8"]["input"]>>>;
  hero_healthNOTLIKE?: InputMaybe<Scalars["u8"]["input"]>;
  hero_xp?: InputMaybe<Scalars["u16"]["input"]>;
  hero_xpEQ?: InputMaybe<Scalars["u16"]["input"]>;
  hero_xpGT?: InputMaybe<Scalars["u16"]["input"]>;
  hero_xpGTE?: InputMaybe<Scalars["u16"]["input"]>;
  hero_xpIN?: InputMaybe<Array<InputMaybe<Scalars["u16"]["input"]>>>;
  hero_xpLIKE?: InputMaybe<Scalars["u16"]["input"]>;
  hero_xpLT?: InputMaybe<Scalars["u16"]["input"]>;
  hero_xpLTE?: InputMaybe<Scalars["u16"]["input"]>;
  hero_xpNEQ?: InputMaybe<Scalars["u16"]["input"]>;
  hero_xpNOTIN?: InputMaybe<Array<InputMaybe<Scalars["u16"]["input"]>>>;
  hero_xpNOTLIKE?: InputMaybe<Scalars["u16"]["input"]>;
  in_battle?: InputMaybe<Scalars["bool"]["input"]>;
  in_draft?: InputMaybe<Scalars["bool"]["input"]>;
  last_node_id?: InputMaybe<Scalars["u8"]["input"]>;
  last_node_idEQ?: InputMaybe<Scalars["u8"]["input"]>;
  last_node_idGT?: InputMaybe<Scalars["u8"]["input"]>;
  last_node_idGTE?: InputMaybe<Scalars["u8"]["input"]>;
  last_node_idIN?: InputMaybe<Array<InputMaybe<Scalars["u8"]["input"]>>>;
  last_node_idLIKE?: InputMaybe<Scalars["u8"]["input"]>;
  last_node_idLT?: InputMaybe<Scalars["u8"]["input"]>;
  last_node_idLTE?: InputMaybe<Scalars["u8"]["input"]>;
  last_node_idNEQ?: InputMaybe<Scalars["u8"]["input"]>;
  last_node_idNOTIN?: InputMaybe<Array<InputMaybe<Scalars["u8"]["input"]>>>;
  last_node_idNOTLIKE?: InputMaybe<Scalars["u8"]["input"]>;
  map_depth?: InputMaybe<Scalars["u8"]["input"]>;
  map_depthEQ?: InputMaybe<Scalars["u8"]["input"]>;
  map_depthGT?: InputMaybe<Scalars["u8"]["input"]>;
  map_depthGTE?: InputMaybe<Scalars["u8"]["input"]>;
  map_depthIN?: InputMaybe<Array<InputMaybe<Scalars["u8"]["input"]>>>;
  map_depthLIKE?: InputMaybe<Scalars["u8"]["input"]>;
  map_depthLT?: InputMaybe<Scalars["u8"]["input"]>;
  map_depthLTE?: InputMaybe<Scalars["u8"]["input"]>;
  map_depthNEQ?: InputMaybe<Scalars["u8"]["input"]>;
  map_depthNOTIN?: InputMaybe<Array<InputMaybe<Scalars["u8"]["input"]>>>;
  map_depthNOTLIKE?: InputMaybe<Scalars["u8"]["input"]>;
  map_level?: InputMaybe<Scalars["u8"]["input"]>;
  map_levelEQ?: InputMaybe<Scalars["u8"]["input"]>;
  map_levelGT?: InputMaybe<Scalars["u8"]["input"]>;
  map_levelGTE?: InputMaybe<Scalars["u8"]["input"]>;
  map_levelIN?: InputMaybe<Array<InputMaybe<Scalars["u8"]["input"]>>>;
  map_levelLIKE?: InputMaybe<Scalars["u8"]["input"]>;
  map_levelLT?: InputMaybe<Scalars["u8"]["input"]>;
  map_levelLTE?: InputMaybe<Scalars["u8"]["input"]>;
  map_levelNEQ?: InputMaybe<Scalars["u8"]["input"]>;
  map_levelNOTIN?: InputMaybe<Array<InputMaybe<Scalars["u8"]["input"]>>>;
  map_levelNOTLIKE?: InputMaybe<Scalars["u8"]["input"]>;
  monsters_slain?: InputMaybe<Scalars["u16"]["input"]>;
  monsters_slainEQ?: InputMaybe<Scalars["u16"]["input"]>;
  monsters_slainGT?: InputMaybe<Scalars["u16"]["input"]>;
  monsters_slainGTE?: InputMaybe<Scalars["u16"]["input"]>;
  monsters_slainIN?: InputMaybe<Array<InputMaybe<Scalars["u16"]["input"]>>>;
  monsters_slainLIKE?: InputMaybe<Scalars["u16"]["input"]>;
  monsters_slainLT?: InputMaybe<Scalars["u16"]["input"]>;
  monsters_slainLTE?: InputMaybe<Scalars["u16"]["input"]>;
  monsters_slainNEQ?: InputMaybe<Scalars["u16"]["input"]>;
  monsters_slainNOTIN?: InputMaybe<Array<InputMaybe<Scalars["u16"]["input"]>>>;
  monsters_slainNOTLIKE?: InputMaybe<Scalars["u16"]["input"]>;
  player?: InputMaybe<Scalars["ContractAddress"]["input"]>;
  playerEQ?: InputMaybe<Scalars["ContractAddress"]["input"]>;
  playerGT?: InputMaybe<Scalars["ContractAddress"]["input"]>;
  playerGTE?: InputMaybe<Scalars["ContractAddress"]["input"]>;
  playerIN?: InputMaybe<Array<InputMaybe<Scalars["ContractAddress"]["input"]>>>;
  playerLIKE?: InputMaybe<Scalars["ContractAddress"]["input"]>;
  playerLT?: InputMaybe<Scalars["ContractAddress"]["input"]>;
  playerLTE?: InputMaybe<Scalars["ContractAddress"]["input"]>;
  playerNEQ?: InputMaybe<Scalars["ContractAddress"]["input"]>;
  playerNOTIN?: InputMaybe<Array<InputMaybe<Scalars["ContractAddress"]["input"]>>>;
  playerNOTLIKE?: InputMaybe<Scalars["ContractAddress"]["input"]>;
  player_name?: InputMaybe<Scalars["felt252"]["input"]>;
  player_nameEQ?: InputMaybe<Scalars["felt252"]["input"]>;
  player_nameGT?: InputMaybe<Scalars["felt252"]["input"]>;
  player_nameGTE?: InputMaybe<Scalars["felt252"]["input"]>;
  player_nameIN?: InputMaybe<Array<InputMaybe<Scalars["felt252"]["input"]>>>;
  player_nameLIKE?: InputMaybe<Scalars["felt252"]["input"]>;
  player_nameLT?: InputMaybe<Scalars["felt252"]["input"]>;
  player_nameLTE?: InputMaybe<Scalars["felt252"]["input"]>;
  player_nameNEQ?: InputMaybe<Scalars["felt252"]["input"]>;
  player_nameNOTIN?: InputMaybe<Array<InputMaybe<Scalars["felt252"]["input"]>>>;
  player_nameNOTLIKE?: InputMaybe<Scalars["felt252"]["input"]>;
  season_id?: InputMaybe<Scalars["u32"]["input"]>;
  season_idEQ?: InputMaybe<Scalars["u32"]["input"]>;
  season_idGT?: InputMaybe<Scalars["u32"]["input"]>;
  season_idGTE?: InputMaybe<Scalars["u32"]["input"]>;
  season_idIN?: InputMaybe<Array<InputMaybe<Scalars["u32"]["input"]>>>;
  season_idLIKE?: InputMaybe<Scalars["u32"]["input"]>;
  season_idLT?: InputMaybe<Scalars["u32"]["input"]>;
  season_idLTE?: InputMaybe<Scalars["u32"]["input"]>;
  season_idNEQ?: InputMaybe<Scalars["u32"]["input"]>;
  season_idNOTIN?: InputMaybe<Array<InputMaybe<Scalars["u32"]["input"]>>>;
  season_idNOTLIKE?: InputMaybe<Scalars["u32"]["input"]>;
};

export type Darkshuffle_LeaderboardOrder = {
  direction: OrderDirection;
  field: Darkshuffle_LeaderboardOrderField;
};

export enum Darkshuffle_LeaderboardOrderField {
  Player = "PLAYER",
  Rank = "RANK",
  Score = "SCORE",
  SeasonId = "SEASON_ID",
}

export type Darkshuffle_LeaderboardWhereInput = {
  player?: InputMaybe<Scalars["ContractAddress"]["input"]>;
  playerEQ?: InputMaybe<Scalars["ContractAddress"]["input"]>;
  playerGT?: InputMaybe<Scalars["ContractAddress"]["input"]>;
  playerGTE?: InputMaybe<Scalars["ContractAddress"]["input"]>;
  playerIN?: InputMaybe<Array<InputMaybe<Scalars["ContractAddress"]["input"]>>>;
  playerLIKE?: InputMaybe<Scalars["ContractAddress"]["input"]>;
  playerLT?: InputMaybe<Scalars["ContractAddress"]["input"]>;
  playerLTE?: InputMaybe<Scalars["ContractAddress"]["input"]>;
  playerNEQ?: InputMaybe<Scalars["ContractAddress"]["input"]>;
  playerNOTIN?: InputMaybe<Array<InputMaybe<Scalars["ContractAddress"]["input"]>>>;
  playerNOTLIKE?: InputMaybe<Scalars["ContractAddress"]["input"]>;
  rank?: InputMaybe<Scalars["u8"]["input"]>;
  rankEQ?: InputMaybe<Scalars["u8"]["input"]>;
  rankGT?: InputMaybe<Scalars["u8"]["input"]>;
  rankGTE?: InputMaybe<Scalars["u8"]["input"]>;
  rankIN?: InputMaybe<Array<InputMaybe<Scalars["u8"]["input"]>>>;
  rankLIKE?: InputMaybe<Scalars["u8"]["input"]>;
  rankLT?: InputMaybe<Scalars["u8"]["input"]>;
  rankLTE?: InputMaybe<Scalars["u8"]["input"]>;
  rankNEQ?: InputMaybe<Scalars["u8"]["input"]>;
  rankNOTIN?: InputMaybe<Array<InputMaybe<Scalars["u8"]["input"]>>>;
  rankNOTLIKE?: InputMaybe<Scalars["u8"]["input"]>;
  score?: InputMaybe<Scalars["u16"]["input"]>;
  scoreEQ?: InputMaybe<Scalars["u16"]["input"]>;
  scoreGT?: InputMaybe<Scalars["u16"]["input"]>;
  scoreGTE?: InputMaybe<Scalars["u16"]["input"]>;
  scoreIN?: InputMaybe<Array<InputMaybe<Scalars["u16"]["input"]>>>;
  scoreLIKE?: InputMaybe<Scalars["u16"]["input"]>;
  scoreLT?: InputMaybe<Scalars["u16"]["input"]>;
  scoreLTE?: InputMaybe<Scalars["u16"]["input"]>;
  scoreNEQ?: InputMaybe<Scalars["u16"]["input"]>;
  scoreNOTIN?: InputMaybe<Array<InputMaybe<Scalars["u16"]["input"]>>>;
  scoreNOTLIKE?: InputMaybe<Scalars["u16"]["input"]>;
  season_id?: InputMaybe<Scalars["u32"]["input"]>;
  season_idEQ?: InputMaybe<Scalars["u32"]["input"]>;
  season_idGT?: InputMaybe<Scalars["u32"]["input"]>;
  season_idGTE?: InputMaybe<Scalars["u32"]["input"]>;
  season_idIN?: InputMaybe<Array<InputMaybe<Scalars["u32"]["input"]>>>;
  season_idLIKE?: InputMaybe<Scalars["u32"]["input"]>;
  season_idLT?: InputMaybe<Scalars["u32"]["input"]>;
  season_idLTE?: InputMaybe<Scalars["u32"]["input"]>;
  season_idNEQ?: InputMaybe<Scalars["u32"]["input"]>;
  season_idNOTIN?: InputMaybe<Array<InputMaybe<Scalars["u32"]["input"]>>>;
  season_idNOTLIKE?: InputMaybe<Scalars["u32"]["input"]>;
};

export type Darkshuffle_MapOrder = {
  direction: OrderDirection;
  field: Darkshuffle_MapOrderField;
};

export enum Darkshuffle_MapOrderField {
  GameId = "GAME_ID",
  Level = "LEVEL",
  Seed = "SEED",
}

export type Darkshuffle_MapWhereInput = {
  game_id?: InputMaybe<Scalars["u32"]["input"]>;
  game_idEQ?: InputMaybe<Scalars["u32"]["input"]>;
  game_idGT?: InputMaybe<Scalars["u32"]["input"]>;
  game_idGTE?: InputMaybe<Scalars["u32"]["input"]>;
  game_idIN?: InputMaybe<Array<InputMaybe<Scalars["u32"]["input"]>>>;
  game_idLIKE?: InputMaybe<Scalars["u32"]["input"]>;
  game_idLT?: InputMaybe<Scalars["u32"]["input"]>;
  game_idLTE?: InputMaybe<Scalars["u32"]["input"]>;
  game_idNEQ?: InputMaybe<Scalars["u32"]["input"]>;
  game_idNOTIN?: InputMaybe<Array<InputMaybe<Scalars["u32"]["input"]>>>;
  game_idNOTLIKE?: InputMaybe<Scalars["u32"]["input"]>;
  level?: InputMaybe<Scalars["u8"]["input"]>;
  levelEQ?: InputMaybe<Scalars["u8"]["input"]>;
  levelGT?: InputMaybe<Scalars["u8"]["input"]>;
  levelGTE?: InputMaybe<Scalars["u8"]["input"]>;
  levelIN?: InputMaybe<Array<InputMaybe<Scalars["u8"]["input"]>>>;
  levelLIKE?: InputMaybe<Scalars["u8"]["input"]>;
  levelLT?: InputMaybe<Scalars["u8"]["input"]>;
  levelLTE?: InputMaybe<Scalars["u8"]["input"]>;
  levelNEQ?: InputMaybe<Scalars["u8"]["input"]>;
  levelNOTIN?: InputMaybe<Array<InputMaybe<Scalars["u8"]["input"]>>>;
  levelNOTLIKE?: InputMaybe<Scalars["u8"]["input"]>;
  seed?: InputMaybe<Scalars["u128"]["input"]>;
  seedEQ?: InputMaybe<Scalars["u128"]["input"]>;
  seedGT?: InputMaybe<Scalars["u128"]["input"]>;
  seedGTE?: InputMaybe<Scalars["u128"]["input"]>;
  seedIN?: InputMaybe<Array<InputMaybe<Scalars["u128"]["input"]>>>;
  seedLIKE?: InputMaybe<Scalars["u128"]["input"]>;
  seedLT?: InputMaybe<Scalars["u128"]["input"]>;
  seedLTE?: InputMaybe<Scalars["u128"]["input"]>;
  seedNEQ?: InputMaybe<Scalars["u128"]["input"]>;
  seedNOTIN?: InputMaybe<Array<InputMaybe<Scalars["u128"]["input"]>>>;
  seedNOTLIKE?: InputMaybe<Scalars["u128"]["input"]>;
};

export type Darkshuffle_PlayerRewardOrder = {
  direction: OrderDirection;
  field: Darkshuffle_PlayerRewardOrderField;
};

export enum Darkshuffle_PlayerRewardOrderField {
  Player = "PLAYER",
  Reward = "REWARD",
  SeasonId = "SEASON_ID",
}

export type Darkshuffle_PlayerRewardWhereInput = {
  player?: InputMaybe<Scalars["ContractAddress"]["input"]>;
  playerEQ?: InputMaybe<Scalars["ContractAddress"]["input"]>;
  playerGT?: InputMaybe<Scalars["ContractAddress"]["input"]>;
  playerGTE?: InputMaybe<Scalars["ContractAddress"]["input"]>;
  playerIN?: InputMaybe<Array<InputMaybe<Scalars["ContractAddress"]["input"]>>>;
  playerLIKE?: InputMaybe<Scalars["ContractAddress"]["input"]>;
  playerLT?: InputMaybe<Scalars["ContractAddress"]["input"]>;
  playerLTE?: InputMaybe<Scalars["ContractAddress"]["input"]>;
  playerNEQ?: InputMaybe<Scalars["ContractAddress"]["input"]>;
  playerNOTIN?: InputMaybe<Array<InputMaybe<Scalars["ContractAddress"]["input"]>>>;
  playerNOTLIKE?: InputMaybe<Scalars["ContractAddress"]["input"]>;
  reward?: InputMaybe<Scalars["u256"]["input"]>;
  rewardEQ?: InputMaybe<Scalars["u256"]["input"]>;
  rewardGT?: InputMaybe<Scalars["u256"]["input"]>;
  rewardGTE?: InputMaybe<Scalars["u256"]["input"]>;
  rewardIN?: InputMaybe<Array<InputMaybe<Scalars["u256"]["input"]>>>;
  rewardLIKE?: InputMaybe<Scalars["u256"]["input"]>;
  rewardLT?: InputMaybe<Scalars["u256"]["input"]>;
  rewardLTE?: InputMaybe<Scalars["u256"]["input"]>;
  rewardNEQ?: InputMaybe<Scalars["u256"]["input"]>;
  rewardNOTIN?: InputMaybe<Array<InputMaybe<Scalars["u256"]["input"]>>>;
  rewardNOTLIKE?: InputMaybe<Scalars["u256"]["input"]>;
  season_id?: InputMaybe<Scalars["u32"]["input"]>;
  season_idEQ?: InputMaybe<Scalars["u32"]["input"]>;
  season_idGT?: InputMaybe<Scalars["u32"]["input"]>;
  season_idGTE?: InputMaybe<Scalars["u32"]["input"]>;
  season_idIN?: InputMaybe<Array<InputMaybe<Scalars["u32"]["input"]>>>;
  season_idLIKE?: InputMaybe<Scalars["u32"]["input"]>;
  season_idLT?: InputMaybe<Scalars["u32"]["input"]>;
  season_idLTE?: InputMaybe<Scalars["u32"]["input"]>;
  season_idNEQ?: InputMaybe<Scalars["u32"]["input"]>;
  season_idNOTIN?: InputMaybe<Array<InputMaybe<Scalars["u32"]["input"]>>>;
  season_idNOTLIKE?: InputMaybe<Scalars["u32"]["input"]>;
};

export type Darkshuffle_SeasonOrder = {
  direction: OrderDirection;
  field: Darkshuffle_SeasonOrderField;
};

export enum Darkshuffle_SeasonOrderField {
  ContractAddress = "CONTRACT_ADDRESS",
  End = "END",
  EntryAmount = "ENTRY_AMOUNT",
  Finalized = "FINALIZED",
  RewardPool = "REWARD_POOL",
  SeasonId = "SEASON_ID",
  Start = "START",
}

export type Darkshuffle_SeasonWhereInput = {
  contract_address?: InputMaybe<Scalars["ContractAddress"]["input"]>;
  contract_addressEQ?: InputMaybe<Scalars["ContractAddress"]["input"]>;
  contract_addressGT?: InputMaybe<Scalars["ContractAddress"]["input"]>;
  contract_addressGTE?: InputMaybe<Scalars["ContractAddress"]["input"]>;
  contract_addressIN?: InputMaybe<Array<InputMaybe<Scalars["ContractAddress"]["input"]>>>;
  contract_addressLIKE?: InputMaybe<Scalars["ContractAddress"]["input"]>;
  contract_addressLT?: InputMaybe<Scalars["ContractAddress"]["input"]>;
  contract_addressLTE?: InputMaybe<Scalars["ContractAddress"]["input"]>;
  contract_addressNEQ?: InputMaybe<Scalars["ContractAddress"]["input"]>;
  contract_addressNOTIN?: InputMaybe<Array<InputMaybe<Scalars["ContractAddress"]["input"]>>>;
  contract_addressNOTLIKE?: InputMaybe<Scalars["ContractAddress"]["input"]>;
  end?: InputMaybe<Scalars["u64"]["input"]>;
  endEQ?: InputMaybe<Scalars["u64"]["input"]>;
  endGT?: InputMaybe<Scalars["u64"]["input"]>;
  endGTE?: InputMaybe<Scalars["u64"]["input"]>;
  endIN?: InputMaybe<Array<InputMaybe<Scalars["u64"]["input"]>>>;
  endLIKE?: InputMaybe<Scalars["u64"]["input"]>;
  endLT?: InputMaybe<Scalars["u64"]["input"]>;
  endLTE?: InputMaybe<Scalars["u64"]["input"]>;
  endNEQ?: InputMaybe<Scalars["u64"]["input"]>;
  endNOTIN?: InputMaybe<Array<InputMaybe<Scalars["u64"]["input"]>>>;
  endNOTLIKE?: InputMaybe<Scalars["u64"]["input"]>;
  entry_amount?: InputMaybe<Scalars["u256"]["input"]>;
  entry_amountEQ?: InputMaybe<Scalars["u256"]["input"]>;
  entry_amountGT?: InputMaybe<Scalars["u256"]["input"]>;
  entry_amountGTE?: InputMaybe<Scalars["u256"]["input"]>;
  entry_amountIN?: InputMaybe<Array<InputMaybe<Scalars["u256"]["input"]>>>;
  entry_amountLIKE?: InputMaybe<Scalars["u256"]["input"]>;
  entry_amountLT?: InputMaybe<Scalars["u256"]["input"]>;
  entry_amountLTE?: InputMaybe<Scalars["u256"]["input"]>;
  entry_amountNEQ?: InputMaybe<Scalars["u256"]["input"]>;
  entry_amountNOTIN?: InputMaybe<Array<InputMaybe<Scalars["u256"]["input"]>>>;
  entry_amountNOTLIKE?: InputMaybe<Scalars["u256"]["input"]>;
  finalized?: InputMaybe<Scalars["bool"]["input"]>;
  reward_pool?: InputMaybe<Scalars["u256"]["input"]>;
  reward_poolEQ?: InputMaybe<Scalars["u256"]["input"]>;
  reward_poolGT?: InputMaybe<Scalars["u256"]["input"]>;
  reward_poolGTE?: InputMaybe<Scalars["u256"]["input"]>;
  reward_poolIN?: InputMaybe<Array<InputMaybe<Scalars["u256"]["input"]>>>;
  reward_poolLIKE?: InputMaybe<Scalars["u256"]["input"]>;
  reward_poolLT?: InputMaybe<Scalars["u256"]["input"]>;
  reward_poolLTE?: InputMaybe<Scalars["u256"]["input"]>;
  reward_poolNEQ?: InputMaybe<Scalars["u256"]["input"]>;
  reward_poolNOTIN?: InputMaybe<Array<InputMaybe<Scalars["u256"]["input"]>>>;
  reward_poolNOTLIKE?: InputMaybe<Scalars["u256"]["input"]>;
  season_id?: InputMaybe<Scalars["u32"]["input"]>;
  season_idEQ?: InputMaybe<Scalars["u32"]["input"]>;
  season_idGT?: InputMaybe<Scalars["u32"]["input"]>;
  season_idGTE?: InputMaybe<Scalars["u32"]["input"]>;
  season_idIN?: InputMaybe<Array<InputMaybe<Scalars["u32"]["input"]>>>;
  season_idLIKE?: InputMaybe<Scalars["u32"]["input"]>;
  season_idLT?: InputMaybe<Scalars["u32"]["input"]>;
  season_idLTE?: InputMaybe<Scalars["u32"]["input"]>;
  season_idNEQ?: InputMaybe<Scalars["u32"]["input"]>;
  season_idNOTIN?: InputMaybe<Array<InputMaybe<Scalars["u32"]["input"]>>>;
  season_idNOTLIKE?: InputMaybe<Scalars["u32"]["input"]>;
  start?: InputMaybe<Scalars["u64"]["input"]>;
  startEQ?: InputMaybe<Scalars["u64"]["input"]>;
  startGT?: InputMaybe<Scalars["u64"]["input"]>;
  startGTE?: InputMaybe<Scalars["u64"]["input"]>;
  startIN?: InputMaybe<Array<InputMaybe<Scalars["u64"]["input"]>>>;
  startLIKE?: InputMaybe<Scalars["u64"]["input"]>;
  startLT?: InputMaybe<Scalars["u64"]["input"]>;
  startLTE?: InputMaybe<Scalars["u64"]["input"]>;
  startNEQ?: InputMaybe<Scalars["u64"]["input"]>;
  startNOTIN?: InputMaybe<Array<InputMaybe<Scalars["u64"]["input"]>>>;
  startNOTLIKE?: InputMaybe<Scalars["u64"]["input"]>;
};

export type GetAccountTokensQueryVariables = Exact<{
  accountAddress: Scalars["String"]["input"];
}>;

export type GetAccountTokensQuery = {
  __typename?: "World__Query";
  tokenBalances?: {
    __typename?: "Token__BalanceConnection";
    edges?: Array<{
      __typename?: "Token__BalanceEdge";
      node?: {
        __typename?: "Token__Balance";
        tokenMetadata:
          | { __typename: "ERC20__Token" }
          | {
              __typename: "ERC721__Token";
              tokenId: string;
              metadataDescription: string;
              imagePath: string;
              contractAddress: string;
              metadata: string;
            };
      } | null;
    } | null> | null;
  } | null;
};

<<<<<<< HEAD
export type GetRealmMintsQueryVariables = Exact<{ [key: string]: never }>;

export type GetRealmMintsQuery = {
  __typename?: "World__Query";
  tokenTransfers?: {
    __typename?: "Token__TransferConnection";
    edges?: Array<{
      __typename?: "Token__TransferEdge";
      node?: {
        __typename?: "Token__Transfer";
        tokenMetadata:
          | { __typename: "ERC20__Token" }
          | {
              __typename: "ERC721__Token";
              tokenId: string;
              metadataDescription: string;
              imagePath: string;
              contractAddress: string;
              metadata: string;
            };
      } | null;
    } | null> | null;
  } | null;
};
=======
export type GetAccountTokensQuery = { __typename?: 'World__Query', tokenBalances?: { __typename?: 'Token__BalanceConnection', edges?: Array<{ __typename?: 'Token__BalanceEdge', node?: { __typename?: 'Token__Balance', tokenMetadata: { __typename: 'ERC20__Token' } | { __typename: 'ERC721__Token', tokenId: string, metadataDescription: string, imagePath: string, contractAddress: string, metadata: string } } | null } | null> | null } | null };

export type GetErc721MintsQueryVariables = Exact<{ [key: string]: never; }>;


export type GetErc721MintsQuery = { __typename?: 'World__Query', tokenTransfers?: { __typename?: 'Token__TransferConnection', edges?: Array<{ __typename?: 'Token__TransferEdge', node?: { __typename?: 'Token__Transfer', tokenMetadata: { __typename: 'ERC20__Token' } | { __typename: 'ERC721__Token', tokenId: string, metadataDescription: string, imagePath: string, contractAddress: string, metadata: string } } | null } | null> | null } | null };
>>>>>>> eebdc84b

export class TypedDocumentString<TResult, TVariables>
  extends String
  implements DocumentTypeDecoration<TResult, TVariables>
{
  __apiType?: DocumentTypeDecoration<TResult, TVariables>["__apiType"];

  constructor(
    private value: string,
    public __meta__?: Record<string, any>,
  ) {
    super(value);
  }

  toString(): string & DocumentTypeDecoration<TResult, TVariables> {
    return this.value;
  }
}

export const GetAccountTokensDocument = new TypedDocumentString(`
    query getAccountTokens($accountAddress: String!) {
  tokenBalances(accountAddress: $accountAddress, limit: 8000) {
    edges {
      node {
        tokenMetadata {
          __typename
          ... on ERC721__Token {
            tokenId
            metadataDescription
            imagePath
            contractAddress
            metadata
          }
        }
      }
    }
  }
}
    `) as unknown as TypedDocumentString<GetAccountTokensQuery, GetAccountTokensQueryVariables>;
export const GetErc721MintsDocument = new TypedDocumentString(`
    query getERC721Mints {
  tokenTransfers(accountAddress: "0x0", limit: 8000) {
    edges {
      node {
        tokenMetadata {
          __typename
          ... on ERC721__Token {
            tokenId
            metadataDescription
            imagePath
            contractAddress
            metadata
          }
        }
      }
    }
  }
}
    `) as unknown as TypedDocumentString<GetErc721MintsQuery, GetErc721MintsQueryVariables>;<|MERGE_RESOLUTION|>--- conflicted
+++ resolved
@@ -993,10 +993,11 @@
   } | null;
 };
 
-<<<<<<< HEAD
 export type GetRealmMintsQueryVariables = Exact<{ [key: string]: never }>;
 
-export type GetRealmMintsQuery = {
+export type GetErc721MintsQueryVariables = Exact<{ [key: string]: never }>;
+
+export type GetErc721MintsQuery = {
   __typename?: "World__Query";
   tokenTransfers?: {
     __typename?: "Token__TransferConnection";
@@ -1018,14 +1019,6 @@
     } | null> | null;
   } | null;
 };
-=======
-export type GetAccountTokensQuery = { __typename?: 'World__Query', tokenBalances?: { __typename?: 'Token__BalanceConnection', edges?: Array<{ __typename?: 'Token__BalanceEdge', node?: { __typename?: 'Token__Balance', tokenMetadata: { __typename: 'ERC20__Token' } | { __typename: 'ERC721__Token', tokenId: string, metadataDescription: string, imagePath: string, contractAddress: string, metadata: string } } | null } | null> | null } | null };
-
-export type GetErc721MintsQueryVariables = Exact<{ [key: string]: never; }>;
-
-
-export type GetErc721MintsQuery = { __typename?: 'World__Query', tokenTransfers?: { __typename?: 'Token__TransferConnection', edges?: Array<{ __typename?: 'Token__TransferEdge', node?: { __typename?: 'Token__Transfer', tokenMetadata: { __typename: 'ERC20__Token' } | { __typename: 'ERC721__Token', tokenId: string, metadataDescription: string, imagePath: string, contractAddress: string, metadata: string } } | null } | null> | null } | null };
->>>>>>> eebdc84b
 
 export class TypedDocumentString<TResult, TVariables>
   extends String
