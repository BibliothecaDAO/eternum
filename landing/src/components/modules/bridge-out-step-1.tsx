--- conflicted
+++ resolved
@@ -123,16 +123,10 @@
 
   const orderWeight = useMemo(() => {
     if (selectedResourceIds.length > 0) {
-<<<<<<< HEAD
-      const totalWeight = getTotalResourceWeight([{ resourceId: selectedResourceId, amount: multiplyByPrecision(selectedResourceAmount) }]);
-      return totalWeight; 
-
-=======
       const totalWeight = getTotalResourceWeight([
         { resourceId: selectedResourceId, amount: multiplyByPrecision(selectedResourceAmount) },
       ]);
       return totalWeight;
->>>>>>> fda70bc8
     } else {
       return 0;
     }
@@ -218,13 +212,8 @@
         </div>
         <div className="flex justify-between">
           <div>
-<<<<<<< HEAD
-          Donkeys Burnt
-          <TooltipProvider>
-=======
             Donkeys Burnt
             <TooltipProvider>
->>>>>>> fda70bc8
               <Tooltip>
                 <TooltipTrigger>
                   <InfoIcon className="ml-2 w-4 h-4" />
