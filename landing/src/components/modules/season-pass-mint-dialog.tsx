--- conflicted
+++ resolved
@@ -63,7 +63,7 @@
             {isSuccess && (
               <div className="mb-4 text-center text-sm">
                 Your season passes have now been minted - see them at <Link href="/passes">Passes</Link>
-              </div>
+              </div> 
             )}
           </div>
           {/*<TokenActionsTokenOverview
@@ -81,7 +81,6 @@
                 <div className="w-full my-4">
                   {!checkCartridge && (
                     <div className="w-full h-full relative">
-<<<<<<< HEAD
                       <CartridgeConnectButton
                         cartridgeAddress={cartridgeAddress}
                         setCartridgeAddress={setCartridgeAddress}
@@ -89,17 +88,6 @@
                       >
                         Connect your Cartridge Wallet
                       </CartridgeConnectButton>
-=======
-                      <CustomIframe
-                        style={{ width: "100%", height: "100%", overflow: "auto" }}
-                        sandbox="allow-same-origin allow-scripts allow-modal"
-                        title="A custom made iframe"
-                      >
-                        <StarknetProvider>
-                          <CartridgeConnectButton className="w-full" />
-                        </StarknetProvider>
-                      </CustomIframe>
->>>>>>> d5b0211e
                     </div>
                   )}
                   <hr className="my-4" />
