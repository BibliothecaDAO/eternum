--- conflicted
+++ resolved
@@ -34,17 +34,7 @@
         <CardTitle className=" items-center gap-2">
           <div className="uppercase text-xs mb-2 flex justify-between text-gold/70">
             Season 0 Pass
-<<<<<<< HEAD
-            {realmSettled ? (
-              <div className="text-green">Realm Settled!</div>
-            ) : (
-              <div className="flex items-center gap-2">
-                <Button className="text-xs" variant={"link"} disabled={true}>
-                  Settle (coming soon)
-                </Button>
-              </div>
-            )}
-=======
+
             {/* {realmSettled ? (
               <div className="text-green">Realm Settled!</div>
             ) : (
@@ -52,7 +42,7 @@
                 Start
               </Button>
             )} */}
->>>>>>> d750e626
+
           </div>
           <div className="flex justify-between gap-2">
             <div className=" text-2xl">{name}</div>
