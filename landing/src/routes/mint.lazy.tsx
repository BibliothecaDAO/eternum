import { RealmMintDialog } from "@/components/modules/realm-mint-dialog";
import { RealmsGrid } from "@/components/modules/realms-grid";
import SeasonPassMintDialog from "@/components/modules/season-pass-mint-dialog";
import { SelectNftActions } from "@/components/modules/select-nft-actions";
import { TypeH3 } from "@/components/typography/type-h3";
import { Badge } from "@/components/ui/badge";
import { Button } from "@/components/ui/button";
import { Skeleton } from "@/components/ui/skeleton";
import { realmsAddress } from "@/config";
import { execute } from "@/hooks/gql/execute";
import { GET_ACCOUNT_TOKENS } from "@/hooks/query/realms";
import useNftSelection from "@/hooks/useNftSelection";
import { displayAddress } from "@/lib/utils";
import { useAccount, useConnect } from "@starknet-react/core";
import { useSuspenseQuery } from "@tanstack/react-query";
import { createLazyFileRoute } from "@tanstack/react-router";
import { Loader2 } from "lucide-react";
import { Suspense, useMemo, useState } from "react";
import { addAddressPadding } from "starknet";

export const Route = createLazyFileRoute("/mint")({
  component: Mint,
});

function Mint() {
  const { connectors } = useConnect();
  const { address } = useAccount();

  const [isOpen, setIsOpen] = useState(false);
  const [isRealmMintOpen, setIsRealmMintIsOpen] = useState(false);

  const [controllerAddress] = useState<string>();

  const { data, isLoading: isRealmsLoading } = useSuspenseQuery({
    queryKey: ["erc721Balance", address],
    queryFn: () => (address ? execute(GET_ACCOUNT_TOKENS, { accountAddress: address }) : null),
    refetchInterval: 10_000,
  });

  /*  const { data: seasonPassMints, isLoading: isSeasonPassMintsLoading } = useSuspenseQuery({
    queryKey: ["ERCMints"],
    queryFn: () => execute(GET_ERC_MINTS),
    refetchInterval: 10_000,
  });*/

  /*const seasonPassTokenIds = useMemo(
    () =>
      seasonPassMints?.tokenTransfers?.edges
        ?.filter((token) => {
          if (token?.node?.tokenMetadata.__typename !== "ERC721__Token") return false;
          return token.node.tokenMetadata.contractAddress === import.meta.env.VITE_SEASON_PASS_ADDRESS;
        })
        .map((token) => {
          if (token?.node?.tokenMetadata.__typename === "ERC721__Token") {
            return token.node.tokenMetadata.tokenId;
          }
          return undefined;
        })
        .filter((id): id is string => id !== undefined),
    [seasonPassMints],
  );*/

  const realmsErcBalance = useMemo(
    () =>
      data?.tokenBalances?.edges?.filter(
        (token) =>
          token?.node?.tokenMetadata.__typename == "ERC721__Token" &&
          addAddressPadding(token.node.tokenMetadata.contractAddress ?? "0x0") ===
            addAddressPadding(realmsAddress ?? "0x0"),
      ),
    [data, realmsAddress],
  );

  const { deselectAllNfts, isNftSelected, selectBatchNfts, toggleNftSelection, totalSelectedNfts, selectedTokenIds } =
    useNftSelection({ userAddress: address as `0x${string}` });

  const loading = isRealmsLoading; /*|| isSeasonPassMintsLoading*/

  return (
    <div className="flex flex-col h-full">
      {loading && (
        <div className="flex-grow flex items-center justify-center absolute inset-0 bg-background/50 z-50">
          <Loader2 className="w-10 h-10 animate-spin" />
        </div>
      )}
      <>
        {controllerAddress && (
          <div className="text-xl py-4 flex items-center">
            Minting to:{" "}
            <Badge variant="secondary" className="text-lg ml-4 py-1.5">
              <img className="w-6 pr-2" src={connectors[2].icon as string} alt="Connector Icon" />
              {displayAddress(controllerAddress)}
            </Badge>
          </div>
        )}

        <>
          <div className="flex-grow overflow-y-auto p-4">
            <div className="flex flex-col gap-2">
              <Suspense fallback={<Skeleton>Loading</Skeleton>}>
                <RealmsGrid
                  isNftSelected={isNftSelected}
                  toggleNftSelection={toggleNftSelection}
                  realms={realmsErcBalance}
                  //seasonPassTokenIds={seasonPassTokenIds}
                />
              </Suspense>
            </div>
          </div>
          <div className="flex justify-between border-t border-gold/15 p-4 sticky bottom-0 gap-8">
            {import.meta.env.VITE_PUBLIC_DEV === "true" ? (
              <Button onClick={() => setIsRealmMintIsOpen(true)} variant="cta">
                Mint Realms
              </Button>
            ) : (
              <div />
            )}
            <div className="flex items-center gap-8">
              {data?.tokenBalances?.edges && (
                <SelectNftActions
                  totalSelectedNfts={totalSelectedNfts}
                  selectBatchNfts={selectBatchNfts}
                  deselectAllNfts={deselectAllNfts}
                  contractAddress={realmsErcBalance?.[0]?.node?.tokenMetadata.contractAddress ?? ""}
                  batchTokenIds={realmsErcBalance
                    ?.map((token) => token?.node?.tokenMetadata?.tokenId ?? "")
                    .filter((tokenId): tokenId is string => tokenId !== "")}
                />
              )}
              <TypeH3>{totalSelectedNfts} Selected</TypeH3>

              <Button disabled={totalSelectedNfts < 1} onClick={() => setIsOpen(true)} variant="cta">
                Mint Season Passes
              </Button>
            </div>
            {isOpen && (
              <SeasonPassMintDialog
                isOpen={isOpen}
                setIsOpen={setIsOpen}
                deselectAllNfts={deselectAllNfts}
                isSuccess={status === "success"}
                realm_ids={selectedTokenIds}
              />
            )}
<<<<<<< HEAD
            <RealmMintDialog
=======
            {isRealmMintOpen &&<RealmMintDialog
>>>>>>> eebdc84b
              totalOwnedRealms={realmsErcBalance?.length}
              isOpen={isRealmMintOpen}
              setIsOpen={setIsRealmMintIsOpen}
            />}
          </div>
        </>
      </>
    </div>
  );
}<|MERGE_RESOLUTION|>--- conflicted
+++ resolved
@@ -142,15 +142,13 @@
                 realm_ids={selectedTokenIds}
               />
             )}
-<<<<<<< HEAD
-            <RealmMintDialog
-=======
-            {isRealmMintOpen &&<RealmMintDialog
->>>>>>> eebdc84b
-              totalOwnedRealms={realmsErcBalance?.length}
-              isOpen={isRealmMintOpen}
-              setIsOpen={setIsRealmMintIsOpen}
-            />}
+            {isRealmMintOpen && (
+              <RealmMintDialog
+                totalOwnedRealms={realmsErcBalance?.length}
+                isOpen={isRealmMintOpen}
+                setIsOpen={setIsRealmMintIsOpen}
+              />
+            )}
           </div>
         </>
       </>
