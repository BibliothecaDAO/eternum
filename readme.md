--- conflicted
+++ resolved
@@ -127,38 +127,6 @@
 - `pnpm dev:landing` - Start landing page development server
 
 ### Building
-<<<<<<< HEAD
-
-- `pnpm build` - Build game client
-- `pnpm build:docs` - Build documentation
-- `pnpm build:landing` - Build landing page
-- `pnpm build:packages` - Build shared packages
-
-### Testing & Linting
-
-- `pnpm test` - Run all tests
-- `pnpm lint` - Run linting
-- `pnpm format` - Format code
-- `pnpm format:check` - Check code formatting
-
-### Contract Deployment
-
-
-Eternum supports multiple deployment environments:
-
-| Environment | Description |
-|-------------|-------------|
-| Local | For development and testing |
-| Slot | Staging environment |
-| Sepolia | Public testnet |
-| Mainnet | Production environment |
-
-#### Deploying to Local
-
-Before deploying to any environment, confirm that you have a 
-`.env.{environment}` file in the `contracts/common` directory,
-as well as in the `client/apps/game` directory. <br>
-=======
 
 - `pnpm build` - Build game client
 - `pnpm build:docs` - Build documentation
@@ -187,7 +155,6 @@
 
 Before deploying to any environment, confirm that you have a `.env.{environment}` file in the `contracts/common`
 directory, as well as in the `client/apps/game` directory. <br>
->>>>>>> 2e1c8e6f
 
 To deploy and run the game locally:
 
