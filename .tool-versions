scarb 2.7.0-rc.4
<<<<<<< HEAD
dojo 1.0.0-alpha.5
=======
dojo 1.0.0-alpha.6
>>>>>>> 9e5dae4c
<|MERGE_RESOLUTION|>--- conflicted
+++ resolved
@@ -1,6 +1,2 @@
 scarb 2.7.0-rc.4
-<<<<<<< HEAD
-dojo 1.0.0-alpha.5
-=======
-dojo 1.0.0-alpha.6
->>>>>>> 9e5dae4c
+dojo 1.0.0-alpha.6