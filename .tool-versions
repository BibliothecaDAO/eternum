<<<<<<< HEAD
scarb 2.7.0-rc.4
dojo 1.0.0-alpha.9
=======
scarb 2.7.0
dojo 1.0.0-alpha.11
>>>>>>> cf0531c6
<|MERGE_RESOLUTION|>--- conflicted
+++ resolved
@@ -1,7 +1,2 @@
-<<<<<<< HEAD
-scarb 2.7.0-rc.4
-dojo 1.0.0-alpha.9
-=======
 scarb 2.7.0
-dojo 1.0.0-alpha.11
->>>>>>> cf0531c6
+dojo 1.0.0-alpha.9